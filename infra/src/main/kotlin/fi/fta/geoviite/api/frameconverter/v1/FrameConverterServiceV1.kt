--- conflicted
+++ resolved
@@ -22,19 +22,13 @@
 import fi.fta.geoviite.infra.math.IPoint
 import fi.fta.geoviite.infra.tracklayout.AlignmentPoint
 import fi.fta.geoviite.infra.tracklayout.LAYOUT_SRID
-<<<<<<< HEAD
 import fi.fta.geoviite.infra.tracklayout.LayoutAlignment
 import fi.fta.geoviite.infra.tracklayout.LayoutState
-=======
->>>>>>> c9c088f2
 import fi.fta.geoviite.infra.tracklayout.LayoutTrackNumberService
 import fi.fta.geoviite.infra.tracklayout.LocationTrack
 import fi.fta.geoviite.infra.tracklayout.LocationTrackCacheHit
 import fi.fta.geoviite.infra.tracklayout.LocationTrackService
-<<<<<<< HEAD
-=======
 import fi.fta.geoviite.infra.tracklayout.LocationTrackSpatialCache
->>>>>>> c9c088f2
 import fi.fta.geoviite.infra.tracklayout.LocationTrackState
 import fi.fta.geoviite.infra.tracklayout.LocationTrackType
 import fi.fta.geoviite.infra.tracklayout.TrackLayoutTrackNumber
@@ -203,7 +197,6 @@
         trackDescriptions: Map<DomainId<LocationTrack>, FreeText>?,
         requests: List<ValidTrackAddressToCoordinateRequestV1>,
         params: FrameConverterQueryParamsV1,
-<<<<<<< HEAD
     ): List<List<GeoJsonFeature>> {
         if (geocodingContext == null) {
             return requests.map { request ->
@@ -211,21 +204,6 @@
             }
         }
         val resultsAndIndicesByTrack =
-=======
-    ): List<GeoJsonFeature> {
-        val tracksAndAlignments =
-            locationTrackService
-                .listWithAlignments(layoutContext = layoutContext, trackNumberId = request.trackNumber.id as IntId)
-                .filter { (locationTrack, _) -> filterByLocationTrackName(request.locationTrackName, locationTrack) }
-                .filter { (locationTrack, _) -> filterByLocationTrackType(request.locationTrackType, locationTrack) }
-
-        val geocodingContext =
-            geocodingService.getGeocodingContext(layoutContext = layoutContext, trackNumberId = request.trackNumber.id)
-
-        geocodingContext ?: return createErrorResponse(request.identifier, FrameConverterErrorV1.AddressGeocodingFailed)
-
-        val tracksAndMatchingAddressPoints =
->>>>>>> c9c088f2
             tracksAndAlignments
                 .parallelStream()
                 .map { (locationTrack, alignment) ->
