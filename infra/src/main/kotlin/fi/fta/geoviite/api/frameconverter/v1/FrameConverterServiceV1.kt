package fi.fta.geoviite.api.frameconverter.v1

import fi.fta.geoviite.api.frameconverter.geojson.GeoJsonFeature
import fi.fta.geoviite.api.frameconverter.geojson.GeoJsonGeometryPoint
import fi.fta.geoviite.infra.aspects.GeoviiteService
import fi.fta.geoviite.infra.common.AlignmentName
import fi.fta.geoviite.infra.common.DomainId
import fi.fta.geoviite.infra.common.IntId
import fi.fta.geoviite.infra.common.LayoutBranch
import fi.fta.geoviite.infra.common.LayoutContext
import fi.fta.geoviite.infra.common.MainLayoutContext
import fi.fta.geoviite.infra.common.Oid
import fi.fta.geoviite.infra.common.TrackMeter
import fi.fta.geoviite.infra.common.TrackNumber
import fi.fta.geoviite.infra.error.InputValidationException
import fi.fta.geoviite.infra.geocoding.AddressAndM
import fi.fta.geoviite.infra.geocoding.AddressPoint
import fi.fta.geoviite.infra.geocoding.GeocodingContext
import fi.fta.geoviite.infra.geocoding.GeocodingService
import fi.fta.geoviite.infra.geography.CoordinateTransformationException
import fi.fta.geoviite.infra.geography.transformNonKKJCoordinate
import fi.fta.geoviite.infra.localization.LocalizationLanguage
import fi.fta.geoviite.infra.localization.LocalizationService
import fi.fta.geoviite.infra.math.IPoint
import fi.fta.geoviite.infra.tracklayout.AlignmentPoint
import fi.fta.geoviite.infra.tracklayout.LAYOUT_SRID
import fi.fta.geoviite.infra.tracklayout.LayoutAlignment
import fi.fta.geoviite.infra.tracklayout.LayoutState
import fi.fta.geoviite.infra.tracklayout.LayoutTrackNumberDao
import fi.fta.geoviite.infra.tracklayout.LayoutTrackNumberService
import fi.fta.geoviite.infra.tracklayout.LocationTrack
import fi.fta.geoviite.infra.tracklayout.LocationTrackCacheHit
import fi.fta.geoviite.infra.tracklayout.LocationTrackDao
import fi.fta.geoviite.infra.tracklayout.LocationTrackService
import fi.fta.geoviite.infra.tracklayout.LocationTrackSpatialCache
import fi.fta.geoviite.infra.tracklayout.LocationTrackType
import fi.fta.geoviite.infra.tracklayout.TrackLayoutTrackNumber
import fi.fta.geoviite.infra.util.Either
import fi.fta.geoviite.infra.util.FreeText
import fi.fta.geoviite.infra.util.Left
import fi.fta.geoviite.infra.util.Right
import fi.fta.geoviite.infra.util.all
import fi.fta.geoviite.infra.util.alsoIfNull
import fi.fta.geoviite.infra.util.processRights
import fi.fta.geoviite.infra.util.produceIf
import java.math.BigDecimal
import java.math.RoundingMode
import org.springframework.beans.factory.annotation.Autowired

@GeoviiteService
class FrameConverterServiceV1
@Autowired
constructor(
    private val trackNumberService: LayoutTrackNumberService,
    private val trackNumberDao: LayoutTrackNumberDao,
    private val geocodingService: GeocodingService,
    private val locationTrackService: LocationTrackService,
    private val locationTrackDao: LocationTrackDao,
    private val locationTrackSpatialCache: LocationTrackSpatialCache,
    localizationService: LocalizationService,
) {

    val translation = localizationService.getLocalization(LocalizationLanguage.FI)

    fun coordinatesToTrackAddresses(
        layoutContext: LayoutContext,
        requests: List<ValidCoordinateToTrackAddressRequestV1>,
        params: FrameConverterQueryParamsV1,
    ): List<List<GeoJsonFeature>> =
        processRights(
            requests,
            { request -> getSearchPointInLayoutCoordinates(request).mapRight { point -> request to point } },
            { requestsWithPoints -> coordinatesWithPointsToTrackAddresses(layoutContext, requestsWithPoints, params) },
        )

    private fun coordinatesWithPointsToTrackAddresses(
        layoutContext: LayoutContext,
        requestsWithPoints: List<Pair<ValidCoordinateToTrackAddressRequestV1, IPoint>>,
        params: FrameConverterQueryParamsV1,
    ): List<List<GeoJsonFeature>> {
        val spatialCache = locationTrackSpatialCache.get(layoutContext)
        val nearbyTracks =
            requestsWithPoints.map { (request, point) -> spatialCache.getClosest(point, request.searchRadius) }
        val trackNumbers = getTrackNumbersForNearbyTracks(nearbyTracks, layoutContext)
        val closestTracks =
            requestsWithPoints.zip(nearbyTracks) { (request), nearby ->
                nearby.find { (track, _) -> filterByRequest(track, trackNumbers, request) }
            }

        val trackNumberInfo = getTrackNumberInfoForLocationTrackHits(closestTracks, layoutContext)
        val detailInfo = getLocationTrackFeatureDetailInfo(params, closestTracks.mapNotNull { it?.track })

        return closestTracks
            .mapIndexed { index, trackHit ->
                val (request, _) = requestsWithPoints[index]
                if (trackHit == null) createErrorResponse(request.identifier, FrameConverterErrorV1.FeaturesNotFound)
                else {
                    val trackDetailInfo = detailInfo?.get(trackHit.track.id)
                    calculateCoordinateToTrackAddressResponse(
                        request,
                        trackHit,
                        trackDetailInfo,
                        params,
                        trackNumberInfo,
                    )
                }
            }
            .toList()
    }

    private fun getTrackNumberInfoForLocationTrackHits(
        closestTracks: List<LocationTrackCacheHit?>,
        layoutContext: LayoutContext,
    ): Map<IntId<TrackLayoutTrackNumber>, TrackNumberDetails> =
        closestTracks
            .mapNotNull { it?.track?.trackNumberId }
            .distinct()
            .let { trackNumberIds ->
                val trackNumbers = trackNumberService.getMany(layoutContext, trackNumberIds)
                val geocodingContexts =
                    trackNumberIds.associateWith { geocodingService.getGeocodingContext(layoutContext, it) }
                val oids = trackNumberDao.fetchExternalIds(layoutContext.branch, trackNumberIds)
                trackNumbers.associate { trackNumber ->
                    trackNumber.id as IntId to
                        TrackNumberDetails(trackNumber, geocodingContexts[trackNumber.id], oids[trackNumber.id])
                }
            }

    private fun getTrackNumbersForNearbyTracks(
        nearbyTracks: List<List<LocationTrackCacheHit>>,
        layoutContext: LayoutContext,
    ) =
        nearbyTracks
            .asSequence()
            .flatten()
            .map { it.track.trackNumberId }
            .distinct()
            .toList()
            .let { trackNumberIds -> trackNumberService.getMany(layoutContext, trackNumberIds).associateBy { it.id } }

    private fun filterByRequest(
        track: LocationTrack,
        trackNumbers: Map<DomainId<TrackLayoutTrackNumber>, TrackLayoutTrackNumber>,
        request: ValidCoordinateToTrackAddressRequestV1,
    ): Boolean =
        all(
            // Spatial cache only returns non-deleted tracks -> no need to check the state here
            { request.locationTrackName?.let { locationTrackName -> locationTrackName == track.name } ?: true },
            { request.locationTrackType?.let { locationTrackType -> locationTrackType == track.type } ?: true },
            {
                request.trackNumberName?.let { trackNumberName ->
                    val trackNumber = trackNumbers[track.trackNumberId]
                    trackNumber?.number == trackNumberName
                } ?: true
            },
        )

    private fun calculateCoordinateToTrackAddressResponse(
        request: ValidCoordinateToTrackAddressRequestV1,
        closestTrack: LocationTrackCacheHit,
        locationTrackDetails: LocationTrackDetails?,
        params: FrameConverterQueryParamsV1,
        trackNumberInfo: Map<IntId<TrackLayoutTrackNumber>, TrackNumberDetails>,
    ): List<GeoJsonFeature> {
        val (trackNumberDetails, geocodedAddress) =
            trackNumberInfo.getValue(closestTrack.track.trackNumberId).let { details ->
                details to details.geocodingContext?.getAddressAndM(closestTrack.closestPoint)
            }

        return if (geocodedAddress == null) {
            createErrorResponse(request.identifier, FrameConverterErrorV1.AddressGeocodingFailed)
        } else {
            createCoordinateToTrackAddressResponse(
                request,
                params,
                closestTrack,
                trackNumberDetails,
                geocodedAddress,
                locationTrackDetails,
            )
        }
    }

    private data class TrackNumberRequests(
        val trackNumberDetails: TrackNumberDetails,
        val tracksAndAlignments: List<Pair<LocationTrack, LayoutAlignment>>,
        val trackDetailInfos: Map<DomainId<LocationTrack>, LocationTrackDetails>?,
        val requests: List<ValidTrackAddressToCoordinateRequestV1>,
    )

    fun trackAddressesToCoordinates(
        layoutContext: LayoutContext,
        requests: List<ValidTrackAddressToCoordinateRequestV1>,
        params: FrameConverterQueryParamsV1,
    ): List<List<GeoJsonFeature>> =
        requests
            .groupBy { it.trackNumber }
            .values
            .let { allTrackNumberRequests ->
                val trackNumberIds = allTrackNumberRequests.map { it.first().trackNumber.id as IntId }
                val trackNumbers = trackNumberService.getMany(layoutContext, trackNumberIds).associateBy { it.id }
                val oids = trackNumberDao.fetchExternalIds(layoutContext.branch, trackNumberIds)
                val geocodingContexts =
                    trackNumberIds.associateWith {
                        geocodingService.getGeocodingContext(layoutContext = layoutContext, trackNumberId = it)
                    }
                allTrackNumberRequests.map { reqs ->
                    val trackNumberId = reqs.first().trackNumber.id
                    val trackNumber = requireNotNull(trackNumbers[trackNumberId])
                    reqs to TrackNumberDetails(trackNumber, geocodingContexts[trackNumberId], oids[trackNumberId])
                }
            }
            .map { (trackNumberRequests, trackNumberDetails) ->
                val trackNumberId = trackNumberRequests.first().trackNumber.id as IntId
                val tracksAndAlignments =
                    locationTrackService.listWithAlignments(
                        layoutContext = layoutContext,
                        trackNumberId = trackNumberId,
                        includeDeleted = false,
                    )
<<<<<<< HEAD
                val trackDescriptions =
                    getLocationTrackFeatureDetailInfo(params, tracksAndAlignments.map { (track) -> track })
                TrackNumberRequests(trackNumberDetails, tracksAndAlignments, trackDescriptions, requests)
=======
                val trackDescriptions = getTrackDescriptions(params, tracksAndAlignments.map { (track) -> track })
                TrackNumberRequests(geocodingContext, tracksAndAlignments, trackDescriptions, trackNumberRequests)
>>>>>>> 6e8079be
            }
            .parallelStream()
            .map { r ->
                processForwardGeocodingRequestsForTrackNumber(
                    r.trackNumberDetails,
                    r.tracksAndAlignments,
                    r.trackDetailInfos,
                    r.requests,
                    params,
                )
            }
            .toList()
            .flatten()

    private fun processForwardGeocodingRequestsForTrackNumber(
        trackNumberDetails: TrackNumberDetails,
        tracksAndAlignments: List<Pair<LocationTrack, LayoutAlignment>>,
        locationTrackDetails: Map<DomainId<LocationTrack>, LocationTrackDetails>?,
        requests: List<ValidTrackAddressToCoordinateRequestV1>,
        params: FrameConverterQueryParamsV1,
    ): List<List<GeoJsonFeature>> {
        if (trackNumberDetails.geocodingContext == null) {
            return requests.map { request ->
                createErrorResponse(request.identifier, FrameConverterErrorV1.AddressGeocodingFailed)
            }
        }
        val resultsAndIndicesByTrack =
            tracksAndAlignments
                .parallelStream()
                .map { (locationTrack, alignment) ->
                    processForwardGeocodingRequestsForLocationTrack(
                        requests,
                        locationTrack,
                        alignment,
                        trackNumberDetails.geocodingContext,
                        params,
                        locationTrackDetails,
                        trackNumberDetails,
                    )
                }
                .toList()

        val resultsByRequest = List<MutableList<GeoJsonFeature>>(requests.size) { mutableListOf() }
        resultsAndIndicesByTrack.forEach { trackResults ->
            trackResults.forEach { (index, result) -> resultsByRequest[index].add(result) }
        }
        return resultsByRequest.mapIndexed { index, result ->
            result.ifEmpty { createErrorResponse(requests[index].identifier, FrameConverterErrorV1.FeaturesNotFound) }
        }
    }

    private fun processForwardGeocodingRequestsForLocationTrack(
        requests: List<ValidTrackAddressToCoordinateRequestV1>,
        locationTrack: LocationTrack,
        alignment: LayoutAlignment,
        geocodingContext: GeocodingContext,
        params: FrameConverterQueryParamsV1,
        locationTrackDetails: Map<DomainId<LocationTrack>, LocationTrackDetails>?,
        trackNumberDetails: TrackNumberDetails,
    ): List<Pair<Int, TrackAddressToCoordinateResponseV1>> {
        val requestIndicesOnTrack =
            requests.mapIndexedNotNull { index, request ->
                index.takeIf {
                    filterByLocationTrackName(request.locationTrackName, locationTrack) &&
                        filterByLocationTrackType(request.locationTrackType, locationTrack)
                }
            }
        val trackAddresses =
            geocodingContext.getTrackLocations(alignment, requests.map { request -> request.trackAddress })
        return requestIndicesOnTrack
            .zip(trackAddresses) { requestIndex, addressPoint ->
                if (addressPoint != null) {
                    val request = requests[requestIndex]
                    val locationTrackInfo = locationTrackDetails?.get(locationTrack.id)
                    requestIndex to
                        createTrackAddressToCoordinateResponse(
                            request,
                            params,
                            locationTrack,
                            addressPoint,
                            locationTrackInfo,
                            trackNumberDetails,
                        )
                } else null
            }
            .filterNotNull()
    }

    fun validateCoordinateToTrackAddressRequest(
        request: CoordinateToTrackAddressRequestV1,
        params: FrameConverterQueryParamsV1,
    ): Either<List<GeoJsonFeatureErrorResponseV1>, ValidCoordinateToTrackAddressRequestV1> {
        val allowedSearchRadiusRange = 1.0..1000.0

        val errors =
            mutableListOf(
                produceIf(request.x == null) { FrameConverterErrorV1.MissingXCoordinate },
                produceIf(request.y == null) { FrameConverterErrorV1.MissingYCoordinate },
                produceIf(request.searchRadius == null) { FrameConverterErrorV1.SearchRadiusUndefined },
                produceIf(request.searchRadius != null && request.searchRadius < allowedSearchRadiusRange.start) {
                    FrameConverterErrorV1.SearchRadiusUnderRange
                },
                produceIf(
                    request.searchRadius != null && request.searchRadius > allowedSearchRadiusRange.endInclusive
                ) {
                    FrameConverterErrorV1.SearchRadiusOverRange
                },
            )

        val mappedLocationTrackTypeOrNull =
            mapLocationTrackTypeToDomainTypeOrNull(request.locationTrackType).let { (mappedType, errorOrNull) ->
                errorOrNull?.also(errors::add)
                mappedType
            }

        val trackNumberNameOrNull =
            createValidTrackNumberNameOrNull(request.trackNumberName).let { (trackNumberOrNull, errorOrNull) ->
                errorOrNull?.also(errors::add)
                trackNumberOrNull
            }

        val locationTrackNameOrNull =
            createValidAlignmentNameOrNull(request.locationTrackName).let { (trackNameOrNull, errorOrNull) ->
                errorOrNull?.also(errors::add)
                trackNameOrNull
            }

        val nonNullErrors = errors.filterNotNull()
        return if (nonNullErrors.isEmpty())
            Right(
                ValidCoordinateToTrackAddressRequestV1(
                    identifier = request.identifier,
                    searchCoordinate =
                        FrameConverterCoordinateV1(
                            srid = params.coordinateSystem,

                            // Already checked earlier but type-inference is not smart enough =(
                            x = requireNotNull(request.x),
                            y = requireNotNull(request.y),
                        ),
                    searchRadius = requireNotNull(request.searchRadius),
                    trackNumberName = trackNumberNameOrNull,
                    locationTrackName = locationTrackNameOrNull,
                    locationTrackType = mappedLocationTrackTypeOrNull,
                )
            )
        else Left(createErrorResponse(identifier = request.identifier, errors = nonNullErrors))
    }

    fun validateTrackAddressToCoordinateRequests(
        requests: List<TrackAddressToCoordinateRequestV1>,
        params: FrameConverterQueryParamsV1,
    ): List<Either<List<GeoJsonFeatureErrorResponseV1>, ValidTrackAddressToCoordinateRequestV1>> {
        val trackNumberLookup =
            requests
                .mapNotNull { request -> createValidTrackNumberNameOrNull(request.trackNumberName).first }
                .distinct()
                .associateWith { trackNumber ->
                    trackNumberService.find(MainLayoutContext.official, trackNumber).firstOrNull {
                        it.state != LayoutState.DELETED
                    }
                }
        return requests
            .parallelStream()
            .map { request -> validateTrackAddressToCoordinateRequest(request, trackNumberLookup) }
            .toList()
    }

    fun validateTrackAddressToCoordinateRequest(
        request: TrackAddressToCoordinateRequestV1,
        trackNumberLookup: Map<TrackNumber, TrackLayoutTrackNumber?>,
    ): Either<List<GeoJsonFeatureErrorResponseV1>, ValidTrackAddressToCoordinateRequestV1> {
        val errors =
            mutableListOf(
                produceIf(request.trackNumberName == null) { FrameConverterErrorV1.MissingTrackNumber },
                produceIf(request.trackKilometer == null) { FrameConverterErrorV1.MissingTrackKilometer },
                produceIf(request.trackMeter == null) { FrameConverterErrorV1.MissingTrackMeter },
            )

        val validTrackMeterOrNull =
            when {
                request.trackKilometer != null && request.trackMeter != null ->
                    try {
                        TrackMeter(requireNotNull(request.trackKilometer), requireNotNull(request.trackMeter))
                    } catch (e: IllegalArgumentException) {
                        errors.add(FrameConverterErrorV1.InvalidTrackAddress)
                        null
                    }

                else -> null
            }

        val mappedLocationTrackTypeOrNull =
            mapLocationTrackTypeToDomainTypeOrNull(request.locationTrackType).let { (mappedTrackType, errorOrNull) ->
                errorOrNull?.also(errors::add)
                mappedTrackType
            }

        val layoutTrackNumberOrNull =
            createValidTrackNumberNameOrNull(request.trackNumberName)
                .let { (trackNumberNameOrNull, errorOrNull) ->
                    errorOrNull?.also(errors::add)
                    trackNumberNameOrNull
                }
                ?.let { trackNumberName ->
                    trackNumberLookup[trackNumberName].alsoIfNull {
                        errors.add(FrameConverterErrorV1.TrackNumberNotFound)
                    }
                }

        val locationTrackNameOrNull =
            createValidAlignmentNameOrNull(request.locationTrackName).let { (trackNameOrNull, errorOrNull) ->
                errorOrNull?.also(errors::add)
                trackNameOrNull
            }

        val nonNullErrors = errors.filterNotNull()
        return if (nonNullErrors.isEmpty())
            Right(
                ValidTrackAddressToCoordinateRequestV1(
                    identifier = request.identifier,
                    trackNumber = requireNotNull(layoutTrackNumberOrNull),
                    trackAddress = requireNotNull(validTrackMeterOrNull),
                    locationTrackName = locationTrackNameOrNull,
                    locationTrackType = mappedLocationTrackTypeOrNull,
                )
            )
        else Left(createErrorResponse(identifier = request.identifier, errors = nonNullErrors))
    }

    fun createErrorResponse(
        identifier: FrameConverterIdentifierV1?,
        error: FrameConverterErrorV1,
    ): List<GeoJsonFeatureErrorResponseV1> = createErrorResponse(identifier, listOf(error))

    fun createErrorResponse(
        identifier: FrameConverterIdentifierV1?,
        errors: List<FrameConverterErrorV1>,
    ): List<GeoJsonFeatureErrorResponseV1> {
        return listOf(
            GeoJsonFeatureErrorResponseV1(
                identifier = identifier,
                errorMessages = errors.map { error -> translation.t(error.localizationKey) },
            )
        )
    }

    private fun createCoordinateToTrackAddressResponse(
        request: ValidCoordinateToTrackAddressRequestV1,
        params: FrameConverterQueryParamsV1,
        closestTrack: LocationTrackCacheHit,
        trackNumberDetails: TrackNumberDetails,
        geocodedAddress: AddressAndM,
        locationTrackDetails: LocationTrackDetails?,
    ): List<CoordinateToTrackAddressResponseV1> {
        val featureGeometry = createFeatureGeometry(params, closestTrack.closestPoint)

        val featureMatchSimple =
            createSimpleFeatureMatchOrNull(params, closestTrack.closestPoint, closestTrack.distance)

        val conversionDetails =
            createDetailedFeatureMatchOrNull(
                closestTrack.track,
                trackNumberDetails,
                geocodedAddress.address,
                locationTrackDetails,
            )

        return listOf(
            CoordinateToTrackAddressResponseV1(
                geometry = featureGeometry,
                properties =
                    CoordinateToTrackAddressResponsePropertiesV1(
                        identifier = request.identifier,
                        featureMatchSimple = featureMatchSimple,
                        featureMatchDetails = conversionDetails,
                    ),
            )
        )
    }

    private fun createTrackAddressToCoordinateResponse(
        request: ValidTrackAddressToCoordinateRequestV1,
        params: FrameConverterQueryParamsV1,
        locationTrack: LocationTrack,
        addressPoint: AddressPoint,
        locationTrackDetails: LocationTrackDetails?,
        trackNumberDetails: TrackNumberDetails,
    ): TrackAddressToCoordinateResponseV1 {
        val featureGeometry = createFeatureGeometry(params, addressPoint.point)

        val featureMatchSimple =
            createSimpleFeatureMatchOrNull(
                params,
                addressPoint.point,
                distanceToClosestPoint = 0.0, // The point should be directly on the track so there's no distance to it.
            )

        val conversionDetails =
            createDetailedFeatureMatchOrNull(
                locationTrack,
                trackNumberDetails,
                addressPoint.address,
                locationTrackDetails,
            )

        return TrackAddressToCoordinateResponseV1(
            geometry = featureGeometry,
            properties =
                TrackAddressToCoordinateResponsePropertiesV1(
                    identifier = request.identifier,
                    featureMatchBasic = featureMatchSimple,
                    featureMatchDetails = conversionDetails,
                ),
        )
    }

    private fun createDetailedFeatureMatchOrNull(
        locationTrack: LocationTrack,
        trackNumberDetails: TrackNumberDetails,
        trackMeter: TrackMeter,
        locationTrackDetails: LocationTrackDetails?,
    ): FeatureMatchDetailsV1? {
        return if (locationTrackDetails != null) {
            val (trackMeterIntegers, trackMeterDecimals) = splitBigDecimal(trackMeter.meters)
            val translatedLocationTrackType = translation.enum(locationTrack.type, lowercase = true)

            FeatureMatchDetailsV1(
                trackNumber = trackNumberDetails.trackNumber.number,
                trackNumberOid = trackNumberDetails.oid?.toString() ?: "",
                locationTrackName = locationTrack.name,
                locationTrackOid = locationTrackDetails.oid?.toString() ?: "",
                locationTrackDescription = locationTrackDetails.description,
                translatedLocationTrackType = translatedLocationTrackType,
                kmNumber = trackMeter.kmNumber.number,
                trackMeter = trackMeterIntegers,
                trackMeterDecimals = trackMeterDecimals,
            )
        } else {
            null
        }
    }

    private fun getSearchPointInLayoutCoordinates(
        request: ValidCoordinateToTrackAddressRequestV1
    ): Either<List<GeoJsonFeatureErrorResponseV1>, IPoint> =
        try {
            Right(
                when (request.searchCoordinate.srid) {
                    LAYOUT_SRID -> request.searchCoordinate
                    else ->
                        transformNonKKJCoordinate(request.searchCoordinate.srid, LAYOUT_SRID, request.searchCoordinate)
                }
            )
        } catch (ex: CoordinateTransformationException) {
            Left(createErrorResponse(request.identifier, FrameConverterErrorV1.InputCoordinateTransformationFailed))
        }

    private data class TrackNumberDetails(
        val trackNumber: TrackLayoutTrackNumber,
        val geocodingContext: GeocodingContext?,
        val oid: Oid<TrackLayoutTrackNumber>?,
    )

    private data class LocationTrackDetails(val description: FreeText, val oid: Oid<LocationTrack>?)

    private fun getLocationTrackFeatureDetailInfo(
        params: FrameConverterQueryParamsV1,
        locationTracks: List<LocationTrack>,
    ): Map<DomainId<LocationTrack>, LocationTrackDetails>? =
        if (params.featureDetails)
            locationTracks
                .distinctBy { it.id }
                .let { distinctTracks ->
                    val descriptions =
                        locationTrackService.getFullDescriptions(
                            MainLayoutContext.official,
                            distinctTracks,
                            LocalizationLanguage.FI,
                        )
                    val extIds =
                        locationTrackDao.fetchExternalIds(LayoutBranch.main, distinctTracks.map { it.id as IntId })
                    distinctTracks.zip(descriptions).associate {
                        it.first.id to LocationTrackDetails(it.second, extIds[it.first.id])
                    }
                }
        else null
}

private fun createFeatureGeometry(params: FrameConverterQueryParamsV1, point: IPoint): GeoJsonGeometryPoint {
    return if (params.featureGeometry) {
        pointToFrameConverterCoordinate(params, point).let { coordinate ->
            GeoJsonGeometryPoint(coordinates = listOf(coordinate.x, coordinate.y))
        }
    } else {
        GeoJsonGeometryPoint.empty()
    }
}

private fun createSimpleFeatureMatchOrNull(
    params: FrameConverterQueryParamsV1,
    point: AlignmentPoint,
    distanceToClosestPoint: Double,
): FeatureMatchBasicV1? {
    return if (params.featureBasic) {
        FeatureMatchBasicV1(
            coordinate = pointToFrameConverterCoordinate(params, point),
            distanceFromRequestPoint = distanceToClosestPoint,
        )
    } else {
        null
    }
}

private fun filterByLocationTrackName(locationTrackName: AlignmentName?, locationTrack: LocationTrack): Boolean =
    locationTrackName == null || locationTrackName == locationTrack.name

private fun filterByLocationTrackType(locationTrackType: LocationTrackType?, locationTrack: LocationTrack): Boolean {
    return if (locationTrackType == null) {
        true
    } else {
        locationTrackType == locationTrack.type
    }
}

private fun splitBigDecimal(number: BigDecimal, decimalPlaces: Int = 3): Pair<Int, Int> {
    val wholePart = number.toBigInteger().toInt()
    val fractionalPart = number.subtract(BigDecimal(wholePart))
    val scaledFractionalPart =
        fractionalPart.setScale(decimalPlaces, RoundingMode.DOWN).movePointRight(decimalPlaces).toInt()

    return Pair(wholePart, scaledFractionalPart)
}

private fun mapLocationTrackTypeToDomainTypeOrNull(
    locationTrackType: FrameConverterLocationTrackTypeV1?
): Pair<LocationTrackType?, FrameConverterErrorV1?> {
    return when (locationTrackType) {
        null -> null to null

        FrameConverterLocationTrackTypeV1.MAIN -> LocationTrackType.MAIN to null
        FrameConverterLocationTrackTypeV1.SIDE -> LocationTrackType.SIDE to null
        FrameConverterLocationTrackTypeV1.CHORD -> LocationTrackType.CHORD to null
        FrameConverterLocationTrackTypeV1.TRAP -> LocationTrackType.TRAP to null

        else -> {
            null to FrameConverterErrorV1.InvalidLocationTrackType
        }
    }
}

private fun createValidTrackNumberNameOrNull(
    unvalidatedTrackNumberName: FrameConverterStringV1?
): Pair<TrackNumber?, FrameConverterErrorV1?> {
    return when (unvalidatedTrackNumberName) {
        null -> null to null
        else ->
            try {
                TrackNumber(unvalidatedTrackNumberName.toString()) to null
            } catch (e: InputValidationException) {
                null to FrameConverterErrorV1.InvalidTrackNumberName
            }
    }
}

private fun createValidAlignmentNameOrNull(
    unvalidatedLocationTrackName: FrameConverterStringV1?
): Pair<AlignmentName?, FrameConverterErrorV1?> {
    return when (unvalidatedLocationTrackName) {
        null -> null to null
        else ->
            try {
                AlignmentName(unvalidatedLocationTrackName.toString()) to null
            } catch (e: InputValidationException) {
                null to FrameConverterErrorV1.InvalidLocationTrackName
            }
    }
}

private fun pointToFrameConverterCoordinate(
    params: FrameConverterQueryParamsV1,
    point: IPoint,
): FrameConverterCoordinateV1 {
    return when (params.coordinateSystem) {
        LAYOUT_SRID -> FrameConverterCoordinateV1(srid = LAYOUT_SRID, x = point.x, y = point.y)

        else ->
            transformNonKKJCoordinate(LAYOUT_SRID, params.coordinateSystem, point).let { transformedPoint ->
                FrameConverterCoordinateV1(
                    srid = params.coordinateSystem,
                    x = transformedPoint.x,
                    y = transformedPoint.y,
                )
            }
    }
}<|MERGE_RESOLUTION|>--- conflicted
+++ resolved
@@ -218,14 +218,9 @@
                         trackNumberId = trackNumberId,
                         includeDeleted = false,
                     )
-<<<<<<< HEAD
                 val trackDescriptions =
                     getLocationTrackFeatureDetailInfo(params, tracksAndAlignments.map { (track) -> track })
-                TrackNumberRequests(trackNumberDetails, tracksAndAlignments, trackDescriptions, requests)
-=======
-                val trackDescriptions = getTrackDescriptions(params, tracksAndAlignments.map { (track) -> track })
-                TrackNumberRequests(geocodingContext, tracksAndAlignments, trackDescriptions, trackNumberRequests)
->>>>>>> 6e8079be
+                TrackNumberRequests(trackNumberDetails, tracksAndAlignments, trackDescriptions, trackNumberRequests)
             }
             .parallelStream()
             .map { r ->
