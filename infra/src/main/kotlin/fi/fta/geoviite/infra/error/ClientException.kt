--- conflicted
+++ resolved
@@ -31,14 +31,8 @@
     ) : this(status, message, cause, LocalizationKey(localizedMessageKey), localizedMessageParams)
 }
 
-<<<<<<< HEAD
 class GeocodingFailureException(message: String, cause: Throwable? = null)
     : ClientException(BAD_REQUEST, "Geocoding failed: $message", cause, "error.geocoding.generic")
-=======
-
-class GeocodingFailureException(message: String, cause: Throwable? = null) :
-    ClientException(BAD_REQUEST, "Geocoding failed: $message", cause, "error.geocoding.generic")
->>>>>>> 86a32645
 
 class LinkingFailureException(
     message: String,
