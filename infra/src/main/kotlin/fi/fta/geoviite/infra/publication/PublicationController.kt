--- conflicted
+++ resolved
@@ -118,13 +118,11 @@
         @RequestParam("from", required = false) @DateTimeFormat(iso = DateTimeFormat.ISO.DATE_TIME) from: Instant?,
         @RequestParam("to", required = false) @DateTimeFormat(iso = DateTimeFormat.ISO.DATE_TIME) to: Instant?,
     ): Page<PublicationDetails> {
-<<<<<<< HEAD
-        val publications = publicationService.fetchPublicationDetailsBetweenInstants(from, to)
-=======
-        logger.apiCall("getPublicationsBetween", "from" to from, "to" to to)
-        val publications =
-            publicationService.fetchPublicationDetailsBetweenInstants(layoutBranch ?: LayoutBranch.main, from, to)
->>>>>>> 1af6f9a5
+        val publications = publicationService.fetchPublicationDetailsBetweenInstants(
+            layoutBranch ?: LayoutBranch.main,
+            from,
+            to,
+        )
 
         return Page(
             totalCount = publications.size,
@@ -139,12 +137,7 @@
         @RequestParam("layoutBranch", required = false) layoutBranch: LayoutBranch?,
         @RequestParam("count") count: Int,
     ): Page<PublicationDetails> {
-<<<<<<< HEAD
-        val publications = publicationService.fetchLatestPublicationDetails(count)
-=======
-        logger.apiCall("getLatestPublications", "count" to count, "layoutBranch" to layoutBranch)
         val publications = publicationService.fetchLatestPublicationDetails(layoutBranch ?: LayoutBranch.main, count)
->>>>>>> 1af6f9a5
 
         return Page(totalCount = publications.size, start = 0, items = publications)
     }
@@ -167,7 +160,7 @@
             sortBy,
             order,
             timeZone,
-            localizationService.getLocalization(lang)
+            localizationService.getLocalization(lang),
         )
 
         val dateString = getDateStringForFileName(from, to, timeZone ?: ZoneId.of("UTC"))
@@ -192,7 +185,7 @@
             to = to,
             sortBy = sortBy,
             order = order,
-            translation = localizationService.getLocalization(lang)
+            translation = localizationService.getLocalization(lang),
         )
 
         return Page(
