package fi.fta.geoviite.infra.localization

import com.fasterxml.jackson.annotation.JsonCreator
import com.fasterxml.jackson.annotation.JsonCreator.Mode.DELEGATING
import com.fasterxml.jackson.annotation.JsonValue
import fi.fta.geoviite.infra.util.StringSanitizer

data class LocalizationKey @JsonCreator(mode = DELEGATING) constructor(private val value: String) :
    Comparable<LocalizationKey>, CharSequence by value {

    companion object {
        val allowedLength = 1..100
        const val ALLOWED_CHARACTERS = "A-Za-z0-9_\\-."
        val sanitizer = StringSanitizer(LocalizationKey::class, ALLOWED_CHARACTERS, allowedLength)
    }

<<<<<<< HEAD
    init {
        assertSanitized<LocalizationKey>(value, sanitizer, allowedLength)
    }

    @JsonValue override fun toString(): String = value
=======
    init { sanitizer.assertSanitized(value) }
>>>>>>> 050be566

    override fun compareTo(other: LocalizationKey): Int = value.compareTo(other.value)
}

data class LocalizationParams @JsonCreator(mode = JsonCreator.Mode.DELEGATING)
constructor(@JsonValue val params: Map<String, String>) {

    companion object {
        val allowedLength = 1..100
        const val KEY_ALLOWED_CHARACTERS = "a-zA-Z0-9_\\s\\-"
        val keySanitizer = StringSanitizer(LocalizationParams::class, KEY_ALLOWED_CHARACTERS, allowedLength)
        val empty = LocalizationParams(emptyMap())
    }

    init { params.forEach { (key, _) -> keySanitizer.sanitize(key) } }

    fun get(key: String) = params[key] ?: ""
}

fun localizationParams(params: Map<String, Any?>): LocalizationParams =
    LocalizationParams(params.mapValues { it.value?.toString() ?: "" })

fun localizationParams(vararg params: Pair<String, Any?>): LocalizationParams = localizationParams(mapOf(*params))<|MERGE_RESOLUTION|>--- conflicted
+++ resolved
@@ -14,16 +14,10 @@
         val sanitizer = StringSanitizer(LocalizationKey::class, ALLOWED_CHARACTERS, allowedLength)
     }
 
-<<<<<<< HEAD
-    init {
-        assertSanitized<LocalizationKey>(value, sanitizer, allowedLength)
-    }
+    init { sanitizer.assertSanitized(value) }
 
-    @JsonValue override fun toString(): String = value
-=======
-    init { sanitizer.assertSanitized(value) }
->>>>>>> 050be566
-
+    @JsonValue
+    override fun toString(): String = value
     override fun compareTo(other: LocalizationKey): Int = value.compareTo(other.value)
 }
 
