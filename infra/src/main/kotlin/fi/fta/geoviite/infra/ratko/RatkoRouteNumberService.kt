package fi.fta.geoviite.infra.ratko

import fi.fta.geoviite.infra.aspects.GeoviiteService
import fi.fta.geoviite.infra.common.IntId
import fi.fta.geoviite.infra.common.KmNumber
import fi.fta.geoviite.infra.common.LayoutBranch
import fi.fta.geoviite.infra.common.Oid
import fi.fta.geoviite.infra.common.assertMainBranch
import fi.fta.geoviite.infra.geocoding.AddressPoint
import fi.fta.geoviite.infra.geocoding.GeocodingService
import fi.fta.geoviite.infra.publication.PublishedTrackNumber
import fi.fta.geoviite.infra.ratko.model.RatkoNodes
import fi.fta.geoviite.infra.ratko.model.RatkoOid
import fi.fta.geoviite.infra.ratko.model.RatkoRouteNumber
import fi.fta.geoviite.infra.ratko.model.convertToRatkoNodeCollection
import fi.fta.geoviite.infra.ratko.model.convertToRatkoRouteNumber
import fi.fta.geoviite.infra.tracklayout.LayoutState
import fi.fta.geoviite.infra.tracklayout.LayoutTrackNumberDao
import fi.fta.geoviite.infra.tracklayout.TrackLayoutTrackNumber
import org.springframework.beans.factory.annotation.Autowired
import org.springframework.boot.autoconfigure.condition.ConditionalOnBean
import java.time.Instant

@GeoviiteService
@ConditionalOnBean(RatkoClientConfiguration::class)
class RatkoRouteNumberService @Autowired constructor(
    private val ratkoClient: RatkoClient,
    private val trackNumberDao: LayoutTrackNumberDao,
    private val geocodingService: GeocodingService,
) {

    fun pushTrackNumberChangesToRatko(
        branch: LayoutBranch,
        publishedTrackNumbers: Collection<PublishedTrackNumber>,
        publicationTime: Instant,
    ): List<Oid<TrackLayoutTrackNumber>> {
<<<<<<< HEAD
=======
        logger.serviceCall(
            "pushTrackNumberChangesToRatko",
            "branch" to branch,
            "publishedTrackNumbers" to publishedTrackNumbers,
            "publicationTime" to publicationTime,
        )
        // TODO: Design branches not yet supported. We need to ensure that design tracknumbers have own OIDs -> could we rely on tracknumber.branch instead of arg?
        assertMainBranch(branch)
>>>>>>> 1af6f9a5
        return publishedTrackNumbers
            .groupBy { it.id }
            .map { (_, trackNumbers) ->
                val newestVersion = trackNumbers.maxBy { it.version.version }.version
                trackNumberDao.fetch(newestVersion) to trackNumbers.flatMap { it.changedKmNumbers }.toSet()
            }
            .sortedBy { sortByDeletedStateFirst(it.first.state) }
            .map { (trackNumber, changedKmNumbers) ->
                val externalId =
                    requireNotNull(trackNumber.externalId) { "OID required for track number, tn=${trackNumber.id}" }
                try {
                    ratkoClient.getRouteNumber(RatkoOid(externalId))?.let { existingRouteNumber ->
                        if (trackNumber.state == LayoutState.DELETED) {
                            deleteRouteNumber(trackNumber, existingRouteNumber)
                        } else {
                            updateRouteNumber(
                                branch = branch,
                                existingRatkoRouteNumber = existingRouteNumber,
                                trackNumber = trackNumber,
                                moment = publicationTime,
                                changedKmNumbers = changedKmNumbers
                            )
                        }
                    } ?: createRouteNumber(branch, trackNumber, publicationTime)
                } catch (ex: RatkoPushException) {
                    throw RatkoTrackNumberPushException(ex, trackNumber)
                }
                externalId
            }
    }

    fun forceRedraw(routeNumberOids: Set<RatkoOid<RatkoRouteNumber>>) {
        if (routeNumberOids.isNotEmpty()) {
            ratkoClient.forceRatkoToRedrawRouteNumber(routeNumberOids)
        }
    }

    private fun deleteRouteNumber(trackNumber: TrackLayoutTrackNumber, existingRatkoRouteNumber: RatkoRouteNumber) {
        requireNotNull(trackNumber.externalId) { "Cannot delete route number without oid, id=${trackNumber.id}" }

        val deletedEndsPoints = existingRatkoRouteNumber.nodecollection?.let(::toNodeCollectionMarkingEndpointsNotInUse)

        updateRouteNumberProperties(trackNumber, deletedEndsPoints)

        val routeNumberOid = RatkoOid<RatkoRouteNumber>(trackNumber.externalId)
        ratkoClient.deleteRouteNumberPoints(routeNumberOid, null)
    }

    private fun updateRouteNumber(
        branch: LayoutBranch,
        trackNumber: TrackLayoutTrackNumber,
        existingRatkoRouteNumber: RatkoRouteNumber,
        moment: Instant,
        changedKmNumbers: Set<KmNumber>,
    ) {
<<<<<<< HEAD
=======
        logger.serviceCall(
            "updateRatkoRouteNumber",
            "branch" to branch,
            "trackNumber" to trackNumber,
            "existingRatkoRouteNumber" to existingRatkoRouteNumber,
            "moment" to moment,
            "changedKmNumbers" to changedKmNumbers
        )
>>>>>>> 1af6f9a5
        require(trackNumber.id is IntId) { "Only layout route numbers can be updated, id=${trackNumber.id}" }
        requireNotNull(trackNumber.externalId) { "Cannot update route number without oid, id=${trackNumber.id}" }

        val addresses = geocodingService.getGeocodingContextAtMoment(branch, trackNumber.id, moment)?.referenceLineAddresses
        checkNotNull(addresses) { "Cannot calculate addresses for track number, id=${trackNumber.id}" }

        val existingStartNode = existingRatkoRouteNumber.nodecollection?.getStartNode()
        val existingEndNode = existingRatkoRouteNumber.nodecollection?.getEndNode()

        val routeNumberOid = RatkoOid<RatkoRouteNumber>(trackNumber.externalId)
        val endPointNodeCollection = getEndPointNodeCollection(
            alignmentAddresses = addresses,
            changedKmNumbers = changedKmNumbers,
            existingStartNode = existingStartNode,
            existingEndNode = existingEndNode,
        )

        //Update route number end points before deleting anything, otherwise old end points will stay in use
        updateRouteNumberProperties(trackNumber, endPointNodeCollection)

        deleteRouteNumberPoints(routeNumberOid, changedKmNumbers)

        updateRouteNumberGeometry(
            routeNumberOid = routeNumberOid,
            newPoints = addresses.midPoints.filter { p ->
                changedKmNumbers.contains(p.address.kmNumber)
            }
        )
    }

    private fun deleteRouteNumberPoints(
        routeNumberOid: RatkoOid<RatkoRouteNumber>,
        changedKmNumbers: Set<KmNumber>,
    ) = changedKmNumbers.forEach { kmNumber ->
        ratkoClient.deleteRouteNumberPoints(routeNumberOid, kmNumber)
    }

    private fun updateRouteNumberGeometry(
        routeNumberOid: RatkoOid<RatkoRouteNumber>,
        newPoints: Collection<AddressPoint>,
    ) = toRatkoPointsGroupedByKm(newPoints).forEach { points ->
        ratkoClient.updateRouteNumberPoints(routeNumberOid, points)
    }

<<<<<<< HEAD
    private fun createRouteNumber(trackNumber: TrackLayoutTrackNumber, moment: Instant) {
=======
    private fun createRouteNumber(branch: LayoutBranch, trackNumber: TrackLayoutTrackNumber, moment: Instant) {
        logger.serviceCall(
            "createRouteNumber",
            "branch" to branch,
            "trackNumber" to trackNumber,
            "moment" to moment,
        )
>>>>>>> 1af6f9a5
        require(trackNumber.id is IntId) { "Only layout route numbers can be updated, id=${trackNumber.id}" }

        val addresses = geocodingService.getGeocodingContextAtMoment(branch, trackNumber.id, moment)?.referenceLineAddresses
        checkNotNull(addresses) { "Cannot calculate addresses for track number, id=${trackNumber.id}" }

        val ratkoNodes = convertToRatkoNodeCollection(addresses)
        val ratkoRouteNumber = convertToRatkoRouteNumber(trackNumber, ratkoNodes)
        val routeNumberOid = ratkoClient.newRouteNumber(ratkoRouteNumber)
        checkNotNull(routeNumberOid) { "Did not receive oid from Ratko for track number $ratkoRouteNumber" }
        createRouteNumberPoints(routeNumberOid, addresses.midPoints)
    }

    private fun createRouteNumberPoints(
        routeNumberOid: RatkoOid<RatkoRouteNumber>,
        newPoints: Collection<AddressPoint>,
    ) = toRatkoPointsGroupedByKm(newPoints).forEach { points ->
        ratkoClient.createRouteNumberPoints(routeNumberOid, points)
    }

    private fun updateRouteNumberProperties(
        trackNumber: TrackLayoutTrackNumber,
        nodeCollection: RatkoNodes? = null
    ) {
        val ratkoRouteNumber = convertToRatkoRouteNumber(
            trackNumber = trackNumber,
            nodeCollection = nodeCollection,
        )
        ratkoClient.updateRouteNumber(ratkoRouteNumber)
    }
}<|MERGE_RESOLUTION|>--- conflicted
+++ resolved
@@ -34,17 +34,8 @@
         publishedTrackNumbers: Collection<PublishedTrackNumber>,
         publicationTime: Instant,
     ): List<Oid<TrackLayoutTrackNumber>> {
-<<<<<<< HEAD
-=======
-        logger.serviceCall(
-            "pushTrackNumberChangesToRatko",
-            "branch" to branch,
-            "publishedTrackNumbers" to publishedTrackNumbers,
-            "publicationTime" to publicationTime,
-        )
         // TODO: Design branches not yet supported. We need to ensure that design tracknumbers have own OIDs -> could we rely on tracknumber.branch instead of arg?
         assertMainBranch(branch)
->>>>>>> 1af6f9a5
         return publishedTrackNumbers
             .groupBy { it.id }
             .map { (_, trackNumbers) ->
@@ -100,17 +91,6 @@
         moment: Instant,
         changedKmNumbers: Set<KmNumber>,
     ) {
-<<<<<<< HEAD
-=======
-        logger.serviceCall(
-            "updateRatkoRouteNumber",
-            "branch" to branch,
-            "trackNumber" to trackNumber,
-            "existingRatkoRouteNumber" to existingRatkoRouteNumber,
-            "moment" to moment,
-            "changedKmNumbers" to changedKmNumbers
-        )
->>>>>>> 1af6f9a5
         require(trackNumber.id is IntId) { "Only layout route numbers can be updated, id=${trackNumber.id}" }
         requireNotNull(trackNumber.externalId) { "Cannot update route number without oid, id=${trackNumber.id}" }
 
@@ -155,17 +135,7 @@
         ratkoClient.updateRouteNumberPoints(routeNumberOid, points)
     }
 
-<<<<<<< HEAD
-    private fun createRouteNumber(trackNumber: TrackLayoutTrackNumber, moment: Instant) {
-=======
     private fun createRouteNumber(branch: LayoutBranch, trackNumber: TrackLayoutTrackNumber, moment: Instant) {
-        logger.serviceCall(
-            "createRouteNumber",
-            "branch" to branch,
-            "trackNumber" to trackNumber,
-            "moment" to moment,
-        )
->>>>>>> 1af6f9a5
         require(trackNumber.id is IntId) { "Only layout route numbers can be updated, id=${trackNumber.id}" }
 
         val addresses = geocodingService.getGeocodingContextAtMoment(branch, trackNumber.id, moment)?.referenceLineAddresses
