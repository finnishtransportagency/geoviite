package fi.fta.geoviite.infra.geometry

import fi.fta.geoviite.infra.common.AlignmentName
import fi.fta.geoviite.infra.common.DomainId
import fi.fta.geoviite.infra.common.IntId
import fi.fta.geoviite.infra.common.Srid
import fi.fta.geoviite.infra.common.StringId
import fi.fta.geoviite.infra.common.SwitchName
import fi.fta.geoviite.infra.common.TrackMeter
import fi.fta.geoviite.infra.common.TrackNumber
import fi.fta.geoviite.infra.common.formatTrackMeter
import fi.fta.geoviite.infra.geocoding.GeocodingContext
import fi.fta.geoviite.infra.geography.CoordinateSystemName
import fi.fta.geoviite.infra.geography.Transformation
import fi.fta.geoviite.infra.geometry.TrackGeometryElementType.MISSING_SECTION
import fi.fta.geoviite.infra.inframodel.PlanElementName
import fi.fta.geoviite.infra.localization.LocalizationParams
import fi.fta.geoviite.infra.localization.Translation
import fi.fta.geoviite.infra.math.Point
import fi.fta.geoviite.infra.math.RoundedPoint
import fi.fta.geoviite.infra.math.radsMathToGeo
import fi.fta.geoviite.infra.math.radsToGrads
import fi.fta.geoviite.infra.math.round
import fi.fta.geoviite.infra.tracklayout.ISegment
import fi.fta.geoviite.infra.tracklayout.LAYOUT_SRID
import fi.fta.geoviite.infra.tracklayout.LayoutEdge
import fi.fta.geoviite.infra.tracklayout.LayoutSwitch
import fi.fta.geoviite.infra.tracklayout.LocationTrack
import fi.fta.geoviite.infra.tracklayout.LocationTrackGeometry
import fi.fta.geoviite.infra.tracklayout.SegmentPoint
import fi.fta.geoviite.infra.util.CsvEntry
import fi.fta.geoviite.infra.util.FileName
import fi.fta.geoviite.infra.util.printCsv
import java.math.BigDecimal
import java.time.Instant
import java.time.ZoneId
import java.time.format.DateTimeFormatter
import kotlin.math.abs

const val COORDINATE_DECIMALS = 3
const val ADDRESS_DECIMALS = 3
const val LENGTH_DECIMALS = 3
const val DIRECTION_DECIMALS = 6
const val CANT_DECIMALS = 6

const val SEGMENT_AND_ELEMENT_LENGTH_MAX_DELTA = 1.0

const val ELEMENT_LIST_CSV_TRANSLATION_PREFIX = "data-products.element-list.csv"

val elementListShortDateFormatter = DateTimeFormatter.ofPattern("dd.MM.yyyy").withZone(ZoneId.of("Europe/Helsinki"))

data class ElementListing(
    val id: StringId<ElementListing>,
    val planId: DomainId<GeometryPlan>?,
    val planSource: PlanSource?,
    val fileName: FileName?,
    val coordinateSystemSrid: Srid?,
    val coordinateSystemName: CoordinateSystemName?,
    val trackNumber: TrackNumber?,
    val trackNumberDescription: PlanElementName?,
    val alignmentId: DomainId<GeometryAlignment>?,
    val alignmentName: AlignmentName?,
    val locationTrackName: AlignmentName?,
    val elementId: DomainId<GeometryElement>?,
    val elementType: TrackGeometryElementType,
    val lengthMeters: BigDecimal,
    val start: ElementLocation,
    val end: ElementLocation,
    val connectedSwitchName: SwitchName?,
    val isPartial: Boolean,
    val planTime: Instant? = null,
)

data class ElementLocation(
    val coordinate: RoundedPoint,
    val address: TrackMeter?,
    val directionGrads: BigDecimal,
    val radiusMeters: BigDecimal?,
    val cant: BigDecimal?,
)

enum class TrackGeometryElementType {
    LINE,
    CURVE,
    CLOTHOID,
    BIQUADRATIC_PARABOLA,
    MISSING_SECTION;

    companion object {
        fun of(elementType: GeometryElementType): TrackGeometryElementType =
            when (elementType) {
                GeometryElementType.LINE -> LINE
                GeometryElementType.CURVE -> CURVE
                GeometryElementType.CLOTHOID -> CLOTHOID
                GeometryElementType.BIQUADRATIC_PARABOLA -> BIQUADRATIC_PARABOLA
            }
    }
}

fun toElementListing(
    context: GeocodingContext?,
    getTransformation: (srid: Srid) -> Transformation,
    track: LocationTrack,
    geometry: LocationTrackGeometry,
    trackNumber: TrackNumber?,
    elementTypes: List<TrackGeometryElementType>,
    startAddress: TrackMeter?,
    endAddress: TrackMeter?,
    getPlanHeaderAndAlignment: (id: IntId<GeometryAlignment>) -> Pair<GeometryPlanHeader, GeometryAlignment>,
    getSwitchName: (IntId<LayoutSwitch>) -> SwitchName,
    getLocationTrackName: (IntId<LocationTrack>) -> AlignmentName,
): List<ElementListing> {
    val linkedElements = collectLinkedElements(geometry, context, startAddress, endAddress)
    val lengthOfSegmentsConnectedToSameElement =
        linkedElements.groupBy { e -> e.elementId }.map { (key, value) -> key to value.sumOf { e -> e.segment.length } }
    val linkedAlignmentIds = linkedElements.mapNotNull { e -> e.alignmentId }.distinct()
    val headersAndAlignments = linkedAlignmentIds.associateWith { id -> getPlanHeaderAndAlignment(id) }

    return linkedElements
        .mapNotNull { linked ->
            if (linked.elementId == null || linked.alignmentId == null) {
                if (elementTypes.contains(MISSING_SECTION))
<<<<<<< HEAD
                    toMissingElementListing(context, trackNumber, segment, track, getSwitchName, getLocationTrackName)
=======
                    toMissingElementListing(
                        context,
                        trackNumber,
                        linked.idString,
                        linked.segment,
                        track,
                        getEdgeSwitchName(linked.edge, getSwitchName),
                    )
>>>>>>> 3703f547
                else null
            } else {
                val (planHeader, alignment) =
                    requireNotNull(linked.alignmentId?.let(headersAndAlignments::get)) {
                        "Failed to fetch geometry alignment for element: linked=$linked"
                    }
                val element =
                    requireNotNull(alignment.elements.find { e -> e.id == linked.elementId }) {
                        "Geometry element not found on its parent alignment: alignment=${alignment.id} linked=$linked"
                    }
                if (elementTypes.contains(TrackGeometryElementType.of(element.type))) {
                    toElementListing(
                        context,
                        getTransformation,
                        track,
                        planHeader,
                        alignment,
                        trackNumber,
                        element,
<<<<<<< HEAD
                        segment,
                        getSwitchName,
                        getLocationTrackName,
=======
                        getEdgeSwitchName(linked.edge, getSwitchName),
>>>>>>> 3703f547
                    )
                } else {
                    null
                }
            }
        }
        .distinctBy(ElementListing::id)
        .map { listing ->
            val calculatedSegmentLength =
                lengthOfSegmentsConnectedToSameElement.find { (elementId, _) -> elementId == listing.elementId }?.second
            listing.copy(
                isPartial =
                    calculatedSegmentLength != null &&
                        listing.planId != null &&
                        abs(calculatedSegmentLength - listing.lengthMeters.toDouble()) >
                            SEGMENT_AND_ELEMENT_LENGTH_MAX_DELTA
            )
        }
}

fun getEdgeSwitchName(edge: LayoutEdge, getSwitchName: (IntId<LayoutSwitch>) -> SwitchName): SwitchName? =
    (edge.startNode.switchIn ?: edge.endNode.switchIn)?.let { link -> getSwitchName(link.id) }

fun toElementListing(
    context: GeocodingContext?,
    getTransformation: (srid: Srid) -> Transformation,
    plan: GeometryPlan,
    elementTypes: List<GeometryElementType>,
<<<<<<< HEAD
    getSwitchName: (IntId<LayoutSwitch>) -> SwitchName,
    getLocationTrackName: (IntId<LocationTrack>) -> AlignmentName,
=======
>>>>>>> 3703f547
) =
    plan.alignments.flatMap { alignment ->
        alignment.elements
            .filter { element -> elementTypes.contains(element.type) }
<<<<<<< HEAD
            .map { element ->
                toElementListing(
                    context,
                    getTransformation,
                    plan,
                    alignment,
                    element,
                    getSwitchName,
                    getLocationTrackName,
                )
            }
=======
            .map { element -> toElementListing(context, getTransformation, plan, alignment, element) }
>>>>>>> 3703f547
    }

private fun toMissingElementListing(
    context: GeocodingContext?,
    trackNumber: TrackNumber?,
    identifier: String,
    segment: ISegment,
    locationTrack: LocationTrack,
<<<<<<< HEAD
    getSwitchName: (IntId<LayoutSwitch>) -> SwitchName,
    getLocationTrackName: (IntId<LocationTrack>) -> AlignmentName,
=======
    switchName: SwitchName?,
>>>>>>> 3703f547
) =
    ElementListing(
        id = StringId("MEL_${identifier}"),
        planId = null,
        planSource = null,
        fileName = null,
        coordinateSystemSrid = LAYOUT_SRID,
        coordinateSystemName = null,
        trackNumber = trackNumber,
        trackNumberDescription = null,
        alignmentId = null,
        alignmentName = null,
        elementId = null,
        elementType = MISSING_SECTION,
        lengthMeters = round(segment.length, LENGTH_DECIMALS),
<<<<<<< HEAD
        start = getLocation(context, segment.alignmentStart, segment.startDirection),
        end = getLocation(context, segment.alignmentEnd, segment.endDirection),
        locationTrackName = getLocationTrackName(locationTrack.id as IntId<LocationTrack>),
        connectedSwitchName = segment.switchId?.let { id -> getSwitchName(id) },
=======
        start = getLocation(context, segment.segmentStart, segment.startDirection),
        end = getLocation(context, segment.segmentEnd, segment.endDirection),
        locationTrackName = locationTrack.name,
        connectedSwitchName = switchName,
>>>>>>> 3703f547
        isPartial = false,
    )

private fun toElementListing(
    context: GeocodingContext?,
    getTransformation: (srid: Srid) -> Transformation,
    locationTrack: LocationTrack,
    planHeader: GeometryPlanHeader,
    alignment: GeometryAlignment,
    trackNumber: TrackNumber?,
    element: GeometryElement,
<<<<<<< HEAD
    segment: LayoutSegment,
    getSwitchName: (IntId<LayoutSwitch>) -> SwitchName,
    getLocationTrackName: (IntId<LocationTrack>) -> AlignmentName,
=======
    switchName: SwitchName?,
>>>>>>> 3703f547
) =
    elementListing(
        context = context,
        getTransformation = getTransformation,
        planId = planHeader.id,
        planSource = planHeader.source,
        fileName = planHeader.fileName,
        units = planHeader.units,
        trackNumber = trackNumber,
        trackNumberDescription = null,
        alignment = alignment,
        element = element,
        locationTrack = locationTrack,
<<<<<<< HEAD
        segment = segment,
        getSwitchName = getSwitchName,
        getLocationTrackName = getLocationTrackName,
=======
        linkedSwitch = switchName,
>>>>>>> 3703f547
        planTime = planHeader.planTime,
    )

private fun toElementListing(
    context: GeocodingContext?,
    getTransformation: (srid: Srid) -> Transformation,
    plan: GeometryPlan,
    alignment: GeometryAlignment,
    element: GeometryElement,
<<<<<<< HEAD
    getSwitchName: (IntId<LayoutSwitch>) -> SwitchName,
    getLocationTrackName: (IntId<LocationTrack>) -> AlignmentName,
=======
>>>>>>> 3703f547
) =
    elementListing(
        context = context,
        getTransformation = getTransformation,
        planId = plan.id,
        planSource = plan.source,
        fileName = plan.fileName,
        units = plan.units,
        trackNumber = plan.trackNumber,
        trackNumberDescription = plan.trackNumberDescription,
        alignment = alignment,
        element = element,
        locationTrack = null,
<<<<<<< HEAD
        segment = null,
        getSwitchName = getSwitchName,
        getLocationTrackName = getLocationTrackName,
=======
        linkedSwitch = element.switchId?.let { sId -> plan.switches.find { s -> s.id == sId } }?.name,
>>>>>>> 3703f547
        planTime = plan.planTime,
    )

fun planElementListingToCsv(elementListing: List<ElementListing>, translation: Translation) =
    printCsv(planCsvEntries(translation), elementListing)

fun locationTrackElementListingToCsv(elementListing: List<ElementListing>, translation: Translation) =
    printCsv(locationTrackCsvEntries(translation), elementListing)

private fun trackNumberCsvEntry(translation: Translation) =
    CsvEntry<ElementListing>(translation.t("$ELEMENT_LIST_CSV_TRANSLATION_PREFIX.track-number")) { it.trackNumber }

private fun commonElementListingCsvEntries(translation: Translation): List<CsvEntry<ElementListing>> =
    mapOf<String, (item: ElementListing) -> Any?>(
            "$ELEMENT_LIST_CSV_TRANSLATION_PREFIX.plan-track" to { it.alignmentName },
            "$ELEMENT_LIST_CSV_TRANSLATION_PREFIX.element-type" to { translation.enum(it.elementType) },
            "$ELEMENT_LIST_CSV_TRANSLATION_PREFIX.track-address-start" to
                {
                    it.start.address?.let { address -> formatTrackMeter(address.kmNumber, address.meters) }
                },
            "$ELEMENT_LIST_CSV_TRANSLATION_PREFIX.track-address-end" to
                {
                    it.end.address?.let { address -> formatTrackMeter(address.kmNumber, address.meters) }
                },
            "$ELEMENT_LIST_CSV_TRANSLATION_PREFIX.crs" to { it.coordinateSystemSrid ?: it.coordinateSystemName },
            "$ELEMENT_LIST_CSV_TRANSLATION_PREFIX.location-start-e" to { it.start.coordinate.roundedX.toPlainString() },
            "$ELEMENT_LIST_CSV_TRANSLATION_PREFIX.location-start-n" to { it.start.coordinate.roundedY.toPlainString() },
            "$ELEMENT_LIST_CSV_TRANSLATION_PREFIX.location-end-e" to { it.end.coordinate.roundedX.toPlainString() },
            "$ELEMENT_LIST_CSV_TRANSLATION_PREFIX.location-end-n" to { it.end.coordinate.roundedY.toPlainString() },
            "$ELEMENT_LIST_CSV_TRANSLATION_PREFIX.length" to { it.lengthMeters },
            "$ELEMENT_LIST_CSV_TRANSLATION_PREFIX.radius-start" to { it.start.radiusMeters?.toPlainString() },
            "$ELEMENT_LIST_CSV_TRANSLATION_PREFIX.radius-end" to { it.end.radiusMeters?.toPlainString() },
            "$ELEMENT_LIST_CSV_TRANSLATION_PREFIX.cant-start" to { it.start.cant?.toPlainString() },
            "$ELEMENT_LIST_CSV_TRANSLATION_PREFIX.cant-end" to { it.end.cant?.toPlainString() },
            "$ELEMENT_LIST_CSV_TRANSLATION_PREFIX.direction-start" to { it.start.directionGrads.toPlainString() },
            "$ELEMENT_LIST_CSV_TRANSLATION_PREFIX.direction-end" to { it.end.directionGrads.toPlainString() },
            "$ELEMENT_LIST_CSV_TRANSLATION_PREFIX.plan-name" to { it.fileName },
            "$ELEMENT_LIST_CSV_TRANSLATION_PREFIX.plan-source" to { it.planSource },
            "$ELEMENT_LIST_CSV_TRANSLATION_PREFIX.plan-time" to
                {
                    it.planTime?.let { planTime -> elementListShortDateFormatter.format(planTime) } ?: ""
                },
            "$ELEMENT_LIST_CSV_TRANSLATION_PREFIX.remarks" to { remarks(it, translation) },
        )
        .map { (key, fn) -> CsvEntry(translation.t(key), fn) }

fun locationTrackCsvEntries(translation: Translation) =
    listOf(
        trackNumberCsvEntry(translation),
        CsvEntry(translation.t("$ELEMENT_LIST_CSV_TRANSLATION_PREFIX.location-track")) { it.locationTrackName },
    ) + commonElementListingCsvEntries(translation)

fun planCsvEntries(translation: Translation) =
    listOf(trackNumberCsvEntry(translation)) + commonElementListingCsvEntries(translation)

private fun remarks(elementListing: ElementListing, translation: Translation) =
    listOfNotNull(
            if (elementListing.isPartial) translation.t("data-products.element-list.remarks.is-partial") else null,
            if (elementListing.connectedSwitchName != null)
                translation.t(
                    "data-products.element-list.remarks.connected-to-switch",
                    LocalizationParams(mapOf("switchName" to elementListing.connectedSwitchName.toString())),
                )
            else null,
        )
        .joinToString(separator = ", ")

private fun elementListing(
    context: GeocodingContext?,
    getTransformation: (srid: Srid) -> Transformation,
    planId: DomainId<GeometryPlan>,
    planSource: PlanSource?,
    fileName: FileName,
    units: GeometryUnits,
    trackNumber: TrackNumber?,
    trackNumberDescription: PlanElementName?,
    alignment: GeometryAlignment,
    locationTrack: LocationTrack?,
    element: GeometryElement,
<<<<<<< HEAD
    segment: LayoutSegment?,
    getSwitchName: (IntId<LayoutSwitch>) -> SwitchName,
    getLocationTrackName: (IntId<LocationTrack>) -> AlignmentName,
=======
    linkedSwitch: SwitchName?,
>>>>>>> 3703f547
    planTime: Instant?,
) =
    units.coordinateSystemSrid?.let(getTransformation).let { transformation ->
        val start = getStartLocation(context, transformation, alignment, element)
        val end = getEndLocation(context, transformation, alignment, element)
        ElementListing(
            id = StringId("EL_${element.id}"),
            planId = planId,
            planSource = planSource,
            fileName = fileName,
            coordinateSystemSrid = units.coordinateSystemSrid,
            coordinateSystemName = units.coordinateSystemName,
            trackNumber = trackNumber,
            trackNumberDescription = trackNumberDescription,
            alignmentId = alignment.id,
            alignmentName = alignment.name,
            locationTrackName = locationTrack?.let { getLocationTrackName(locationTrack.id as IntId<LocationTrack>) },
            elementId = element.id,
            elementType = TrackGeometryElementType.of(element.type),
            lengthMeters = round(element.calculatedLength, LENGTH_DECIMALS),
            start = start,
            end = end,
            connectedSwitchName = linkedSwitch,
            isPartial = false,
            planTime = planTime,
        )
    }

private fun getLocation(context: GeocodingContext?, point: SegmentPoint, directionRads: Double) =
    ElementLocation(
        coordinate = point.round(COORDINATE_DECIMALS),
        address = context?.getAddress(point)?.first,
        directionGrads = getDirectionGrads(directionRads),
        radiusMeters = null,
        cant = point.cant?.let { c -> round(c, CANT_DECIMALS) },
    )

private fun getStartLocation(
    context: GeocodingContext?,
    transformation: Transformation?,
    alignment: GeometryAlignment,
    element: GeometryElement,
) =
    ElementLocation(
        coordinate = element.start.round(COORDINATE_DECIMALS),
        address = getAddress(context, transformation, element.start),
        directionGrads = getDirectionGrads(element.startDirectionRads),
        radiusMeters = getStartRadius(element),
        cant = getStartCant(alignment, element),
    )

private fun getEndLocation(
    context: GeocodingContext?,
    transformation: Transformation?,
    alignment: GeometryAlignment,
    element: GeometryElement,
) =
    ElementLocation(
        coordinate = element.end.round(COORDINATE_DECIMALS),
        address = getAddress(context, transformation, element.end),
        directionGrads = getDirectionGrads(element.endDirectionRads),
        radiusMeters = getEndRadius(element),
        cant = getEndCant(alignment, element),
    )

private fun getAddress(context: GeocodingContext?, transformation: Transformation?, coordinate: Point) =
    if (context == null || transformation == null) null
    else context.getAddress(transformation.transform(coordinate), ADDRESS_DECIMALS)?.first

private fun getDirectionGrads(rads: Double) = round(radsToGrads(radsMathToGeo(rads)), DIRECTION_DECIMALS)

private fun getStartRadius(element: GeometryElement) =
    when (element) {
        is GeometryLine -> null
        is GeometryCurve -> element.radius
        is GeometrySpiral -> element.radiusStart
    }

private fun getEndRadius(element: GeometryElement) =
    when (element) {
        is GeometryLine -> null
        is GeometryCurve -> element.radius
        is GeometrySpiral -> element.radiusEnd
    }

private fun getStartCant(alignment: GeometryAlignment, element: GeometryElement) =
    getCantAt(alignment, getElementStartLength(alignment, element.id))

private fun getEndCant(alignment: GeometryAlignment, element: GeometryElement) =
    getCantAt(alignment, getElementStartLength(alignment, element.id) + element.calculatedLength)

private fun getElementStartLength(alignment: GeometryAlignment, elementId: DomainId<GeometryElement>) =
    alignment.elements.takeWhile { e -> e.id != elementId }.sumOf { e -> e.calculatedLength }

private fun getCantAt(alignment: GeometryAlignment, locationDistance: Double) =
    // Cant station values are alignment m-values, calculated from 0 (ignoring alignment
    // station-start)
    alignment.cant?.getCantValue(locationDistance)?.let { v -> round(v, CANT_DECIMALS) }<|MERGE_RESOLUTION|>--- conflicted
+++ resolved
@@ -120,18 +120,14 @@
         .mapNotNull { linked ->
             if (linked.elementId == null || linked.alignmentId == null) {
                 if (elementTypes.contains(MISSING_SECTION))
-<<<<<<< HEAD
-                    toMissingElementListing(context, trackNumber, segment, track, getSwitchName, getLocationTrackName)
-=======
                     toMissingElementListing(
                         context,
                         trackNumber,
                         linked.idString,
                         linked.segment,
                         track,
-                        getEdgeSwitchName(linked.edge, getSwitchName),
+                        getEdgeSwitchName(linked.edge, getSwitchName, getLocationTrackName),
                     )
->>>>>>> 3703f547
                 else null
             } else {
                 val (planHeader, alignment) =
@@ -151,13 +147,8 @@
                         alignment,
                         trackNumber,
                         element,
-<<<<<<< HEAD
-                        segment,
-                        getSwitchName,
+                        getEdgeSwitchName(linked.edge, getSwitchName),
                         getLocationTrackName,
-=======
-                        getEdgeSwitchName(linked.edge, getSwitchName),
->>>>>>> 3703f547
                     )
                 } else {
                     null
@@ -186,30 +177,13 @@
     getTransformation: (srid: Srid) -> Transformation,
     plan: GeometryPlan,
     elementTypes: List<GeometryElementType>,
-<<<<<<< HEAD
     getSwitchName: (IntId<LayoutSwitch>) -> SwitchName,
     getLocationTrackName: (IntId<LocationTrack>) -> AlignmentName,
-=======
->>>>>>> 3703f547
 ) =
     plan.alignments.flatMap { alignment ->
         alignment.elements
             .filter { element -> elementTypes.contains(element.type) }
-<<<<<<< HEAD
-            .map { element ->
-                toElementListing(
-                    context,
-                    getTransformation,
-                    plan,
-                    alignment,
-                    element,
-                    getSwitchName,
-                    getLocationTrackName,
-                )
-            }
-=======
             .map { element -> toElementListing(context, getTransformation, plan, alignment, element) }
->>>>>>> 3703f547
     }
 
 private fun toMissingElementListing(
@@ -218,12 +192,8 @@
     identifier: String,
     segment: ISegment,
     locationTrack: LocationTrack,
-<<<<<<< HEAD
-    getSwitchName: (IntId<LayoutSwitch>) -> SwitchName,
-    getLocationTrackName: (IntId<LocationTrack>) -> AlignmentName,
-=======
     switchName: SwitchName?,
->>>>>>> 3703f547
+    locationTrackName: AlignmentName?,
 ) =
     ElementListing(
         id = StringId("MEL_${identifier}"),
@@ -239,17 +209,10 @@
         elementId = null,
         elementType = MISSING_SECTION,
         lengthMeters = round(segment.length, LENGTH_DECIMALS),
-<<<<<<< HEAD
-        start = getLocation(context, segment.alignmentStart, segment.startDirection),
-        end = getLocation(context, segment.alignmentEnd, segment.endDirection),
-        locationTrackName = getLocationTrackName(locationTrack.id as IntId<LocationTrack>),
-        connectedSwitchName = segment.switchId?.let { id -> getSwitchName(id) },
-=======
         start = getLocation(context, segment.segmentStart, segment.startDirection),
         end = getLocation(context, segment.segmentEnd, segment.endDirection),
-        locationTrackName = locationTrack.name,
+        locationTrackName = locationTrackName,
         connectedSwitchName = switchName,
->>>>>>> 3703f547
         isPartial = false,
     )
 
@@ -261,13 +224,8 @@
     alignment: GeometryAlignment,
     trackNumber: TrackNumber?,
     element: GeometryElement,
-<<<<<<< HEAD
-    segment: LayoutSegment,
-    getSwitchName: (IntId<LayoutSwitch>) -> SwitchName,
+    switchName: SwitchName?,
     getLocationTrackName: (IntId<LocationTrack>) -> AlignmentName,
-=======
-    switchName: SwitchName?,
->>>>>>> 3703f547
 ) =
     elementListing(
         context = context,
@@ -281,13 +239,8 @@
         alignment = alignment,
         element = element,
         locationTrack = locationTrack,
-<<<<<<< HEAD
-        segment = segment,
-        getSwitchName = getSwitchName,
+        linkedSwitch = switchName,
         getLocationTrackName = getLocationTrackName,
-=======
-        linkedSwitch = switchName,
->>>>>>> 3703f547
         planTime = planHeader.planTime,
     )
 
@@ -297,11 +250,6 @@
     plan: GeometryPlan,
     alignment: GeometryAlignment,
     element: GeometryElement,
-<<<<<<< HEAD
-    getSwitchName: (IntId<LayoutSwitch>) -> SwitchName,
-    getLocationTrackName: (IntId<LocationTrack>) -> AlignmentName,
-=======
->>>>>>> 3703f547
 ) =
     elementListing(
         context = context,
@@ -315,13 +263,7 @@
         alignment = alignment,
         element = element,
         locationTrack = null,
-<<<<<<< HEAD
-        segment = null,
-        getSwitchName = getSwitchName,
-        getLocationTrackName = getLocationTrackName,
-=======
         linkedSwitch = element.switchId?.let { sId -> plan.switches.find { s -> s.id == sId } }?.name,
->>>>>>> 3703f547
         planTime = plan.planTime,
     )
 
@@ -401,13 +343,8 @@
     alignment: GeometryAlignment,
     locationTrack: LocationTrack?,
     element: GeometryElement,
-<<<<<<< HEAD
-    segment: LayoutSegment?,
-    getSwitchName: (IntId<LayoutSwitch>) -> SwitchName,
+    linkedSwitch: SwitchName?,
     getLocationTrackName: (IntId<LocationTrack>) -> AlignmentName,
-=======
-    linkedSwitch: SwitchName?,
->>>>>>> 3703f547
     planTime: Instant?,
 ) =
     units.coordinateSystemSrid?.let(getTransformation).let { transformation ->
