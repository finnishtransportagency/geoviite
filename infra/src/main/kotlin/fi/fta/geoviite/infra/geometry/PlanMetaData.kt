--- conflicted
+++ resolved
@@ -9,12 +9,7 @@
 import fi.fta.geoviite.infra.util.FreeText
 import fi.fta.geoviite.infra.util.StringSanitizer
 
-enum class PlanState {
-    ABANDONED,
-    DESTROYED,
-    EXISTING,
-    PROPOSED,
-}
+enum class PlanState { ABANDONED, DESTROYED, EXISTING, PROPOSED }
 
 enum class PlanPhase {
     RAILWAY_PLAN,
@@ -26,11 +21,7 @@
     REMOVED_FROM_USE,
 }
 
-enum class PlanDecisionPhase {
-    APPROVED_PLAN,
-    UNDER_CONSTRUCTION,
-    IN_USE,
-}
+enum class PlanDecisionPhase { APPROVED_PLAN, UNDER_CONSTRUCTION, IN_USE }
 
 data class Project(val name: ProjectName, val description: FreeText?, val id: DomainId<Project> = StringId())
 
@@ -44,28 +35,18 @@
 data class Author(val companyName: CompanyName, val id: DomainId<Author> = StringId())
 
 data class CompanyName @JsonCreator(mode = DELEGATING) constructor(private val value: String) : CharSequence by value {
-<<<<<<< HEAD
-    init {
-        assertSanitized<CompanyName>(value, metaDataNameRegex, metaDataNameLength)
-    }
-=======
     companion object {
         val sanitizer = MetaDataName.sanitizer
         fun ofUnsafe(value: String) = CompanyName(sanitizer.sanitize(value))
     }
 
     init { sanitizer.assertSanitized(value) }
->>>>>>> 050be566
 
-    @JsonValue override fun toString(): String = value
+    @JsonValue
+    override fun toString(): String = value
 }
 
 data class MetaDataName @JsonCreator(mode = DELEGATING) constructor(private val value: String) : CharSequence by value {
-<<<<<<< HEAD
-    init {
-        assertSanitized<MetaDataName>(value, metaDataNameRegex, metaDataNameLength)
-    }
-=======
 
     companion object {
         val allowedLength = 1..100
@@ -75,7 +56,7 @@
     }
 
     init { sanitizer.assertSanitized(value) }
->>>>>>> 050be566
 
-    @JsonValue override fun toString(): String = value
+    @JsonValue
+    override fun toString(): String = value
 }