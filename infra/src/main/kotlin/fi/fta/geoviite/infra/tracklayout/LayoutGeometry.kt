--- conflicted
+++ resolved
@@ -2,6 +2,7 @@
 
 import com.fasterxml.jackson.annotation.JsonIgnore
 import fi.fta.geoviite.infra.common.*
+import fi.fta.geoviite.infra.geometry.GeometryAlignment
 import fi.fta.geoviite.infra.geometry.GeometryElement
 import fi.fta.geoviite.infra.geometry.GeometryPlan
 import fi.fta.geoviite.infra.math.*
@@ -24,9 +25,10 @@
 data class SegmentGeometryAndMetadata(
     val planId: IntId<GeometryPlan>?,
     val fileName: FileName?,
+    val alignmentId: IntId<GeometryAlignment>?,
     val alignmentName: AlignmentName?,
-    val startPoint: LayoutPoint?,
-    val endPoint: LayoutPoint?,
+    val startPoint: IPoint?,
+    val endPoint: IPoint?,
     val isLinked: Boolean,
     val id: StringId<SegmentGeometryAndMetadata>,
 )
@@ -39,17 +41,11 @@
 data class AlignmentPlanSection(
     val planId: IntId<GeometryPlan>?,
     val planName: FileName?,
+    val alignmentId: IntId<GeometryAlignment>?,
     val alignmentName: AlignmentName?,
     val isLinked: Boolean,
-<<<<<<< HEAD
-    val startAddress: TrackMeter?,
-    val endAddress: TrackMeter?,
-    val startPoint: LayoutPoint?,
-    val endPoint: LayoutPoint?,
-=======
     val start: PlanSectionPoint,
     val end: PlanSectionPoint,
->>>>>>> 8e242a7a
     val id: StringId<SegmentGeometryAndMetadata>,
 )
 
