package fi.fta.geoviite.infra.projektivelho

import PVAssignment
import PVDictionaryCode
import PVDictionaryEntry
import PVDictionaryName
import PVDictionaryType
import PVDictionaryType.*
import PVDocument
import PVDocumentHeader
import PVDocumentRejection
import PVDocumentStatus
import PVProject
import PVProjectGroup
import fi.fta.geoviite.infra.common.IntId
import fi.fta.geoviite.infra.common.Oid
import fi.fta.geoviite.infra.common.RowVersion
import fi.fta.geoviite.infra.inframodel.InfraModelFile
import fi.fta.geoviite.infra.logging.AccessType.*
import fi.fta.geoviite.infra.logging.daoAccess
import fi.fta.geoviite.infra.projektivelho.PVFetchStatus.WAITING
import fi.fta.geoviite.infra.util.*
import org.springframework.jdbc.core.namedparam.NamedParameterJdbcTemplate
import org.springframework.stereotype.Component
import org.springframework.transaction.annotation.Transactional
import java.sql.Timestamp
import java.time.Instant

data class PVDocumentCounts(
    val suggested: Int,
    val rejected: Int,
)

@Transactional(readOnly = true)
@Component
class PVDao(jdbcTemplateParam: NamedParameterJdbcTemplate?) : DaoBase(jdbcTemplateParam) {
    @Transactional
    fun insertFileMetadata(
        oid: Oid<PVDocument>,
        metadata: PVApiFileMetadata,
        latestVersion: PVApiLatestVersion,
        status: PVDocumentStatus,
        assignmentOid: Oid<PVAssignment>?,
        projectOid: Oid<PVProject>?,
        projectGroupOid: Oid<PVProjectGroup>?,
    ): RowVersion<PVApiFileMetadata> {
        val sql = """
            insert into projektivelho.file_metadata(
                oid,
                filename,
                file_version,
                file_change_time,
                description,
                document_type_code,
                material_state_code,
                material_category_code,
                material_group_code,
                status,
                assignment_oid,
                project_oid,
                project_group_oid
            ) values (
                :oid,
                :filename,
                :file_version,
                :file_change_time,
                :description,
                :document_type,
                :material_state,
                :material_category,
                :material_group,
                :status::projektivelho.file_status,
                :assignment_oid,
                :project_oid,
                :project_group_oid
            ) 
            on conflict (oid) do 
              update set
                filename = :filename,
                file_version = :file_version,
                file_change_time = :file_change_time,
                description = :description,
                document_type_code = :document_type,
                material_state_code = :material_state,
                material_category_code = :material_category,
                material_group_code = :material_group,
                status = :status::projektivelho.file_status,
                assignment_oid = :assignment_oid,
                project_oid = :project_oid,
                project_group_oid = :project_group_oid
              where projektivelho.file_metadata.file_version <> :file_version
        """.trimIndent()
        val params = mapOf(
            "filename" to latestVersion.name,
            "oid" to oid,
            "file_version" to latestVersion.version,
            "description" to metadata.description,
            "document_type" to metadata.documentType,
            "material_state" to metadata.materialState,
            "material_category" to metadata.materialCategory,
            "material_group" to metadata.materialGroup,
            "file_change_time" to Timestamp.from(latestVersion.changeTime),
            "status" to status.name,
            "assignment_oid" to assignmentOid,
            "project_oid" to  projectOid,
            "project_group_oid" to projectGroupOid,
        )
        jdbcTemplate.setUser()
        jdbcTemplate.update(sql, params)

        // We can't get the id via a returning clause since it won't see the row id if it's not updated
        val selectSql = "select id, version from projektivelho.file_metadata where oid = :oid"
        val selectParams = mapOf("oid" to oid)
        return jdbcTemplate.query(selectSql, selectParams) { rs, _ ->
            rs.getRowVersion<PVApiFileMetadata>("id", "version")
        }.single().also { id -> logger.daoAccess(UPSERT, PVApiFileMetadata::class, id) }
    }

    @Transactional
    fun upsertProject(project: PVApiProject) {
        val sql = """
            insert into projektivelho.project (oid, name, state_code, created_at, modified)
            values (:oid, :name, :state_code, :created_at, :modified)
            on conflict (oid) do update 
              set name = :name, 
                  state_code = :state_code,
                  created_at = :created_at,
                  modified = :modified
              where projektivelho.project.name <> :name
                 or projektivelho.project.state_code <> :state_code
                 or projektivelho.project.created_at <> :created_at
                 or projektivelho.project.modified <> :modified;
        """.trimIndent()
        val params = mapOf(
            "oid" to project.oid,
            "name" to project.properties.name,
            "state_code" to project.properties.state,
            "created_at" to Timestamp.from(project.createdAt),
            "modified" to Timestamp.from(project.modified),
        )
        jdbcTemplate.setUser()
        jdbcTemplate.update(sql, params)
        logger.daoAccess(UPSERT, PVProject::class, project.oid)
    }

    @Transactional
    fun upsertProjectGroup(projectGroup: PVApiProjectGroup) {
        val sql = """
            insert into projektivelho.project_group (oid, name, state_code, created_at, modified)
            values (:oid, :name, :state_code, :created_at, :modified)
            on conflict (oid) do update 
              set name = :name,
                  state_code = :state_code,
                  created_at = :created_at,
                  modified = :modified
              where projektivelho.project_group.name <> :name
                 or projektivelho.project_group.state_code <> :state_code
                 or projektivelho.project_group.created_at <> :created_at
                 or projektivelho.project_group.modified <> :modified
        """.trimIndent()
        val params = mapOf(
            "oid" to projectGroup.oid,
            "name" to projectGroup.properties.name,
            "state_code" to projectGroup.properties.state,
            "created_at" to Timestamp.from(projectGroup.createdAt),
            "modified" to Timestamp.from(projectGroup.modified),
        )
        jdbcTemplate.setUser()
        jdbcTemplate.update(sql, params)
        logger.daoAccess(UPSERT, PVProjectGroup::class, projectGroup.oid)
    }

    @Transactional
    fun upsertAssignment(assignment: PVApiAssignment) {
        val sql = """
            insert into projektivelho.assignment (oid, name, state_code, created_at, modified)
            values (:oid, :name, :state_code, :created_at, :modified)
            on conflict (oid) do update 
              set name = :name,
                  state_code = :state_code,
                  created_at = :created_at,
                  modified = :modified
              where projektivelho.assignment.name <> :name
                 or projektivelho.assignment.state_code <> :state_code
                 or projektivelho.assignment.created_at <> :created_at
                 or projektivelho.assignment.modified <> :modified
        """.trimIndent()
        val params = mapOf(
            "oid" to assignment.oid,
            "name" to assignment.properties.name,
            "state_code" to assignment.properties.state,
            "created_at" to Timestamp.from(assignment.createdAt),
            "modified" to Timestamp.from(assignment.modified),
        )
        logger.daoAccess(UPSERT, PVAssignment::class, assignment.oid)
        jdbcTemplate.setUser()
        jdbcTemplate.update(sql, params)
    }

    @Transactional
    fun insertFileContent(content: String, metadataId: IntId<PVApiFileMetadata>): IntId<PVApiFileMetadata> {
        val sql = """
            insert into projektivelho.file(
                content,
                file_metadata_id
            ) values (
                xmlparse(document :content),
                :metadata_id
            ) returning file_metadata_id
        """.trimIndent()
        jdbcTemplate.setUser()
        val params = mapOf("metadata_id" to metadataId.intValue, "content" to content)
        return jdbcTemplate.query(sql, params) { rs, _ ->
            rs.getIntId<PVApiFileMetadata>("file_metadata_id")
        }.single()
            .also { id -> logger.daoAccess(INSERT, "PVApiFileContent", id) }
    }

    @Transactional
    fun insertFetchInfo(searchToken: PVId, validUntil: Instant): IntId<PVSearch> {
        val sql = """
            insert into projektivelho.search(
                status,
                token,
                valid_until
            ) values (
                :status::projektivelho.search_status,
                :token,
                :valid_until
            ) returning id
        """.trimIndent()
        jdbcTemplate.setUser()
        val params = mapOf(
            "token" to searchToken,
            "status" to WAITING.name,
            "valid_until" to Timestamp.from(validUntil)
        )
        return jdbcTemplate.query(sql, params) { rs, _ ->
            rs.getIntId<PVSearch>("id")
        }.single()
            .also { id -> logger.daoAccess(INSERT, PVSearch::class, id) }
    }

    @Transactional
    fun updateFetchState(id: IntId<PVSearch>, status: PVFetchStatus): IntId<PVSearch> {
        val sql = """
            update projektivelho.search 
            set status = :status::projektivelho.search_status
            where id = :id
            returning id
        """.trimIndent()
        jdbcTemplate.setUser()
        return jdbcTemplate.query(sql, mapOf<String, Any>("status" to status.name, "id" to id.intValue)) { rs, _ ->
            rs.getIntId<PVSearch>("id")
        }.single()
            .also { updatedId -> logger.daoAccess(UPDATE, PVSearch::class, updatedId) }
    }

    fun fetchLatestFile(): Pair<Oid<PVDocument>, Instant>? {
        val sql = """
            select change_time, oid 
            from projektivelho.file_metadata 
            order by change_time desc, oid desc 
            limit 1
        """.trimIndent()
        return jdbcTemplate.query(sql, emptyMap<String, Any>()) { rs, _ ->
            rs.getOid<PVDocument>("oid") to rs.getInstant("change_time")
        }.firstOrNull()
            .also { id -> logger.daoAccess(FETCH, "PVFileChangeTime", id?.first ?: "null") }
    }

    fun fetchLatestSearch(): PVSearch? {
        val sql = """
            select id, token, status, valid_until 
            from projektivelho.search 
            order by valid_until desc 
            limit 1
        """.trimIndent()
        return jdbcTemplate.query(sql, emptyMap<String, Any>()) { rs, _ ->
            PVSearch(
                rs.getIntId("id"),
                rs.getVelhoId("token"),
                rs.getEnum<PVFetchStatus>("status"),
                rs.getInstant("valid_until")
            )
        }.firstOrNull()
            .also { search -> logger.daoAccess(FETCH, PVSearch::class, search?.id ?: "null") }
    }

    @Transactional
    fun updateFileStatus(id: IntId<PVDocument>, status: PVDocumentStatus): IntId<PVDocument> {
        val sql = """
            update projektivelho.file_metadata
            set status = :status::projektivelho.file_status
            where id = :id
            returning id
        """.trimIndent()
        val params = mapOf("id" to id.intValue, "status" to status.name)
        jdbcTemplate.setUser()
        return getOne<PVDocument, IntId<PVDocument>?>(id, jdbcTemplate.query(sql, params) { rs, _ ->
            rs.getIntId("id")
        }).also { _ -> logger.daoAccess(UPDATE, PVDocument::class, id) }
    }

<<<<<<< HEAD
    @Transactional
    fun insertRejection(metadataRowVersion: RowVersion<PVApiFileMetadata>, reason: String): IntId<PVDocumentRejection> {
        logger.daoAccess(INSERT, PVDocumentRejection::class, metadataRowVersion)
        val sql = """
            insert into projektivelho.file_metadata_rejection(
              file_id, file_version, reason
            ) values (:id, :version, :reason)
            returning id
        """.trimIndent()
        val params =
            mapOf("id" to metadataRowVersion.id.intValue, "version" to metadataRowVersion.version, "reason" to reason)
        jdbcTemplate.setUser()
        return getOne<PVApiFileMetadata, IntId<PVDocumentRejection>?>(
            metadataRowVersion.id,
            jdbcTemplate.query(sql, params) { rs, _ ->
                rs.getIntId("id")
            })
    }

    fun getRejection(metadataRowVersion: RowVersion<PVApiFileMetadata>): PVDocumentRejection {
        logger.daoAccess(FETCH, PVDocumentRejection::class)
        val sql = """
            select * from projektivelho.file_metadata_rejection
            where file_id = :file_id and file_version = :file_version
        """.trimIndent()
        val params = mapOf("file_id" to metadataRowVersion.id.intValue, "file_version" to metadataRowVersion.version)
        jdbcTemplate.setUser()
        return getOne<PVApiFileMetadata, PVDocumentRejection>(metadataRowVersion.id, jdbcTemplate.query(sql, params) { rs, _ ->
            PVDocumentRejection(
                id = rs.getIntId<PVDocumentRejection>("id"),
                metadataVersion = rs.getRowVersion<PVApiFileMetadata>("file_id", "file_version"),
                reason = rs.getString("reason")
            )
        })
    }

    fun getDocumentHeaders(status: PVDocumentStatus? = null): List<PVDocumentHeader> {
        logger.daoAccess(FETCH, PVDocument::class)
=======
    fun getDocumentHeader(id: IntId<PVDocument>) = getDocumentHeaders(id = id).single()

    fun getDocumentHeaders(status: PVDocumentStatus? = null, id: IntId<PVDocument>? = null): List<PVDocumentHeader> {
>>>>>>> bb4d3fed
        val sql = """
            select 
              metadata.id,
              metadata.oid,
              metadata.filename,
              metadata.version,
              metadata.description,
              metadata.change_time, 
              metadata.status,
              metadata.project_oid,
              project.name project_name,
              project_state.name project_state,
              metadata.project_group_oid,
              project_group.name project_group_name,
              project_group_state.name project_group_state,
              metadata.assignment_oid,
              assignment.name assignment_name,
              assignment_state.name assignment_state,
              document_type.name document_type,
              material_state.name material_state,
              material_group.name material_group,
              material_category.name material_category
            from projektivelho.file_metadata metadata
              left join projektivelho.project on project.oid = metadata.project_oid
              left join projektivelho.project_state on project.state_code = project_state.code
              left join projektivelho.project_group on project_group.oid = metadata.project_group_oid
              left join projektivelho.project_state project_group_state on project_group.state_code = project_group_state.code
              left join projektivelho.assignment on assignment.oid = metadata.assignment_oid
              left join projektivelho.project_state assignment_state on assignment.state_code = assignment_state.code
              left join projektivelho.document_type on document_type.code = metadata.document_type_code
              left join projektivelho.material_state on material_state.code = metadata.material_state_code
              left join projektivelho.material_group on material_group.code = metadata.material_group_code
              left join projektivelho.material_category on material_category.code = metadata.material_category_code
            where (:status::projektivelho.file_status is null or status = :status::projektivelho.file_status)
              and (:id::int is null or id = :id)
        """.trimIndent()
        val params = mapOf(
            "id" to id?.intValue,
            "status" to status?.name,
        )
        return jdbcTemplate.query(sql, params) { rs, _ -> PVDocumentHeader(
            project = rs.getOidOrNull<PVProject>("project_oid")?.let{ oid ->
                PVProject(oid, rs.getVelhoName("project_name"), rs.getVelhoName("project_state"))
            },
            projectGroup = rs.getOidOrNull<PVProjectGroup>("project_group_oid")?.let { oid ->
                PVProjectGroup(oid, rs.getVelhoName("project_group_name"), rs.getVelhoName("project_state"))
            },
            assignment = rs.getOidOrNull<PVAssignment>("assignment_oid")?.let { oid ->
                PVAssignment(oid, rs.getVelhoName("assignment_name"), rs.getVelhoName("project_state"))
            },
            document = PVDocument(
                id = rs.getIntId("id"),
                oid = rs.getOid("oid"),
                name = rs.getFileName("filename"),
                description = rs.getFreeTextOrNull("description"),
                type = rs.getVelhoName("document_type"),
                state = rs.getVelhoName("material_state"),
                group = rs.getVelhoName("material_group"),
                category = rs.getVelhoName("material_category"),
                modified = rs.getInstant("change_time"),
                status = rs.getEnum("status"),
            ),
        )}.also { results ->
            logger.daoAccess(FETCH, PVDocument::class, results.map { r -> r.document.id })
        }
    }

    fun getDocumentCounts(): PVDocumentCounts {
        val sql = """
            select 
              count(*) filter (where status = 'SUGGESTED') suggested_count, 
              count(*) filter (where status = 'REJECTED') rejected_count
            from projektivelho.file_metadata
        """.trimIndent()
        return jdbcTemplate.query(sql, emptyMap<String, Any>()) { rs, _ ->
            PVDocumentCounts(
                suggested = rs.getInt("suggested_count"),
                rejected = rs.getInt("rejected_count")
            )
        }.single()
    }

    fun fetchDocumentChangeTime(): Instant = fetchLatestChangeTime(DbTable.PROJEKTIVELHO_FILE_METADATA)

    fun getFileContent(id: IntId<PVDocument>): InfraModelFile? {
        logger.daoAccess(FETCH, InfraModelFile::class, id)
        val sql = """
            select 
              metadata.filename,
              xmlserialize(document content.content as varchar) as file_content
            from projektivelho.file_metadata metadata
              inner join projektivelho.file content on metadata.id = content.file_metadata_id
            where metadata.id = :id
        """.trimIndent()
        val params = mapOf("id" to id.intValue)
        return getOptional(id, jdbcTemplate.query(sql, params) { rs, _ -> InfraModelFile(
            name = rs.getFileName("filename"),
            content = rs.getString("file_content"),
        ) })
    }

    @Transactional
    fun upsertDictionary(type: PVDictionaryType, entries: List<PVDictionaryEntry>) {
        val tableName = tableName(type)
        val sql = """
            insert into $tableName(code, name) 
              values (:code, :name) 
              on conflict (code) do update set name = :name where $tableName.name <> :name
        """.trimIndent()
        val params = entries.map { entry -> mapOf(
            "code" to entry.code,
            "name" to entry.name,
        ) }.toTypedArray()
        jdbcTemplate.setUser()
        logger.daoAccess(UPSERT, PVDictionaryEntry::class, entries.map(PVDictionaryEntry::code))
        jdbcTemplate.batchUpdate(sql, params)
    }

    fun fetchDictionary(type: PVDictionaryType): Map<PVDictionaryCode, PVDictionaryName> {
        val sql = "select code, name from ${tableName(type)}"
        return jdbcTemplate.query(sql, mapOf<String,Any>()) { rs, _ ->
            rs.getVelhoCode("code") to rs.getVelhoName("name")
        }.associate { it }.also { _ -> logger.daoAccess(FETCH, PVDictionaryType::class, type) }
    }

    private fun tableName(type: PVDictionaryType) = "projektivelho.${when(type) {
        DOCUMENT_TYPE -> "document_type"
        MATERIAL_STATE -> "material_state"
        MATERIAL_CATEGORY -> "material_category"
        MATERIAL_GROUP -> "material_group"
        TECHNICS_FIELD -> "technics_field"
        PROJECT_STATE -> "project_state"
    }}"

}<|MERGE_RESOLUTION|>--- conflicted
+++ resolved
@@ -302,7 +302,6 @@
         }).also { _ -> logger.daoAccess(UPDATE, PVDocument::class, id) }
     }
 
-<<<<<<< HEAD
     @Transactional
     fun insertRejection(metadataRowVersion: RowVersion<PVApiFileMetadata>, reason: String): IntId<PVDocumentRejection> {
         logger.daoAccess(INSERT, PVDocumentRejection::class, metadataRowVersion)
@@ -339,13 +338,9 @@
         })
     }
 
-    fun getDocumentHeaders(status: PVDocumentStatus? = null): List<PVDocumentHeader> {
-        logger.daoAccess(FETCH, PVDocument::class)
-=======
     fun getDocumentHeader(id: IntId<PVDocument>) = getDocumentHeaders(id = id).single()
 
     fun getDocumentHeaders(status: PVDocumentStatus? = null, id: IntId<PVDocument>? = null): List<PVDocumentHeader> {
->>>>>>> bb4d3fed
         val sql = """
             select 
               metadata.id,
