--- conflicted
+++ resolved
@@ -106,11 +106,6 @@
             ?: throw IllegalArgumentException("Switch ${switch.id} has no presentation joint")
     }
 
-<<<<<<< HEAD
-    fun list(publishType: PublishType, filter: (switch: TrackLayoutSwitch) -> Boolean): List<TrackLayoutSwitch> {
-        logger.serviceCall("list", "publishType" to publishType, "filter" to true)
-        return dao.list(publishType, false).filter(filter)
-=======
     @Transactional(readOnly = true)
     fun listWithStructure(
         publishType: PublishType,
@@ -118,7 +113,6 @@
     ): List<Pair<TrackLayoutSwitch, SwitchStructure>> {
         logger.serviceCall("list", "publishType" to publishType)
         return listInternal(publishType, includeDeleted).map(::withStructure)
->>>>>>> b0e5c773
     }
 
     override fun sortSearchResult(list: List<TrackLayoutSwitch>) = list.sortedBy(TrackLayoutSwitch::name)
