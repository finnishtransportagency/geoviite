package fi.fta.geoviite.infra.projektivelho

import com.fasterxml.jackson.annotation.JsonCreator
import com.fasterxml.jackson.annotation.JsonValue
import fi.fta.geoviite.infra.projektivelho.PVDictionaryGroup.MATERIAL
import fi.fta.geoviite.infra.projektivelho.PVDictionaryGroup.PROJECT
import fi.fta.geoviite.infra.util.StringSanitizer
import fi.fta.geoviite.infra.util.UnsafeString

enum class PVDictionaryGroup {
    MATERIAL,
    PROJECT,
}

enum class PVDictionaryType(val group: PVDictionaryGroup) {
    DOCUMENT_TYPE(MATERIAL), // dokumenttityyppi
    MATERIAL_STATE(MATERIAL), // aineistotila
    MATERIAL_CATEGORY(MATERIAL), // aineistolaji
    MATERIAL_GROUP(MATERIAL), // ainestoryhmä
    TECHNICS_FIELD(MATERIAL), // teknikka-ala
    PROJECT_STATE(PROJECT), // projektin tila
}

<<<<<<< HEAD
val pvDictionaryCodeLength = 1..50
val pvDictionaryCodeRegex = Regex("^[A-ZÄÖÅa-zäöå0-9\\-/]+\$")
=======
data class PVDictionaryCode @JsonCreator(mode = JsonCreator.Mode.DELEGATING) constructor(private val value: String) :
    Comparable<PVDictionaryCode>, CharSequence by value {

    companion object {
        val allowedLength = 1..50
        const val ALLOWED_CHARACTERS = "A-ZÄÖÅa-zäöå0-9\\-/"
        val sanitizer = StringSanitizer(PVDictionaryCode::class, ALLOWED_CHARACTERS, allowedLength)
    }

    init { sanitizer.assertSanitized(value) }
>>>>>>> 050be566

data class PVDictionaryCode @JsonCreator(mode = JsonCreator.Mode.DELEGATING) constructor(private val value: String) :
    Comparable<PVDictionaryCode>, CharSequence by value {
    init {
        assertSanitized<PVDictionaryCode>(value, pvDictionaryCodeRegex, pvDictionaryCodeLength)
    }

    @JsonValue override fun toString(): String = value

    override fun compareTo(other: PVDictionaryCode): Int = value.compareTo(other.value)
}

<<<<<<< HEAD
val pvDictionaryNameLength = 1..100
val pvDictionaryNameRegex = Regex("^[A-ZÄÖÅa-zäöå0-9 _\\-–+().,'/*]*\$")
=======
data class PVDictionaryName @JsonCreator(mode = JsonCreator.Mode.DELEGATING) constructor(private val value: String)
    : Comparable<PVDictionaryName>, CharSequence by value {

    companion object {
        val allowedLength = 1..100
        const val ALLOWED_CHARACTERS = "A-ZÄÖÅa-zäöå0-9 _\\-–+().,'/*"
        val sanitizer = StringSanitizer(PVDictionaryName::class, ALLOWED_CHARACTERS, allowedLength)
    }

    init { sanitizer.assertSanitized(value) }

    constructor(unsafeString: UnsafeString): this(sanitizer.sanitize(unsafeString.unsafeValue))
>>>>>>> 050be566

data class PVDictionaryName @JsonCreator(mode = JsonCreator.Mode.DELEGATING) constructor(private val value: String) :
    Comparable<PVDictionaryName>, CharSequence by value {
    init {
        assertSanitized<PVDictionaryName>(value, pvDictionaryNameRegex, pvDictionaryNameLength)
    }

    @JsonValue override fun toString(): String = value

    override fun compareTo(other: PVDictionaryName): Int = value.compareTo(other.value)
<<<<<<< HEAD
}

data class PVDictionaryEntry(val code: PVDictionaryCode, val name: PVDictionaryName) {
    constructor(code: String, name: String) : this(PVDictionaryCode(code), PVDictionaryName(name))
=======
>>>>>>> 050be566
}<|MERGE_RESOLUTION|>--- conflicted
+++ resolved
@@ -13,18 +13,14 @@
 }
 
 enum class PVDictionaryType(val group: PVDictionaryGroup) {
-    DOCUMENT_TYPE(MATERIAL), // dokumenttityyppi
-    MATERIAL_STATE(MATERIAL), // aineistotila
-    MATERIAL_CATEGORY(MATERIAL), // aineistolaji
-    MATERIAL_GROUP(MATERIAL), // ainestoryhmä
-    TECHNICS_FIELD(MATERIAL), // teknikka-ala
-    PROJECT_STATE(PROJECT), // projektin tila
+    DOCUMENT_TYPE (MATERIAL), // dokumenttityyppi
+    MATERIAL_STATE (MATERIAL), // aineistotila
+    MATERIAL_CATEGORY (MATERIAL), // aineistolaji
+    MATERIAL_GROUP (MATERIAL), // ainestoryhmä
+    TECHNICS_FIELD (MATERIAL), // teknikka-ala
+    PROJECT_STATE (PROJECT), // projektin tila
 }
 
-<<<<<<< HEAD
-val pvDictionaryCodeLength = 1..50
-val pvDictionaryCodeRegex = Regex("^[A-ZÄÖÅa-zäöå0-9\\-/]+\$")
-=======
 data class PVDictionaryCode @JsonCreator(mode = JsonCreator.Mode.DELEGATING) constructor(private val value: String) :
     Comparable<PVDictionaryCode>, CharSequence by value {
 
@@ -35,23 +31,12 @@
     }
 
     init { sanitizer.assertSanitized(value) }
->>>>>>> 050be566
 
-data class PVDictionaryCode @JsonCreator(mode = JsonCreator.Mode.DELEGATING) constructor(private val value: String) :
-    Comparable<PVDictionaryCode>, CharSequence by value {
-    init {
-        assertSanitized<PVDictionaryCode>(value, pvDictionaryCodeRegex, pvDictionaryCodeLength)
-    }
-
-    @JsonValue override fun toString(): String = value
-
+    @JsonValue
+    override fun toString(): String = value
     override fun compareTo(other: PVDictionaryCode): Int = value.compareTo(other.value)
 }
 
-<<<<<<< HEAD
-val pvDictionaryNameLength = 1..100
-val pvDictionaryNameRegex = Regex("^[A-ZÄÖÅa-zäöå0-9 _\\-–+().,'/*]*\$")
-=======
 data class PVDictionaryName @JsonCreator(mode = JsonCreator.Mode.DELEGATING) constructor(private val value: String)
     : Comparable<PVDictionaryName>, CharSequence by value {
 
@@ -64,22 +49,8 @@
     init { sanitizer.assertSanitized(value) }
 
     constructor(unsafeString: UnsafeString): this(sanitizer.sanitize(unsafeString.unsafeValue))
->>>>>>> 050be566
 
-data class PVDictionaryName @JsonCreator(mode = JsonCreator.Mode.DELEGATING) constructor(private val value: String) :
-    Comparable<PVDictionaryName>, CharSequence by value {
-    init {
-        assertSanitized<PVDictionaryName>(value, pvDictionaryNameRegex, pvDictionaryNameLength)
-    }
-
-    @JsonValue override fun toString(): String = value
-
+    @JsonValue
+    override fun toString(): String = value
     override fun compareTo(other: PVDictionaryName): Int = value.compareTo(other.value)
-<<<<<<< HEAD
-}
-
-data class PVDictionaryEntry(val code: PVDictionaryCode, val name: PVDictionaryName) {
-    constructor(code: String, name: String) : this(PVDictionaryCode(code), PVDictionaryName(name))
-=======
->>>>>>> 050be566
 }