package fi.fta.geoviite.infra.tracklayout

import fi.fta.geoviite.infra.common.IntId
import fi.fta.geoviite.infra.common.KmNumber
import fi.fta.geoviite.infra.common.PublishType
<<<<<<< HEAD
import fi.fta.geoviite.infra.common.PublishType.DRAFT
=======
import fi.fta.geoviite.infra.geography.calculateDistance
>>>>>>> b0e5c773
import fi.fta.geoviite.infra.linking.TrackLayoutKmPostSaveRequest
import fi.fta.geoviite.infra.logging.serviceCall
import fi.fta.geoviite.infra.math.BoundingBox
import fi.fta.geoviite.infra.math.Point
import fi.fta.geoviite.infra.util.pageToList
import org.springframework.stereotype.Service
import org.springframework.transaction.annotation.Transactional

@Service
class LayoutKmPostService(
    dao: LayoutKmPostDao,
    private val referenceLineService: ReferenceLineService,
) : DraftableObjectService<TrackLayoutKmPost, LayoutKmPostDao>(dao) {

    @Transactional
    fun insertKmPost(request: TrackLayoutKmPostSaveRequest): IntId<TrackLayoutKmPost> {
        logger.serviceCall("insertKmPost", "request" to request)
        val kmPost = TrackLayoutKmPost(
            kmNumber = request.kmNumber,
            location = null,
            state = request.state,
            trackNumberId = request.trackNumberId,
            sourceId = null,
        )
        return saveDraftInternal(kmPost).id
    }

    @Transactional
    fun updateKmPost(id: IntId<TrackLayoutKmPost>, kmPost: TrackLayoutKmPostSaveRequest): IntId<TrackLayoutKmPost> {
        logger.serviceCall("updateKmPost", "id" to id, "kmPost" to kmPost)
        val trackLayoutKmPost = dao.getOrThrow(DRAFT, id).copy(
            kmNumber = kmPost.kmNumber,
            state = kmPost.state,
        )
        return saveDraftInternal(trackLayoutKmPost).id
    }

    override fun createDraft(item: TrackLayoutKmPost) = draft(item)

    override fun createPublished(item: TrackLayoutKmPost) = published(item)

    fun list(
        publicationState: PublishType,
        filter: ((kmPost: TrackLayoutKmPost) -> Boolean)?,
    ): List<TrackLayoutKmPost> {
        logger.serviceCall("list", "publicationState" to publicationState, "filter" to (filter != null))
        val all = dao.list(publicationState, false)
        return filter?.let(all::filter) ?: all
    }

    fun list(publicationState: PublishType, trackNumberId: IntId<TrackLayoutTrackNumber>): List<TrackLayoutKmPost> {
        logger.serviceCall(
            "list", "publicationState" to publicationState, "trackNumberId" to trackNumberId
        )
        return dao.list(publicationState, false, trackNumberId)
    }

    fun list(publicationState: PublishType, boundingBox: BoundingBox, step: Int): List<TrackLayoutKmPost> {
        logger.serviceCall(
            "getKmPosts", "publicationState" to publicationState, "boundingBox" to boundingBox, "step" to step
        )
        return dao
            .list(publicationState, false, bbox = boundingBox)
            .filter { p -> (step <= 1 || (p.kmNumber.isPrimary() && p.kmNumber.number % step == 0)) }
    }

    fun getByKmNumber(
        publishType: PublishType,
        trackNumberId: IntId<TrackLayoutTrackNumber>,
        kmNumber: KmNumber,
        includeDeleted: Boolean,
    ): TrackLayoutKmPost? {
        logger.serviceCall(
            "getByKmNumber",
            "trackNumberId" to trackNumberId,
            "kmNumber" to kmNumber,
            "includeDeleted" to includeDeleted
        )
        return dao.fetchVersion(publishType, trackNumberId, kmNumber, includeDeleted)?.let(dao::fetch)
    }

    fun listNearbyOnTrackPaged(
        publicationState: PublishType,
        location: Point,
        trackNumberId: IntId<TrackLayoutTrackNumber>?,
        offset: Int,
        limit: Int?,
    ): List<TrackLayoutKmPost> {
        logger.serviceCall(
            "getNearbyKmPostsOnTrackPaged",
            "publicationState" to publicationState,
            "location" to location,
            "trackNumberId" to trackNumberId,
            "offset" to offset,
            "limit" to limit
        )
<<<<<<< HEAD
        val allPosts = dao.list(publicationState, false, trackNumberId)
        val postsByDistance = allPosts.map { post -> associateByDistance(post, location) { item -> item.location } }
        return pageToList(postsByDistance, offset, limit, ::compareByDistanceNullsFirst).map { (kmPost, _) -> kmPost }
    }

    @Transactional(readOnly = true)
    fun getSingleKmPostLength(
        publishType: PublishType,
        id: IntId<TrackLayoutKmPost>,
    ): Double? = dao.getOrThrow(publishType, id).getAsIntegral()?.let { kmPost ->
        referenceLineService
            .getByTrackNumberWithAlignment(publishType, kmPost.trackNumberId)
            ?.let { (_, referenceLineAlignment) ->
                val kmPostM = referenceLineAlignment.getClosestPointM(kmPost.location)?.first
                val kmEndM = getKmEndM(publishType, kmPost.trackNumberId, kmPost.kmNumber, referenceLineAlignment)
                if (kmPostM == null || kmEndM == null) null else kmEndM - kmPostM
            }
    }

    private fun getKmEndM(
        publishType: PublishType,
        trackNumberId: IntId<TrackLayoutTrackNumber>,
        kmNumber: KmNumber,
        referenceLineAlignment: LayoutAlignment,
    ): Double? {
        val nextKmPost = dao
            .fetchNextWithLocationAfter(trackNumberId, kmNumber, publishType, LayoutState.IN_USE)
            ?.let(dao::fetch)
            ?.getAsIntegral()
        return if (nextKmPost == null) referenceLineAlignment.length
        else referenceLineAlignment.getClosestPointM(nextKmPost.location)?.first
    }
}
=======
        val allPosts = listInternal(publicationState, false, trackNumberId)
        val postsByDistance = allPosts.map { post -> associateByDistance(post, location) }
        return pageToList(postsByDistance, offset, limit, ::compareByDistanceNullsFirst).map { (kmPost, _) -> kmPost }
    }
}

fun associateByDistance(kmPost: TrackLayoutKmPost, comparisonPoint: Point): Pair<TrackLayoutKmPost, Double?> =
    kmPost to kmPost.location?.let { l -> calculateDistance(LAYOUT_SRID, comparisonPoint, l) }
>>>>>>> b0e5c773
<|MERGE_RESOLUTION|>--- conflicted
+++ resolved
@@ -3,11 +3,8 @@
 import fi.fta.geoviite.infra.common.IntId
 import fi.fta.geoviite.infra.common.KmNumber
 import fi.fta.geoviite.infra.common.PublishType
-<<<<<<< HEAD
 import fi.fta.geoviite.infra.common.PublishType.DRAFT
-=======
 import fi.fta.geoviite.infra.geography.calculateDistance
->>>>>>> b0e5c773
 import fi.fta.geoviite.infra.linking.TrackLayoutKmPostSaveRequest
 import fi.fta.geoviite.infra.logging.serviceCall
 import fi.fta.geoviite.infra.math.BoundingBox
@@ -104,9 +101,8 @@
             "offset" to offset,
             "limit" to limit
         )
-<<<<<<< HEAD
         val allPosts = dao.list(publicationState, false, trackNumberId)
-        val postsByDistance = allPosts.map { post -> associateByDistance(post, location) { item -> item.location } }
+        val postsByDistance = allPosts.map { post -> associateByDistance(post, location) }
         return pageToList(postsByDistance, offset, limit, ::compareByDistanceNullsFirst).map { (kmPost, _) -> kmPost }
     }
 
@@ -138,13 +134,6 @@
         else referenceLineAlignment.getClosestPointM(nextKmPost.location)?.first
     }
 }
-=======
-        val allPosts = listInternal(publicationState, false, trackNumberId)
-        val postsByDistance = allPosts.map { post -> associateByDistance(post, location) }
-        return pageToList(postsByDistance, offset, limit, ::compareByDistanceNullsFirst).map { (kmPost, _) -> kmPost }
-    }
-}
 
 fun associateByDistance(kmPost: TrackLayoutKmPost, comparisonPoint: Point): Pair<TrackLayoutKmPost, Double?> =
-    kmPost to kmPost.location?.let { l -> calculateDistance(LAYOUT_SRID, comparisonPoint, l) }
->>>>>>> b0e5c773
+    kmPost to kmPost.location?.let { l -> calculateDistance(LAYOUT_SRID, comparisonPoint, l) }