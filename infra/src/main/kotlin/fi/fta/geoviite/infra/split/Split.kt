package fi.fta.geoviite.infra.split

import com.fasterxml.jackson.annotation.JsonIgnore
import fi.fta.geoviite.infra.common.AlignmentName
import fi.fta.geoviite.infra.common.IntId
import fi.fta.geoviite.infra.common.RowVersion
import fi.fta.geoviite.infra.publication.Publication
import fi.fta.geoviite.infra.publication.PublicationValidationError
import fi.fta.geoviite.infra.tracklayout.DescriptionSuffixType
import fi.fta.geoviite.infra.tracklayout.LocationTrack
import fi.fta.geoviite.infra.tracklayout.ReferenceLine
import fi.fta.geoviite.infra.tracklayout.TrackLayoutKmPost
import fi.fta.geoviite.infra.tracklayout.TrackLayoutSwitch
import fi.fta.geoviite.infra.tracklayout.TrackLayoutTrackNumber
import fi.fta.geoviite.infra.util.FreeText

enum class BulkTransferState {
    PENDING,
    IN_PROGRESS,
    DONE,
    FAILED,
    TEMPORARY_FAILURE,
}

data class SplitHeader(
    val id: IntId<Split>,
    val locationTrackId: IntId<LocationTrack>,
    val bulkTransferState: BulkTransferState,
    val publicationId: IntId<Publication>?,
) {
    constructor(split: Split) : this(
        id = split.id,
        locationTrackId = split.sourceLocationTrackId,
        bulkTransferState = split.bulkTransferState,
        publicationId = split.publicationId,
    )
}

data class Split(
    val id: IntId<Split>,
    val sourceLocationTrackId: IntId<LocationTrack>,
    val sourceLocationTrackVersion: RowVersion<LocationTrack>,
    val bulkTransferState: BulkTransferState,
    val publicationId: IntId<Publication>?,
    val targetLocationTracks: List<SplitTarget>,
    val relinkedSwitches: List<IntId<TrackLayoutSwitch>>,
    val updatedDuplicates: List<IntId<LocationTrack>>,
) {
    @get:JsonIgnore
    val locationTracks by lazy { targetLocationTracks.map { it.locationTrackId } + sourceLocationTrackId }

    @JsonIgnore
    val isPending: Boolean = bulkTransferState == BulkTransferState.PENDING && publicationId == null

    fun containsLocationTrack(trackId: IntId<LocationTrack>): Boolean = locationTracks.contains(trackId)
    fun getTargetLocationTrack(trackId: IntId<LocationTrack>): SplitTarget? =
        targetLocationTracks.find { track -> track.locationTrackId == trackId }

    fun containsSwitch(switchId: IntId<TrackLayoutSwitch>): Boolean = relinkedSwitches.contains(switchId)
}

enum class SplitTargetOperation { CREATE, OVERWRITE, TRANSFER }

enum class SplitTargetDuplicateOperation {
    TRANSFER,
    OVERWRITE;
    fun toSplitTargetOperation(): SplitTargetOperation = when (this) {
        TRANSFER -> SplitTargetOperation.TRANSFER
        OVERWRITE -> SplitTargetOperation.OVERWRITE
    }
}

data class SplitTarget(
    val locationTrackId: IntId<LocationTrack>,
    val segmentIndices: IntRange,
    val operation: SplitTargetOperation,
)

data class SplitPublicationValidationErrors(
    val trackNumbers: Map<IntId<TrackLayoutTrackNumber>, List<PublicationValidationError>>,
    val referenceLines: Map<IntId<ReferenceLine>, List<PublicationValidationError>>,
    val kmPosts: Map<IntId<TrackLayoutKmPost>, List<PublicationValidationError>>,
    val locationTracks: Map<IntId<LocationTrack>, List<PublicationValidationError>>,
    val switches: Map<IntId<TrackLayoutSwitch>, List<PublicationValidationError>>,
) {
    fun allErrors(): List<PublicationValidationError> =
        (trackNumbers.values + referenceLines.values + kmPosts.values + locationTracks.values + switches.values).flatten()
}

data class SplitRequestTargetDuplicate(
    val id: IntId<LocationTrack>,
    val operation: SplitTargetDuplicateOperation,
)

enum class SplitTargetOperation { OVERWRITE, TRANSFER }

data class SplitRequestTargetDuplicate(
    val id: IntId<LocationTrack>,
    val operation: SplitTargetOperation,
)

data class SplitRequestTarget(
    val duplicateTrack: SplitRequestTargetDuplicate?,
    val startAtSwitchId: IntId<TrackLayoutSwitch>?,
    val name: AlignmentName,
    val descriptionBase: FreeText,
    val descriptionSuffix: DescriptionSuffixType,
<<<<<<< HEAD
)
=======
) {
    fun getOperation(): SplitTargetOperation =
        duplicateTrack?.operation?.toSplitTargetOperation() ?: SplitTargetOperation.CREATE
}
>>>>>>> 843a4b8b

data class SplitRequest(
    val sourceTrackId: IntId<LocationTrack>,
    val targetTracks: List<SplitRequestTarget>,
)<|MERGE_RESOLUTION|>--- conflicted
+++ resolved
@@ -92,27 +92,16 @@
     val operation: SplitTargetDuplicateOperation,
 )
 
-enum class SplitTargetOperation { OVERWRITE, TRANSFER }
-
-data class SplitRequestTargetDuplicate(
-    val id: IntId<LocationTrack>,
-    val operation: SplitTargetOperation,
-)
-
 data class SplitRequestTarget(
     val duplicateTrack: SplitRequestTargetDuplicate?,
     val startAtSwitchId: IntId<TrackLayoutSwitch>?,
     val name: AlignmentName,
     val descriptionBase: FreeText,
     val descriptionSuffix: DescriptionSuffixType,
-<<<<<<< HEAD
-)
-=======
 ) {
     fun getOperation(): SplitTargetOperation =
         duplicateTrack?.operation?.toSplitTargetOperation() ?: SplitTargetOperation.CREATE
 }
->>>>>>> 843a4b8b
 
 data class SplitRequest(
     val sourceTrackId: IntId<LocationTrack>,
