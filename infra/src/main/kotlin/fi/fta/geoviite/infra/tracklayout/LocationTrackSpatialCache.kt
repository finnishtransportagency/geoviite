--- conflicted
+++ resolved
@@ -58,29 +58,13 @@
 
         val newItems = newTracks.map { (id, track) -> id to (currentTracks[id] ?: addEntry(track)) }
 
-<<<<<<< HEAD
-        return ContextCache(
-            LazyMap(locationTrackDao::fetch)::get,
-            LazyMap<LayoutRowVersion<LocationTrack>, DbLocationTrackGeometry>(alignmentDao::fetch)::get,
-            LazyMap<RowVersion<LayoutAlignment>, LayoutAlignment>(alignmentDao::fetch)::get,
-            newNet,
-            newItems.toMap(),
-        )
-=======
-        return ContextCache(locationTrackDao::fetch, alignmentDao::fetch, newNet, newItems.toMap())
->>>>>>> 383b5229
+        return ContextCache(locationTrackDao::fetch, alignmentDao::fetch, alignmentDao::fetch, newNet, newItems.toMap())
     }
 }
 
 data class SpatialCacheSegment(
     val locationTrackVersion: LayoutRowVersion<LocationTrack>,
-<<<<<<< HEAD
-    val segment: LayoutSegment,
-    val m: Range<Double>,
-=======
-    val alignmentVersion: RowVersion<LayoutAlignment>,
     val segmentIndex: Int,
->>>>>>> 383b5229
 )
 
 data class SpatialCacheEntry(
@@ -122,18 +106,12 @@
     fun getWithinBoundingBox(boundingBox: BoundingBox): List<Pair<LocationTrack, DbLocationTrackGeometry>> =
         network
             .search(Geometries.rectangle(boundingBox.x.min, boundingBox.y.min, boundingBox.x.max, boundingBox.y.max))
-<<<<<<< HEAD
             .groupBy { hit -> hit.value().locationTrackVersion }
-            .filter { (_, hits) ->
-                hits.any { hit -> hit.value().segment.segmentPoints.any { point -> boundingBox.contains(point) } }
-=======
-            .groupBy { hit -> hit.value().locationTrackVersion to hit.value().alignmentVersion }
-            .filter { (versions, hits) ->
-                val layoutSegments = getAlignment(versions.second).segments
+            .filter { (version, hits) ->
+                val layoutSegments = getGeometry(version).segments
                 hits.any { hit ->
                     layoutSegments[hit.value().segmentIndex].segmentPoints.any { point -> boundingBox.contains(point) }
                 }
->>>>>>> 383b5229
             }
             .keys
             .map { trackVersion -> getTrack(trackVersion) to getGeometry(trackVersion) }
@@ -143,26 +121,13 @@
         location: IPoint,
         thresholdMeters: Double,
     ): LocationTrackCacheHit? {
-<<<<<<< HEAD
-        val closestPointM = segment.segment.getClosestPointM(segment.m.min, location).first
-        val closestPoint = segment.segment.seekPointAtM(segment.m.min, closestPointM).point
+        val geometry = getGeometry(segment.locationTrackVersion)
+        val (layoutSegment, segmentM) = geometry.segmentsWithM[segment.segmentIndex]
+        val closestPointM = layoutSegment.getClosestPointM(segmentM.min, location).first
+        val closestPoint = layoutSegment.seekPointAtM(segmentM.min, closestPointM).point
         val distance = lineLength(location, closestPoint)
         return if (distance < thresholdMeters) {
-            LocationTrackCacheHit(
-                getTrack(segment.locationTrackVersion),
-                getGeometry(segment.locationTrackVersion),
-                closestPoint,
-                distance,
-            )
-=======
-        val alignment = getAlignment(segment.alignmentVersion)
-        val layoutSegment = alignment.segments[segment.segmentIndex]
-        val closestPointM = layoutSegment.getClosestPointM(location).first
-        val closestPoint = layoutSegment.seekPointAtM(closestPointM).point
-        val distance = lineLength(location, closestPoint)
-        return if (distance < thresholdMeters) {
-            LocationTrackCacheHit(getTrack(segment.locationTrackVersion), alignment, closestPoint, distance)
->>>>>>> 383b5229
+            LocationTrackCacheHit(getTrack(segment.locationTrackVersion), geometry, closestPoint, distance)
         } else {
             null
         }
@@ -171,15 +136,9 @@
 
 private fun createEntry(track: LocationTrack, geometry: DbLocationTrackGeometry): SpatialCacheEntry {
     val segmentData =
-<<<<<<< HEAD
-        geometry.segmentsWithM.map { (segment, m) ->
+        geometry.segments.mapIndexed { segmentIndex, segment ->
             val bbox = segment.boundingBox
-            val entry = SpatialCacheSegment(track.versionOrThrow, segment, m)
-=======
-        alignment.segments.mapIndexed { segmentIndex, segment ->
-            val bbox = segment.boundingBox!!
-            val entry = SpatialCacheSegment(track.version!!, alignmentVersion, segmentIndex)
->>>>>>> 383b5229
+            val entry = SpatialCacheSegment(track.versionOrThrow, segmentIndex)
             val rect = Geometries.rectangle(bbox.x.min, bbox.y.min, bbox.x.max, bbox.y.max)
             entry to rect
         }
