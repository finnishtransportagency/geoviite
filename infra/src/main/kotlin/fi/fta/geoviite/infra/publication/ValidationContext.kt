package fi.fta.geoviite.infra.publication

import fi.fta.geoviite.infra.common.AlignmentName
import fi.fta.geoviite.infra.common.IntId
import fi.fta.geoviite.infra.common.LayoutContext
import fi.fta.geoviite.infra.common.MainLayoutContext
import fi.fta.geoviite.infra.common.SwitchName
import fi.fta.geoviite.infra.common.TrackNumber
import fi.fta.geoviite.infra.geocoding.AlignmentAddresses
import fi.fta.geoviite.infra.geocoding.GeocodingContextCacheKey
import fi.fta.geoviite.infra.geocoding.GeocodingService
import fi.fta.geoviite.infra.split.Split
import fi.fta.geoviite.infra.split.SplitService
import fi.fta.geoviite.infra.switchLibrary.SwitchLibraryService
import fi.fta.geoviite.infra.tracklayout.ILayoutAssetDao
import fi.fta.geoviite.infra.tracklayout.LayoutAlignment
import fi.fta.geoviite.infra.tracklayout.LayoutAlignmentDao
import fi.fta.geoviite.infra.tracklayout.LayoutAsset
import fi.fta.geoviite.infra.tracklayout.LayoutKmPost
import fi.fta.geoviite.infra.tracklayout.LayoutKmPostDao
import fi.fta.geoviite.infra.tracklayout.LayoutRowVersion
import fi.fta.geoviite.infra.tracklayout.LayoutSwitch
import fi.fta.geoviite.infra.tracklayout.LayoutSwitchDao
import fi.fta.geoviite.infra.tracklayout.LayoutTrackNumber
import fi.fta.geoviite.infra.tracklayout.LayoutTrackNumberDao
import fi.fta.geoviite.infra.tracklayout.LocationTrack
import fi.fta.geoviite.infra.tracklayout.LocationTrackDao
import fi.fta.geoviite.infra.tracklayout.LocationTrackGeometry
import fi.fta.geoviite.infra.tracklayout.ReferenceLine
import fi.fta.geoviite.infra.tracklayout.ReferenceLineDao
import java.util.concurrent.ConcurrentHashMap

class NullableCache<K, V> {
    val map: ConcurrentHashMap<K, NullableValue<V>> = ConcurrentHashMap()

    fun get(key: K, getter: (K) -> V?): V? = map.computeIfAbsent(key) { k -> NullableValue(getter(k)) }.value

    fun preload(keys: List<K>, getter: (List<K>) -> Map<K, V?>) {
        val missingKeys = keys.filterNot(map::containsKey)
        val preloaded = if (missingKeys.isNotEmpty()) getter(missingKeys) else mapOf()
        // Also cache the "not found" results
        val notFound = missingKeys.filterNot(preloaded::containsKey)
        putAll(preloaded + notFound.associateWith { null })
    }

    fun putAll(values: Map<K, V?>): Unit = map.putAll(values.mapValues { (_, v) -> NullableValue(v) })

    fun contains(key: K): Boolean = map.containsKey(key)

    // Holder for nullable value so computeIfAbsent doesn't re-resolve a missing result
    data class NullableValue<T>(val value: T?)
}

class NameCache<Field, T : LayoutAsset<T>>(val fetch: (List<Field>) -> Map<Field, List<IntId<T>>>) {
    val map: ConcurrentHashMap<Field, List<IntId<T>>> = ConcurrentHashMap()

    fun get(name: Field) = map.computeIfAbsent(name) { n -> fetch(listOf(n))[n] ?: emptyList() }

    fun preload(names: List<Field>) {
        val missing = names.filterNot(map::containsKey)
        if (missing.isNotEmpty()) map.putAll(fetch(missing))
    }
}

typealias RowVersionCache<T> = NullableCache<IntId<T>, LayoutRowVersion<T>>

typealias ReferenceCache<To, From> = NullableCache<IntId<To>, List<IntId<From>>>

/**
 * Validation context provides a layout world-view that combines the candidates of a publication set (selected objects
 * in the candidate context) to the baseline of a base layout. Each object only has one version that can exist in this
 * context.
 *
 * In addition, it caches the validation data for quicker access.
 */
class ValidationContext(
    val trackNumberDao: LayoutTrackNumberDao,
    val referenceLineDao: ReferenceLineDao,
    val kmPostDao: LayoutKmPostDao,
    val locationTrackDao: LocationTrackDao,
    val alignmentDao: LayoutAlignmentDao,
    val switchDao: LayoutSwitchDao,
    val switchLibraryService: SwitchLibraryService,
    val publicationDao: PublicationDao,
    val geocodingService: GeocodingService,
    val splitService: SplitService,
    val publicationSet: ValidationVersions,
) {
    val target = publicationSet.target

    private val trackNumberVersionCache = RowVersionCache<LayoutTrackNumber>()
    private val referenceLineVersionCache = RowVersionCache<ReferenceLine>()
    private val kmPostVersionCache = RowVersionCache<LayoutKmPost>()
    private val locationTrackVersionCache = RowVersionCache<LocationTrack>()
    private val switchVersionCache = RowVersionCache<LayoutSwitch>()

    private val trackNumberKmPosts = ReferenceCache<LayoutTrackNumber, LayoutKmPost>()
    private val trackNumberLocationTracks = ReferenceCache<LayoutTrackNumber, LocationTrack>()
    private val switchTrackLinks = ReferenceCache<LayoutSwitch, LocationTrack>()
    private val trackDuplicateLinks = ReferenceCache<LocationTrack, LocationTrack>()

    private val geocodingContextKeys = NullableCache<IntId<LayoutTrackNumber>, GeocodingContextCacheKey>()
    private val switchNameCache = NameCache(::fetchSwitchesByName)
    private val trackNameCache = NameCache(::fetchLocationTracksByName)
    private val trackNumberNumberCache = NameCache(::fetchTrackNumbersByNumber)

    private val allUnfinishedSplits: List<Split> by lazy { splitService.findUnfinishedSplits(target.candidateBranch) }

    fun getTrackNumber(id: IntId<LayoutTrackNumber>): LayoutTrackNumber? =
        getObject(target.baseContext, id, publicationSet.trackNumbers, trackNumberDao, trackNumberVersionCache)

    fun getTrackNumbersByNumber(number: TrackNumber): List<LayoutTrackNumber> =
        trackNumberNumberCache.get(number).mapNotNull(::getTrackNumber)

    fun getReferenceLine(id: IntId<ReferenceLine>): ReferenceLine? =
        getObject(target.baseContext, id, publicationSet.referenceLines, referenceLineDao, referenceLineVersionCache)

    fun getReferenceLineWithAlignment(id: IntId<ReferenceLine>): Pair<ReferenceLine, LayoutAlignment>? =
        getObject(target.baseContext, id, publicationSet.referenceLines, referenceLineDao, referenceLineVersionCache)
            ?.let { rl -> rl to alignmentDao.fetch(rl.getAlignmentVersionOrThrow()) }

    fun getKmPost(id: IntId<LayoutKmPost>): LayoutKmPost? =
        getObject(target.baseContext, id, publicationSet.kmPosts, kmPostDao, kmPostVersionCache)

    fun getLocationTrack(id: IntId<LocationTrack>): LocationTrack? =
        getObject(target.baseContext, id, publicationSet.locationTracks, locationTrackDao, locationTrackVersionCache)

    fun getLocationTracksByName(name: AlignmentName): List<LocationTrack> =
        trackNameCache.get(name).mapNotNull(::getLocationTrack)

    fun getDuplicateTrackIds(trackId: IntId<LocationTrack>): List<IntId<LocationTrack>>? =
        trackDuplicateLinks.get(trackId) { id -> fetchLocationTrackDuplicateLinks(listOf(id))[id] }

    fun getDuplicateTracks(id: IntId<LocationTrack>): List<LocationTrack> =
        (getDuplicateTrackIds(id) ?: emptyList()).mapNotNull(::getLocationTrack)

    fun getLocationTrackWithGeometry(id: IntId<LocationTrack>): Pair<LocationTrack, LocationTrackGeometry>? =
        getLocationTrack(id)?.let { track -> track to alignmentDao.fetch(track.versionOrThrow) }

    fun getSwitch(id: IntId<LayoutSwitch>): LayoutSwitch? =
        getObject(target.baseContext, id, publicationSet.switches, switchDao, switchVersionCache)

    fun getSwitchesByName(name: SwitchName): List<LayoutSwitch> = switchNameCache.get(name).mapNotNull(::getSwitch)

    fun getReferenceLineByTrackNumber(trackNumberId: IntId<LayoutTrackNumber>): ReferenceLine? =
        getReferenceLineIdByTrackNumber(trackNumberId)?.let(::getReferenceLine)

    fun getReferenceLineIdByTrackNumber(trackNumberId: IntId<LayoutTrackNumber>): IntId<ReferenceLine>? =
        // the track number candidate might be a cancellation, in which case getTrackNumber hides it; but we still need
        // to check referential integrity. Thankfully a track number's referenceLineId is itself immutable, so this
        // can't give a wrong one.
        (getTrackNumber(trackNumberId) ?: getCandidateTrackNumber(trackNumberId))?.referenceLineId

    fun getTrackNumberIdByReferenceLine(referenceLineId: IntId<ReferenceLine>): IntId<LayoutTrackNumber>? =
        (getReferenceLine(referenceLineId) ?: getCandidateReferenceLine(referenceLineId))?.trackNumberId

    fun getKmPostsByTrackNumber(trackNumberId: IntId<LayoutTrackNumber>): List<LayoutKmPost> =
        trackNumberKmPosts
            .get(trackNumberId) { id -> fetchKmPostIdsByTrackNumbers(listOf(id))[id] }
            ?.mapNotNull(::getKmPost) ?: emptyList()

    fun getLocationTracksByTrackNumber(trackNumberId: IntId<LayoutTrackNumber>): List<LocationTrack> =
        trackNumberLocationTracks
            .get(trackNumberId) { id -> fetchLocationTrackIdsByTrackNumbers(listOf(id))[id] }
            ?.mapNotNull(::getLocationTrack) ?: emptyList()

    fun getSwitchTrackLinks(switchId: IntId<LayoutSwitch>): List<IntId<LocationTrack>>? =
        switchTrackLinks.get(switchId) { id -> fetchSwitchTrackLinks(listOf(id))[id] }

    fun getSwitchTracksWithGeometries(id: IntId<LayoutSwitch>): List<Pair<LocationTrack, LocationTrackGeometry>> =
        getSwitchTrackLinks(id)?.mapNotNull(::getLocationTrackWithGeometry) ?: emptyList()

    fun getPotentiallyAffectedSwitchIds(trackId: IntId<LocationTrack>): List<IntId<LayoutSwitch>> {
        val track =
            if (locationTrackIsCancelled(trackId)) getCandidateLocationTrack(trackId) else getLocationTrack(trackId)
        val draftLinks = track?.switchIds ?: emptyList()
        val officialLinks =
            if (track == null || track.isDraft) {
                locationTrackVersionCache
                    .get(trackId) { id -> locationTrackDao.fetchVersion(target.baseContext, id) }
                    ?.let(locationTrackDao::fetch)
                    ?.switchIds ?: emptyList()
            } else {
                emptyList()
            }
        return (officialLinks + draftLinks).distinct()
    }

    fun getPotentiallyAffectedSwitches(trackId: IntId<LocationTrack>): List<LayoutSwitch> =
        getPotentiallyAffectedSwitchIds(trackId).mapNotNull(::getSwitch)

    fun getSwitchTrackLinks(geometry: LocationTrackGeometry): List<SwitchTrackLinking> =
        geometry.trackSwitchLinks
            .mapIndexed { index, link -> index to link }
            .groupBy({ (_, link) -> link.switchId })
            .map { (switchId, links) ->
                val switch = getSwitch(switchId)
                val name = switch?.name ?: getCandidateSwitch(switchId)?.name
                val structure = switch?.switchStructureId?.let(switchLibraryService::getSwitchStructure)
<<<<<<< HEAD
                SwitchTrackLinking(switchId, name, switch, structure, links)
            }

    //    fun getTopologicallyConnectedSwitches(track: LocationTrack): List<Pair<SwitchName, LayoutSwitch?>> =
    //        listOfNotNull(track.topologyStartSwitch?.switchId, track.topologyEndSwitch?.switchId).map { switchId ->
    //            val switch = getSwitch(switchId)
    //            // If there's no draft either, we have a referential integrity error
    //            val name = switch?.name ?: requireNotNull(getCandidateSwitch(switchId)).name
    //            name to switch
    //        }
=======
                SegmentSwitch(switchId, name, switch, structure, segments, switchIsCancelled(switchId))
            }

    fun getTopologicallyConnectedSwitches(track: LocationTrack): List<TopologySwitch> =
        listOfNotNull(track.topologyStartSwitch?.switchId, track.topologyEndSwitch?.switchId).map { switchId ->
            val switch = getSwitch(switchId)
            // If there's no draft either, we have a referential integrity error
            val name = switch?.name ?: requireNotNull(getCandidateSwitch(switchId)).name
            TopologySwitch(switch, name, switchIsCancelled(switchId))
        }
>>>>>>> 16b18b1b

    fun getPublicationSplits(): List<Split> =
        allUnfinishedSplits.filter { split -> publicationSet.containsSplit(split.id) }

    fun getUnfinishedSplits(): List<Split> =
        allUnfinishedSplits.filter { split -> split.publicationId != null || publicationSet.containsSplit(split.id) }

    fun getGeocodingContext(trackNumberId: IntId<LayoutTrackNumber>) =
        getGeocodingContextCacheKey(trackNumberId)?.let { key -> geocodingService.getGeocodingContext(key) }

    fun getGeocodingContextCacheKey(trackNumberId: IntId<LayoutTrackNumber>) =
        geocodingContextKeys.get(trackNumberId) { tnId ->
            geocodingService.getGeocodingContextCacheKey(tnId, publicationSet)
        }

    fun getAddressPoints(trackId: IntId<LocationTrack>): AlignmentAddresses? =
        getLocationTrack(trackId)?.let(::getAddressPoints)

    fun getAddressPoints(track: LocationTrack): AlignmentAddresses? =
        getGeocodingContextCacheKey(track.trackNumberId)?.let { key ->
            geocodingService.getAddressPoints(key, track.versionOrThrow)
        }

    fun trackNumberIsCancelled(id: IntId<LayoutTrackNumber>) =
        objectIsCancelled(id, publicationSet.trackNumbers, trackNumberDao)

    fun referenceLineIsCancelled(id: IntId<ReferenceLine>) =
        objectIsCancelled(id, publicationSet.referenceLines, referenceLineDao)

    fun locationTrackIsCancelled(id: IntId<LocationTrack>) =
        objectIsCancelled(id, publicationSet.locationTracks, locationTrackDao)

    fun switchIsCancelled(id: IntId<LayoutSwitch>) = objectIsCancelled(id, publicationSet.switches, switchDao)

    fun kmPostIsCancelled(id: IntId<LayoutKmPost>) = objectIsCancelled(id, publicationSet.kmPosts, kmPostDao)

    fun preloadByPublicationSet() {
        preloadAssociatedTrackNumberAndReferenceLineVersions(publicationSet)

        val trackNumberIds = publicationSet.getTrackNumberIds()
        preloadTrackNumbersByNumber(trackNumberIds)

        val locationTrackIds = publicationSet.getLocationTrackIds()
        preloadLocationTrackVersions(locationTrackIds)
        preloadLocationTracksByTrackNumbers(trackNumberIds)
        preloadTrackDuplicates(locationTrackIds)
        preloadLocationTracksByName(locationTrackIds)

        preloadKmPostVersions(publicationSet.getKmPostIds())
        preloadKmPostsByTrackNumbers(trackNumberIds)

        val linkedSwitchIds = locationTrackIds.flatMap(::getPotentiallyAffectedSwitchIds)
        val allSwitchIds = (publicationSet.getSwitchIds() + linkedSwitchIds).distinct()
        preloadSwitchVersions(allSwitchIds)
        preloadSwitchesByName(publicationSet.switches.map { v -> v.id })
        preloadSwitchTrackLinks(allSwitchIds)
    }

    fun preloadTrackNumberVersions(ids: List<IntId<LayoutTrackNumber>>) =
        preloadBaseVersions(target.baseContext, ids, trackNumberDao, trackNumberVersionCache)

    fun preloadReferenceLineVersions(ids: List<IntId<ReferenceLine>>) =
        preloadBaseVersions(target.baseContext, ids, referenceLineDao, referenceLineVersionCache)

    fun preloadKmPostVersions(ids: List<IntId<LayoutKmPost>>) =
        preloadBaseVersions(target.baseContext, ids, kmPostDao, kmPostVersionCache)

    fun preloadLocationTrackVersions(ids: List<IntId<LocationTrack>>) =
        preloadBaseVersions(target.baseContext, ids, locationTrackDao, locationTrackVersionCache)

    fun preloadSwitchVersions(ids: List<IntId<LayoutSwitch>>) =
        preloadBaseVersions(target.baseContext, ids, switchDao, switchVersionCache)

    fun preloadKmPostsByTrackNumbers(tnIds: List<IntId<LayoutTrackNumber>>) =
        trackNumberKmPosts.preload(tnIds, ::fetchKmPostIdsByTrackNumbers)

    fun preloadLocationTracksByTrackNumbers(tnIds: List<IntId<LayoutTrackNumber>>) =
        trackNumberLocationTracks.preload(tnIds, ::fetchLocationTrackIdsByTrackNumbers)

    fun preloadAssociatedTrackNumberAndReferenceLineVersions(versions: ValidationVersions) =
        preloadAssociatedTrackNumberAndReferenceLineVersions(
            trackNumberIds = versions.trackNumbers.map { v -> v.id },
            referenceLineIds = versions.referenceLines.map { v -> v.id },
            kmPostIds = versions.kmPosts.map { v -> v.id },
            trackIds = versions.locationTracks.map { v -> v.id },
        )

    fun preloadAssociatedTrackNumberAndReferenceLineVersions(
        trackNumberIds: List<IntId<LayoutTrackNumber>> = emptyList(),
        referenceLineIds: List<IntId<ReferenceLine>> = emptyList(),
        kmPostIds: List<IntId<LayoutKmPost>> = emptyList(),
        trackIds: List<IntId<LocationTrack>> = emptyList(),
    ): Unit =
        preloadTrackNumberAndReferenceLineVersions(
            collectAssociatedTrackNumberIds(trackNumberIds, referenceLineIds, kmPostIds, trackIds)
        )

    fun preloadTrackNumberAndReferenceLineVersions(ids: List<IntId<LayoutTrackNumber>>) =
        preloadTrackNumberVersions(ids).also {
            val referenceLineIds = ids.mapNotNull(::getTrackNumber).mapNotNull(LayoutTrackNumber::referenceLineId)
            preloadReferenceLineVersions(referenceLineIds)
        }

    fun preloadSwitchTrackLinks(switchIds: List<IntId<LayoutSwitch>>): Unit =
        switchTrackLinks.preload(switchIds, ::fetchSwitchTrackLinks)

    fun preloadTrackDuplicates(trackIds: List<IntId<LocationTrack>>): Unit =
        trackDuplicateLinks.preload(trackIds, ::fetchLocationTrackDuplicateLinks)

    fun preloadSwitchesByName(switchIds: List<IntId<LayoutSwitch>>) =
        switchNameCache.preload(switchIds.mapNotNull(::getSwitch).map(LayoutSwitch::name).distinct())

    fun fetchSwitchesByName(names: List<SwitchName>): Map<SwitchName, List<IntId<LayoutSwitch>>> {
        val baseVersions = switchDao.findNameDuplicates(target.baseContext, names)
        cacheBaseVersions(baseVersions.values.flatten(), switchVersionCache)
        return mapIdsByField(names, { s -> s.name }, publicationSet.switches, baseVersions, switchDao)
    }

    fun preloadLocationTracksByName(trackIds: List<IntId<LocationTrack>>) =
        trackNameCache.preload(trackIds.mapNotNull(::getLocationTrack).map(LocationTrack::name).distinct())

    fun fetchLocationTracksByName(names: List<AlignmentName>): Map<AlignmentName, List<IntId<LocationTrack>>> {
        val baseVersions = locationTrackDao.findNameDuplicates(target.baseContext, names)
        cacheBaseVersions(baseVersions.values.flatten(), locationTrackVersionCache)
        return mapIdsByField(names, { t -> t.name }, publicationSet.locationTracks, baseVersions, locationTrackDao)
    }

    fun preloadTrackNumbersByNumber(trackNumberIds: List<IntId<LayoutTrackNumber>>) =
        trackNumberNumberCache.preload(
            trackNumberIds.mapNotNull(::getTrackNumber).map(LayoutTrackNumber::number).distinct()
        )

    private fun fetchTrackNumbersByNumber(
        numbers: List<TrackNumber>
    ): Map<TrackNumber, List<IntId<LayoutTrackNumber>>> {
        val baseVersions = trackNumberDao.findNumberDuplicates(target.baseContext, numbers)
        cacheBaseVersions(baseVersions.values.flatten(), trackNumberVersionCache)
        return mapIdsByField(numbers, { t -> t.number }, publicationSet.trackNumbers, baseVersions, trackNumberDao)
    }

    // Candidate searches that ignore context, for logging reference errors when the item doesn't
    // exist in the context
    // Versions are fetched lazily once, if needed
    fun getCandidateTrackNumber(id: IntId<LayoutTrackNumber>) = allDraftTrackNumbers[id]?.let(trackNumberDao::fetch)

    private val allDraftTrackNumbers: Map<IntId<LayoutTrackNumber>, LayoutRowVersion<LayoutTrackNumber>> by lazy {
        trackNumberDao.fetchCandidateVersions(target.candidateContext).associateBy { it.id }
    }

    fun getCandidateReferenceLine(id: IntId<ReferenceLine>) =
        allCandidateReferenceLines[id]?.let(referenceLineDao::fetch)

    private val allCandidateReferenceLines: Map<IntId<ReferenceLine>, LayoutRowVersion<ReferenceLine>> by lazy {
        referenceLineDao.fetchCandidateVersions(target.candidateContext).associateBy { it.id }
    }

    fun getCandidateSwitch(id: IntId<LayoutSwitch>) = allCandidateSwitches[id]?.let(switchDao::fetch)

    private val allCandidateSwitches: Map<IntId<LayoutSwitch>, LayoutRowVersion<LayoutSwitch>> by lazy {
        switchDao.fetchCandidateVersions(target.candidateContext).associateBy { it.id }
    }

    fun getCandidateLocationTrack(id: IntId<LocationTrack>) = allDraftLocationTracks[id]?.let(locationTrackDao::fetch)

    private val allDraftLocationTracks: Map<IntId<LocationTrack>, LayoutRowVersion<LocationTrack>> by lazy {
        locationTrackDao.fetchCandidateVersions(target.candidateContext).associateBy { it.id }
    }

    private fun fetchKmPostIdsByTrackNumbers(
        tnIds: List<IntId<LayoutTrackNumber>>
    ): Map<IntId<LayoutTrackNumber>, List<IntId<LayoutKmPost>>> =
        kmPostDao.fetchVersionsForPublication(target, tnIds, publicationSet.kmPosts.map { v -> v.id }).mapValues {
            (_, versions) ->
            val officialVersions = versions.filterNot { v -> publicationSet.containsKmPost(v.id) }
            cacheBaseVersions(officialVersions, kmPostVersionCache)
            versions.map { v -> v.id }
        }

    private fun fetchLocationTrackIdsByTrackNumbers(
        tnIds: List<IntId<LayoutTrackNumber>>
    ): Map<IntId<LayoutTrackNumber>, List<IntId<LocationTrack>>> =
        locationTrackDao
            .fetchVersionsForPublication(target, tnIds, publicationSet.locationTracks.map { v -> v.id })
            .mapValues { (_, versions) ->
                val officialVersions = versions.filterNot { v -> publicationSet.containsLocationTrack(v.id) }
                cacheBaseVersions(officialVersions, locationTrackVersionCache)
                versions.map { v -> v.id }
            }

    private fun fetchSwitchTrackLinks(
        ids: List<IntId<LayoutSwitch>>
    ): Map<IntId<LayoutSwitch>, List<IntId<LocationTrack>>> =
        publicationDao
            .fetchLinkedLocationTracks(target, ids, publicationSet.locationTracks.map { v -> v.id })
            .mapValues { (_, versions) ->
                val officialVersions = versions.filterNot { v -> publicationSet.containsLocationTrack(v.id) }
                cacheBaseVersions(officialVersions, locationTrackVersionCache)
                versions.map { v -> v.id }
            }

    fun collectAssociatedTrackNumberIds(
        trackNumberIds: List<IntId<LayoutTrackNumber>> = emptyList(),
        referenceLineIds: List<IntId<ReferenceLine>> = emptyList(),
        kmPostIds: List<IntId<LayoutKmPost>> = emptyList(),
        trackIds: List<IntId<LocationTrack>> = emptyList(),
    ): List<IntId<LayoutTrackNumber>> =
        listOf(
                trackNumberIds,
                referenceLineIds.mapNotNull { id -> getReferenceLine(id)?.trackNumberId },
                kmPostIds.mapNotNull { id -> getKmPost(id)?.trackNumberId },
                trackIds.mapNotNull { id -> getLocationTrack(id)?.trackNumberId },
            )
            .flatten()
            .distinct()

    private fun fetchLocationTrackDuplicateLinks(
        ids: List<IntId<LocationTrack>>
    ): Map<IntId<LocationTrack>, List<IntId<LocationTrack>>> {
        val baseVersions =
            publicationDao
                .fetchBaseDuplicateTrackVersions(target.baseContext, ids)
                .mapValues { (_, vs) -> vs.filterNot { v -> publicationSet.containsLocationTrack(v.id) } }
                .also { duplicateMap -> cacheBaseVersions(duplicateMap.values.flatten(), locationTrackVersionCache) }
        val candidateTracks = publicationSet.locationTracks.map { v -> locationTrackDao.fetch(v) }
        return ids.associateWith { id ->
            val candidate = candidateTracks.filter { t -> t.duplicateOf == id }.map { t -> t.id as IntId }
            val base = baseVersions[id]?.map { v -> v.id } ?: emptyList()
            candidate + base
        }
    }
}

private fun <T : LayoutAsset<T>> objectIsCancelled(
    itemId: IntId<T>,
    publicationVersions: List<LayoutRowVersion<T>>,
    dao: ILayoutAssetDao<T, *>,
): Boolean = publicationVersions.find { v -> v.id == itemId }?.let(dao::fetch)?.isCancelled ?: false

private fun <T : LayoutAsset<T>> getObject(
    baseContext: LayoutContext,
    itemId: IntId<T>,
    publicationVersions: List<LayoutRowVersion<T>>,
    dao: ILayoutAssetDao<T, *>,
    versionCache: RowVersionCache<T>,
): T? {
    val publicationVersion = publicationVersions.find { v -> v.id == itemId }
    return if (publicationVersion != null) {
        val publicationObject = dao.fetch(publicationVersion)
        if (publicationObject.isCancelled) {
            dao.fetchVersion(MainLayoutContext.official, itemId)?.let(dao::fetch)
        } else publicationObject
    } else versionCache.get(itemId) { id -> dao.fetchVersion(baseContext, id) }?.let(dao::fetch)
}

private fun <T : LayoutAsset<T>> preloadBaseVersions(
    baseContext: LayoutContext,
    ids: List<IntId<T>>,
    dao: ILayoutAssetDao<T, *>,
    versionCache: RowVersionCache<T>,
) = cacheBaseVersions(dao.fetchVersions(baseContext, ids), versionCache)

private fun <T : LayoutAsset<T>> cacheBaseVersions(versions: List<LayoutRowVersion<T>>, cache: RowVersionCache<T>) =
    versions.filterNot { version -> cache.contains(version.id) }.associateBy { v -> v.id }.let(cache::putAll)

private fun <T : LayoutAsset<T>, Field> mapIdsByField(
    fields: List<Field>,
    getField: (T) -> Field,
    publicationVersions: List<LayoutRowVersion<T>>,
    matchingOfficialVersions: Map<Field, List<LayoutRowVersion<T>>>,
    dao: ILayoutAssetDao<T, *>,
): Map<Field, List<IntId<T>>> {
    return fields.associateWith { field ->
        val draftMatches =
            publicationVersions.mapNotNull { v ->
                val draftObject = dao.fetch(v)
                if (getField(draftObject) == field) draftObject.id as IntId else null
            }
        val officialMatches =
            matchingOfficialVersions[field]
                ?.filterNot { ov -> publicationVersions.any { pv -> pv.id == ov.id } }
                ?.map { v -> v.id } ?: emptyList()
        (draftMatches + officialMatches).distinct()
    }
}<|MERGE_RESOLUTION|>--- conflicted
+++ resolved
@@ -197,29 +197,16 @@
                 val switch = getSwitch(switchId)
                 val name = switch?.name ?: getCandidateSwitch(switchId)?.name
                 val structure = switch?.switchStructureId?.let(switchLibraryService::getSwitchStructure)
-<<<<<<< HEAD
-                SwitchTrackLinking(switchId, name, switch, structure, links)
+                SwitchTrackLinking(switchId, name, switch, structure, links, switchIsCancelled(switchId))
             }
 
-    //    fun getTopologicallyConnectedSwitches(track: LocationTrack): List<Pair<SwitchName, LayoutSwitch?>> =
-    //        listOfNotNull(track.topologyStartSwitch?.switchId, track.topologyEndSwitch?.switchId).map { switchId ->
-    //            val switch = getSwitch(switchId)
-    //            // If there's no draft either, we have a referential integrity error
-    //            val name = switch?.name ?: requireNotNull(getCandidateSwitch(switchId)).name
-    //            name to switch
-    //        }
-=======
-                SegmentSwitch(switchId, name, switch, structure, segments, switchIsCancelled(switchId))
-            }
-
-    fun getTopologicallyConnectedSwitches(track: LocationTrack): List<TopologySwitch> =
-        listOfNotNull(track.topologyStartSwitch?.switchId, track.topologyEndSwitch?.switchId).map { switchId ->
-            val switch = getSwitch(switchId)
-            // If there's no draft either, we have a referential integrity error
-            val name = switch?.name ?: requireNotNull(getCandidateSwitch(switchId)).name
-            TopologySwitch(switch, name, switchIsCancelled(switchId))
-        }
->>>>>>> 16b18b1b
+//    fun getTopologicallyConnectedSwitches(track: LocationTrack): List<TopologySwitch> =
+//        listOfNotNull(track.topologyStartSwitch?.switchId, track.topologyEndSwitch?.switchId).map { switchId ->
+//            val switch = getSwitch(switchId)
+//            // If there's no draft either, we have a referential integrity error
+//            val name = switch?.name ?: requireNotNull(getCandidateSwitch(switchId)).name
+//            TopologySwitch(switch, name, switchIsCancelled(switchId))
+//        }
 
     fun getPublicationSplits(): List<Split> =
         allUnfinishedSplits.filter { split -> publicationSet.containsSplit(split.id) }
