package fi.fta.geoviite.infra.common

import com.fasterxml.jackson.annotation.JsonCreator
import com.fasterxml.jackson.annotation.JsonCreator.Mode.DELEGATING
import com.fasterxml.jackson.annotation.JsonCreator.Mode.DISABLED
import com.fasterxml.jackson.annotation.JsonValue
import fi.fta.geoviite.infra.math.round
import fi.fta.geoviite.infra.util.StringSanitizer
import fi.fta.geoviite.infra.util.formatForException
import java.math.BigDecimal
import java.math.RoundingMode.DOWN
import java.math.RoundingMode.HALF_UP
import java.math.RoundingMode.UP
import java.text.DecimalFormat
import java.text.DecimalFormatSymbols
import kotlin.math.pow

const val TRACK_METER_SEPARATOR = "+"
const val DEFAULT_TRACK_METER_DECIMALS = 3

data class KmNumber @JsonCreator(mode = DISABLED) constructor(val number: Int, val extension: String? = null) :
    Comparable<KmNumber> {
    private constructor(values: Pair<Int, String?>) : this(values.first, values.second)

    @JsonCreator(mode = DELEGATING) constructor(value: String) : this(parseKmNumberParts(value))

    companion object {
        private val extensionLength = 1..2
        private const val EXTENSION_CHARACTERS = "A-Z"
        private val extensionSanitizer = StringSanitizer(KmNumber::class, EXTENSION_CHARACTERS, extensionLength)
        val ZERO = KmNumber(0)
    }

    private val stringValue: String by lazy { "${number.toString().padStart(4, '0')}${extension ?: ""}" }

    @JsonValue override fun toString(): String = stringValue

    init {
<<<<<<< HEAD
        extension?.let { assertSanitized<KmNumber>(it, extensionSanitizer, extensionLength, allowBlank = false) }
=======
        extension?.let(extensionSanitizer::assertSanitized)
>>>>>>> 050be566
    }

    override fun compareTo(other: KmNumber): Int = stringValue.compareTo(other.stringValue)

    fun isPrimary(): Boolean = extension?.let { it == "A" } ?: true
}

private const val METERS_MAX_INTEGER_DIGITS = 4
private const val METERS_MAX_DECIMAL_DIGITS = 6

private fun limitScale(meters: BigDecimal) =
    if (meters.scale() < 0) {
        meters.setScale(0)
    } else if (meters.scale() > METERS_MAX_DECIMAL_DIGITS) {
        meters.setScale(METERS_MAX_DECIMAL_DIGITS, HALF_UP)
    } else {
        meters
    }

private val maxMeter = BigDecimal.valueOf(10.0.pow(METERS_MAX_INTEGER_DIGITS))
private val metersDecimalsValidRange = 0..METERS_MAX_DECIMAL_DIGITS

interface ITrackMeter : Comparable<ITrackMeter> {
    val kmNumber: KmNumber
    val meters: BigDecimal

    fun format(): String = formatTrackMeter(kmNumber, meters)

    fun formatDropDecimals(decimals: Int = 0): String = formatTrackMeter(kmNumber, metersFloor(decimals))

    fun formatRoundDecimals(decimals: Int = 0): String = formatTrackMeter(kmNumber, metersRound(decimals))

    fun metersFloor(decimals: Int = 0): BigDecimal = meters.setScale(decimals, DOWN)

    fun metersCeil(decimals: Int = 0): BigDecimal = meters.setScale(decimals, UP)

    fun metersRound(decimals: Int = 0): BigDecimal = meters.setScale(decimals, HALF_UP)

    fun decimalCount(): Int = meters.scale()

    fun isSame(other: ITrackMeter, decimals: Int? = null): Boolean =
        (decimals?.let { d -> compare(this, other, d) } ?: this.compareTo(other)) == 0

    override operator fun compareTo(other: ITrackMeter): Int = compare(this, other)
}

data class TrackMeter
@JsonCreator(mode = DISABLED)
constructor(override val kmNumber: KmNumber, override val meters: BigDecimal) : ITrackMeter {
    /**
     * Returns true if the meters value has no decimals. TrackMeter("1234+1234.1234").hasIntegerPrecision() == false
     * TrackMeter("1234+1234.0000").hasIntegerPrecision() == false TrackMeter("1234+1234").hasIntegerPrecision() == true
     */
    fun hasIntegerPrecision() = meters.scale() <= 0

    /**
     * Returns true if any decimals on the meters value are zeroes (or there are none)
     * TrackMeter("1234+1234.1234").matchesIntegerValue() == false TrackMeter("1234+1234.0000").matchesIntegerValue() ==
     * true TrackMeter("1234+1234").matchesIntegerValue() == true
     */
    fun matchesIntegerValue() = meters.stripTrailingZeros().scale() <= 0

    private constructor(values: Pair<KmNumber, BigDecimal>) : this(values.first, values.second)

    @JsonCreator(mode = DELEGATING) constructor(value: String) : this(parseTrackMeterParts(value))

    companion object {
        val ZERO = TrackMeter(KmNumber.ZERO, BigDecimal.ZERO)

        fun isMetersValid(v: BigDecimal): Boolean {
            return -maxMeter <= v && v < maxMeter
        }

        fun isMetersValid(v: Double) = isMetersValid(BigDecimal.valueOf(v))
    }

    init {
        require(isMetersValid(meters)) { "Track address meters outside valid range: km=$kmNumber value=$meters" }
        require(meters.scale() in metersDecimalsValidRange) {
            "Track address meters have too many decimals: km=$kmNumber value=$meters"
        }
    }

    constructor(kmNumber: KmNumber, meters: Int) : this(kmNumber, meters.toBigDecimal())

    constructor(kmNumber: KmNumber, meters: Double, decimals: Int) : this(kmNumber, round(meters, decimals))

    constructor(kmNumber: KmNumber, meters: String) : this(kmNumber, meters.toBigDecimal())

    constructor(kmNumber: String, meters: Int) : this(KmNumber(kmNumber), meters)

    constructor(kmNumber: String, meters: Double, decimals: Int) : this(KmNumber(kmNumber), meters, decimals)

    constructor(kmNumber: String, meters: String) : this(KmNumber(kmNumber), meters)

    constructor(kmNumber: String, meters: BigDecimal) : this(KmNumber(kmNumber), meters)

    constructor(kmNumber: Int, meters: Int) : this(KmNumber(kmNumber), meters)

    constructor(kmNumber: Int, meters: Double, decimals: Int) : this(KmNumber(kmNumber), meters, decimals)

    constructor(kmNumber: Int, meters: String) : this(KmNumber(kmNumber), meters)

    constructor(kmNumber: Int, meters: BigDecimal) : this(KmNumber(kmNumber), meters)

    constructor(kmNumber: Int, extension: String, meters: Int) : this(KmNumber(kmNumber, extension), meters)

    constructor(
        kmNumber: Int,
        extension: String,
        meters: Double,
        decimals: Int,
    ) : this(KmNumber(kmNumber, extension), meters, decimals)

    constructor(kmNumber: Int, extension: String, meters: String) : this(KmNumber(kmNumber, extension), meters)

    constructor(kmNumber: Int, extension: String, meters: BigDecimal) : this(KmNumber(kmNumber, extension), meters)

    override fun toString() = format()

    fun floor(decimals: Int = 0) = TrackMeter(kmNumber, metersFloor(decimals))

    fun ceil(decimals: Int = 0) = TrackMeter(kmNumber, metersCeil(decimals))

    fun round(decimals: Int = 0) = TrackMeter(kmNumber, metersRound(decimals))

    operator fun plus(metersDelta: Int) = plus(metersDelta.toBigDecimal())

    operator fun plus(metersDelta: Double) = plus(metersDelta, meters.scale())

    operator fun plus(metersDelta: BigDecimal) = TrackMeter(kmNumber, meters + metersDelta)

    fun plus(metersDelta: Double, decimals: Int) = plus(round(metersDelta, decimals))

    operator fun minus(metersDelta: Int) = minus(metersDelta.toBigDecimal())

    operator fun minus(metersDelta: Double) = minus(metersDelta, meters.scale())

    operator fun minus(metersDelta: BigDecimal) = TrackMeter(kmNumber, meters - metersDelta)

    fun minus(metersDelta: Double, decimals: Int) = minus(round(metersDelta, decimals))

    fun stripTrailingZeroes() = TrackMeter(kmNumber, limitScale(meters.stripTrailingZeros()))
}

private fun getMetersFormat(decimals: Int) =
    meterFormats[decimals] ?: throw IllegalStateException("No meters format defined for scale $decimals")

private val meterFormats: Map<Int, DecimalFormat> by lazy {
    (0..METERS_MAX_DECIMAL_DIGITS).associateWith { decimals ->
        val decimalsPart = if (decimals > 0) ".${"0".repeat(decimals)}" else ""
        val format = DecimalFormat("0000$decimalsPart")
        format.decimalFormatSymbols = decimalSymbols
        format
    }
}
private val decimalSymbols: DecimalFormatSymbols by lazy {
    val symbols = DecimalFormatSymbols()
    symbols.decimalSeparator = '.'
    symbols
}

private fun parseTrackMeterParts(value: String): Pair<KmNumber, BigDecimal> {
    val parts = value.split(TRACK_METER_SEPARATOR)
    return KmNumber(parts[0]) to limitScale(parts[1].toBigDecimal())
}

private fun parseKmNumberParts(kmString: String): Pair<Int, String?> {
    val letterStart = kmString.indexOfFirst { c -> !c.isDigit() }
    val numberPart = if (letterStart > 0) kmString.substring(0, letterStart) else kmString
    val number =
        numberPart.toIntOrNull()
            ?: throw IllegalArgumentException("KM-number doesn't have a number: ${formatForException(kmString)}")
    val letterPart = if (letterStart > 0) kmString.substring(letterStart).uppercase() else null
    return number to letterPart
}

fun formatTrackMeter(kmNumber: KmNumber, meters: BigDecimal): String =
    "$kmNumber$TRACK_METER_SEPARATOR${getMetersFormat(meters.scale()).format(meters)}"

fun compare(trackMeter1: ITrackMeter, trackMeter2: ITrackMeter): Int {
    return compareValuesBy(trackMeter1, trackMeter2, { tm -> tm.kmNumber }, { tm -> tm.meters })
}

fun compare(trackMeter1: ITrackMeter, trackMeter2: ITrackMeter, decimals: Int): Int {
    return compareValuesBy(trackMeter1, trackMeter2, { tm -> tm.kmNumber }, { tm -> tm.metersRound(decimals) })
}<|MERGE_RESOLUTION|>--- conflicted
+++ resolved
@@ -18,11 +18,14 @@
 const val TRACK_METER_SEPARATOR = "+"
 const val DEFAULT_TRACK_METER_DECIMALS = 3
 
-data class KmNumber @JsonCreator(mode = DISABLED) constructor(val number: Int, val extension: String? = null) :
-    Comparable<KmNumber> {
+data class KmNumber @JsonCreator(mode = DISABLED) constructor(
+    val number: Int,
+    val extension: String? = null,
+) : Comparable<KmNumber> {
     private constructor(values: Pair<Int, String?>) : this(values.first, values.second)
 
-    @JsonCreator(mode = DELEGATING) constructor(value: String) : this(parseKmNumberParts(value))
+    @JsonCreator(mode = DELEGATING)
+    constructor(value: String) : this(parseKmNumberParts(value))
 
     companion object {
         private val extensionLength = 1..2
@@ -31,16 +34,15 @@
         val ZERO = KmNumber(0)
     }
 
-    private val stringValue: String by lazy { "${number.toString().padStart(4, '0')}${extension ?: ""}" }
-
-    @JsonValue override fun toString(): String = stringValue
+    private val stringValue: String by lazy {
+        "${number.toString().padStart(4, '0')}${extension ?: ""}"
+    }
+
+    @JsonValue
+    override fun toString(): String = stringValue
 
     init {
-<<<<<<< HEAD
-        extension?.let { assertSanitized<KmNumber>(it, extensionSanitizer, extensionLength, allowBlank = false) }
-=======
         extension?.let(extensionSanitizer::assertSanitized)
->>>>>>> 050be566
     }
 
     override fun compareTo(other: KmNumber): Int = stringValue.compareTo(other.stringValue)
@@ -50,7 +52,6 @@
 
 private const val METERS_MAX_INTEGER_DIGITS = 4
 private const val METERS_MAX_DECIMAL_DIGITS = 6
-
 private fun limitScale(meters: BigDecimal) =
     if (meters.scale() < 0) {
         meters.setScale(0)
@@ -68,15 +69,11 @@
     val meters: BigDecimal
 
     fun format(): String = formatTrackMeter(kmNumber, meters)
-
     fun formatDropDecimals(decimals: Int = 0): String = formatTrackMeter(kmNumber, metersFloor(decimals))
-
     fun formatRoundDecimals(decimals: Int = 0): String = formatTrackMeter(kmNumber, metersRound(decimals))
 
     fun metersFloor(decimals: Int = 0): BigDecimal = meters.setScale(decimals, DOWN)
-
     fun metersCeil(decimals: Int = 0): BigDecimal = meters.setScale(decimals, UP)
-
     fun metersRound(decimals: Int = 0): BigDecimal = meters.setScale(decimals, HALF_UP)
 
     fun decimalCount(): Int = meters.scale()
@@ -87,25 +84,30 @@
     override operator fun compareTo(other: ITrackMeter): Int = compare(this, other)
 }
 
-data class TrackMeter
-@JsonCreator(mode = DISABLED)
-constructor(override val kmNumber: KmNumber, override val meters: BigDecimal) : ITrackMeter {
+data class TrackMeter @JsonCreator(mode = DISABLED) constructor(
+    override val kmNumber: KmNumber,
+    override val meters: BigDecimal,
+) : ITrackMeter {
     /**
-     * Returns true if the meters value has no decimals. TrackMeter("1234+1234.1234").hasIntegerPrecision() == false
-     * TrackMeter("1234+1234.0000").hasIntegerPrecision() == false TrackMeter("1234+1234").hasIntegerPrecision() == true
+     * Returns true if the meters value has no decimals.
+     * TrackMeter("1234+1234.1234").hasIntegerPrecision() == false
+     * TrackMeter("1234+1234.0000").hasIntegerPrecision() == false
+     * TrackMeter("1234+1234").hasIntegerPrecision() == true
      */
     fun hasIntegerPrecision() = meters.scale() <= 0
 
     /**
      * Returns true if any decimals on the meters value are zeroes (or there are none)
-     * TrackMeter("1234+1234.1234").matchesIntegerValue() == false TrackMeter("1234+1234.0000").matchesIntegerValue() ==
-     * true TrackMeter("1234+1234").matchesIntegerValue() == true
+     * TrackMeter("1234+1234.1234").matchesIntegerValue() == false
+     * TrackMeter("1234+1234.0000").matchesIntegerValue() == true
+     * TrackMeter("1234+1234").matchesIntegerValue() == true
      */
     fun matchesIntegerValue() = meters.stripTrailingZeros().scale() <= 0
 
     private constructor(values: Pair<KmNumber, BigDecimal>) : this(values.first, values.second)
 
-    @JsonCreator(mode = DELEGATING) constructor(value: String) : this(parseTrackMeterParts(value))
+    @JsonCreator(mode = DELEGATING)
+    constructor(value: String) : this(parseTrackMeterParts(value))
 
     companion object {
         val ZERO = TrackMeter(KmNumber.ZERO, BigDecimal.ZERO)
@@ -118,76 +120,55 @@
     }
 
     init {
-        require(isMetersValid(meters)) { "Track address meters outside valid range: km=$kmNumber value=$meters" }
+        require(isMetersValid(meters)) {
+            "Track address meters outside valid range: km=$kmNumber value=$meters"
+        }
         require(meters.scale() in metersDecimalsValidRange) {
             "Track address meters have too many decimals: km=$kmNumber value=$meters"
         }
     }
 
     constructor(kmNumber: KmNumber, meters: Int) : this(kmNumber, meters.toBigDecimal())
-
     constructor(kmNumber: KmNumber, meters: Double, decimals: Int) : this(kmNumber, round(meters, decimals))
-
     constructor(kmNumber: KmNumber, meters: String) : this(kmNumber, meters.toBigDecimal())
-
     constructor(kmNumber: String, meters: Int) : this(KmNumber(kmNumber), meters)
-
     constructor(kmNumber: String, meters: Double, decimals: Int) : this(KmNumber(kmNumber), meters, decimals)
-
     constructor(kmNumber: String, meters: String) : this(KmNumber(kmNumber), meters)
-
     constructor(kmNumber: String, meters: BigDecimal) : this(KmNumber(kmNumber), meters)
-
     constructor(kmNumber: Int, meters: Int) : this(KmNumber(kmNumber), meters)
-
     constructor(kmNumber: Int, meters: Double, decimals: Int) : this(KmNumber(kmNumber), meters, decimals)
-
     constructor(kmNumber: Int, meters: String) : this(KmNumber(kmNumber), meters)
-
     constructor(kmNumber: Int, meters: BigDecimal) : this(KmNumber(kmNumber), meters)
-
     constructor(kmNumber: Int, extension: String, meters: Int) : this(KmNumber(kmNumber, extension), meters)
-
-    constructor(
-        kmNumber: Int,
-        extension: String,
-        meters: Double,
-        decimals: Int,
-    ) : this(KmNumber(kmNumber, extension), meters, decimals)
+    constructor(kmNumber: Int, extension: String, meters: Double, decimals: Int) : this(
+        KmNumber(kmNumber, extension),
+        meters,
+        decimals
+    )
 
     constructor(kmNumber: Int, extension: String, meters: String) : this(KmNumber(kmNumber, extension), meters)
-
     constructor(kmNumber: Int, extension: String, meters: BigDecimal) : this(KmNumber(kmNumber, extension), meters)
 
     override fun toString() = format()
 
     fun floor(decimals: Int = 0) = TrackMeter(kmNumber, metersFloor(decimals))
-
     fun ceil(decimals: Int = 0) = TrackMeter(kmNumber, metersCeil(decimals))
-
     fun round(decimals: Int = 0) = TrackMeter(kmNumber, metersRound(decimals))
 
     operator fun plus(metersDelta: Int) = plus(metersDelta.toBigDecimal())
-
     operator fun plus(metersDelta: Double) = plus(metersDelta, meters.scale())
-
     operator fun plus(metersDelta: BigDecimal) = TrackMeter(kmNumber, meters + metersDelta)
-
     fun plus(metersDelta: Double, decimals: Int) = plus(round(metersDelta, decimals))
 
     operator fun minus(metersDelta: Int) = minus(metersDelta.toBigDecimal())
-
     operator fun minus(metersDelta: Double) = minus(metersDelta, meters.scale())
-
     operator fun minus(metersDelta: BigDecimal) = TrackMeter(kmNumber, meters - metersDelta)
-
     fun minus(metersDelta: Double, decimals: Int) = minus(round(metersDelta, decimals))
-
     fun stripTrailingZeroes() = TrackMeter(kmNumber, limitScale(meters.stripTrailingZeros()))
 }
 
-private fun getMetersFormat(decimals: Int) =
-    meterFormats[decimals] ?: throw IllegalStateException("No meters format defined for scale $decimals")
+private fun getMetersFormat(decimals: Int) = meterFormats[decimals]
+    ?: throw IllegalStateException("No meters format defined for scale $decimals")
 
 private val meterFormats: Map<Int, DecimalFormat> by lazy {
     (0..METERS_MAX_DECIMAL_DIGITS).associateWith { decimals ->
@@ -211,9 +192,8 @@
 private fun parseKmNumberParts(kmString: String): Pair<Int, String?> {
     val letterStart = kmString.indexOfFirst { c -> !c.isDigit() }
     val numberPart = if (letterStart > 0) kmString.substring(0, letterStart) else kmString
-    val number =
-        numberPart.toIntOrNull()
-            ?: throw IllegalArgumentException("KM-number doesn't have a number: ${formatForException(kmString)}")
+    val number = numberPart.toIntOrNull()
+        ?: throw IllegalArgumentException("KM-number doesn't have a number: ${formatForException(kmString)}")
     val letterPart = if (letterStart > 0) kmString.substring(letterStart).uppercase() else null
     return number to letterPart
 }
