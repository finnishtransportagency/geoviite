package fi.fta.geoviite.infra.common

import com.fasterxml.jackson.annotation.JsonCreator
import com.fasterxml.jackson.annotation.JsonCreator.Mode.DELEGATING
import com.fasterxml.jackson.annotation.JsonValue
import fi.fta.geoviite.infra.util.StringSanitizer

data class TrackNumber @JsonCreator(mode = DELEGATING) constructor(val value: String) :
    Comparable<TrackNumber>, CharSequence by value {

    companion object {
        val allowedLength = 2..30
        const val ALLOWED_CHARACTERS = "äÄöÖåÅA-Za-z0-9 "
        val sanitizer = StringSanitizer(TrackNumber::class, ALLOWED_CHARACTERS, allowedLength)
    }

<<<<<<< HEAD
    init {
        assertSanitized<TrackNumber>(value, sanitizer, allowedLength, allowBlank = false)
    }

    @JsonValue override fun toString(): String = value
=======
    init { sanitizer.assertSanitized(value) }
>>>>>>> 050be566

    override fun compareTo(other: TrackNumber): Int = value.compareTo(other.value)
}<|MERGE_RESOLUTION|>--- conflicted
+++ resolved
@@ -14,15 +14,9 @@
         val sanitizer = StringSanitizer(TrackNumber::class, ALLOWED_CHARACTERS, allowedLength)
     }
 
-<<<<<<< HEAD
-    init {
-        assertSanitized<TrackNumber>(value, sanitizer, allowedLength, allowBlank = false)
-    }
+    init { sanitizer.assertSanitized(value) }
 
-    @JsonValue override fun toString(): String = value
-=======
-    init { sanitizer.assertSanitized(value) }
->>>>>>> 050be566
-
+    @JsonValue
+    override fun toString(): String = value
     override fun compareTo(other: TrackNumber): Int = value.compareTo(other.value)
 }