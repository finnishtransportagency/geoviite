package fi.fta.geoviite.infra.dataImport

import fi.fta.geoviite.infra.common.*
import fi.fta.geoviite.infra.geography.*
import fi.fta.geoviite.infra.geometry.GeometryAlignment
import fi.fta.geoviite.infra.geometry.GeometryElement
import fi.fta.geoviite.infra.math.*
import fi.fta.geoviite.infra.switchLibrary.*
import fi.fta.geoviite.infra.tracklayout.*
import fi.fta.geoviite.infra.util.FileName
import fi.fta.geoviite.infra.util.FreeText
import fi.fta.geoviite.infra.util.equalsIgnoreCaseAndWhitespace
import fi.fta.geoviite.infra.util.measureAndCollect
import org.opengis.referencing.crs.CoordinateReferenceSystem
import org.slf4j.Logger
import org.slf4j.LoggerFactory
import java.math.BigDecimal
import kotlin.math.PI
import kotlin.math.abs
import kotlin.math.max
import kotlin.math.min

val LOG: Logger = LoggerFactory.getLogger(CsvFile::class.java)

val RATKO_SRID = Srid(4326)

// Prepare math-transform, rather than recreating on every conversion
val RATKO_TO_LAYOUT_TRANSFORM = Transformation(RATKO_SRID, LAYOUT_SRID)
const val MIN_ANGLE_DIFFERENCE_TO_DETECT_CONNECTION_SEGMENT = PI/32
const val MAX_SUM_ANGLE_DIFFERENCE_TO_DETECT_CONNECTION_SEGMENT = PI/32
const val LAYOUT_METER_LENGTH_WARNING_THRESHOLD = 5.0
const val MAX_METERS_FILTERED_TIGHT = 100
const val MAX_METERS_FILTERED_LOOSE = 10000
const val MAX_IMPORT_POINT_ANGLE_CHANGE = PI / 4
const val MAX_DISTANCE_TO_MATCH_TRACK_END_POINT = 1.0

enum class KmPostColumns { TRACK_NUMBER_EXTERNAL_ID, NUMBER, GEOMETRY, STATE }

fun createKmPostsFromCsv(
    kmPostsFile: CsvFile<KmPostColumns>,
    trackNumberIdMapping: Map<Oid<TrackLayoutTrackNumber>, IntId<TrackLayoutTrackNumber>>,
): List<TrackLayoutKmPost> {
    return kmPostsFile.parseLines { line ->
        val trackNumberId = trackNumberIdMapping.getValue(line.getOid(KmPostColumns.TRACK_NUMBER_EXTERNAL_ID))
        TrackLayoutKmPost(
            kmNumber = parseKmNumber(line.get(KmPostColumns.NUMBER)),
            location = ratkoToGvtPoint(line.getPoint(KmPostColumns.GEOMETRY)),
            state = line.getEnum(KmPostColumns.STATE),
            sourceId = null,
            trackNumberId = trackNumberId,
        )
    }
}

enum class TrackNumberColumns { EXTERNAL_ID, NUMBER, DESCRIPTION, STATE }

fun createTrackNumbersFromCsv(trackNumberFile: CsvFile<TrackNumberColumns>): List<TrackLayoutTrackNumber> {
    return trackNumberFile.parseLines { line ->
        TrackLayoutTrackNumber(
            number = TrackNumber(line.get(TrackNumberColumns.NUMBER)),
            description = FreeText(line.get(TrackNumberColumns.DESCRIPTION)),
            state = line.getEnum(TrackNumberColumns.STATE),
            externalId = line.getOid(TrackNumberColumns.EXTERNAL_ID),
        )
    }
}

enum class ReferenceLineColumns {
    TRACK_NUMBER_EXTERNAL_ID,
    START_KM_M,
    GEOMETRY,
    KM_M,
    RESOLUTION,
}

data class AlignmentCsvMetaData<T>(
    val alignmentOid: Oid<T>,
    val metadataOid: Oid<AlignmentCsvMetaData<T>>?,
    val startMeter: TrackMeter,
    val endMeter: TrackMeter,
    val createdYear: Int,
    val geometry: AlignmentImportGeometry?,
    val originalCrs: String,
    val measurementMethod: String,
    val fileName: FileName,
    val planAlignmentName: AlignmentName,
    val id: IntId<AlignmentCsvMetaData<T>>? = null,
) {

    init {
        require (startMeter < endMeter) {
            "Alignment metadata must start before it ends: start=$startMeter end=$endMeter alignment=$metadataOid"
        }
    }
}

enum class LocationTrackColumns {
    EXTERNAL_ID,
    TRACK_NUMBER_EXTERNAL_ID,
    TYPE,
    NAME,
    DESCRIPTION,
    STATE,
    GEOMETRY,
    KM_M,
    RESOLUTION,
    DUPLICATE_OF_EXTERNAL_ID,
    TOPOLOGICAL_CONNECTIVITY
}

data class CsvReferenceLine(
    val referenceLine: ReferenceLine,
    val alignment: LayoutAlignment,
    val segmentMetadataIds: List<IntId<AlignmentCsvMetaData<ReferenceLine>>?>,
)

fun createReferenceLinesFromCsv(
    file: CsvFile<ReferenceLineColumns>,
    metadataMap: Map<Oid<ReferenceLine>, List<AlignmentCsvMetaData<ReferenceLine>>>,
    trackNumbers: Map<Oid<TrackLayoutTrackNumber>, IntId<TrackLayoutTrackNumber>>,
    kkjToEtrsTriangulationTriangles: List<KKJtoETRSTriangle>
): Sequence<CsvReferenceLine> {
    return file.parseLinesStreaming { line ->
        val resolution = line.getInt(ReferenceLineColumns.RESOLUTION)
        val trackNumberExtId = Oid<TrackLayoutTrackNumber>(line.get(ReferenceLineColumns.TRACK_NUMBER_EXTERNAL_ID))
        val referenceLineExtId = Oid<ReferenceLine>(line.get(ReferenceLineColumns.TRACK_NUMBER_EXTERNAL_ID))
        val metadata = metadataMap[referenceLineExtId] ?: listOf()
        val (points, connectionSegmentIndices) = measureAndCollect("parsing->toAddressPoints") {
            toAddressPoints(
                "trackNumber=$trackNumberExtId",
                resolution,
                line.getLinestringPoints(ReferenceLineColumns.GEOMETRY).map { point -> ratkoToGvtPoint(point) },
                parseKmMeterList(line.get(ReferenceLineColumns.KM_M)),
            )
        }
        if (points.size < 2) {
            LOG.warn("Cannot create reference line as there's no points: trackNumber=$trackNumberExtId points=${points.size}")
            null
        } else {
            val segmentRanges = measureAndCollect("parsing->combineMetadataToSegments") {
                combineMetadataToSegments(listOf(), metadata, points, kkjToEtrsTriangulationTriangles)
            }
            val (segments, metadataIds) = measureAndCollect("parsing->createSegments") {
                createSegments(segmentRanges, points, resolution, connectionSegmentIndices)
            }
            val alignment = LayoutAlignment(segments, sourceId = null)
            val referenceLine = ReferenceLine(
                trackNumberId = trackNumbers[trackNumberExtId]
                    ?: throw IllegalArgumentException("No such track-number in DB: externalId=$trackNumberExtId"),
                startAddress = TrackMeter.create(line.get(ReferenceLineColumns.START_KM_M)),
                sourceId = null,
                length = alignment.length,
                segmentCount = alignment.segments.size,
                boundingBox = alignment.boundingBox,
            )
            CsvReferenceLine(referenceLine, alignment, metadataIds)
        }
    }
}

data class AlignmentImportGeometry(
    val id: IntId<GeometryAlignment>,
    val coordinateSystemSrid: Srid?,
    val elements: List<GeometryElement>,
)

data class CsvLocationTrack(
    val locationTrack: LocationTrack,
    val layoutAlignment: LayoutAlignment,
    val segmentMetadataIds: List<IntId<AlignmentCsvMetaData<LocationTrack>>?>,
    val duplicateOfExternalId: Oid<LocationTrack>?,
)

data class SwitchLinkConnectionPoints (
    val startOfTrack: TopologyLocationTrackSwitch?,
    val endOfTrack: TopologyLocationTrackSwitch?,
    val withinTrack: List<AlignmentSwitchLink>,
)

fun separateOutClosestToEndpoint(locationTrackId: Oid<LocationTrack>, endPoint: Point, linkableToEnd: MutableList<AlignmentSwitchLink>, min: Boolean): AlignmentSwitchLink? {
    val withinToleranceToEndPoint = linkableToEnd
        .filter { link -> distance(endPoint, link.linkPoints[0].location!!) < MAX_DISTANCE_TO_MATCH_TRACK_END_POINT }
    val closestToEndpoint = if (withinToleranceToEndPoint.isNotEmpty()) {
        if (withinToleranceToEndPoint.size > 1) {
            LOG.warn("Multiple switch links within tolerance to start point of location track $locationTrackId: ${
                withinToleranceToEndPoint.joinToString { link -> link.switchOid.stringValue }
            }")
            if (min) {
                withinToleranceToEndPoint.minBy { link -> link.startMeter }
            } else {
                withinToleranceToEndPoint.maxBy { link -> link.startMeter }
            }
        } else
            withinToleranceToEndPoint.firstOrNull()
    } else
        null
    if (closestToEndpoint != null) {
        linkableToEnd.remove(closestToEndpoint)
    }
    return closestToEndpoint
}

fun separateOutSwitchLinkConnectionPoints(locationTrackId: Oid<LocationTrack>, switchLinks: List<AlignmentSwitchLink>, start: AddressPoint, end: AddressPoint): SwitchLinkConnectionPoints {
    val linkableToEnd: MutableList<AlignmentSwitchLink> = mutableListOf()
    val notLinkableToEnd: MutableList<AlignmentSwitchLink> = mutableListOf()
    switchLinks.forEach { link ->
        (if (!link.startMeter.isSame(link.endMeter) || link.linkPoints[0].location == null) {
            notLinkableToEnd
        } else {
            linkableToEnd
        }).add(link)
    }
    val closestToStart = separateOutClosestToEndpoint(locationTrackId, start.point.toPoint(), linkableToEnd, true)
    val closestToEnd = separateOutClosestToEndpoint(locationTrackId, end.point.toPoint(), linkableToEnd, true)

    return SwitchLinkConnectionPoints(
        closestToStart?.let { link ->
            TopologyLocationTrackSwitch(link.switchId, link.linkPoints[0].jointNumber)
        },
        closestToEnd?.let { link ->
            TopologyLocationTrackSwitch(link.switchId, link.linkPoints[0].jointNumber)
        },
        notLinkableToEnd + linkableToEnd
    )
}

fun createLocationTracksFromCsv(
    alignmentsFile: CsvFile<LocationTrackColumns>,
    metadataMap: Map<Oid<LocationTrack>, List<AlignmentCsvMetaData<LocationTrack>>>,
    switchLinksMap: Map<Oid<LocationTrack>, List<AlignmentSwitchLink>>,
    trackNumbers: Map<Oid<TrackLayoutTrackNumber>, IntId<TrackLayoutTrackNumber>>,
    kkjToEtrsTriangulationTriangles: List<KKJtoETRSTriangle>
): Sequence<CsvLocationTrack> {
    return alignmentsFile.parseLinesStreaming { line ->
        val resolution = line.getInt(LocationTrackColumns.RESOLUTION)
        val trackNumberExtId = Oid<TrackLayoutTrackNumber>(line.get(LocationTrackColumns.TRACK_NUMBER_EXTERNAL_ID))
        val alignmentExtId = Oid<LocationTrack>(line.get(LocationTrackColumns.EXTERNAL_ID))
        val state = enumValueOf<LayoutState>(line.get(LocationTrackColumns.STATE))
        val metadata = metadataMap[alignmentExtId] ?: listOf()
        val switchLinks =
            if (state != LayoutState.DELETED && switchLinksMap.containsKey(alignmentExtId)) switchLinksMap[alignmentExtId]!!
            else listOf()
        val (points, connectionSegmentIndices) = measureAndCollect("parsing->toAddressPoints") {
            toAddressPoints(
                "locationTrack=$alignmentExtId",
                resolution,
                line.getLinestringPoints(LocationTrackColumns.GEOMETRY).map { point -> ratkoToGvtPoint(point) },
                parseKmMeterList(line.get(LocationTrackColumns.KM_M)),
            )
        }
        if (points.size < 2) {
            LOG.warn("Cannot create location track as there's no points: locationTrack=$alignmentExtId points=${points.size}")
            null
        } else {
            val switchLinkGroups = separateOutSwitchLinkConnectionPoints(alignmentExtId, switchLinks, points.first(), points.last())

            val segmentRanges = measureAndCollect("parsing->combineMetadataToSegments") {
                combineMetadataToSegments(switchLinkGroups.withinTrack, metadata, points, kkjToEtrsTriangulationTriangles)
            }
            val (segments, metadataIds) = measureAndCollect("parsing->createSegments") {
                createSegments(segmentRanges, points, resolution, connectionSegmentIndices)
            }
            val alignment = LayoutAlignment(segments, sourceId = null)
            val track = LocationTrack(
                trackNumberId = trackNumbers[trackNumberExtId] ?: throw IllegalStateException(
                    "No TrackNumber found for LocationTrack: track=$alignmentExtId trackNumber=$trackNumberExtId"
                ),
                externalId = alignmentExtId,
                name = AlignmentName(line.get(LocationTrackColumns.NAME)),
                description = FreeText(line.get(LocationTrackColumns.DESCRIPTION)),
                type = line.getEnum(LocationTrackColumns.TYPE),
                state = state,
                sourceId = null,
                boundingBox = alignment.boundingBox,
                segmentCount = alignment.segments.size,
                length = alignment.length,
                duplicateOf = null,
                topologicalConnectivity = line.getEnum(LocationTrackColumns.TOPOLOGICAL_CONNECTIVITY),
                // TODO: GVT-1482
                topologyStartSwitch = switchLinkGroups.startOfTrack,
                topologyEndSwitch = switchLinkGroups.endOfTrack,
            )
            CsvLocationTrack(
                locationTrack = track,
                layoutAlignment = alignment,
                segmentMetadataIds = metadataIds,
                duplicateOfExternalId = line.getOidOrNull(LocationTrackColumns.DUPLICATE_OF_EXTERNAL_ID)
            )
        }
    }
}

fun toAddressPoints(
    logId: String,
    resolution: Int,
    points: List<Point>,
    addresses: List<TrackMeter>,
): Pair<List<AddressPoint>, List<Int>> {
    require (points.size == addresses.size) {
        "Lists for Points and their TrackMeters don't match: $logId"
    }
    require (points.size >= 2) {
        "Point collection has less than 2 points: $logId"
    }
    require (addresses.first() <= addresses.last()) {
        "Addresses not in increasing order: $logId"
    }

    var lastPoint: IPoint? = null
    var lastAddress: TrackMeter? = null
    var lastDirection: Double? = null

    var lastAngle = 0.0
    var outputIndex = 0
    val connectionSegmentIndices = mutableListOf<Int>()

    val filteredIndices = getFilteredIndices(logId, resolution, points, addresses)
    if (filteredIndices == null) { LOG.error("Can't fix convoluted line: $logId") }
    else if (filteredIndices.isNotEmpty()) {
        val filteredCount = filteredIndices.map(::size).sum()
        LOG.warn(
            "Filtering out points due to rough turns: $logId " +
                    "total=${points.size} " +
                    "filtered=$filteredCount " +
                    "filterPortion=${round(filteredCount.toDouble() / points.size.toDouble(), 4)} " +
                    "totalKmM=${describeRange(addresses, 0..points.lastIndex)} " +
                    "filteredKmM=[${filteredIndices.joinToString(",") { f -> describeRange(addresses, f) }}]"
        )
    }
    val longMeterIndices = mutableListOf<Int>()

    val addressPoints = points.mapIndexedNotNull { index, point ->
        if (filteredIndices != null && filteredIndices.any { f -> f.contains(index) }) {
            null
        } else {
            require(lastAddress?.let { a -> addresses[index] > a } ?: true) {
                "Convoluted address: $logId previous=${lastAddress} next=${addresses[index]} prevPoint=$lastPoint point=$point"
            }
            require (lastPoint?.let { lp -> lp.x != point.x || lp.y != point.y } ?: true) {
                "Duplicate points in alignment: $logId index=$index previous=$lastPoint next=$point"
            }
            if (lastPoint?.let { last -> lineLength(last, point) > LAYOUT_METER_LENGTH_WARNING_THRESHOLD } == true) {
                longMeterIndices.add(index)
            }
            val ap = AddressPoint(to3DM(point, lastPoint), addresses[index])
            lastPoint?.let { lp ->
                val direction = directionBetweenPoints(lp, point)
                val angle = lastDirection?.let { ld -> relativeAngle(ld, direction) }
                // Anything that looks like a sufficiently sharp chicane across a single point pair is likely a data
                // artifact and not an actual physical turn; mark them as generated connection segments. We ignore
                // connection segments in the first point-pair (whose index would be 1), symmetrically with how we'll
                // never see ones in the last point-pair.
                if (outputIndex > 2
                    && angle != null
                    && abs(lastAngle) > MIN_ANGLE_DIFFERENCE_TO_DETECT_CONNECTION_SEGMENT
                    && abs(angle) > MIN_ANGLE_DIFFERENCE_TO_DETECT_CONNECTION_SEGMENT
                    && abs(lastAngle + angle) < MAX_SUM_ANGLE_DIFFERENCE_TO_DETECT_CONNECTION_SEGMENT
                ) {
                    // index of the point that ends the connection segment
                    connectionSegmentIndices.add(outputIndex - 1)
                }
                lastDirection = direction
                if (angle != null) lastAngle = angle
            }
            lastPoint = point
            lastAddress = addresses[index]
            outputIndex++
            ap
        }
    }

    if (longMeterIndices.isNotEmpty()) {
        LOG.warn("Long meters in alignment: $logId meters=${longMeterIndices.map { i -> addresses[i] }}")
    }

    return addressPoints to connectionSegmentIndices
}

fun getFilteredIndices(
    logId: String,
    resolution: Int,
    points: List<IPoint>,
    addresses: List<TrackMeter>,
): List<ClosedRange<Int>>? {
    val maxFilteredTight = max(1, MAX_METERS_FILTERED_TIGHT / resolution)
    val maxFilteredLoose = max(1, MAX_METERS_FILTERED_LOOSE / resolution)

    val filtered = mutableListOf<ClosedRange<Int>>()
    var index = 0
    var previousPoint: IPoint? = null
    var previousAddress: TrackMeter? = null
    var previousAngle: Double? = null

    while (index in 0..points.lastIndex) {

        val point = points[index]
        val address = addresses[index]
        val angle = if (previousPoint != null) directionBetweenPoints(previousPoint, point) else null

        // Remove any duplicate points (by coordinate or address)
        if (isPointDuplicate(previousPoint, point) || isAddressDuplicate(previousAddress, address)) {
            LOG.debug("Filtering duplicate point: $logId index=$index $previousAddress=$previousPoint $address=$point")
            filtered.add(index..index)
            index++
        }
        // Basic case: everything looks good
        else if (angle == null || layoutAngleChangeOk(previousAngle, angle)) {
            previousPoint = points[index]
            previousAddress = addresses[index]
            previousAngle = angle
            index++
        }
        // The angle jumps -> try to find a filtering solution that fixes it
        else {
            val solution = resolveConvolutedLine(points, addresses, index, maxFilteredTight)
                ?: resolveConvolutedLine(points, addresses, index, maxFilteredLoose)
            if (solution == null) {
                LOG.error("Can't fix convoluted line: $logId " +
                        "errorIndex=$index resolution=$resolution " +
                        "points_ctx50=${points.subList(max(0, index-50), min(points.size, index+50))} "
                )
                return null
            } else {
                LOG.debug("Resolving convoluted alignment by filtering points: $logId " +
                        "count=${size(solution)} errorIndex=$index filtered=${describeRange(addresses, solution)}")
                filtered.add(solution)
                val pointBeforeFiltered = points.getOrNull(solution.start - 1)
                val pointAfterFiltered = points.getOrNull(solution.endInclusive + 1)
                val addressAfterFiltered = addresses.getOrNull(solution.endInclusive + 1)
                index = solution.endInclusive + 2
                previousPoint = pointAfterFiltered
                previousAddress = addressAfterFiltered
                previousAngle = if (pointBeforeFiltered != null && pointAfterFiltered != null) {
                    directionBetweenPoints(pointBeforeFiltered, pointAfterFiltered)
                } else null
            }
        }
    }
    return filtered
}

private fun isPointDuplicate(previousPoint: IPoint?, point: IPoint): Boolean =
    previousPoint?.let { prev -> lineLength(prev, point) <= 0.0001 } ?: false

private fun isAddressDuplicate(previousAddress: TrackMeter?, address: TrackMeter): Boolean =
    previousAddress?.let { prev -> address.compareTo(prev) == 0 } ?: false

private fun describeRange(addresses: List<TrackMeter>, range: ClosedRange<Int>) =
    if (range.start == range.endInclusive) "(${range.start})${addresses[range.start]}"
    else "(${range.start}..${range.endInclusive})${addresses[range.start]}..${addresses[range.endInclusive]}"

private fun layoutAngleChangeOk(angle1: Double?, angle2: Double) =
    angle1 == null || angleDiffRads(angle1, angle2) <= MAX_IMPORT_POINT_ANGLE_CHANGE

private fun size(range: ClosedRange<Int>) = 1 + range.endInclusive - range.start

private fun resolveConvolutedLine(
    points: List<IPoint>,
    addresses: List<TrackMeter>,
    errorIndex: Int,
    maxFiltered: Int,
): ClosedRange<Int>? {
    require(errorIndex in 1..points.lastIndex) {
        "Impossible continuity error: index=$errorIndex points=[0,${points.lastIndex}]"
    }
    val forwardSolution = resolveConvolutedLineForward(points, addresses, errorIndex, maxFiltered)
    val backwardSolution = resolveConvolutedLineBackward(points, addresses, errorIndex, maxFiltered)
    LOG.debug("Filtering solution: errorIndex=$errorIndex forward=$forwardSolution backward=$backwardSolution")
    return if (forwardSolution == null) {
        backwardSolution
    } else if (backwardSolution == null) {
        forwardSolution
    } else if (size(forwardSolution) <= size(backwardSolution)) {
        forwardSolution
    } else {
        backwardSolution
    }
}

private fun resolveConvolutedLineForward(
    points: List<IPoint>,
    addresses: List<TrackMeter>,
    errorIndex: Int,
    maxFiltered: Int,
): ClosedRange<Int>? {
    val lastGoodPoint = points[errorIndex-1]
    return points.getOrNull(errorIndex-2)
        ?.let { preceding -> directionBetweenPoints(preceding, lastGoodPoint) }
        ?.let { direction ->
            // Find the first point that agrees with the initial direction and filter out everything before that
            (errorIndex+1..(errorIndex + maxFiltered + 1))
                .find { i ->
                    if (i > points.lastIndex) true
                    else if (isPointDuplicate(lastGoodPoint, points[i])) false
                    else if (isAddressDuplicate(addresses[errorIndex-1], addresses[i])) false
                    else isNextPointOk(lastGoodPoint, direction, points[i])
                }
                ?.let { i -> errorIndex until i }
        }
}

private fun resolveConvolutedLineBackward(
    points: List<IPoint>,
    addresses: List<TrackMeter>,
    errorIndex: Int,
    maxFiltered: Int,
): ClosedRange<Int>? {
    val errorPoint = points[errorIndex]
    return points.getOrNull(errorIndex+1)
        ?.let { following -> directionBetweenPoints(following, errorPoint) }
        ?.let { directionToError ->
            // When filtering backwards, the first point might be ok to keep, if the issue is a long direction change
            val lastOkIndex =
                if (isNextPointOk(errorPoint, directionToError, points[errorIndex-1])) errorIndex-1
                else errorIndex
            val lastOkPoint = points[lastOkIndex]
            val direction =
                if (lastOkIndex == errorIndex) directionToError
                else directionBetweenPoints(errorPoint, lastOkPoint)
            // Find the first point that agrees with the initial direction and filter out everything before that
            (lastOkIndex-2 downTo lastOkIndex-maxFiltered-1)
                .find { i ->
                    if (i < 0) true
                    else if (isPointDuplicate(lastOkPoint, points[i])) false
                    else if (isAddressDuplicate(addresses[lastOkIndex], addresses[i])) false
                    // When filtering backwards, it's not enough that the found start-point is OK, the direction before it must also match
                    // This doesn't apply to forward filtering, because the points after the end-point will be checked afterwards anyhow
                    else isNextPointOk(lastOkPoint, direction, points[i], points.getOrNull(i-1))
                }
                ?.let { i -> i+1 until lastOkIndex }
        }
}

private fun isNextPointOk(
    prevPoint: IPoint,
    prevAngle: Double,
    nextPoint: IPoint,
    followingPoint: IPoint? = null,
): Boolean {
    val nextAngle = directionBetweenPoints(prevPoint, nextPoint)
    val followingAngle = followingPoint?.let { following -> directionBetweenPoints(nextPoint, following) }
    return layoutAngleChangeOk(prevAngle, nextAngle)
            && (followingAngle == null || layoutAngleChangeOk(nextAngle, followingAngle))
}

data class AddressPoint(val point: Point3DM, val trackMeter: TrackMeter)

enum class AlignmentSwitchLinkColumns { ALIGNMENT_EXTERNAL_ID, SWITCH_EXTERNAL_ID, JOINTS, KM_M, /*GEOM,*/ }

data class AlignmentSwitchLink(
    val alignmentOid: Oid<LocationTrack>,
    val switchOid: Oid<TrackLayoutSwitch>,
    val switchId: IntId<TrackLayoutSwitch>,
    val linkPoints: List<AlignmentSwitchLinkPoint>
) {
    init {
        if (linkPoints.isEmpty()) throw IllegalStateException("Alignment switch link must have at least 1 point")
    }

    val startMeter: TrackMeter by lazy { linkPoints.first().trackMeter }
    val endMeter: TrackMeter by lazy { linkPoints.last().trackMeter }

    fun getNextMeter(meter: TrackMeter): TrackMeter? = linkPoints.find { p -> p.trackMeter > meter }?.trackMeter
    fun getJointNumber(meter: TrackMeter): JointNumber? = linkPoints.find { p -> p.trackMeter.isSame(meter) }?.jointNumber
}

data class AlignmentSwitchLinkPoint(
    val jointNumber: JointNumber,
    val trackMeter: TrackMeter,
    val location: Point?,
)

data class SwitchLinkingInfo(
    val switchId: IntId<TrackLayoutSwitch>,
    val switchStructureId: IntId<SwitchStructure>,
    val joints: Map<JointNumber, Point>,
)

fun createAlignmentSwitchLinks(
    linkFile: CsvFile<AlignmentSwitchLinkColumns>,
    linkingInfos: Map<Oid<TrackLayoutSwitch>, SwitchLinkingInfo>,
    switchStructures: Map<IntId<SwitchStructure>, SwitchStructure>,
): List<AlignmentSwitchLink> {
    return linkFile.parseLines { line ->
        val alignmentOid = line.getOid<LocationTrack>(AlignmentSwitchLinkColumns.ALIGNMENT_EXTERNAL_ID)
        val switchOid = line.getOid<TrackLayoutSwitch>(AlignmentSwitchLinkColumns.SWITCH_EXTERNAL_ID)
        val switchLinkingInfo = linkingInfos[switchOid] ?: return@parseLines null
        val switchStructure = switchStructures[switchLinkingInfo.switchStructureId]
            ?: throw IllegalArgumentException("Switch structure ID ${switchLinkingInfo.switchStructureId} not found")

        val joints = line.get(AlignmentSwitchLinkColumns.JOINTS)
            .split(",")
            .map { joint -> JointNumber(joint.toInt()) }
            .filter { joint -> switchStructure.joints.any { sj -> sj.number == joint } }
        if (joints.isEmpty()) {
            return@parseLines null
        }
        val trackMeters = line.get(AlignmentSwitchLinkColumns.KM_M)
            .split(",")
            .map(TrackMeter::create)
        if (joints.size != trackMeters.size) {
            throw IllegalStateException("Joint/km_m values not matched: alignment=$alignmentOid switch=$switchOid")
        }
        AlignmentSwitchLink(
            alignmentOid = alignmentOid,
            switchOid = switchOid,
            switchId = switchLinkingInfo.switchId,
            linkPoints = joints.mapIndexed { index, jointNumber ->
                if (switchLinkingInfo.joints[jointNumber] == null) {
                    LOG.warn("Switch link joint not in joint table: switch=$switchOid joint=$jointNumber")
                }
                AlignmentSwitchLinkPoint(
                    jointNumber = jointNumber,
                    trackMeter = trackMeters[index],
                    location = switchLinkingInfo.joints[jointNumber]
                )
            }
        )
    }
}

enum class AlignmentMetaColumns {
    ALIGNMENT_EXTERNAL_ID,
    ASSET_EXTERNAL_ID,
    TRACK_ADDRESS_START,
    TRACK_ADDRESS_END,
    CREATED_YEAR,
    MEASUREMENT_METHOD,
    FILE_NAME,
    ALIGNMENT_NAME,
    ORIGINAL_CRS,
}

inline fun <reified T> createAlignmentMetadataFromCsv(
    metadataFile: CsvFile<AlignmentMetaColumns>,
    crossinline geometryProvider: (fileName: FileName, alignmentName: AlignmentName) -> AlignmentImportGeometry?,
): List<AlignmentCsvMetaData<T>> {
    return metadataFile.parseLines { line ->
        val alignmentOid = line.getOid<T>(AlignmentMetaColumns.ALIGNMENT_EXTERNAL_ID)
        val metaDataOid = line.getOidOrNull<AlignmentCsvMetaData<T>>(AlignmentMetaColumns.ASSET_EXTERNAL_ID)
        val startMeter = TrackMeter.create(line.get(AlignmentMetaColumns.TRACK_ADDRESS_START))
        val endMeter = TrackMeter.create(line.get(AlignmentMetaColumns.TRACK_ADDRESS_END))
        require (startMeter < endMeter) {
            "Invalid ${T::class.simpleName} metadata range (start >= end): " +
                    "start=$startMeter end=$endMeter alignment=$alignmentOid metadata=$metaDataOid"
        }
        val fileName = line.get(AlignmentMetaColumns.FILE_NAME).let(::FileName)
        val alignmentName = line.get(AlignmentMetaColumns.ALIGNMENT_NAME).let(::AlignmentName)
        val geometry = geometryProvider(fileName, alignmentName)
        AlignmentCsvMetaData(
            alignmentOid = alignmentOid,
            metadataOid = metaDataOid,
            startMeter = startMeter,
            endMeter = endMeter,
            createdYear = line.getInt(AlignmentMetaColumns.CREATED_YEAR),
            geometry = geometry,
            originalCrs = line.get(AlignmentMetaColumns.ORIGINAL_CRS),
            measurementMethod = line.get(AlignmentMetaColumns.MEASUREMENT_METHOD),
            fileName = fileName,
            planAlignmentName = alignmentName,
        )
    }
}


fun <T> combineMetadataToSegments(
    switchLinks: List<AlignmentSwitchLink> = listOf(),
    alignmentMetadata: List<AlignmentCsvMetaData<T>> = listOf(),
    points: List<AddressPoint>,
    kkjToEtrsTriangulationTriangles: List<KKJtoETRSTriangle>,
): List<SegmentCsvMetaDataRange<T>> {
    val adjustedAlignmentMetadata = validateAndAdjustAlignmentCsvMetaData(
        points.first().trackMeter,
        points.last().trackMeter,
        alignmentMetadata,
    )
    val elementMetadatas = adjustedAlignmentMetadata.flatMap { metadata ->
        getGeometryElementRanges(points, metadata, kkjToEtrsTriangulationTriangles)
    }
    val expandedMetadata = adjustMetadataToSwitchLinks(elementMetadatas, switchLinks)
    return segmentCsvMetadata(points, expandedMetadata, switchLinks)
}

fun <T> createSegments(
    segmentRanges: List<SegmentCsvMetaDataRange<T>>,
    points: List<AddressPoint>,
    resolution: Int,
    connectionSegmentIndices: List<Int>,
): Pair<List<LayoutSegment>, List<IntId<AlignmentCsvMetaData<T>>?>> {
    val segmentedPoints = dividePointsToSegments(points, segmentRanges, HashSet(connectionSegmentIndices))
    var start = 0.0
    return segmentedPoints.map { (segmentPoints, metadataRange) ->
        val segment = createLayoutSegment(segmentPoints, metadataRange, start, resolution)
        start += segment.length
        segment
    } to segmentedPoints.map { (_, metadataRange) -> metadataRange.metadata.metadata?.metadataId }
}

fun <T> createLayoutSegment(
    segmentPoints: List<Point3DM>,
    range: SegmentFullMetaDataRange<T>,
    startLength: Double,
    resolution: Int,
): LayoutSegment {
    val metadata = range.metadata
    val srid = metadata.metadata?.geometrySrid
    val sourceElement = if (srid != null) metadata.metadata.geometryElement else null
    val sourceStart = if (srid != null && sourceElement != null) {
        sourceElement.getLengthUntil(transformCoordinate(LAYOUT_SRID, srid, segmentPoints.first()))
    } else null
    return LayoutSegment(
        points = toLayoutPoints(segmentPoints),
        sourceId = metadata.metadata?.geometryElement?.id,
        sourceStart = sourceStart,
        resolution = resolution,
        switchId = metadata.switchLink?.switchId,
        startJointNumber = metadata.switchLink?.getJointNumber(metadata.meters.start),
        endJointNumber = metadata.switchLink?.getJointNumber(metadata.meters.endInclusive),
        start = startLength,
        source = if (range.connectionSegment) GeometrySource.GENERATED else GeometrySource.IMPORTED,
    )
}

data class SegmentCsvMetaDataRange<T>(
    val meters: ClosedRange<TrackMeter>,
    val metadata: ElementCsvMetadata<T>?,
    val switchLink: AlignmentSwitchLink?,
) {
    fun isBefore(meter: TrackMeter) = meter >= meters.endInclusive
}

data class SegmentFullMetaDataRange<T>(
    val metadata: SegmentCsvMetaDataRange<T>,
    val connectionSegment: Boolean,
)

fun <T> emptyCsvMetaData(range: ClosedRange<TrackMeter>) =
    SegmentCsvMetaDataRange<T>(range, null, null)

/**
 * Maps switch links to modified track meter range. E.g. the new range of
 * a single point switch is generated by the address of that single point and
 * the next address of any switch or metadata. In that way we have some range
 * for single point switches, and we are able to generate segments.
 *
 * For multi-point switches this function generates a range to switch link
 * pair for each joint range.
 */
fun getSwitchLinkTrackMeterRanges(
    switchLinks: List<AlignmentSwitchLink>,
    metadataRanges: List<ClosedRange<TrackMeter>>,
    allTrackMeters: List<TrackMeter>,
): Map<ClosedRange<TrackMeter>, AlignmentSwitchLink> {
    val trackStart = allTrackMeters.first()
    val trackEnd = allTrackMeters.last()

    val rangeDelimitingTrackMeters = switchLinks.flatMap { switchLink ->
        listOf(switchLink.startMeter, switchLink.endMeter)
    } + metadataRanges.flatMap { metadataRange ->
        listOf(metadataRange.start, metadataRange.endInclusive)
    }
    val sortedRangeDelimitingTrackMeters = rangeDelimitingTrackMeters.distinct().sorted()

    return switchLinks.flatMap { switchLink ->
        val isSinglePointSwitch = switchLink.startMeter.isSame(switchLink.endMeter)
        if (isSinglePointSwitch) {
            // We need to come up with a non-empty track meter range to have a segment to link the switch to, but
            // it's better for the range to be very short rather than possibly stretch for kilometers out to the next
            // switch or metadata range start/end; so just take the adjacent track meter.
            val isLastTrackMeter = switchLink.endMeter.isSame(sortedRangeDelimitingTrackMeters.last())
            val range = if (isLastTrackMeter) {
                val previousTrackMeter =
                    allTrackMeters.findLast { trackMeter -> trackMeter < switchLink.startMeter }
                (previousTrackMeter ?: trackStart)..switchLink.endMeter
            } else {
                val nextTrackMeter = allTrackMeters.find { trackMeter -> trackMeter > switchLink.endMeter }
                switchLink.startMeter..(nextTrackMeter ?: trackEnd)
            }
            listOf(
                range to switchLink
            )
        } else {
            // Map each switch joint range to switch link
            val jointRanges = switchLink.linkPoints.dropLast(1).map { linkPoint ->
                val nextTrackMeter = switchLink.getNextMeter(linkPoint.trackMeter)
                    ?: throw Exception("Cannot read next track meter!")
                linkPoint.trackMeter..nextTrackMeter
            }
            jointRanges.map { range -> range to switchLink }
        }
    }.toMap()
}

fun <T> adjustMetadataToSwitchLinks(
    metadata: List<ElementCsvMetadata<T>>,
    switchLinks: List<AlignmentSwitchLink>,
): List<ElementCsvMetadata<T>> {
    val allSwitchLinkAddresses = switchLinks.flatMap { sl -> listOf(sl.startMeter, sl.endMeter) }
    return metadata.mapNotNull { md ->
        val adjustedStart = getAdjustedAddress(md.startMeter, allSwitchLinkAddresses)
        val adjustedEnd = getAdjustedAddress(md.endMeter, allSwitchLinkAddresses)
        if (adjustedStart == md.startMeter && adjustedEnd == md.endMeter) md
        else if (adjustedStart >= adjustedEnd) null
        else md.copy(startMeter = adjustedStart, endMeter = adjustedEnd)
    }
}

fun getAdjustedAddress(point: TrackMeter, snapPoints: List<TrackMeter>): TrackMeter =
    snapPoints.find { snap -> point.ceil() == snap.ceil() || point.floor() == snap.floor() } ?: point

fun <T> segmentCsvMetadata(
    points: List<AddressPoint>,
    metadata: List<ElementCsvMetadata<T>>,
    switchLinks: List<AlignmentSwitchLink>,
): List<SegmentCsvMetaDataRange<T>> {
    val switchLinkByRange = getSwitchLinkTrackMeterRanges(
        switchLinks,
        metadata.map { md -> md.startMeter..md.endMeter },
        points.map { point -> point.trackMeter }
    )
    val switchLinkRanges = switchLinkByRange.keys.sortedBy { it.start }
    val segmentRanges: MutableList<SegmentCsvMetaDataRange<T>> = mutableListOf()
    var currentMeter = points.first().trackMeter
    val endMeter = points.last().trackMeter

    var metaDataIndex = 0
    var switchIndex = 0
    while (currentMeter < endMeter) {
        while (switchIndex < switchLinkRanges.size && switchLinkRanges[switchIndex].endInclusive <= currentMeter) switchIndex++
        while (metaDataIndex < metadata.size && metadata[metaDataIndex].endMeter <= currentMeter) metaDataIndex++

        val nextSwitchRange = switchLinkRanges.getOrNull(switchIndex)
        val nextSwitchMeter = when {
            nextSwitchRange == null -> null
            nextSwitchRange.start > currentMeter -> nextSwitchRange.start
            else -> nextSwitchRange.endInclusive
        }
        val nextMetadata = metadata.getOrNull(metaDataIndex)
        val nextMetadataMeter = nextMetadata?.getNextMeter(currentMeter)
        val nextMeter = minNonNull(nextSwitchMeter, nextMetadataMeter) ?: endMeter

        val switchLinkInCurrentMeter =
            if (nextSwitchRange != null && nextSwitchRange.contains(currentMeter)) switchLinkByRange[nextSwitchRange]
            else null

        val segmentEndMeter = if (nextMeter > endMeter) endMeter else nextMeter
        segmentRanges.add(
            SegmentCsvMetaDataRange(
                meters = currentMeter..segmentEndMeter,
                metadata = metadata.getOrNull(metaDataIndex)?.takeIf { md -> md.includes(currentMeter) },
                switchLink = switchLinkInCurrentMeter,
            )
        )
        currentMeter = segmentEndMeter
    }

    return segmentRanges.flatMap(::breakRangeByKmLimits)
}

data class ElementCsvMetadata<T>(
    val metadataId: IntId<AlignmentCsvMetaData<T>>,
    val startMeter: TrackMeter,
    val endMeter: TrackMeter,
    val createdYear: Int,
    val geometryElement: GeometryElement?,
    val geometrySrid: Srid?,
) {
    init {
        require (startMeter < endMeter) {
            "Element metadata must start before it ends: start=$startMeter end=$endMeter element=$geometryElement"
        }
    }

    fun includes(meter: TrackMeter): Boolean = meter >= startMeter && meter < endMeter
    fun getNextMeter(meter: TrackMeter): TrackMeter? =
        if (meter < startMeter) startMeter
        else if (meter < endMeter) endMeter
        else null
}

fun <T> noElementsCsvMetadata(alignmentMetaData: AlignmentCsvMetaData<T>) = ElementCsvMetadata(
    metadataId = alignmentMetaData.id
        ?: throw IllegalArgumentException("Alignment metadata needs to have an ID"),
    startMeter = alignmentMetaData.startMeter,
    endMeter = alignmentMetaData.endMeter,
    createdYear = alignmentMetaData.createdYear,
    geometryElement = null,
    geometrySrid = null,
)

fun <T> getGeometryElementRanges(
    allPoints: List<AddressPoint>,
    alignment: AlignmentCsvMetaData<T>,
    kkjToEtrsTriangulationTriangles: List<KKJtoETRSTriangle>
): List<ElementCsvMetadata<T>> {
    val planSrid = alignment.geometry?.coordinateSystemSrid
    val elements = alignment.geometry?.elements ?: return listOf(noElementsCsvMetadata(alignment))
    val sourceSrid = planSrid ?: return listOf(noElementsCsvMetadata(alignment))

    val points = allPoints.filter { p -> p.trackMeter in alignment.startMeter..alignment.endMeter }
    if (points.size < 2) return listOf(noElementsCsvMetadata(alignment))

    try {
        LOG.debug("Fetching SRID transformation: " +
                "source=$sourceSrid " +
                "target=$LAYOUT_SRID " +
                "alignment=${alignment.alignmentOid} " +
                "geom=${alignment.geometry.id}"
        )
        val transform = Transformation(sourceSrid, LAYOUT_SRID, kkjToEtrsTriangulationTriangles)
        val firstElementPoint = transform.transform(elements.first().start)
        val lastElementPoint = transform.transform(elements.last().end)
        val dirElements = directionBetweenPoints(firstElementPoint, lastElementPoint)
        val dirPoints = directionBetweenPoints(points.first().point, points.last().point)

        val debugString = "alignment=${alignment.alignmentOid} meta=${alignment.metadataOid} " +
                "foundAlignment=${alignment.geometry.id} " +
                "rangeFirst=${points.first()} rangeLast=${points.last()} " +
                "dirElements=$dirElements dirPoints=$dirPoints"

        if (lineLength(firstElementPoint, points.first().point) > lineLength(firstElementPoint, points.last().point)) {
            LOG.warn("Geometry elements' start is closer to points' end: $debugString")
        }
        if (lineLength(lastElementPoint, points.last().point) > lineLength(lastElementPoint, points.first().point)) {
            LOG.warn("Geometry elements' end is closer to points' start: $debugString")
        }
        if (abs(angleDiffRads(dirElements, dirPoints)) > PI / 2) {
            LOG.warn("Geometry elements don't go in the same direction as layout alignment points: $debugString")
        }
        var previousElementEnd: PointSeekResult? = null
        var lastPickedIndex = 0
        val mapped = elements.mapNotNull { e ->
            val elementStart = transform.transform(e.start)
            val elementEnd = transform.transform(e.end)
            val start = previousElementEnd ?: findPoint(points, elementStart, lastPickedIndex)
            val end = start?.let { s -> findPoint(points, elementEnd, s.index) }

            require(start != null && end != null) {
                "Failed to find closest points to element ends: start=$start end=$end $debugString"
            }
            val result = if (max(distance(elementStart, elementEnd), 10.0) < min(start.distance, end.distance)) {
                LOG.debug("Ignoring element that's too far from the metadata segment: element=${e.id} $debugString")
                null // Ignore elements that are too far from the alignment
            } else if (start.trackMeter > end.trackMeter) {
                LOG.warn("Element appears to go in order of decreasing km+m: element=${e.id} $debugString")
                null
            } else if (start.trackMeter.isSame(end.trackMeter)) {
                // Closest point to start is the same as the closest to the end -> element outside segment
                LOG.debug("Ignoring element that's before/after the metadata segment: element=${e.id} $debugString")
                null
            } else {
                lastPickedIndex = end.index
                ElementCsvMetadata(
                    metadataId = alignment.id
                        ?: throw IllegalArgumentException("Alignment metadata needs to have an ID"),
                    startMeter = start.trackMeter,
                    endMeter = end.trackMeter,
                    createdYear = alignment.createdYear,
                    geometryElement = e,
                    geometrySrid = sourceSrid,
                )
            }

            previousElementEnd = end
            result
        }
        validateElementRanges(debugString, alignment.startMeter, alignment.endMeter, mapped)
        return mapped.ifEmpty { listOf(noElementsCsvMetadata(alignment)) }
    } catch (e: CoordinateTransformationException) {
        LOG.error(
            "Failed to link geometry element to layout due to coordinate transformation failure: " +
                    "alignment=${alignment.alignmentOid} " +
                    "meta=${alignment.metadataOid} " +
                    "foundAlignment=${alignment.geometry.id} " +
                    "sourceSrid=$sourceSrid " +
                    "targetSrid=$LAYOUT_SRID", e
        )
        return listOf(noElementsCsvMetadata(alignment))
    }
}

fun <T> validateElementRanges(
    debug: String,
    startMeter: TrackMeter,
    endMeter: TrackMeter,
    elements: List<ElementCsvMetadata<T>>,
) {
    if (elements.isEmpty()) {
        LOG.warn("Geometry element mapping failed - no elements found: $debug")
    } else {
        LOG.debug(
            "Geometry elements mapped: $debug" +
                    "elements=${elements.map { e -> e.startMeter..e.endMeter to e.geometryElement?.id }}"
        )
        if (elements.first().startMeter != startMeter) {
            LOG.warn(
                "Gap in element metadata range start: $debug " +
                        "alignmentMetadataStart=$startMeter " +
                        "firstElementMetadataStart=${elements.first().startMeter} "
            )
        }
        var previous = elements.first().startMeter
        for (e in elements) {
            if (previous < e.startMeter) {
                LOG.warn("Gap between element metadata: $debug prev=$previous next=${e.startMeter}")
            }
            if (previous > e.startMeter) {
                throw IllegalStateException("Overlapping element metadata: $debug prev=$previous next=${e.startMeter}")
            }
            previous = e.endMeter
        }
        if (elements.last().endMeter != endMeter) {
            LOG.warn(
                "Gap in element metadata range end: $debug " +
                        "alignmentMetadataEnd=$endMeter " +
                        "lastElementMetadataEnd=${elements.last().endMeter} "
            )
        }
    }
}

private data class PointSeekResult(
    val trackMeter: TrackMeter,
    val point: Point3DM,
    val distance: Double,
    val index: Int,
)

private fun findPoint(points: List<AddressPoint>, target: Point, startIndex: Int): PointSeekResult? {
    var point: AddressPoint? = null
    var distance: Double = Double.MAX_VALUE
    var pointIndex: Int = startIndex

    for (index in startIndex..points.lastIndex) {
        val nextPoint = points[index]
        val nextPointDistance = distance(nextPoint.point, target)
        if (nextPointDistance < distance) {
            distance = nextPointDistance
            point = nextPoint
            pointIndex = index
        }
    }
    return point?.let { p -> PointSeekResult(p.trackMeter, p.point, distance, pointIndex) }
}

// Calculating real distances would be too slow, but an approximation is enough here
private fun distance(source: IPoint, target: IPoint) = lineLength(source, target)

fun <T> breakRangeByKmLimits(range: SegmentCsvMetaDataRange<T>): List<SegmentCsvMetaDataRange<T>> {
    val ranges: MutableList<SegmentCsvMetaDataRange<T>> = mutableListOf()
    var start = range.meters.start
    while (isMultiKm(start, range.meters.endInclusive)) {
        val end = TrackMeter(
            kmNumber = KmNumber(start.kmNumber.number + 1),
            meters = BigDecimal.ZERO,
        )
        ranges.add(range.copy(meters = start..end))
        start = end
    }
    ranges.add(range.copy(meters = start..range.meters.endInclusive))
    return ranges
}

fun isMultiKm(start: TrackMeter, end: TrackMeter): Boolean {
    val kmDiff = end.kmNumber.number - start.kmNumber.number
    return kmDiff > 1 || (kmDiff > 0 && end.meters > BigDecimal.ZERO)
}

fun <T> dividePointsToSegments(
    points: List<AddressPoint>,
    segmentRanges: List<SegmentCsvMetaDataRange<T>>,
    connectionSegmentIndices: Set<Int>,
): List<Pair<List<Point3DM>, SegmentFullMetaDataRange<T>>> {

    validateSegmentRanges(points.first().trackMeter, points.last().trackMeter, segmentRanges)

    var currentPoints: MutableList<Point3DM> = mutableListOf()
    var rangeIndex = 0
    var currentRangeStartMeter = points.first().trackMeter
    val segments: MutableList<Pair<List<Point3DM>, SegmentFullMetaDataRange<T>>> = mutableListOf()
    // the first point-pair of an alignment is never identified as a connection segment, so false is safe to start with
    var currentRangeStartWasConnectionSegmentPoint = false

    points.forEachIndexed { pointIndex, (point, trackMeter) ->
        require(rangeIndex <= segmentRanges.size) { "Segment point distribution over-indexed" }

        val currentRange = segmentRanges[rangeIndex]

        // Finish previous range (if it has points) at the new point, even if it's not included in range
        if (currentPoints.isNotEmpty() || currentRange.meters.contains(trackMeter)) currentPoints.add(point)

        // Connection segments are identified by their end point and always exactly one point-pair long
        val connectionSegmentStart = connectionSegmentIndices.contains(pointIndex + 1)
        val connectionSegmentEnd = connectionSegmentIndices.contains(pointIndex)
        val rangeEnd = currentRange.isBefore(trackMeter)
                || pointIndex == points.lastIndex
                || connectionSegmentStart
                || connectionSegmentEnd

        if (rangeEnd) {
<<<<<<< HEAD
            if (currentPoints.isNotEmpty()) {
                val originalMeters = currentRange.meters
                val startMeter =
                    if (currentRangeStartWasConnectionSegmentPoint) currentRangeStartMeter else originalMeters.start
                val endMeter =
                    if (connectionSegmentStart || connectionSegmentEnd) trackMeter else originalMeters.endInclusive

                segments.add(
                    currentPoints to SegmentFullMetaDataRange(
                        // re-split the range so it knows about being split by connection segments
                        currentRange.copy(meters = startMeter..endMeter),
                        connectionSegmentEnd
                    )
=======
            if (currentPoints.isNotEmpty()) segments.add(
                currentPoints to SegmentFullMetaDataRange(
                    // re-split the range so it knows about being split by connection segments
                    currentRange.copy(
                        meters = currentRangeStartMeter..trackMeter,
                        metadata = if (connectionSegment) null else currentRange.metadata,
                    ),
                    connectionSegment,
>>>>>>> e72388c3
                )
            }

            currentPoints = if (pointIndex == points.lastIndex) mutableListOf() else mutableListOf(point)
            currentRangeStartMeter = trackMeter
            currentRangeStartWasConnectionSegmentPoint = connectionSegmentStart || connectionSegmentEnd
        }

        // Skip forward to the next range, if the current one is done
        while (pointIndex < points.lastIndex && segmentRanges[rangeIndex].isBefore(trackMeter)) rangeIndex++

    }

    require(currentPoints.isEmpty()) {
        "Segment point distribution had points left over: current=$currentPoints ranges=$segmentRanges all=$points"
    }

    return segments
}

fun <T> validateSegmentRanges(
    start: TrackMeter,
    end: TrackMeter,
    ranges: List<SegmentCsvMetaDataRange<T>>,
) {
    require(ranges.first().meters.start.isSame(start)) {
        "Segment ranges start doesn't match first point: range=${ranges.first().meters} start=${start}"
    }
    require(ranges.last().meters.endInclusive.isSame(end)) {
        "Segment ranges end doesn't match last point: range=${ranges.last().meters} end=${end}"
    }

    ranges.forEachIndexed { index: Int, (range, _) ->
        require(range.start <= range.endInclusive) { "Segment range broken: index=$index range=$range" }
        ranges.getOrNull(index + 1)?.let { next ->
            require(range.endInclusive.isSame(next.meters.start)) {
                "Segment ranges not continuous: index=$index range=$range next=${next.meters}"
            }
        }
    }
}

fun <T> validateAndAdjustAlignmentCsvMetaData(
    alignmentStart: TrackMeter,
    alignmentEnd: TrackMeter,
    metadata: List<AlignmentCsvMetaData<T>>,
): List<AlignmentCsvMetaData<T>> {
    return metadata.mapIndexedNotNull { index, md ->
        val prev = metadata.getOrNull(index - 1)
        require(prev == null || prev.startMeter <= md.startMeter) {
            "Metadata not in order: " +
                    "oid=${md.alignmentOid} " +
                    "previous=${prev?.startMeter}..${prev?.endMeter} " +
                    "next=${md.startMeter}..${md.endMeter}"
        }
        if (prev != null && prev.endMeter > md.startMeter)
            LOG.warn("Metadata overlaps: " +
                    "oid=${md.alignmentOid} " +
                    "current=${prev.startMeter}..${prev.endMeter} " +
                    "next=${md.startMeter}..${md.endMeter}"
            )
        val result = if (md.startMeter >= alignmentEnd && md.endMeter <= alignmentStart) {
            LOG.warn("Metadata outside alignment points: " +
                    "oid=${md.alignmentOid} " +
                    "alignment=$alignmentStart..$alignmentEnd " +
                    "metadata=${md.startMeter}..${md.endMeter}"
            )
            null
        } else {
            val adjustedStart =
                if (index == 0 && (md.startMeter <= alignmentStart || md.startMeter.ceil() == alignmentStart.ceil())) alignmentStart
                else if (prev != null && prev.endMeter > md.startMeter) prev.endMeter
                else md.startMeter
            val adjustedEnd =
                if (index == metadata.lastIndex && (md.endMeter >= alignmentEnd || md.endMeter.floor() == alignmentEnd.floor())) alignmentEnd
                else md.endMeter
            if (adjustedStart >= adjustedEnd) {
                LOG.warn("Metadata rejected as it won't have any points left")
                null
            } else if (adjustedStart != md.startMeter || adjustedEnd != md.endMeter) {
                LOG.info("Adjusting alignment metadata start/end: " +
                        "oid=${md.alignmentOid} " +
                        "adjusted=${adjustedStart}..${adjustedEnd} " +
                        "alignment=$alignmentStart..$alignmentEnd " +
                        "metadata=${md.startMeter}..${md.endMeter} " +
                        "previousEnd=${prev?.endMeter}"
                )
                md.copy(startMeter = adjustedStart, endMeter = adjustedEnd)
            } else md
        }
        result
    }
}

fun toLayoutPoints(points: List<Point3DM>): List<LayoutPoint> {
    var accumulator = 0.0 // Accumulate m-values through segment length
    return points.mapIndexed { index, point ->
        if (index > 0) accumulator += point.m
        LayoutPoint(x = point.x, y = point.y, z = null, m = accumulator, cant = null)
    }
}

fun parseKmMeterList(kmMeterString: String): List<TrackMeter> = parseArrayString(kmMeterString).map(TrackMeter::create)

fun parseArrayString(arrayString: String): List<String> {
    if (!arrayString.startsWith("{") || !arrayString.endsWith("}")) {
        throw IllegalArgumentException("Invalid array-string: $arrayString")
    }
    return arrayString.substring(1, arrayString.length - 1).split(",")
}

enum class SwitchColumns { EXTERNAL_ID, TYPE, HAND, NAME, STATE_CATEGORY, TRAP_POINT, OWNER }
enum class SwitchJointColumns { SWITCH_EXTERNAL_ID, NUMBER, GEOMETRY, ACCURACY }

fun createSwitchesFromCsv(
    switchesFile: CsvFile<SwitchColumns>,
    jointsFile: CsvFile<SwitchJointColumns>,
    switchStructuresByType: Map<SwitchType, SwitchStructure>,
    switchOwners: List<SwitchOwner>,
): List<TrackLayoutSwitch> {
    val allJoints = createSwitchJointsFromCsv(jointsFile)
    return switchesFile.parseLines { line ->
        val externalId: Oid<TrackLayoutSwitch> = line.getOid(SwitchColumns.EXTERNAL_ID)
        val typeName = line.get(SwitchColumns.TYPE)
        val switchTypeRequiresHandedness = tryParseSwitchType(typeName)
            .let { switchType -> if (switchType != null) switchTypeRequiresHandedness(switchType.parts.baseType) else false }
        val hand = line.getEnumOrNull<SwitchHand>(SwitchColumns.HAND)
        val fullTypeName = hand.let {
            if (it != null && it != SwitchHand.NONE && switchTypeRequiresHandedness) "$typeName-${it.abbreviation}"
            else typeName
        }
        val switchType = tryParseSwitchType(fullTypeName)
        val switchStructure = switchStructuresByType[switchType]
        val name = SwitchName(line.get(SwitchColumns.NAME))
        if (switchStructure == null) {
            LOG.warn("Switch structure not found: name=$name type=$typeName fullTypeName=$fullTypeName")
            return@parseLines null
        }
        val joints = (allJoints[externalId] ?: listOf())
            .filter { joint -> switchStructure.joints.any { sj -> sj.number == joint.number } }
        val ownerName = line.getNonEmpty(SwitchColumns.OWNER)
        val switchOwner = ownerName?.let {
            switchOwners.firstOrNull { o -> equalsIgnoreCaseAndWhitespace(o.name.value, ownerName) }
        }

        TrackLayoutSwitch(
            externalId = externalId,
            name = name,
            switchStructureId = switchStructure.id as IntId,
            stateCategory = line.getEnum(SwitchColumns.STATE_CATEGORY),
            joints = joints,
            sourceId = null,
            trapPoint = line.getBooleanOrNull(SwitchColumns.TRAP_POINT),
            ownerId = switchOwner?.id,
            source = GeometrySource.IMPORTED,
        )
    }
}

/**
 * If there are multiple joints with the same joint number per a switch,
 * only last joint of each number is kept.
 */
fun filterOutDuplicateJointNumber(map: Map<Oid<TrackLayoutSwitch>, List<TrackLayoutSwitchJoint>>): Map<Oid<TrackLayoutSwitch>, List<TrackLayoutSwitchJoint>> {
    return map.map { (switchOid, joints) ->
        switchOid to joints.filterIndexed { index, jointToCheck ->
            val sameJointExistsLater = joints.drop(index + 1).any { joint -> jointToCheck.number == joint.number }
            !sameJointExistsLater
        }
    }.toMap()
}

fun createSwitchJointsFromCsv(
    jointsFile: CsvFile<SwitchJointColumns>,
): Map<Oid<TrackLayoutSwitch>, List<TrackLayoutSwitchJoint>> {
    return jointsFile.parseLines { line ->
        val switchId: Oid<TrackLayoutSwitch> = line.getOid(SwitchJointColumns.SWITCH_EXTERNAL_ID)
        // Joints without a number should be disregarded -> set to null for filtering out later
        val numberOrNull = line.getIntOrNull(SwitchJointColumns.NUMBER)
        if (numberOrNull == null) null else
            switchId to TrackLayoutSwitchJoint(
                number = JointNumber(numberOrNull),
                location = ratkoToGvtPoint(line.getPoint(SwitchJointColumns.GEOMETRY)),
                locationAccuracy = line.getEnumOrNull<LocationAccuracy>(SwitchJointColumns.ACCURACY),
            )
    }
        .groupBy({ pair -> pair.first }, { pair -> pair.second })
        .let(::filterOutDuplicateJointNumber)
}

fun ratkoToGvtPoint(ratkoPoint: Point) = RATKO_TO_LAYOUT_TRANSFORM.transform(ratkoPoint)

fun to3DM(point: Point, previousPoint: IPoint?, ref: CoordinateReferenceSystem = LAYOUT_CRS) = Point3DM(
    x = point.x,
    y = point.y,
    m = previousPoint?.let { prev -> calculateDistance(ref, prev, point) } ?: 0.0,
)<|MERGE_RESOLUTION|>--- conflicted
+++ resolved
@@ -1098,7 +1098,6 @@
                 || connectionSegmentEnd
 
         if (rangeEnd) {
-<<<<<<< HEAD
             if (currentPoints.isNotEmpty()) {
                 val originalMeters = currentRange.meters
                 val startMeter =
@@ -1109,19 +1108,12 @@
                 segments.add(
                     currentPoints to SegmentFullMetaDataRange(
                         // re-split the range so it knows about being split by connection segments
-                        currentRange.copy(meters = startMeter..endMeter),
+                        currentRange.copy(
+                            meters = startMeter..endMeter,
+                            metadata = if (connectionSegmentEnd) null else currentRange.metadata,
+                        ),
                         connectionSegmentEnd
                     )
-=======
-            if (currentPoints.isNotEmpty()) segments.add(
-                currentPoints to SegmentFullMetaDataRange(
-                    // re-split the range so it knows about being split by connection segments
-                    currentRange.copy(
-                        meters = currentRangeStartMeter..trackMeter,
-                        metadata = if (connectionSegment) null else currentRange.metadata,
-                    ),
-                    connectionSegment,
->>>>>>> e72388c3
                 )
             }
 
