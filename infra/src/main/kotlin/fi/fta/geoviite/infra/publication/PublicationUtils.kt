--- conflicted
+++ resolved
@@ -18,10 +18,6 @@
 import fi.fta.geoviite.infra.math.roundTo1Decimal
 import fi.fta.geoviite.infra.math.roundTo3Decimals
 import fi.fta.geoviite.infra.switchLibrary.SwitchBaseType
-<<<<<<< HEAD
-import fi.fta.geoviite.infra.tracklayout.*
-import fi.fta.geoviite.infra.util.*
-=======
 import fi.fta.geoviite.infra.tracklayout.LAYOUT_SRID
 import fi.fta.geoviite.infra.tracklayout.LayoutAlignment
 import fi.fta.geoviite.infra.tracklayout.LayoutSegment
@@ -39,17 +35,12 @@
 import org.springframework.http.HttpHeaders
 import org.springframework.http.MediaType
 import org.springframework.http.ResponseEntity
->>>>>>> 050be566
 import java.math.BigDecimal
 import java.time.Instant
 import java.time.ZoneId
 import java.time.format.DateTimeFormatter
 import kotlin.math.abs
 import kotlin.math.hypot
-import org.springframework.http.ContentDisposition
-import org.springframework.http.HttpHeaders
-import org.springframework.http.MediaType
-import org.springframework.http.ResponseEntity
 
 fun getDateStringForFileName(instant1: Instant?, instant2: Instant?, timeZone: ZoneId): String? {
     val dateFormatter = DateTimeFormatter.ofPattern("dd.MM.yyyy").withZone(timeZone)
@@ -59,7 +50,8 @@
 
     return if (instant1Date == instant2Date) instant1Date
     else if (instant1Date == null) "-$instant2Date"
-    else if (instant2Date == null) "$instant1Date" else "$instant1Date-$instant2Date"
+    else if (instant2Date == null) "$instant1Date"
+    else "$instant1Date-$instant2Date"
 }
 
 fun getCsvResponseEntity(content: String, fileName: FileName): ResponseEntity<ByteArray> {
@@ -67,43 +59,42 @@
     headers.contentType = MediaType.APPLICATION_OCTET_STREAM
     headers.set(
         HttpHeaders.CONTENT_DISPOSITION,
-        ContentDisposition.attachment().filename(fileName.toString()).build().toString(),
+        ContentDisposition.attachment().filename(fileName.toString()).build().toString()
     )
 
     return ResponseEntity.ok().headers(headers).body(content.toByteArray())
 }
 
 fun asCsvFile(items: List<PublicationTableItem>, timeZone: ZoneId, translation: Translation): String {
-    val columns =
-        mapOf<String, (item: PublicationTableItem) -> Any?>(
-                "publication-table.name" to { it.name },
-                "publication-table.track-number" to { it.trackNumbers.sorted().joinToString(", ") },
-                "publication-table.km-number" to
-                    {
-                        it.changedKmNumbers.joinToString(", ") { range ->
-                            "${range.min}${if (range.min != range.max) "-${range.max}" else ""}"
-                        }
-                    },
-                "publication-table.operation" to { formatOperation(translation, it.operation) },
-                "publication-table.publication-time" to { formatInstant(it.publicationTime, timeZone) },
-                "publication-table.publication-user" to { "${it.publicationUser}" },
-                "publication-table.message" to { it.message },
-                "publication-table.pushed-to-ratko" to
-                    {
-                        it.ratkoPushTime?.let { pushTime -> formatInstant(pushTime, timeZone) } ?: translation.t("no")
-                    },
-                "publication-table.changes" to
-                    {
-                        it.propChanges.map { change ->
-                            "${
+    val columns = mapOf<String, (item: PublicationTableItem) -> Any?>("publication-table.name" to { it.name },
+        "publication-table.track-number" to {
+            it.trackNumbers.sorted().joinToString(", ")
+        },
+        "publication-table.km-number" to {
+            it.changedKmNumbers.joinToString(", ") { range -> "${range.min}${if (range.min != range.max) "-${range.max}" else ""}" }
+        },
+        "publication-table.operation" to { formatOperation(translation, it.operation) },
+        "publication-table.publication-time" to { formatInstant(it.publicationTime, timeZone) },
+        "publication-table.publication-user" to { "${it.publicationUser}" },
+        "publication-table.message" to { it.message },
+        "publication-table.pushed-to-ratko" to {
+            it.ratkoPushTime?.let { pushTime ->
+                formatInstant(
+                    pushTime, timeZone
+                )
+            } ?: translation.t("no")
+        },
+        "publication-table.changes" to {
+            it.propChanges.map { change ->
+                "${
                     translation.t("publication-details-table.prop.${change.propKey.key}", change.propKey.params)
                 }: ${formatChangeValue(translation, change.value)}${
                     if (change.remark != null) " (${change.remark})" else ""
                 }"
-                        }
-                    },
-            )
-            .map { (column, fn) -> CsvEntry(translation.t(column), fn) }
+            }
+        }).map { (column, fn) ->
+        CsvEntry(translation.t(column), fn)
+    }
 
     return printCsv(columns, items)
 }
@@ -114,13 +105,13 @@
     return "${
         (if (value.localizationKey != null && value.oldValue != null) translation.t(
             enumTranslationKey(
-                value.localizationKey, value.oldValue.toString(),
+                value.localizationKey, value.oldValue.toString()
             )
         ) else if (value.oldValue == null) null else value.oldValue.toString()) ?: ""
     } -> ${
         (if (value.localizationKey != null && value.newValue != null) translation.t(
             enumTranslationKey(
-                value.localizationKey, value.newValue.toString(),
+                value.localizationKey, value.newValue.toString()
             )
         ) else if (value.newValue == null) null else value.newValue.toString()) ?: ""
     }"
@@ -129,43 +120,46 @@
 private fun formatInstant(time: Instant, timeZone: ZoneId) =
     DateTimeFormatter.ofPattern("dd.MM.yyyy HH:mm").withZone(timeZone).format(time)
 
-private fun formatOperation(translation: Translation, operation: Operation) =
-    when (operation) {
-        Operation.CREATE ->
-            translation.t(enumTranslationKey(LocalizationKey("publish-operation"), "CREATE"), LocalizationParams.empty)
-
-        Operation.MODIFY ->
-            translation.t(enumTranslationKey(LocalizationKey("publish-operation"), "MODIFY"), LocalizationParams.empty)
-
-        Operation.DELETE ->
-            translation.t(enumTranslationKey(LocalizationKey("publish-operation"), "DELETE"), LocalizationParams.empty)
-
-        Operation.RESTORE ->
-            translation.t(enumTranslationKey(LocalizationKey("publish-operation"), "RESTORE"), LocalizationParams.empty)
-
-        Operation.CALCULATED ->
-            translation.t(
-                enumTranslationKey(LocalizationKey("publish-operation"), "CALCULATED"),
-                LocalizationParams.empty,
-            )
-    }
+private fun formatOperation(translation: Translation, operation: Operation) = when (operation) {
+    Operation.CREATE -> translation.t(
+        enumTranslationKey(LocalizationKey("publish-operation"), "CREATE"),
+        LocalizationParams.empty,
+    )
+
+    Operation.MODIFY -> translation.t(
+        enumTranslationKey(LocalizationKey("publish-operation"), "MODIFY"),
+        LocalizationParams.empty,
+    )
+
+    Operation.DELETE -> translation.t(
+        enumTranslationKey(LocalizationKey("publish-operation"), "DELETE"),
+        LocalizationParams.empty,
+    )
+
+    Operation.RESTORE -> translation.t(
+        enumTranslationKey(LocalizationKey("publish-operation"), "RESTORE"),
+        LocalizationParams.empty,
+    )
+
+    Operation.CALCULATED -> translation.t(
+        enumTranslationKey(LocalizationKey("publish-operation"), "CALCULATED"),
+        LocalizationParams.empty,
+    )
+}
 
 fun groupChangedKmNumbers(kmNumbers: List<KmNumber>) =
-    kmNumbers
-        .sorted()
-        .fold(mutableListOf<List<KmNumber>>()) { acc, kmNumber ->
-            if (acc.isEmpty()) acc.add(listOf(kmNumber))
-            else {
-                val previousKmNumbers = acc.last()
-                val previousKmNumber = previousKmNumbers.last().number
-
-                if (kmNumber.number == previousKmNumber || kmNumber.number == previousKmNumber + 1) {
-                    acc[acc.lastIndex] = listOf(previousKmNumbers.first(), kmNumber)
-                } else acc.add(listOf(kmNumber))
-            }
-            acc
-        }
-        .map { Range(it.first(), it.last()) }
+    kmNumbers.sorted().fold(mutableListOf<List<KmNumber>>()) { acc, kmNumber ->
+        if (acc.isEmpty()) acc.add(listOf(kmNumber))
+        else {
+            val previousKmNumbers = acc.last()
+            val previousKmNumber = previousKmNumbers.last().number
+
+            if (kmNumber.number == previousKmNumber || kmNumber.number == previousKmNumber + 1) {
+                acc[acc.lastIndex] = listOf(previousKmNumbers.first(), kmNumber)
+            } else acc.add(listOf(kmNumber))
+        }
+        acc
+    }.map { Range(it.first(), it.last()) }
 
 fun formatChangedKmNumbers(kmNumbers: List<KmNumber>) =
     groupChangedKmNumbers(kmNumbers).joinToString(", ") { if (it.min == it.max) "${it.min}" else "${it.min}-${it.max}" }
@@ -178,40 +172,34 @@
 private fun getComparator(sortBy: PublicationTableColumn): Comparator<PublicationTableItem> {
     return when (sortBy) {
         PublicationTableColumn.NAME -> Comparator.comparing { p -> p.name }
-        PublicationTableColumn.TRACK_NUMBERS ->
-            Comparator { a, b -> nullsLastComparator(a.trackNumbers.minOrNull(), b.trackNumbers.minOrNull()) }
-
-        PublicationTableColumn.CHANGED_KM_NUMBERS ->
-            Comparator { a, b ->
-                nullsLastComparator(a.changedKmNumbers.firstOrNull()?.min, b.changedKmNumbers.firstOrNull()?.min)
-            }
+        PublicationTableColumn.TRACK_NUMBERS -> Comparator { a, b ->
+            nullsLastComparator(a.trackNumbers.minOrNull(), b.trackNumbers.minOrNull())
+        }
+
+        PublicationTableColumn.CHANGED_KM_NUMBERS -> Comparator { a, b ->
+            nullsLastComparator(a.changedKmNumbers.firstOrNull()?.min, b.changedKmNumbers.firstOrNull()?.min)
+        }
 
         PublicationTableColumn.OPERATION -> Comparator.comparing { p -> p.operation.priority }
         PublicationTableColumn.PUBLICATION_TIME -> Comparator.comparing { p -> p.publicationTime }
         PublicationTableColumn.PUBLICATION_USER -> Comparator.comparing { p -> p.publicationUser }
         PublicationTableColumn.MESSAGE -> Comparator.comparing { p -> p.message }
-        PublicationTableColumn.RATKO_PUSH_TIME ->
-            Comparator { a, b -> nullsLastComparator(a.ratkoPushTime, b.ratkoPushTime) }
-
-        PublicationTableColumn.CHANGES ->
-            Comparator { a, b ->
-                nullsLastComparator(
-                    a.propChanges.firstOrNull()?.propKey?.key,
-                    b.propChanges.firstOrNull()?.propKey?.key,
-                )
-            }
-    }
-}
-
-fun formatLocation(location: IPoint) =
-    "${roundTo3Decimals(location.x)} E, ${
+        PublicationTableColumn.RATKO_PUSH_TIME -> Comparator { a, b ->
+            nullsLastComparator(a.ratkoPushTime, b.ratkoPushTime)
+        }
+
+        PublicationTableColumn.CHANGES -> Comparator { a, b ->
+            nullsLastComparator(a.propChanges.firstOrNull()?.propKey?.key, b.propChanges.firstOrNull()?.propKey?.key)
+        }
+    }
+}
+
+fun formatLocation(location: IPoint) = "${roundTo3Decimals(location.x)} E, ${
     roundTo3Decimals(
         location.y
     )
 } N"
-
-fun formatGkLocation(location: GeometryPoint, crsNameGetter: (srid: Srid) -> String) =
-    "${roundTo3Decimals(location.y)} N, ${
+fun formatGkLocation(location: GeometryPoint, crsNameGetter: (srid: Srid) -> String) = "${roundTo3Decimals(location.y)} N, ${
     roundTo3Decimals(
         location.x
     )
@@ -220,7 +208,6 @@
 const val DISTANCE_CHANGE_THRESHOLD = 0.0005
 
 fun lengthDifference(len1: Double, len2: Double) = abs(abs(len1) - abs(len2))
-
 fun lengthDifference(len1: BigDecimal, len2: BigDecimal) = abs(abs(len1.toDouble()) - abs(len2.toDouble()))
 
 fun pointsAreSame(point1: IPoint?, point2: IPoint?) =
@@ -234,19 +221,17 @@
             when {
                 abs(directionalLengthDifference) <= DISTANCE_CHANGE_THRESHOLD -> null
 
-                (directionalLengthDifference < 0) ->
-                    publicationChangeRemark(
-                        translation,
-                        "shortened-x-meters",
-                        formatDistance(abs(directionalLengthDifference)),
-                    )
-
-                (directionalLengthDifference > 0) ->
-                    publicationChangeRemark(
-                        translation,
-                        "lengthened-x-meters",
-                        formatDistance(abs(directionalLengthDifference)),
-                    )
+                (directionalLengthDifference < 0) -> publicationChangeRemark(
+                    translation,
+                    "shortened-x-meters",
+                    formatDistance(abs(directionalLengthDifference))
+                )
+
+                (directionalLengthDifference > 0) -> publicationChangeRemark(
+                    translation,
+                    "lengthened-x-meters",
+                    formatDistance(abs(directionalLengthDifference))
+                )
 
                 else -> null
             }
@@ -258,23 +243,27 @@
     oldPoint: Point?,
     newPoint: Point?,
     translationKey: String = "moved-x-meters",
-) =
-    oldPoint?.let { p1 ->
-        newPoint?.let { p2 ->
-            if (!pointsAreSame(p1, p2)) {
-                val distance = calculateDistance(listOf(p1, p2), LAYOUT_SRID)
-                if (distance > DISTANCE_CHANGE_THRESHOLD)
-                    publicationChangeRemark(translation, translationKey, formatDistance(distance))
-                else null
-            } else null
-        }
-    }
+) = oldPoint?.let { p1 ->
+    newPoint?.let { p2 ->
+        if (!pointsAreSame(p1, p2)) {
+            val distance = calculateDistance(listOf(p1, p2), LAYOUT_SRID)
+            if (distance > DISTANCE_CHANGE_THRESHOLD) publicationChangeRemark(
+                translation, translationKey, formatDistance(distance)
+            )
+            else null
+        } else null
+    }
+}
 
 fun getAddressMovedRemarkOrNull(translation: Translation, oldAddress: TrackMeter?, newAddress: TrackMeter?) =
     if (newAddress == null || oldAddress == null) {
         null
     } else if (newAddress.kmNumber != oldAddress.kmNumber) {
-        publicationChangeRemark(translation = translation, key = "km-number-changed", value = "${newAddress.kmNumber}")
+        publicationChangeRemark(
+            translation = translation,
+            key = "km-number-changed",
+            value = "${newAddress.kmNumber}",
+        )
     } else if (lengthDifference(newAddress.meters, oldAddress.meters) > DISTANCE_CHANGE_THRESHOLD) {
         publicationChangeRemark(
             translation = translation,
@@ -296,20 +285,19 @@
     fun remarkOnIds(ids: SwitchChangeIds) =
         if (commonNames.contains(ids.name) && ids.externalId != null) "${ids.name} (${ids.externalId})" else ids.name
 
-    val remarkRemoved =
-        publicationChangeRemark(
-            translation,
-            if (removed.size > 1) "switch-link-removed-plural" else "switch-link-removed-singular",
-            removed.values.map(::remarkOnIds).sorted().joinToString(),
-        )
-    val remarkAdded =
-        publicationChangeRemark(
-            translation,
-            if (added.size > 1) "switch-link-added-plural" else "switch-link-added-singular",
-            added.values.map(::remarkOnIds).sorted().joinToString(),
-        )
+    val remarkRemoved = publicationChangeRemark(
+        translation,
+        if (removed.size > 1) "switch-link-removed-plural" else "switch-link-removed-singular",
+        removed.values.map(::remarkOnIds).sorted().joinToString()
+    )
+    val remarkAdded = publicationChangeRemark(
+        translation,
+        if (added.size > 1) "switch-link-added-plural" else "switch-link-added-singular",
+        added.values.map(::remarkOnIds).sorted().joinToString()
+    )
     return if (removed.isNotEmpty() && added.isNotEmpty()) "${remarkRemoved}. ${remarkAdded}."
-    else if (removed.isNotEmpty()) remarkRemoved else remarkAdded
+    else if (removed.isNotEmpty()) remarkRemoved
+    else remarkAdded
 }
 
 fun <T, U> compareChangeValues(
@@ -318,16 +306,15 @@
     propKey: PropKey,
     remark: String? = null,
     enumLocalizationKey: String? = null,
-) =
-    compareChange(
-        predicate = { change.new != change.old },
-        oldValue = change.old,
-        newValue = change.new,
-        valueTransform = valueTransform,
-        propKey = propKey,
-        remark = remark,
-        enumLocalizationKey = enumLocalizationKey,
-    )
+) = compareChange(
+    predicate = { change.new != change.old },
+    oldValue = change.old,
+    newValue = change.new,
+    valueTransform = valueTransform,
+    propKey = propKey,
+    remark = remark,
+    enumLocalizationKey = enumLocalizationKey,
+)
 
 fun <U> compareLength(
     oldValue: Double?,
@@ -337,19 +324,19 @@
     propKey: PropKey,
     remark: String? = null,
     enumLocalizationKey: String? = null,
-) =
-    compareChange(
-        predicate = {
-            if (oldValue != null && newValue != null) lengthDifference(oldValue, newValue) > threshold
-            else if (oldValue != null || newValue != null) true else false
-        },
-        oldValue = oldValue,
-        newValue = newValue,
-        valueTransform = valueTransform,
-        propKey = propKey,
-        remark = remark,
-        enumLocalizationKey = enumLocalizationKey,
-    )
+) = compareChange(
+    predicate = {
+        if (oldValue != null && newValue != null) lengthDifference(oldValue, newValue) > threshold
+        else if (oldValue != null || newValue != null) true
+        else false
+    },
+    oldValue = oldValue,
+    newValue = newValue,
+    valueTransform = valueTransform,
+    propKey = propKey,
+    remark = remark,
+    enumLocalizationKey = enumLocalizationKey,
+)
 
 fun <T, U> compareChange(
     predicate: () -> Boolean,
@@ -359,33 +346,27 @@
     propKey: PropKey,
     remark: String? = null,
     enumLocalizationKey: String? = null,
-) =
-    if (predicate()) {
-        PublicationChange(
-            propKey,
-            value =
-                ChangeValue(
-                    oldValue = oldValue?.let(valueTransform),
-                    newValue = newValue?.let(valueTransform),
-                    localizationKey = enumLocalizationKey,
-                ),
-            remark,
-        )
-    } else null
-
-fun switchBaseTypeToProp(translation: Translation, switchBaseType: SwitchBaseType) =
-    when (switchBaseType) {
-        SwitchBaseType.KRV,
-        SwitchBaseType.YRV,
-        SwitchBaseType.SRR,
-        SwitchBaseType.RR -> translation.t("publication-details-table.joint.forward-joint")
-
-        SwitchBaseType.KV,
-        SwitchBaseType.SKV,
-        SwitchBaseType.TYV,
-        SwitchBaseType.UKV,
-        SwitchBaseType.YV -> translation.t("publication-details-table.joint.math-point")
-    }
+) = if (predicate()) {
+    PublicationChange(
+        propKey,
+        value = ChangeValue(
+            oldValue = oldValue?.let(valueTransform),
+            newValue = newValue?.let(valueTransform),
+            localizationKey = enumLocalizationKey,
+        ),
+        remark,
+    )
+} else null
+
+fun switchBaseTypeToProp(translation: Translation, switchBaseType: SwitchBaseType) = when (switchBaseType) {
+    SwitchBaseType.KRV, SwitchBaseType.YRV, SwitchBaseType.SRR, SwitchBaseType.RR -> translation.t(
+        "publication-details-table.joint.forward-joint"
+    )
+
+    SwitchBaseType.KV, SwitchBaseType.SKV, SwitchBaseType.TYV, SwitchBaseType.UKV, SwitchBaseType.YV -> translation.t(
+        "publication-details-table.joint.math-point"
+    )
+}
 
 data class GeometryChangeSummary(
     val changedLengthM: Double,
@@ -398,14 +379,6 @@
     translation: Translation,
     changedKmNumbers: Set<KmNumber>,
     summaries: List<GeometryChangeSummary>?,
-<<<<<<< HEAD
-): String =
-    if (summaries.isNullOrEmpty()) {
-        publicationChangeRemark(
-            translation,
-            if (changedKmNumbers.size > 1) "changed-km-numbers" else "changed-km-number",
-            formatChangedKmNumbers(changedKmNumbers.toList()),
-=======
 ): String = if (summaries.isNullOrEmpty()) {
     publicationChangeRemark(
         translation,
@@ -418,21 +391,9 @@
             "changedLengthM" to roundTo1Decimal(summary.changedLengthM).toString(),
             "maxDistance" to roundTo1Decimal(summary.maxDistance).toString(),
             "addressRange" to "${summary.startAddress.round(0)}-${summary.endAddress.round(0)}"
->>>>>>> 050be566
         )
-    } else
-        summaries.joinToString(". ") { summary ->
-            translation.t(
-                "publication-details-table.remark.geometry-changed",
-                LocalizationParams(
-                    mapOf(
-                        "changedLengthM" to roundTo1Decimal(summary.changedLengthM).toString(),
-                        "maxDistance" to roundTo1Decimal(summary.maxDistance).toString(),
-                        "addressRange" to "${summary.startAddress.round(0)}-${summary.endAddress.round(0)}",
-                    )
-                ),
-            )
-        }
+    )
+}
 
 private data class ComparisonPoints(
     val mOnReferenceLine: Double,
@@ -441,7 +402,6 @@
     val newPoint: IPoint,
 ) {
     val roughDistance = hypot(oldPoint.x - newPoint.x, oldPoint.y - newPoint.y)
-
     fun distance() = calculateDistance(LAYOUT_SRID, oldPoint, newPoint)
 }
 
@@ -454,59 +414,45 @@
     changeThreshold: Double = 1.0,
 ): List<GeometryChangeSummary> {
     val changedRanges = getChangedAlignmentRanges(oldAlignment, newAlignment)
-    return changedRanges
-        .mapNotNull { oldSegments ->
-            val oldPoints = oldSegments.flatMap { segment -> segment.segmentPoints }
-            val changedPoints =
-                oldPoints.mapIndexedNotNull { index, oldPoint ->
-                    geocodingContext.getAddressAndM(oldPoint)?.let { (address, mOnReferenceLine) ->
-                        geocodingContext
-                            .getTrackLocation(newAlignment, address)
-                            ?.let { newAddressPoint ->
-                                ComparisonPoints(mOnReferenceLine, index, oldPoint, newAddressPoint.point)
-                            }
-                            ?.let { comparison -> if (comparison.roughDistance < changeThreshold) null else comparison }
-                    }
-                }
-            val changedPointsRangesFirstIndices =
-                changedPoints
-                    .zipWithNext { a, b ->
-                        b.mOnReferenceLine - a.mOnReferenceLine >
-                            MINIMUM_M_DISTANCE_SEPARATING_ALIGNMENT_CHANGE_SUMMARIES
-                    }
-                    .mapIndexedNotNull { index, jump -> (index + 1).takeIf { jump } }
-            val changedPointsRanges =
-                (listOf(0) + changedPointsRangesFirstIndices + changedPoints.size).zipWithNext { a, b -> a to b }
-
-            if (changedPoints.isEmpty()) null
-            else
-                changedPointsRanges.mapNotNull { (from, to) ->
-                    val start = changedPoints[from]
-                    val end = changedPoints[to - 1]
-                    val startAddress = geocodingContext.getAddress(oldPoints[start.oldPointIndex])?.first
-                    val endAddress = geocodingContext.getAddress(oldPoints[end.oldPointIndex])?.first
-
-                    if (startAddress == null || endAddress == null) null
-                    else
-                        GeometryChangeSummary(
-                            end.mOnReferenceLine - start.mOnReferenceLine,
-                            changedPoints.subList(from, to).maxByOrNull { it.roughDistance }?.distance() ?: 0.0,
-                            startAddress,
-                            endAddress,
-                        )
-                }
-        }
-        .flatten()
+    return changedRanges.mapNotNull { oldSegments ->
+        val oldPoints = oldSegments.flatMap { segment -> segment.segmentPoints }
+        val changedPoints = oldPoints.mapIndexedNotNull { index, oldPoint ->
+            geocodingContext.getAddressAndM(oldPoint)?.let { (address, mOnReferenceLine) ->
+                geocodingContext.getTrackLocation(newAlignment, address)?.let { newAddressPoint ->
+                    ComparisonPoints(mOnReferenceLine, index, oldPoint, newAddressPoint.point)
+                }?.let { comparison -> if (comparison.roughDistance < changeThreshold) null else comparison }
+            }
+        }
+        val changedPointsRangesFirstIndices =
+            changedPoints
+                .zipWithNext { a, b -> b.mOnReferenceLine - a.mOnReferenceLine > MINIMUM_M_DISTANCE_SEPARATING_ALIGNMENT_CHANGE_SUMMARIES }
+                .mapIndexedNotNull { index, jump -> (index + 1).takeIf { jump } }
+        val changedPointsRanges =
+            (listOf(0) + changedPointsRangesFirstIndices + changedPoints.size).zipWithNext { a, b -> a to b}
+
+        if (changedPoints.isEmpty()) null else changedPointsRanges.mapNotNull { (from, to) ->
+            val start = changedPoints[from]
+            val end = changedPoints[to - 1]
+            val startAddress = geocodingContext.getAddress(oldPoints[start.oldPointIndex])?.first
+            val endAddress = geocodingContext.getAddress(oldPoints[end.oldPointIndex])?.first
+
+            if (startAddress == null || endAddress == null) null
+            else GeometryChangeSummary(
+                end.mOnReferenceLine - start.mOnReferenceLine,
+                changedPoints.subList(from, to).maxByOrNull { it.roughDistance }?.distance() ?: 0.0,
+                startAddress,
+                endAddress,
+            )
+        }
+    }.flatten()
 }
 
 private fun getChangedAlignmentRanges(old: LayoutAlignment, new: LayoutAlignment): List<List<LayoutSegment>> {
-    val newIndexByGeometryId =
-        new.segments.mapIndexed { i, s -> i to s }.associate { (index, segment) -> segment.geometry.id to index }
-    val changedOldSegmentIndexRanges =
-        rangesOfConsecutiveIndicesOf(
-            false,
-            old.segments.map { segment -> newIndexByGeometryId.containsKey(segment.geometry.id) },
-        )
+    val newIndexByGeometryId = new.segments.mapIndexed { i, s -> i to s }.associate { (index, segment) -> segment.geometry.id to index }
+    val changedOldSegmentIndexRanges = rangesOfConsecutiveIndicesOf(
+        false,
+        old.segments.map { segment -> newIndexByGeometryId.containsKey(segment.geometry.id) },
+    )
     return changedOldSegmentIndexRanges.map { oldSegmentIndexRange ->
         old.segments.subList(oldSegmentIndexRange.start, oldSegmentIndexRange.endInclusive + 1)
     }
@@ -520,17 +466,15 @@
     publicationTableItem: PublicationTableItem,
 ): PublicationTableItem {
     return when (publicationTableItem.operation) {
-        Operation.CALCULATED ->
-            publicationTableItem.copy(
-                propChanges =
-                    publicationTableItem.propChanges.map { publicationChange ->
-                        addChangeClarification(
-                            publicationChange,
-                            translation.t("publication-table.calculated-change"),
-                            translation.t("publication-table.calculated-change-lowercase"),
-                        )
-                    }
-            )
+        Operation.CALCULATED -> publicationTableItem.copy(
+            propChanges = publicationTableItem.propChanges.map { publicationChange ->
+                addChangeClarification(
+                    publicationChange,
+                    translation.t("publication-table.calculated-change"),
+                    translation.t("publication-table.calculated-change-lowercase")
+                )
+            }
+        )
 
         else -> publicationTableItem
     }
@@ -542,12 +486,16 @@
     clarificationInSentenceBody: String? = null,
 ): PublicationChange<*> {
     return when (publicationChange.remark) {
-        null -> publicationChange.copy(remark = clarification)
+        null -> publicationChange.copy(
+            remark = clarification
+        )
 
         else -> {
             val displayedClarification = clarificationInSentenceBody ?: clarification
 
-            publicationChange.copy(remark = "${publicationChange.remark}, $displayedClarification")
+            publicationChange.copy(
+                remark = "${publicationChange.remark}, $displayedClarification"
+            )
         }
     }
 }
@@ -562,14 +510,12 @@
     return if (locationTrack.topologyStartSwitch == asTopoSwitch) alignment.firstSegmentStart
     else if (locationTrack.topologyEndSwitch == asTopoSwitch) alignment.lastSegmentEnd
     else {
-        val segment =
-            alignment.segments.find { segment ->
-                segment.switchId == switchId &&
-                    (segment.startJointNumber == jointNumber || segment.endJointNumber == jointNumber)
-            }
-        if (segment == null) null
-        else {
-            if (segment.startJointNumber == jointNumber) segment.segmentStart else segment.segmentEnd
+        val segment = alignment.segments.find { segment ->
+            segment.switchId == switchId && (segment.startJointNumber == jointNumber || segment.endJointNumber == jointNumber)
+        }
+        if (segment == null) null else {
+            if (segment.startJointNumber == jointNumber) segment.segmentStart
+            else segment.segmentEnd
         }
     }
 }