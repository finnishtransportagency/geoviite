package fi.fta.geoviite.infra.linking.switches

import fi.fta.geoviite.infra.aspects.GeoviiteService
import fi.fta.geoviite.infra.common.IntId
import fi.fta.geoviite.infra.common.JointNumber
import fi.fta.geoviite.infra.common.LayoutBranch
import fi.fta.geoviite.infra.common.LayoutContext
import fi.fta.geoviite.infra.error.LinkingFailureException
import fi.fta.geoviite.infra.geometry.GeometryDao
import fi.fta.geoviite.infra.geometry.GeometrySwitch
import fi.fta.geoviite.infra.linking.ALIGNMENT_LINKING_SNAP
import fi.fta.geoviite.infra.linking.TrackSwitchRelinkingResult
import fi.fta.geoviite.infra.linking.TrackSwitchRelinkingResultType
import fi.fta.geoviite.infra.linking.slice
import fi.fta.geoviite.infra.math.BoundingBox
import fi.fta.geoviite.infra.math.Point
import fi.fta.geoviite.infra.math.Range
import fi.fta.geoviite.infra.math.boundingBoxAroundPoints
import fi.fta.geoviite.infra.math.boundingBoxAroundPointsOrNull
import fi.fta.geoviite.infra.math.isSame
import fi.fta.geoviite.infra.switchLibrary.ISwitchStructure
import fi.fta.geoviite.infra.switchLibrary.SwitchLibraryService
import fi.fta.geoviite.infra.switchLibrary.SwitchStructure
import fi.fta.geoviite.infra.tracklayout.ContextCache
import fi.fta.geoviite.infra.tracklayout.DbLocationTrackGeometry
import fi.fta.geoviite.infra.tracklayout.EdgeM
import fi.fta.geoviite.infra.tracklayout.GeometrySource
import fi.fta.geoviite.infra.tracklayout.LayoutEdge
import fi.fta.geoviite.infra.tracklayout.LayoutRowVersion
import fi.fta.geoviite.infra.tracklayout.LayoutSwitch
import fi.fta.geoviite.infra.tracklayout.LayoutSwitchDao
import fi.fta.geoviite.infra.tracklayout.LayoutSwitchService
import fi.fta.geoviite.infra.tracklayout.LineM
import fi.fta.geoviite.infra.tracklayout.LocationTrack
import fi.fta.geoviite.infra.tracklayout.LocationTrackDao
import fi.fta.geoviite.infra.tracklayout.LocationTrackGeometry
import fi.fta.geoviite.infra.tracklayout.LocationTrackService
import fi.fta.geoviite.infra.tracklayout.LocationTrackSpatialCache
import fi.fta.geoviite.infra.tracklayout.NodeConnection
import fi.fta.geoviite.infra.tracklayout.SwitchJointRole
import fi.fta.geoviite.infra.tracklayout.SwitchLink
import fi.fta.geoviite.infra.tracklayout.TRACK_SEARCH_AREA_SIZE
import fi.fta.geoviite.infra.tracklayout.TmpLayoutEdge
import fi.fta.geoviite.infra.tracklayout.TrackSwitchLinkType
import fi.fta.geoviite.infra.tracklayout.replaceEdges
import fi.fta.geoviite.infra.util.processFlattened
import org.springframework.beans.factory.annotation.Autowired
import org.springframework.transaction.annotation.Transactional
import java.util.stream.Collectors

@GeoviiteService
class SwitchLinkingService
@Autowired
constructor(
    private val locationTrackService: LocationTrackService,
    private val locationTrackDao: LocationTrackDao,
    private val geometryDao: GeometryDao,
    private val switchService: LayoutSwitchService,
    private val switchLibraryService: SwitchLibraryService,
    private val switchDao: LayoutSwitchDao,
    private val switchFittingService: SwitchFittingService,
    private val locationTrackSpatialCache: LocationTrackSpatialCache,
) {

    @Transactional(readOnly = true)
    fun getSuggestedSwitches(
        branch: LayoutBranch,
        requests: List<SwitchPlacingRequest>,
    ): List<PointAssociation<SuggestedSwitch>> =
        getSuggestedSwitchesWithOriginallyLinkedTracks(branch, requests).map { atPoint ->
            atPoint.map { suggestedSwitch -> suggestedSwitch.suggestedSwitch }
        }

    fun getSuggestedSwitchesWithOriginallyLinkedTracks(
        branch: LayoutBranch,
        requests: List<SwitchPlacingRequest>,
    ): List<PointAssociation<SuggestedSwitchWithOriginallyLinkedTracks>> {
        val locationTrackCache = locationTrackSpatialCache.get(branch.draft)
        val fitGrids = getFitGrids(requests, branch, locationTrackCache)
        val originallyLinkedByRequestIndex =
            collectOriginallyLinkedLocationTracks(branch, requests.map { it.layoutSwitchId })
        val newlyMatchedByRequestIndex =
            collectNewlyMatchedLocationTracks(fitGrids, originallyLinkedByRequestIndex, branch)
        val originalSwitches =
            requests.map { request -> switchDao.fetch(switchDao.fetchVersion(branch.draft, request.layoutSwitchId)!!) }
        val switchStructures = originalSwitches.map { switchLibraryService.getSwitchStructure(it.switchStructureId) }

        return fitGrids
            .mapIndexed { i, r -> i to r }
            .map { (index, fitGrid) ->
                val switchId = requests[index].layoutSwitchId
                val switchStructure = switchStructures[index]
                val originallyLinked = originallyLinkedByRequestIndex[index]
                val relevantTracks =
                    newlyMatchedByRequestIndex[index] + clearSwitchFromTracks(switchId, originallyLinked)
                fitGrid
                    .map(parallel = true) { fit ->
                        SuggestedSwitchWithOriginallyLinkedTracks(
                            matchFittedSwitchToTracks(fit, relevantTracks, layoutSwitchId = switchId),
                            originallyLinked.keys,
                        )
                    }
                    .map { suggestion ->
                        val changedTracks =
                            withChangesFromLinkingSwitch(
                                suggestion.suggestedSwitch,
                                switchStructure,
                                switchId,
                                relevantTracks,
                            )
                        val withTopoChanges =
                            locationTrackService.recalculateTopology(branch.draft, changedTracks, switchId)
                        val topoLinkTrackIds = gatherOuterSwitchLinks(withTopoChanges, switchId)

                        SuggestedSwitchWithOriginallyLinkedTracks(
                            suggestion.suggestedSwitch.copy(topologicallyLinkedTracks = topoLinkTrackIds),
                            suggestion.originallyLinkedTracks,
                        )
                    }
            }
            .toList()
    }

    private fun collectNewlyMatchedLocationTracks(
        fitGrids: List<PointAssociation<FittedSwitch>>,
        originallyLinkedByRequestIndex: List<Map<IntId<LocationTrack>, Pair<LocationTrack, DbLocationTrackGeometry>>>,
        branch: LayoutBranch,
    ): List<Map<IntId<LocationTrack>, Pair<LocationTrack, DbLocationTrackGeometry>>> {
        val matchedLocationTracksByRequestIndex =
            fitGrids.map { grid ->
                grid
                    .keys()
                    .flatMap { fit ->
                        fit.joints.flatMap { joint -> joint.matches.map { match -> match.locationTrackId } }
                    }
                    .toSet()
            }
        return processFlattened(
                matchedLocationTracksByRequestIndex.zip(originallyLinkedByRequestIndex) { matched, original ->
                    matched.minus(original.keys).toList()
                }
            ) { locationTrackIds ->
                locationTrackService.getManyWithGeometries(branch.draft, locationTrackIds)
            }
            .map { tracks -> tracks.associateBy { it.first.id as IntId } }
    }

    private fun gatherOuterSwitchLinks(
        tracks: List<Pair<LocationTrack, LocationTrackGeometry>>,
        switchId: IntId<LayoutSwitch>,
    ): Set<IntId<LocationTrack>> =
        tracks
            .filter {
                it.second.trackSwitchLinks.any { sl -> sl.switchId == switchId && sl.type == TrackSwitchLinkType.OUTER }
            }
            .map { it.first.id as IntId }
            .toSet()

    private fun getFitGrids(
        requests: List<SwitchPlacingRequest>,
        branch: LayoutBranch,
        locationTrackCache: ContextCache,
    ): List<PointAssociation<FittedSwitch>> {
        val originalSwitches = switchService.getMany(branch.draft, requests.map { it.layoutSwitchId })
        check(requests.size == originalSwitches.size) {
            val notFound =
                requests
                    .map { it.layoutSwitchId }
                    .filter { id -> originalSwitches.find { original -> original.id == id } == null }
                    .joinToString(", ")
            "expected to find a switch for every ID in replacement request, but none were found for $notFound"
        }
        val switchStructures =
            originalSwitches.map { switch -> switchLibraryService.getSwitchStructure(switch.switchStructureId) }
        val alignmentsNearRequests =
            requests.map { request ->
                locationTrackCache.getWithinBoundingBox(request.points.bounds + TRACK_SEARCH_AREA_SIZE).sortedBy {
                    (it.first.id as IntId).intValue
                }
            }
        return requests
            .mapIndexed { i, r -> i to r }
            .parallelStream()
            .map { (index, request) ->
                findBestSwitchFitForAllPointsInSamplingGrid(
                    request,
                    switchStructures[index],
                    alignmentsNearRequests[index],
                )
            }
            .toList()
    }

    @Transactional(readOnly = true)
    fun getSuggestedSwitch(branch: LayoutBranch, point: Point, switchId: IntId<LayoutSwitch>): SuggestedSwitch? =
        getSuggestedSwitches(branch, listOf(SwitchPlacingRequest(SamplingGridPoints(point), switchId)))
            .first()
            .keys()
            .firstOrNull()

    @Transactional(readOnly = true)
    fun getSuggestedSwitch(
        branch: LayoutBranch,
        geometrySwitchId: IntId<GeometrySwitch>,
        layoutSwitchId: IntId<LayoutSwitch>?,
    ): GeometrySwitchSuggestionResult =
        when (val fit = switchFittingService.fitGeometrySwitch(branch, geometrySwitchId)) {
            is GeometrySwitchFittingFailure -> GeometrySwitchSuggestionFailure(fit.failure)
            is GeometrySwitchFittingSuccess ->
                GeometrySwitchSuggestionSuccess(
                    findRelevantTracksAndMatchFittedSwitch(branch, fit.switch, layoutSwitchId = layoutSwitchId).first
                )
        }

    private fun findRelevantTracksAndMatchFittedSwitch(
        branch: LayoutBranch,
        fit: FittedSwitch,
        layoutSwitchId: IntId<LayoutSwitch>? = null,
    ): Pair<SuggestedSwitch, Map<IntId<LocationTrack>, Pair<LocationTrack, LocationTrackGeometry>>> {
        val tracksAroundFit = findLocationTracksForMatchingSwitchToTracks(branch, fit)
        val originallyLinkedTracks =
            layoutSwitchId?.let { id ->
                clearSwitchFromTracks(
                    id,
                    switchService.getLocationTracksLinkedToSwitch(branch.draft, id).associateBy { it.first.id as IntId },
                )
            } ?: mapOf()
        val relevantTracks = tracksAroundFit + originallyLinkedTracks
        val match = matchFittedSwitchToTracks(fit, relevantTracks, layoutSwitchId = layoutSwitchId)
        return match to relevantTracks.filterKeys { track -> match.trackLinks.containsKey(track) }
    }

    @Transactional
    fun saveSwitchLinking(
        branch: LayoutBranch,
        suggestedSwitch: SuggestedSwitch,
        layoutSwitchId: IntId<LayoutSwitch>,
        geometrySwitchId: IntId<GeometrySwitch>?,
    ): LayoutRowVersion<LayoutSwitch> {
        verifySwitchExists(branch, layoutSwitchId)
        val originalSwitch = switchService.getOrThrow(branch.draft, layoutSwitchId)
        geometrySwitchId?.let(::verifyPlanNotHidden)

        val originalTracks =
            suggestedSwitch.trackLinks.keys.associateWith { id ->
                locationTrackService.getWithGeometryOrThrow(branch.draft, id)
            }
        val changedTracks =
            withChangesFromLinkingSwitch(
                suggestedSwitch,
                switchLibraryService.getSwitchStructure(originalSwitch.switchStructureId),
                layoutSwitchId,
                clearSwitchFromTracks(layoutSwitchId, originalTracks),
            )
        val recalc = locationTrackService.recalculateTopology(branch.draft, changedTracks, layoutSwitchId)
        saveLocationTrackChanges(branch, recalc, originalTracks)
        return updateLayoutSwitch(branch, suggestedSwitch, layoutSwitchId)
    }

    private fun saveLocationTrackChanges(
        branch: LayoutBranch,
        maybeChanged: List<Pair<LocationTrack, LocationTrackGeometry>>,
        original: Map<IntId<LocationTrack>, Pair<LocationTrack, LocationTrackGeometry>>,
    ) =
        maybeChanged.forEach { (locationTrack, geometry) ->
            val (_, originalGeometry) = original[locationTrack.id as IntId] ?: (null to null)
            if (originalGeometry != geometry) {
                locationTrackService.saveDraft(branch, locationTrack, geometry)
            }
        }

    fun findLocationTracksForMatchingSwitchToTracks(
        branch: LayoutBranch,
        fittedSwitch: FittedSwitch,
        switchId: IntId<LayoutSwitch>? = null,
    ): Map<IntId<LocationTrack>, Pair<LocationTrack, LocationTrackGeometry>> {
        fun indexTracksInBounds(boundingBox: BoundingBox?) =
            boundingBox
                ?.let { bounds -> locationTrackDao.fetchVersionsNear(branch.draft, bounds) }
                ?.map(locationTrackService::getWithGeometry)
                ?.associate { trackAndAlignment -> trackAndAlignment.first.id as IntId to trackAndAlignment } ?: mapOf()

        val originalTracks =
            if (switchId == null) emptyMap()
            else {
                switchDao.findLocationTracksLinkedToSwitch(branch.draft, switchId).associate { ids ->
                    val trackAndGeometry = locationTrackService.getWithGeometry(ids.rowVersion)
                    (trackAndGeometry.first.id as IntId) to trackAndGeometry
                }
            }
        return listOfNotNull(
                originalTracks,
                if (switchId != null)
                    indexTracksInBounds(
                        getSwitchBoundsFromTracks(originalTracks.values.map { (_, geom) -> geom }, switchId)
                    )
                else null,
                indexTracksInBounds(getSwitchBoundsFromSwitchFit(fittedSwitch)),
            )
            .reduceRight { a, b -> a + b }
    }

    private fun collectOriginallyLinkedLocationTracks(
        branch: LayoutBranch,
        switches: List<IntId<LayoutSwitch>>,
    ): List<Map<IntId<LocationTrack>, Pair<LocationTrack, DbLocationTrackGeometry>>> {
        val bySwitchId =
            switchDao.findLocationTracksLinkedToSwitches(branch.draft, switches).mapValues { ids ->
                ids.value
                    .map { lt -> locationTrackService.getWithGeometry(lt.rowVersion) }
                    .associateBy { it.first.id as IntId }
            }
        return switches.map { switchId -> bySwitchId[switchId] ?: mapOf() }
    }

    @Transactional
    fun relinkTrack(branch: LayoutBranch, trackId: IntId<LocationTrack>): List<TrackSwitchRelinkingResult> {
        val (track, geometry) = locationTrackService.getWithGeometryOrThrow(branch.draft, trackId)

        val originalSwitches =
            collectAllSwitchesOnTrackAndNearby(branch, track, geometry).let { nearbySwitchIds ->
                nearbySwitchIds.zip(switchService.getMany(branch.draft, nearbySwitchIds))
            }

        val originallyLinkedLocationTracksByIndex =
            collectOriginallyLinkedLocationTracks(branch, originalSwitches.map { (switchId) -> switchId })

        val changedLocationTracks: MutableMap<IntId<LocationTrack>, Pair<LocationTrack, LocationTrackGeometry>> =
            mutableMapOf()

        val relinkingResults =
<<<<<<< HEAD
            originalSwitches.mapIndexed { index, (switchId, originalSwitch) ->
                val switchStructure = switchLibraryService.getSwitchStructure(originalSwitch.switchStructureId)
                val presentationJointLocation =
                    originalSwitch.getJoint(switchStructure.presentationJointNumber)?.location
                checkNotNull(presentationJointLocation) { "no presentation joint on switch ${originalSwitch.id}" }
                val nearbyTracksForFit =
                    locationTrackService
                        .getLocationTracksNear(branch.draft, presentationJointLocation)
                        .let { nearby ->
                            val map = nearby.associateBy { it.first.id as IntId }
                            map + changedLocationTracks.filterKeys { id -> map.containsKey(id) }
                        }
                        .values
                        .toList()

                val fittedSwitch =
                    createFittedSwitchByPoint(switchId, presentationJointLocation, switchStructure, nearbyTracksForFit)
                if (fittedSwitch == null) {
                    TrackSwitchRelinkingResult(switchId, TrackSwitchRelinkingResultType.NOT_AUTOMATICALLY_LINKABLE)
                } else {
                    val nearbyTracksForMatch =
                        findLocationTracksForMatchingSwitchToTracks(branch, fittedSwitch).let { nearby ->
                            val original = originallyLinkedLocationTracksByIndex[index]
                            nearby + clearSwitchFromTracks(switchId, original + changedLocationTracks)
                        }
                    val match = matchFittedSwitchToTracks(fittedSwitch, nearbyTracksForMatch, layoutSwitchId = switchId)
                    locationTrackService
                        .recalculateTopology(
                            branch.draft,
                            withChangesFromLinkingSwitch(
                                match,
                                switchStructure,
                                switchId,
                                nearbyTracksForMatch.filterKeys { track -> match.trackLinks.containsKey(track) },
                            ),
                            switchId,
                        )
                        .forEach { track -> changedLocationTracks[track.first.id as IntId] = track }
                    updateLayoutSwitch(branch, match, switchId)
                    TrackSwitchRelinkingResult(switchId, TrackSwitchRelinkingResultType.RELINKED)
                }
=======
            originalSwitches.mapIndexedNotNull { index, (switchId, originalSwitch) ->
                val originallyLinked = originallyLinkedLocationTracksByIndex[index]
                relinkOneSwitchOnTrack(
                    branch,
                    trackId,
                    originalSwitch,
                    switchId,
                    originallyLinked,
                    changedLocationTracks,
                )
>>>>>>> b837d962
            }
        changedLocationTracks.values.forEach { (track, geometry) ->
            locationTrackService.saveDraft(branch, track, geometry)
        }
        return relinkingResults
    }

    private fun relinkOneSwitchOnTrack(
        branch: LayoutBranch,
        relinkingTrackId: IntId<LocationTrack>,
        originalSwitch: LayoutSwitch,
        switchId: IntId<LayoutSwitch>,
        originallyLinked: Map<IntId<LocationTrack>, Pair<LocationTrack, DbLocationTrackGeometry>>,
        changedLocationTracks: MutableMap<IntId<LocationTrack>, Pair<LocationTrack, LocationTrackGeometry>>,
    ): TrackSwitchRelinkingResult? {
        val switchStructure = switchLibraryService.getSwitchStructure(originalSwitch.switchStructureId)
        val presentationJointLocation = originalSwitch.getJoint(switchStructure.presentationJointNumber)?.location
        checkNotNull(presentationJointLocation) { "no presentation joint on switch ${originalSwitch.id}" }
        val nearbyTracksForFit =
            locationTrackService
                .getLocationTracksNear(branch.draft, presentationJointLocation)
                .let { nearby ->
                    val map = nearby.associateBy { it.first.id as IntId }
                    map + changedLocationTracks.filterKeys { id -> map.containsKey(id) }
                }
                .values
                .toList()

        return applyFittedSwitchInTrackRelinking(
            relinkingTrackId,
            createFittedSwitchByPoint(switchId, presentationJointLocation, switchStructure, nearbyTracksForFit),
            switchId,
            branch,
            originallyLinked,
            changedLocationTracks,
            switchStructure,
        )
    }

    private fun applyFittedSwitchInTrackRelinking(
        relinkingTrackId: IntId<LocationTrack>,
        fittedSwitch: FittedSwitch?,
        switchId: IntId<LayoutSwitch>,
        branch: LayoutBranch,
        originallyLinked: Map<IntId<LocationTrack>, Pair<LocationTrack, DbLocationTrackGeometry>>,
        changedLocationTracks: MutableMap<IntId<LocationTrack>, Pair<LocationTrack, LocationTrackGeometry>>,
        switchStructure: SwitchStructure,
    ): TrackSwitchRelinkingResult? =
        if (fittedSwitch == null) {
            TrackSwitchRelinkingResult(switchId, TrackSwitchRelinkingResultType.NOT_AUTOMATICALLY_LINKABLE)
        } else if (
            fittedSwitch.joints.none { joint ->
                joint.matches.any { match -> match.locationTrackId == relinkingTrackId }
            }
        ) {
            null
        } else {
            val nearbyTracksForMatch =
                findLocationTracksForMatchingSwitchToTracks(branch, fittedSwitch).let { nearby ->
                    nearby + clearSwitchFromTracks(switchId, originallyLinked + changedLocationTracks)
                }
            val match = matchFittedSwitchToTracks(fittedSwitch, nearbyTracksForMatch, layoutSwitchId = switchId)
            locationTrackService
                .recalculateTopology(
                    branch.draft,
                    withChangesFromLinkingSwitch(
                        match,
                        switchStructure,
                        switchId,
                        nearbyTracksForMatch.filterKeys { track -> match.trackLinks.containsKey(track) },
                    ),
                    switchId,
                    onlySwitchId = switchId,
                )
                .forEach { track ->
                    val id = track.first.id as IntId
                    val orig = nearbyTracksForMatch[id]
                    if (orig == null || orig != track) changedLocationTracks[id] = track
                }
            updateLayoutSwitch(branch, match, switchId)
            TrackSwitchRelinkingResult(switchId, TrackSwitchRelinkingResultType.RELINKED)
        }

    @Transactional(readOnly = true)
    fun getTrackSwitchSuggestions(context: LayoutContext, trackId: IntId<LocationTrack>) =
        getTrackSwitchSuggestions(context, locationTrackDao.getOrThrow(context, trackId))

    @Transactional(readOnly = true)
    fun getTrackSwitchSuggestions(
        layoutContext: LayoutContext,
        track: LocationTrack,
    ): List<Pair<IntId<LayoutSwitch>, SuggestedSwitch?>> {
        val replacementSwitchLocations =
            track.switchIds.map { switchId ->
                val switch = switchService.getOrThrow(layoutContext, switchId)
                SwitchPlacingRequest(SamplingGridPoints(switch.presentationJointOrThrow.location), switchId)
            }
        val switchSuggestions = getSuggestedSwitches(layoutContext.branch, replacementSwitchLocations)
        return track.switchIds.mapIndexed { index, id -> id to switchSuggestions[index].keys().firstOrNull() }
    }

    fun collectAllSwitchesOnTrackAndNearby(
        branch: LayoutBranch,
        locationTrack: LocationTrack,
        geometry: LocationTrackGeometry,
    ): List<IntId<LayoutSwitch>> {
        val trackSwitches = geometry.switchIds
        val nearbySwitches = switchDao.findSwitchesNearTrack(branch, locationTrack.getVersionOrThrow())
        return (trackSwitches + nearbySwitches).distinct()
    }

    private fun createModifiedLayoutSwitchLinking(
        branch: LayoutBranch,
        suggestedSwitch: SuggestedSwitch,
        switchId: IntId<LayoutSwitch>,
    ): LayoutSwitch {
        val switch = switchService.getOrThrow(branch.draft, switchId)
        return createModifiedLayoutSwitchLinking(suggestedSwitch, switch, switch.sourceId as? IntId)
    }

    private fun updateLayoutSwitch(
        branch: LayoutBranch,
        suggestedSwitch: SuggestedSwitch,
        switchId: IntId<LayoutSwitch>,
    ): LayoutRowVersion<LayoutSwitch> {
        return createModifiedLayoutSwitchLinking(branch, suggestedSwitch, switchId).let { modifiedLayoutSwitch ->
            switchService.saveDraft(branch, modifiedLayoutSwitch)
        }
    }

    private fun verifyPlanNotHidden(id: IntId<GeometrySwitch>) {
        val header = geometryDao.getSwitchPlanId(id).let(geometryDao::fetchPlanVersion).let(geometryDao::getPlanHeader)
        if (header.isHidden)
            throw LinkingFailureException(
                message = "Cannot link a plan that is hidden",
                localizedMessageKey = "plan-hidden",
            )
    }

    private fun verifySwitchExists(branch: LayoutBranch, switchId: IntId<LayoutSwitch>) {
        if (!switchService.getOrThrow(branch.draft, switchId).exists) {
            throw LinkingFailureException(
                message = "Cannot link to a deleted layout switch",
                localizedMessageKey = "switch-deleted",
            )
        }
    }
}

fun getSwitchBoundsFromTracks(tracks: Collection<LocationTrackGeometry>, switchId: IntId<LayoutSwitch>): BoundingBox? =
    tracks
        .flatMap { geometry ->
            geometry.nodesWithLocation.mapNotNull { (node, point) ->
                if (node.containsSwitch(switchId)) point else null
            }
        }
        .let(::boundingBoxAroundPointsOrNull)

private fun getSwitchBoundsFromSwitchFit(suggestedSwitch: FittedSwitch): BoundingBox? =
    boundingBoxAroundPointsOrNull(suggestedSwitch.joints.map { joint -> joint.location }, TRACK_SEARCH_AREA_SIZE)

data class SamplingGridPoints(val points: List<Point>) {
    constructor(point: Point) : this(listOf(point))

    val bounds: BoundingBox by lazy { boundingBoxAroundPoints(points) }

    fun <R> map(parallel: Boolean = false, f: (point: Point) -> R) =
        PointAssociation(
            points
                .let { if (parallel) it.parallelStream() else it.stream() }
                .map { point -> f(point) to point }
                .toList()
        )

    fun <R> mapMulti(parallel: Boolean = false, f: (point: Point) -> Set<R>): PointAssociation<R> {
        val stream = if (parallel) points.parallelStream() else points.stream()
        val map = stream.map { point -> point to f(point) }.collect(Collectors.toMap({ it.first }, { it.second }))
        return PointAssociation(invertMapOfSets(map))
    }

    fun get(index: Int) = points[index]
}

/** Associate a set of items with a set of points for each item. May be empty. */
data class PointAssociation<T>(val items: Map<T, Set<Point>>) {

    constructor(pairs: List<Pair<T, Point>>) : this(pairs.associate { (i, ps) -> i to setOf(ps) })

    fun keys(): Set<T> = items.keys

    fun <R> map(parallel: Boolean = false, transform: (item: T) -> R): PointAssociation<R> =
        PointAssociation(
            itemStream(parallel)
                .flatMap { (i, ps) -> transform(i).let { result -> ps.stream().map { point -> result to point } } }
                .collect(Collectors.groupingBy({ it.first }, Collectors.mapping({ it.second }, Collectors.toSet())))
        )

    fun <R> mapMulti(
        parallel: Boolean = false,
        transform: (item: T, points: Set<Point>) -> Set<R>,
    ): PointAssociation<R> =
        PointAssociation(
            itemStream(parallel)
                .flatMap { (i, ps) ->
                    transform(i, ps).stream().flatMap { result -> ps.stream().map { point -> result to point } }
                }
                .collect(Collectors.groupingBy({ it.first }, Collectors.mapping({ it.second }, Collectors.toSet())))
        )

    /**
     * Collect items by point, and run the aggregation callback for each point's collection. The callback does not
     * receive any calls with empty collections.
     */
    fun <R> aggregateByPoint(
        parallel: Boolean = false,
        aggregate: (point: Point, item: Set<T>) -> R,
    ): PointAssociation<R> {
        val byPoint = invertItems().entries
        val stream = if (parallel) byPoint.parallelStream() else byPoint.stream()
        return PointAssociation(
            stream
                .map { (point, es) -> aggregate(point, es) to point }
                .collect(Collectors.groupingBy({ it.first }, Collectors.mapping({ it.second }, Collectors.toSet())))
        )
    }

    fun <O, R> zipWithByPoint(
        other: PointAssociation<O>,
        combine: (my: Set<T>, theirs: Set<O>) -> Set<R>,
    ): PointAssociation<R> {
        val meByPoint = invertItems()
        val themByPoint = other.invertItems()

        return PointAssociation(
            invertMapOfSets(
                (meByPoint.keys + themByPoint.keys).associateWith { point ->
                    val myItems = meByPoint.getOrDefault(point, setOf())
                    val theirItems = themByPoint.getOrDefault(point, setOf())
                    combine(myItems, theirItems)
                }
            )
        )
    }

    private fun itemStream(parallel: Boolean) = if (parallel) items.entries.parallelStream() else items.entries.stream()

    private fun invertItems(): Map<Point, Set<T>> = invertMapOfSets(items)
}

fun <K, V> invertMapOfSets(map: Map<K, Set<V>>): Map<V, Set<K>> =
    map.entries
        .stream()
        .flatMap { (i, ps) -> ps.stream().map { point -> point to i } }
        .collect(Collectors.groupingBy({ it.first }, Collectors.mapping({ it.second }, Collectors.toSet())))

data class SuggestedSwitchesAtGridPoints(
    val suggestedSwitches: List<SuggestedSwitch>,
    val gridSwitchIndices: List<Int?>,
)

fun matchSamplingGridToQueryPoints(
    grid: PointAssociation<SuggestedSwitch>,
    queryPoints: List<Point>,
): SuggestedSwitchesAtGridPoints {
    val switchesByPoint = invertMapOfSets(grid.items)
    assert(switchesByPoint.values.all { it.size == 1 }) {
        "suggested switches grid assigns unique suggestion per point"
    }
    val switchByPoint = switchesByPoint.mapValues { (_, v) -> v.firstOrNull() }
    val switches = grid.keys().toList()
    return SuggestedSwitchesAtGridPoints(
        switches,
        queryPoints.map { point ->
            switchByPoint[point]?.let { switch ->
                switches.indexOf(switch).let { index -> if (index == -1) null else index }
            }
        },
    )
}

class SuggestedSwitchWithOriginallyLinkedTracks(
    val suggestedSwitch: SuggestedSwitch,
    val originallyLinkedTracks: Set<IntId<LocationTrack>>,
) {

    // need to use these as map keys, but avoid very expensive hashCode()s on all those alignments
    // with their geometries
    override fun hashCode(): Int = suggestedSwitch.hashCode()

    override fun equals(other: Any?): Boolean {
        if (this === other) return true
        if (javaClass != other?.javaClass) return false

        other as SuggestedSwitchWithOriginallyLinkedTracks

        return suggestedSwitch == other.suggestedSwitch
    }
}

fun linkJointsToEdge(
    switchId: IntId<LayoutSwitch>,
    switchStructure: ISwitchStructure,
    edge: LayoutEdge,
    joints: List<SwitchLinkingJoint>,
): List<LayoutEdge> {
    val edges = mutableListOf(edge)
    joints.forEachIndexed { index, joint ->
        val lastEdge = edges.removeLast()
        val edgeStartM = edges.sumOf { it.end.m.distance }
        val role = SwitchJointRole.of(switchStructure, joint.jointNumber)
        val first = index == 0
        val last = index == joints.lastIndex
        edges.addAll(
            linkJointToEdge(switchId, lastEdge, joint.jointNumber, role, joint.mvalueOnEdge - edgeStartM, first, last)
        )
    }
    return edges
}

// TODO: Mieti toleranssit
const val SWITCH_JOINT_NODE_SNAPPING_TOLERANCE = ALIGNMENT_LINKING_SNAP

// TODO: Mostly 1.0 is good, ROI V0600 wants more but then also complains in validation if it does get it
const val SWITCH_JOINT_NODE_ADJUSTMENT_TOLERANCE = 2.0

private fun linkJointToEdge(
    switchId: IntId<LayoutSwitch>,
    edge: LayoutEdge,
    jointNumber: JointNumber,
    jointRole: SwitchJointRole,
    mValue: LineM<EdgeM>,
    isFirstJointInSequence: Boolean,
    isLastJointInSequence: Boolean,
): List<LayoutEdge> {
    val switchLink = SwitchLink(switchId, jointRole, jointNumber)

    return if (isSame(edge.start.m.distance, mValue.distance, SWITCH_JOINT_NODE_SNAPPING_TOLERANCE)) {
        linkJointToEdgeStart(edge, isLastJointInSequence, switchLink)
    } else if (isSame(edge.end.m.distance, mValue.distance, SWITCH_JOINT_NODE_SNAPPING_TOLERANCE)) {
        linkJointToEdgeEnd(edge, isFirstJointInSequence, switchLink)
    } else {
        linkJointToEdgeMiddle(
            edge,
            mValue,
            switchLink,
            isFirstJointInSequence = isFirstJointInSequence,
            isLastJointInSequence = isLastJointInSequence,
        )
    }
}

private fun linkJointToEdgeStart(
    edge: LayoutEdge,
    isLastJointInSequence: Boolean,
    switchLink: SwitchLink,
): List<TmpLayoutEdge> =
    listOf(
        edge.withStartNode(
            if (isLastJointInSequence) NodeConnection.switch(inner = edge.startNode.switchIn, outer = switchLink)
            else NodeConnection.switch(inner = switchLink, outer = edge.startNode.switchOut)
        )
    )

private fun linkJointToEdgeEnd(
    edge: LayoutEdge,
    isFirstJointInSequence: Boolean,
    switchLink: SwitchLink,
): List<TmpLayoutEdge> =
    listOf(
        edge.withEndNode(
            if (isFirstJointInSequence) NodeConnection.switch(inner = edge.endNode.switchIn, outer = switchLink)
            else NodeConnection.switch(inner = switchLink, outer = edge.endNode.switchOut)
        )
    )

private fun linkJointToEdgeMiddle(
    edge: LayoutEdge,
    mValue: LineM<EdgeM>,
    switchLink: SwitchLink,
    isFirstJointInSequence: Boolean,
    isLastJointInSequence: Boolean,
): List<TmpLayoutEdge> {
    require(!(isFirstJointInSequence && isLastJointInSequence)) { "can't link joint topologically mid-track" }
    val middleOuterNodeConnection = NodeConnection.switch(inner = null, outer = switchLink)
    val middleInnerNodeConnection = NodeConnection.switch(inner = switchLink, outer = null)
    return listOf(
        slice(edge, Range(LineM(0.0), mValue))
            .withEndNode(if (isFirstJointInSequence) middleOuterNodeConnection else middleInnerNodeConnection),
        slice(edge, Range(mValue, edge.end.m))
            .withStartNode(if (isLastJointInSequence) middleOuterNodeConnection else middleInnerNodeConnection),
    )
}

fun withChangesFromLinkingSwitch(
    suggestedSwitch: SuggestedSwitch,
    switchStructure: SwitchStructure,
    switchId: IntId<LayoutSwitch>,
    clearedTracks: Map<IntId<LocationTrack>, Pair<LocationTrack, LocationTrackGeometry>>,
): List<Pair<LocationTrack, LocationTrackGeometry>> {
    require(clearedTracks.values.none { it.second.containsSwitch(switchId) }) {
        "Must clear switch from tracks before calling withChangesFromLinkingSwitch on it"
    }
    return suggestedSwitch.trackLinks.map { (locationTrackId, links) ->
        val (locationTrack, geometry) = clearedTracks.getValue(locationTrackId)
        locationTrack to
            (if (links.suggestedLinks != null) {
                val suggested = links.suggestedLinks
                val edge = geometry.edges[suggested.edgeIndex]
                replaceEdges(
                    geometry,
                    listOf(edge),
                    linkJointsToEdge(switchId, switchStructure, edge, suggested.joints),
                )
            } else geometry)
    }
}

fun clearSwitchFromTracks(
    switchId: IntId<LayoutSwitch>,
    tracks: Map<IntId<LocationTrack>, Pair<LocationTrack, LocationTrackGeometry>>,
) = tracks.mapValues { (_, track) -> track.first to track.second.withoutSwitch(switchId) }

fun createModifiedLayoutSwitchLinking(
    suggestedSwitch: SuggestedSwitch,
    layoutSwitch: LayoutSwitch,
    geometrySwitchId: IntId<GeometrySwitch>?,
): LayoutSwitch {
    return layoutSwitch.copy(
        sourceId = geometrySwitchId,
        joints = suggestedSwitch.joints,
        source = if (geometrySwitchId != null) GeometrySource.PLAN else GeometrySource.GENERATED,
    )
}<|MERGE_RESOLUTION|>--- conflicted
+++ resolved
@@ -329,49 +329,6 @@
             mutableMapOf()
 
         val relinkingResults =
-<<<<<<< HEAD
-            originalSwitches.mapIndexed { index, (switchId, originalSwitch) ->
-                val switchStructure = switchLibraryService.getSwitchStructure(originalSwitch.switchStructureId)
-                val presentationJointLocation =
-                    originalSwitch.getJoint(switchStructure.presentationJointNumber)?.location
-                checkNotNull(presentationJointLocation) { "no presentation joint on switch ${originalSwitch.id}" }
-                val nearbyTracksForFit =
-                    locationTrackService
-                        .getLocationTracksNear(branch.draft, presentationJointLocation)
-                        .let { nearby ->
-                            val map = nearby.associateBy { it.first.id as IntId }
-                            map + changedLocationTracks.filterKeys { id -> map.containsKey(id) }
-                        }
-                        .values
-                        .toList()
-
-                val fittedSwitch =
-                    createFittedSwitchByPoint(switchId, presentationJointLocation, switchStructure, nearbyTracksForFit)
-                if (fittedSwitch == null) {
-                    TrackSwitchRelinkingResult(switchId, TrackSwitchRelinkingResultType.NOT_AUTOMATICALLY_LINKABLE)
-                } else {
-                    val nearbyTracksForMatch =
-                        findLocationTracksForMatchingSwitchToTracks(branch, fittedSwitch).let { nearby ->
-                            val original = originallyLinkedLocationTracksByIndex[index]
-                            nearby + clearSwitchFromTracks(switchId, original + changedLocationTracks)
-                        }
-                    val match = matchFittedSwitchToTracks(fittedSwitch, nearbyTracksForMatch, layoutSwitchId = switchId)
-                    locationTrackService
-                        .recalculateTopology(
-                            branch.draft,
-                            withChangesFromLinkingSwitch(
-                                match,
-                                switchStructure,
-                                switchId,
-                                nearbyTracksForMatch.filterKeys { track -> match.trackLinks.containsKey(track) },
-                            ),
-                            switchId,
-                        )
-                        .forEach { track -> changedLocationTracks[track.first.id as IntId] = track }
-                    updateLayoutSwitch(branch, match, switchId)
-                    TrackSwitchRelinkingResult(switchId, TrackSwitchRelinkingResultType.RELINKED)
-                }
-=======
             originalSwitches.mapIndexedNotNull { index, (switchId, originalSwitch) ->
                 val originallyLinked = originallyLinkedLocationTracksByIndex[index]
                 relinkOneSwitchOnTrack(
@@ -382,7 +339,6 @@
                     originallyLinked,
                     changedLocationTracks,
                 )
->>>>>>> b837d962
             }
         changedLocationTracks.values.forEach { (track, geometry) ->
             locationTrackService.saveDraft(branch, track, geometry)
@@ -455,7 +411,6 @@
                         nearbyTracksForMatch.filterKeys { track -> match.trackLinks.containsKey(track) },
                     ),
                     switchId,
-                    onlySwitchId = switchId,
                 )
                 .forEach { track ->
                     val id = track.first.id as IntId
