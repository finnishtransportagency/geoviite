package fi.fta.geoviite.infra.linking.switches

import fi.fta.geoviite.infra.aspects.GeoviiteService
import fi.fta.geoviite.infra.common.DomainId
import fi.fta.geoviite.infra.common.IntId
import fi.fta.geoviite.infra.common.JointNumber
import fi.fta.geoviite.infra.common.LayoutBranch
import fi.fta.geoviite.infra.common.LayoutContext
import fi.fta.geoviite.infra.common.SwitchName
import fi.fta.geoviite.infra.error.LinkingFailureException
import fi.fta.geoviite.infra.geometry.GeometryDao
import fi.fta.geoviite.infra.geometry.GeometrySwitch
import fi.fta.geoviite.infra.linking.TrackEnd
import fi.fta.geoviite.infra.linking.TrackSwitchRelinkingResult
import fi.fta.geoviite.infra.linking.TrackSwitchRelinkingResultType
import fi.fta.geoviite.infra.math.BoundingBox
import fi.fta.geoviite.infra.math.IPoint
import fi.fta.geoviite.infra.math.Point
import fi.fta.geoviite.infra.math.Range
import fi.fta.geoviite.infra.math.boundingBoxAroundPoint
import fi.fta.geoviite.infra.math.boundingBoxAroundPoints
import fi.fta.geoviite.infra.math.boundingBoxAroundPointsOrNull
import fi.fta.geoviite.infra.math.boundingBoxCombining
import fi.fta.geoviite.infra.math.combineContinuous
import fi.fta.geoviite.infra.math.isSame
import fi.fta.geoviite.infra.switchLibrary.SwitchLibraryService
import fi.fta.geoviite.infra.switchLibrary.SwitchStructure
import fi.fta.geoviite.infra.tracklayout.ContextCache
import fi.fta.geoviite.infra.tracklayout.DbLocationTrackGeometry
import fi.fta.geoviite.infra.tracklayout.GeometrySource
import fi.fta.geoviite.infra.tracklayout.LayoutAlignment
import fi.fta.geoviite.infra.tracklayout.LayoutAlignmentDao
import fi.fta.geoviite.infra.tracklayout.LayoutEdge
import fi.fta.geoviite.infra.tracklayout.LayoutRowVersion
import fi.fta.geoviite.infra.tracklayout.LayoutSegment
import fi.fta.geoviite.infra.tracklayout.LayoutSwitch
import fi.fta.geoviite.infra.tracklayout.LayoutSwitchDao
import fi.fta.geoviite.infra.tracklayout.LayoutSwitchJoint
import fi.fta.geoviite.infra.tracklayout.LayoutSwitchService
import fi.fta.geoviite.infra.tracklayout.LocationTrack
import fi.fta.geoviite.infra.tracklayout.LocationTrackDao
import fi.fta.geoviite.infra.tracklayout.LocationTrackGeometry
import fi.fta.geoviite.infra.tracklayout.LocationTrackService
import fi.fta.geoviite.infra.tracklayout.LocationTrackSpatialCache
import fi.fta.geoviite.infra.tracklayout.NearbyTracks
import fi.fta.geoviite.infra.tracklayout.SwitchJointRole
import fi.fta.geoviite.infra.tracklayout.TRACK_SEARCH_AREA_SIZE
import fi.fta.geoviite.infra.tracklayout.TmpLayoutEdge
import fi.fta.geoviite.infra.tracklayout.TopologyLocationTrackSwitch
import fi.fta.geoviite.infra.tracklayout.calculateLocationTrackTopology
import fi.fta.geoviite.infra.tracklayout.clearLinksToSwitch
import org.springframework.beans.factory.annotation.Autowired
import org.springframework.transaction.annotation.Transactional
import java.util.stream.Collectors

private val temporarySwitchId: IntId<LayoutSwitch> = IntId(-1)

private const val TOLERANCE_JOINT_LOCATION_SAME_POINT = 0.001
private const val MAX_SWITCH_JOINT_OVERLAP_CORRECTION_AMOUNT_METERS = 5.0

@GeoviiteService
class SwitchLinkingService
@Autowired
constructor(
    private val switchService: LayoutSwitchService,
    private val locationTrackService: LocationTrackService,
    private val locationTrackDao: LocationTrackDao,
    private val geometryDao: GeometryDao,
    private val switchLibraryService: SwitchLibraryService,
    private val switchDao: LayoutSwitchDao,
    private val alignmentDao: LayoutAlignmentDao,
    private val switchFittingService: SwitchFittingService,
    private val locationTrackSpatialCache: LocationTrackSpatialCache,
) {

    @Transactional(readOnly = true)
    fun getSuggestedSwitches(
        branch: LayoutBranch,
        requests: List<SwitchPlacingRequest>,
    ): List<PointAssociation<SuggestedSwitch>> =
        getSuggestedSwitchesWithOriginallyLinkedTracks(branch, requests).map { atPoint ->
            atPoint.map { suggestedSwitch -> suggestedSwitch.suggestedSwitch }
        }

    fun getSuggestedSwitchesWithOriginallyLinkedTracks(
        branch: LayoutBranch,
        requests: List<SwitchPlacingRequest>,
    ): List<PointAssociation<SuggestedSwitchWithOriginallyLinkedTracks>> {
        val locationTrackCache = locationTrackSpatialCache.get(branch.draft)
        val fitGrids = getFitGrids(requests, branch, locationTrackCache)

        val originallyLinkedBySwitch =
            collectOriginallyLinkedLocationTracksBySwitch(branch, requests.map { it.layoutSwitchId })
        // fitting can move switches far enough to change how it e.g. makes topological links, so we
        // need to re-lookup nearby alignments
        val alignmentsNearFits = collectLocationTracksNearFitGrids(fitGrids, locationTrackCache)

        return fitGrids
            .mapIndexed { i, r -> i to r }
            .parallelStream()
            .map { (index, fitGrid) ->
                val switchId = requests[index].layoutSwitchId
                val originallyLinked = originallyLinkedBySwitch[switchId] ?: mapOf()
                val alignmentsNearFit = alignmentsNearFits[index] ?: listOf()
                val relevantTracks = originallyLinked + alignmentsNearFit.associateBy { it.first.id as IntId }
                fitGrid.map(parallel = true) { fit ->
                    SuggestedSwitchWithOriginallyLinkedTracks(
                        matchFittedSwitchToTracks(fit, relevantTracks, switchId),
                        originallyLinked.keys,
                    )
                }
            }
            .toList()
    }

    private fun getFitGrids(
        requests: List<SwitchPlacingRequest>,
        branch: LayoutBranch,
        locationTrackCache: ContextCache,
    ): List<PointAssociation<FittedSwitch>> {
        val originalSwitches = switchService.getMany(branch.draft, requests.map { it.layoutSwitchId })
        check(requests.size == originalSwitches.size) {
            val notFound =
                requests
                    .map { it.layoutSwitchId }
                    .filter { id -> originalSwitches.find { original -> original.id == id } == null }
                    .joinToString(", ")
            "expected to find a switch for every ID in replacement request, but none were found for $notFound"
        }
        val switchStructures =
            originalSwitches.map { switch -> switchLibraryService.getSwitchStructure(switch.switchStructureId) }
        val alignmentsNearRequests =
            requests.map { request ->
                locationTrackCache.getWithinBoundingBox(request.points.bounds + TRACK_SEARCH_AREA_SIZE).sortedBy {
                    (it.first.id as IntId).intValue
                }
            }
        return requests
            .mapIndexed { i, r -> i to r }
            .parallelStream()
            .map { (index, request) ->
                findBestSwitchFitForAllPointsInSamplingGrid(
                    request,
                    switchStructures[index],
                    alignmentsNearRequests[index],
                )
            }
            .toList()
    }

    @Transactional(readOnly = true)
    fun getSuggestedSwitch(branch: LayoutBranch, point: Point, switchId: IntId<LayoutSwitch>): SuggestedSwitch? =
        getSuggestedSwitches(branch, listOf(SwitchPlacingRequest(SamplingGridPoints(point), switchId)))
            .first()
            .keys()
            .firstOrNull()

    @Transactional(readOnly = true)
    fun getSuggestedSwitch(
        branch: LayoutBranch,
        geometrySwitchId: IntId<GeometrySwitch>,
    ): GeometrySwitchSuggestionResult =
        when (val fit = switchFittingService.fitGeometrySwitch(branch, geometrySwitchId)) {
            is GeometrySwitchFittingFailure -> GeometrySwitchSuggestionFailure(fit.failure)
            is GeometrySwitchFittingSuccess ->
                GeometrySwitchSuggestionSuccess(findRelevantTracksAndMatchFittedSwitch(branch, fit.switch).first)
        }

    private fun findRelevantTracksAndMatchFittedSwitch(
        branch: LayoutBranch,
        fit: FittedSwitch,
        layoutSwitchId: IntId<LayoutSwitch>? = null,
        originallyLinkedTracks: Map<IntId<LocationTrack>, Pair<LocationTrack, LocationTrackGeometry>>? = null,
    ): Pair<SuggestedSwitch, Map<IntId<LocationTrack>, Pair<LocationTrack, LocationTrackGeometry>>> {
        val tracksAroundFit = findLocationTracksForMatchingSwitchToTracks(branch, fit)
        val relevantTracks = tracksAroundFit + (originallyLinkedTracks ?: mapOf())
        val match = matchFittedSwitchToTracks(fit, relevantTracks, layoutSwitchId)
        return match to relevantTracks.filterKeys { track -> match.trackLinks.containsKey(track) }
    }

    @Transactional
    fun saveSwitchLinking(
        branch: LayoutBranch,
        suggestedSwitch: SuggestedSwitch,
        switchId: IntId<LayoutSwitch>,
    ): LayoutRowVersion<LayoutSwitch> {
        verifySwitchExists(branch, switchId)
        suggestedSwitch.geometrySwitchId?.let(::verifyPlanNotHidden)
        val originalTracks =
            suggestedSwitch.trackLinks.keys.associateWith { id ->
                locationTrackService.getWithGeometryOrThrow(branch.draft, id)
            }
        val changedTracks = withChangesFromLinkingSwitch(suggestedSwitch, switchId, originalTracks)
        saveLocationTrackChanges(branch, changedTracks, originalTracks)
        return updateLayoutSwitch(branch, suggestedSwitch, switchId)
    }

    private fun saveLocationTrackChanges(
        branch: LayoutBranch,
        maybeChanged: List<Pair<LocationTrack, LocationTrackGeometry>>,
        original: Map<IntId<LocationTrack>, Pair<LocationTrack, LocationTrackGeometry>>,
    ) =
        maybeChanged.forEach { (locationTrack, geometry) ->
            val (originalLocationTrack, originalGeometry) = original[locationTrack.id as IntId] ?: (null to null)
            if (originalGeometry != geometry) {
                locationTrackService.saveDraft(branch, locationTrack, geometry)
            } else if (originalLocationTrack != locationTrack) {
                // TODO: GVT-2927 Switch linking in graph model: is this branch needed?
                // TODO: GVT-2927 Switch links are all in geometry now, so can the track itself even
                // change?
                locationTrackService.saveDraft(branch, locationTrack, originalGeometry)
            }
        }

    fun findLocationTracksForMatchingSwitchToTracks(
        branch: LayoutBranch,
        fittedSwitch: FittedSwitch,
        switchId: IntId<LayoutSwitch>? = null,
    ): Map<IntId<LocationTrack>, Pair<LocationTrack, DbLocationTrackGeometry>> {
        fun indexTracksInBounds(boundingBox: BoundingBox?) =
            boundingBox
                ?.let { bounds -> locationTrackDao.fetchVersionsNear(branch.draft, bounds) }
                ?.map(locationTrackService::getWithGeometry)
                ?.associate { trackAndAlignment -> trackAndAlignment.first.id as IntId to trackAndAlignment } ?: mapOf()

        val originalTracks =
            if (switchId == null) emptyMap()
            else {
                switchDao.findLocationTracksLinkedToSwitch(branch.draft, switchId).associate { ids ->
                    val trackAndAlignment = locationTrackService.getWithGeometry(ids.rowVersion)
                    (trackAndAlignment.first.id as IntId) to trackAndAlignment
                }
            }
        return listOfNotNull(
                originalTracks,
                if (switchId != null)
                    indexTracksInBounds(
                        getSwitchBoundsFromTracks(originalTracks.values.map { (_, geom) -> geom }, switchId)
                    )
                else null,
                indexTracksInBounds(getSwitchBoundsFromSwitchFit(fittedSwitch)),
            )
            .reduceRight { a, b -> a + b }
    }

    private fun collectOriginallyLinkedLocationTracksBySwitch(
        branch: LayoutBranch,
        switches: List<IntId<LayoutSwitch>>,
    ): Map<IntId<LayoutSwitch>, Map<IntId<LocationTrack>, Pair<LocationTrack, DbLocationTrackGeometry>>> =
        switchDao.findLocationTracksLinkedToSwitches(branch.draft, switches).mapValues { ids ->
            ids.value
                .map { lt -> locationTrackService.getWithGeometry(lt.rowVersion) }
                .associateBy { it.first.id as IntId }
        }

    @Transactional
    fun relinkTrack(branch: LayoutBranch, trackId: IntId<LocationTrack>): List<TrackSwitchRelinkingResult> {
        val (track, geometry) = locationTrackService.getWithGeometryOrThrow(branch.draft, trackId)

        val originalSwitches =
            collectAllSwitchesOnTrackAndNearby(branch, track, geometry).let { nearbySwitchIds ->
                nearbySwitchIds.zip(switchService.getMany(branch.draft, nearbySwitchIds))
            }

        val originallyLinkedLocationTracksBySwitch =
            collectOriginallyLinkedLocationTracksBySwitch(branch, originalSwitches.map { (switchId) -> switchId })

        val changedLocationTracks: MutableMap<IntId<LocationTrack>, Pair<LocationTrack, DbLocationTrackGeometry>> =
            mutableMapOf()

        val relinkingResults =
            originalSwitches.map { (switchId, originalSwitch) ->
                val switchStructure = switchLibraryService.getSwitchStructure(originalSwitch.switchStructureId)
                val presentationJointLocation =
                    originalSwitch.getJoint(switchStructure.presentationJointNumber)?.location
                checkNotNull(presentationJointLocation) { "no presentation joint on switch ${originalSwitch.id}" }
                val nearbyTracksForFit =
                    locationTrackService
                        .getLocationTracksNear(branch.draft, presentationJointLocation)
                        .let { nearby ->
                            val map = nearby.associateBy { it.first.id as IntId }
                            map + changedLocationTracks.filterKeys { id -> map.containsKey(id) }
                        }
                        .values
                        .toList()

                val fittedSwitch =
                    createFittedSwitchByPoint(switchId, presentationJointLocation, switchStructure, nearbyTracksForFit)
                if (fittedSwitch == null) {
                    TrackSwitchRelinkingResult(switchId, TrackSwitchRelinkingResultType.NOT_AUTOMATICALLY_LINKABLE)
                } else {
                    val nearbyTracksForMatch =
                        findLocationTracksForMatchingSwitchToTracks(branch, fittedSwitch).let { nearby ->
                            val original = originallyLinkedLocationTracksBySwitch[switchId] ?: mapOf()
                            nearby +
                                original +
                                changedLocationTracks.filterKeys { key ->
                                    nearby.containsKey(key) || original.containsKey(key)
                                }
                        }
                    val match = matchFittedSwitchToTracks(fittedSwitch, nearbyTracksForMatch, switchId)
                    withChangesFromLinkingSwitch(
                            match,
                            switchId,
                            nearbyTracksForMatch.filterKeys { track -> match.trackLinks.containsKey(track) },
                        )
                        .forEach { track -> changedLocationTracks[track.first.id as IntId] = track }
                    updateLayoutSwitch(branch, match, switchId)
                    TrackSwitchRelinkingResult(switchId, TrackSwitchRelinkingResultType.RELINKED)
                }
            }
        changedLocationTracks.values.forEach { (track, geometry) ->
            locationTrackService.saveDraft(branch, track, geometry)
        }
        return relinkingResults
    }

    @Transactional(readOnly = true)
    fun getTrackSwitchSuggestions(context: LayoutContext, trackId: IntId<LocationTrack>) =
        getTrackSwitchSuggestions(context, locationTrackDao.getOrThrow(context, trackId))

    @Transactional(readOnly = true)
    fun getTrackSwitchSuggestions(
        layoutContext: LayoutContext,
        track: LocationTrack,
    ): List<Pair<IntId<LayoutSwitch>, SuggestedSwitch?>> {
<<<<<<< HEAD
        // TODO: GVT-1727 Should be able to just use track.switchIds here, unless something funky
        // about the args
        val switchIds = alignmentDao.fetch(track.versionOrThrow).switchLinks.map { s -> s.id }.distinct()
=======
>>>>>>> decea8b3
        val replacementSwitchLocations =
            track.switchIds.map { switchId ->
                val switch = switchService.getOrThrow(layoutContext, switchId)
                SwitchPlacingRequest(SamplingGridPoints(switch.presentationJointOrThrow.location), switchId)
            }
        val switchSuggestions = getSuggestedSwitches(layoutContext.branch, replacementSwitchLocations)
        return track.switchIds.mapIndexed { index, id -> id to switchSuggestions[index].keys().firstOrNull() }
    }

    fun collectAllSwitchesOnTrackAndNearby(
        branch: LayoutBranch,
        locationTrack: LocationTrack,
        geometry: LocationTrackGeometry,
    ): List<IntId<LayoutSwitch>> {
        val trackSwitches = geometry.switchIds
        val nearbySwitches = switchDao.findSwitchesNearTrack(branch, locationTrack.versionOrThrow)
        return (trackSwitches + nearbySwitches).distinct()
    }

    private fun createModifiedLayoutSwitchLinking(
        branch: LayoutBranch,
        suggestedSwitch: SuggestedSwitch,
        switchId: IntId<LayoutSwitch>,
    ): LayoutSwitch =
        createModifiedLayoutSwitchLinking(suggestedSwitch, switchService.getOrThrow(branch.draft, switchId))

    private fun updateLayoutSwitch(
        branch: LayoutBranch,
        suggestedSwitch: SuggestedSwitch,
        switchId: IntId<LayoutSwitch>,
    ): LayoutRowVersion<LayoutSwitch> {
        return createModifiedLayoutSwitchLinking(branch, suggestedSwitch, switchId).let { modifiedLayoutSwitch ->
            switchService.saveDraft(branch, modifiedLayoutSwitch)
        }
    }

    private fun verifyPlanNotHidden(id: IntId<GeometrySwitch>) {
        val header = geometryDao.getSwitchPlanId(id).let(geometryDao::fetchPlanVersion).let(geometryDao::getPlanHeader)
        if (header.isHidden)
            throw LinkingFailureException(
                message = "Cannot link a plan that is hidden",
                localizedMessageKey = "plan-hidden",
            )
    }

    private fun verifySwitchExists(branch: LayoutBranch, switchId: IntId<LayoutSwitch>) {
        if (!switchService.getOrThrow(branch.draft, switchId).exists) {
            throw LinkingFailureException(
                message = "Cannot link to a deleted layout switch",
                localizedMessageKey = "switch-deleted",
            )
        }
    }
}

fun matchFittedSwitchToTracks(
    fittedSwitch: FittedSwitch,
    relevantLocationTracks: Map<IntId<LocationTrack>, Pair<LocationTrack, LocationTrackGeometry>>,
    switchId: IntId<LayoutSwitch>?,
    name: SwitchName? = null,
): SuggestedSwitch {
    // TODO: GVT-2927 switch linking in topology model: all links are now in nodes, so this should
    // be simpler
    val segmentLinks = mapOf<IntId<LocationTrack>, List<SwitchLinkingJoint>>()
    //        calculateSwitchLinkingJoints(fittedSwitch, relevantLocationTracks,
    // fittedSwitch.switchStructure, switchId)
    val topologyLinks = mapOf<IntId<LocationTrack>, SwitchLinkingTopologicalTrackLink>()
    //        findTopologyLinks(relevantLocationTracks, fittedSwitch, segmentLinks, switchId ?:
    // temporarySwitchId)
    val trackLinks =
        relevantLocationTracks.entries
            .mapNotNull { (id, trackAndGeometry) ->
                val segmentLink = segmentLinks[id] ?: listOf()
                val topologyLink = topologyLinks[id]

                // TODO: GVT-1727 Should be able to just use track.switchIds here, unless something
                // funky about the args
                val hadOriginalLink = switchId?.let(trackAndGeometry.second::containsSwitch) ?: false

                // "relevant" location tracks can contain tracks that are just nearby but not
                // actually affected by linking at
                // all; filter those out
                if (segmentLink.isEmpty() && topologyLink == null && !hadOriginalLink) null
                else {
                    id to SwitchLinkingTrackLinks(segmentLink, topologyLinks[id])
                }
            }
            .associate { it }

    return SuggestedSwitch(
        joints =
            fittedSwitch.joints.map { sj ->
                LayoutSwitchJoint(
                    number = sj.number,
                    role = SwitchJointRole.of(fittedSwitch.switchStructure, sj.number),
                    location = sj.location,
                    locationAccuracy = sj.locationAccuracy,
                )
            },
        trackLinks = trackLinks,
        switchStructureId = fittedSwitch.switchStructure.id,
        name = name ?: SwitchName(fittedSwitch.switchStructure.baseType.name),
    )
}

private fun findTopologyLinks(
    nearbyLocationTracks: Map<IntId<LocationTrack>, Pair<LocationTrack, LayoutAlignment>>,
    fittedSwitch: FittedSwitch,
    segmentLinks: Map<IntId<LocationTrack>, List<SwitchLinkingJoint>>,
    switchId: IntId<LayoutSwitch>,
): Map<IntId<LocationTrack>, SwitchLinkingTopologicalTrackLink> {
    return nearbyLocationTracks.entries
        .filter { (id) -> !segmentLinks.containsKey(id) }
        .mapNotNull { (locationTrackId, trackAndAlignment) ->
            val (locationTrack, alignment) = trackAndAlignment
            fun tracksNear(point: IPoint) =
                filterTracksNear(locationTrack, nearbyLocationTracks.values, point.toPoint())

            val nearbyTracks =
                NearbyTracks(
                    alignment.firstSegmentStart?.let(::tracksNear) ?: listOf(),
                    alignment.lastSegmentEnd?.let(::tracksNear) ?: listOf(),
                )

            val locationTrackWithUpdatedTopology =
                calculateLocationTrackTopology(
                    locationTrack,
                    alignment,
                    startChanged = true,
                    endChanged = true,
                    nearbyTracks = nearbyTracks,
                    newSwitch = TopologyLinkFindingSwitch(fittedSwitch.joints, switchId),
                )
            (if (locationTrackWithUpdatedTopology.topologyStartSwitch?.switchId == switchId) {
                    SwitchLinkingTopologicalTrackLink(
                        locationTrackWithUpdatedTopology.topologyStartSwitch.jointNumber,
                        TrackEnd.START,
                    )
                } else if (locationTrackWithUpdatedTopology.topologyEndSwitch?.switchId == switchId) {
                    SwitchLinkingTopologicalTrackLink(
                        locationTrackWithUpdatedTopology.topologyEndSwitch.jointNumber,
                        TrackEnd.END,
                    )
                } else null)
                ?.let { locationTrackId to it }
        }
        .associate { it }
}

fun getSwitchBoundsFromTracks(tracks: Collection<LocationTrackGeometry>, switchId: IntId<LayoutSwitch>): BoundingBox? =
    tracks
        .flatMap { geometry ->
            geometry.trackSwitchLinks.mapNotNull { link -> link.location.takeIf { link.switchId == switchId } }
        }
        .let(::boundingBoxAroundPointsOrNull)

private fun getSwitchBoundsFromSwitchFit(suggestedSwitch: FittedSwitch): BoundingBox? =
    boundingBoxAroundPointsOrNull(suggestedSwitch.joints.map { joint -> joint.location }, TRACK_SEARCH_AREA_SIZE)

private fun calculateSwitchLinkingJoints(
    fittedSwitch: FittedSwitch,
    tracks: Map<IntId<LocationTrack>, Pair<LocationTrack, LayoutAlignment>>,
    switchStructure: SwitchStructure,
    switchId: IntId<LayoutSwitch>?,
): Map<IntId<LocationTrack>, List<SwitchLinkingJoint>> {
    val switchJointsByLocationTrack =
        fittedSwitch.joints
            .flatMap { joint -> joint.matches.map { match -> match.locationTrackId } }
            .distinct()
            .associateWith { locationTrackId ->
                filterMatchingJointsBySwitchAlignment(switchStructure, fittedSwitch.joints, locationTrackId)
            }
            .filter { it.value.isNotEmpty() }

    return switchJointsByLocationTrack.entries.associate { (locationTrackId, switchJoints) ->
        locationTrackId to
            switchJoints
                .flatMap { suggestedSwitchJoint ->
                    suggestedSwitchJoint.matches.map { match ->
                        val alignment = tracks.getValue(locationTrackId).second
                        val segment = alignment.segments[match.segmentIndex]
                        val snappedMatch =
                            if (segment.switchId != null && segment.switchId != switchId) {
                                tryToSnapOverlappingSwitchSegmentToNearbySegment(
                                    tracks.getValue(locationTrackId).second,
                                    match,
                                )
                            } else match
                        SwitchLinkingJoint(
                            suggestedSwitchJoint.number,
                            snappedMatch.segmentIndex,
                            snappedMatch.m,
                            alignment.segments[snappedMatch.segmentIndex]
                                .seekPointAtSegmentM(snappedMatch.m)
                                .point
                                .toPoint(),
                        )
                    }
                }
                .sortedBy { it.m }
    }
}

private fun findExistingSwitchEdgeSegmentWithSwitchFreeAdjacentSegment(
    existingSwitchId: IntId<LayoutSwitch>,
    layoutSegments: List<LayoutSegment>,
    searchIndexRange: IntProgression,
): IndexedValue<LayoutSegment>? {
    val layoutSegmentIndicesAreValid =
        searchIndexRange.first in layoutSegments.indices && searchIndexRange.last in layoutSegments.indices

    val step = searchIndexRange.step
    val firstAdjacentIndexIsValid = (searchIndexRange.first + step) in layoutSegments.indices
    val lastAdjacentIndexIsValid = (searchIndexRange.last + step) in layoutSegments.indices

    val adjacentSegmentIndicesAreValid = firstAdjacentIndexIsValid && lastAdjacentIndexIsValid

    require(layoutSegmentIndicesAreValid) {
        "Invalid searchIndexRange: $searchIndexRange contains indices outside of layoutSegments (${layoutSegments.indices})"
    }

    require(adjacentSegmentIndicesAreValid) {
        "Invalid searchIndexRange: $searchIndexRange contains adjacent indices outside of layoutSegments (${layoutSegments.indices})"
    }

    for (i in searchIndexRange) {
        val segment = layoutSegments[i]

        val existingSwitchIdMatchesSegment = existingSwitchId == segment.switchId
        if (!existingSwitchIdMatchesSegment) {
            return null
        }

        val adjacentSegmentHasNoSwitch = layoutSegments[i + searchIndexRange.step].switchId == null
        if (adjacentSegmentHasNoSwitch) {
            return IndexedValue(i, segment)
        }
    }

    return null
}

fun tryToSnapOverlappingSwitchSegmentToNearbySegment(
    layoutAlignment: LayoutAlignment,
    match: FittedSwitchJointMatch,
): FittedSwitchJointMatch {
    val referencedLayoutSegment = layoutAlignment.segments[match.segmentIndex]

    val segmentIsSwitchFree = referencedLayoutSegment.switchId == null
    if (segmentIsSwitchFree) {
        return match
    }

    // Snapping towards the start of the location track.
    match.segmentIndex
        .takeIf { segmentIndex -> segmentIndex > 1 }
        ?.let { segmentIndex -> IntProgression.fromClosedRange(segmentIndex, 1, -1) }
        ?.let { negativeSearchIndexDirection ->
            findExistingSwitchEdgeSegmentWithSwitchFreeAdjacentSegment(
                referencedLayoutSegment.switchId as IntId,
                layoutAlignment.segments,
                searchIndexRange = negativeSearchIndexDirection,
            )
        }
        ?.let { indexedExistingSwitchStartSegment ->
            val m = layoutAlignment.segmentMValues[indexedExistingSwitchStartSegment.index]
            val distanceToPreviousSwitchLineStart = match.m - m.min
            val hasAdjacentLayoutSegment = indexedExistingSwitchStartSegment.index > 0

            if (
                hasAdjacentLayoutSegment &&
                    distanceToPreviousSwitchLineStart <= MAX_SWITCH_JOINT_OVERLAP_CORRECTION_AMOUNT_METERS
            ) {
                return match.copy(
                    m = match.m - distanceToPreviousSwitchLineStart,
                    segmentIndex = indexedExistingSwitchStartSegment.index - 1,
                )
            }
        }

    // Snapping towards the end of the location track.
    match.segmentIndex
        .takeIf { segmentIndex -> segmentIndex < layoutAlignment.segments.lastIndex - 1 }
        ?.let { segmentIndex ->
            IntProgression.fromClosedRange(segmentIndex, layoutAlignment.segments.lastIndex - 1, 1)
        }
        ?.let { positiveSearchIndexDirection ->
            findExistingSwitchEdgeSegmentWithSwitchFreeAdjacentSegment(
                referencedLayoutSegment.switchId as IntId,
                layoutAlignment.segments,
                searchIndexRange = positiveSearchIndexDirection,
            )
        }
        ?.let { indexedExistingSwitchEndSegment ->
            val m = layoutAlignment.segmentMValues[indexedExistingSwitchEndSegment.index]
            val distanceToPreviousSwitchLineEnd = m.max - match.m
            val hasAdjacentLayoutSegment = indexedExistingSwitchEndSegment.index < layoutAlignment.segments.lastIndex

            if (
                hasAdjacentLayoutSegment &&
                    distanceToPreviousSwitchLineEnd <= MAX_SWITCH_JOINT_OVERLAP_CORRECTION_AMOUNT_METERS
            ) {
                return match.copy(
                    m = match.m + distanceToPreviousSwitchLineEnd,
                    segmentIndex = indexedExistingSwitchEndSegment.index + 1,
                )
            }
        }

    // Couldn't snap, possibly due to too much overlap or adjacent switch segment(s) already
    // contained another switch.
    return match
}

private fun filterTracksNear(
    centerTrack: LocationTrack,
    tracksWithAlignments: Collection<Pair<LocationTrack, LayoutAlignment>>,
    point: Point,
): List<Pair<LocationTrack, LayoutAlignment>> {
    val boundingBox = boundingBoxAroundPoint(point, 1.0)
    return tracksWithAlignments.filter { (track, alignment) ->
        centerTrack.id != track.id &&
            alignment.segments.any { segment ->
                val bb = segment.boundingBox
                bb != null && bb.intersects(boundingBox)
            }
    }
}

fun withChangesFromLinkingSwitch(
    suggestedSwitch: SuggestedSwitch,
    switchId: IntId<LayoutSwitch>,
    originalLocationTracks: Map<IntId<LocationTrack>, Pair<LocationTrack, DbLocationTrackGeometry>>,
): List<Pair<LocationTrack, DbLocationTrackGeometry>> {
    val existingLinksCleared = withExistingLinksToSwitchCleared(originalLocationTracks, switchId)
    // TODO: GVT-2927 Switch linking in graph model
    return emptyList()
    //    val segmentLinksMade = withSegmentLinks(suggestedSwitch, existingLinksCleared, switchId)
    //    val topologicalLinksMade = withTopologicalLinks(suggestedSwitch, existingLinksCleared,
    // switchId)
    //    val onlyDelinked =
    //        existingLinksCleared.entries
    //            .filter { (id, trackAndAlignment) ->
    //                !segmentLinksMade.containsKey(id) &&
    //                    !topologicalLinksMade.containsKey(id) &&
    //                    trackAndAlignment != originalLocationTracks[id]
    //            }
    //            .map { it.value }
    //
    //    return segmentLinksMade.values + topologicalLinksMade.values + onlyDelinked
}

private fun withTopologicalLinks(
    suggestedSwitch: SuggestedSwitch,
    existingLinksCleared: Map<IntId<LocationTrack>, Pair<LocationTrack, LayoutAlignment>>,
    switchId: IntId<LayoutSwitch>,
): Map<IntId<LocationTrack>, Pair<LocationTrack, LayoutAlignment>> {
    val topologicalLinksMade =
        suggestedSwitch.trackLinks.entries
            .mapNotNull { (locationTrackId, trackLink) ->
                trackLink.topologyJoint?.let { topologyJoint ->
                    val (locationTrack, alignment) = existingLinksCleared.getValue(locationTrackId)
                    val updatedTrack = updateLocationTrackWithTopologyEndLinking(locationTrack, switchId, topologyJoint)
                    locationTrackId to (updatedTrack to alignment)
                }
            }
            .associate { it }
    return topologicalLinksMade
}

private fun withSegmentLinks(
    suggestedSwitch: SuggestedSwitch,
    existingLinksCleared: Map<IntId<LocationTrack>, Pair<LocationTrack, LocationTrackGeometry>>,
    switchId: IntId<LayoutSwitch>,
): Map<IntId<LocationTrack>, Pair<LocationTrack, LocationTrackGeometry>> {
    val segmentLinksMade =
        suggestedSwitch.trackLinks.entries
            .mapNotNull { (locationTrackId, trackLink) ->
                if (trackLink.segmentJoints.isEmpty()) null
                else {
                    val (locationTrack, alignment) = existingLinksCleared.getValue(locationTrackId)
                    locationTrackId to
                        (locationTrack to
                            updateAlignmentSegmentsWithSwitchLinking(alignment, switchId, trackLink.segmentJoints))
                }
            }
            .associate { it }
    return segmentLinksMade
}

private fun withExistingLinksToSwitchCleared(
    originalLocationTracks: Map<IntId<LocationTrack>, Pair<LocationTrack, LocationTrackGeometry>>,
    switchId: IntId<LayoutSwitch>,
): Map<IntId<LocationTrack>, Pair<LocationTrack, LocationTrackGeometry>> =
    originalLocationTracks.mapValues { (_, trackAndAlignment) ->
        val (track, alignment) = trackAndAlignment
        clearLinksToSwitch(track, alignment, switchId)
    }

fun updateLocationTrackWithTopologyEndLinking(
    locationTrack: LocationTrack,
    switchId: IntId<LayoutSwitch>,
    link: SwitchLinkingTopologicalTrackLink,
): LocationTrack {
    val topologySwitch = TopologyLocationTrackSwitch(switchId, link.number)
    return if (link.trackEnd == TrackEnd.START) {
        locationTrack.copy(topologyStartSwitch = topologySwitch)
    } else {
        locationTrack.copy(topologyEndSwitch = topologySwitch)
    }
}

fun updateAlignmentSegmentsWithSwitchLinking(
    geometry: LocationTrackGeometry,
    layoutSwitchId: IntId<LayoutSwitch>,
    matchingJoints: List<SwitchLinkingJoint>,
): LocationTrackGeometry {
    val segmentIndexRange = matchingJoints.map { it.segmentIndex }.let { ixes -> ixes.min()..ixes.max() }

    val overriddenSwitches =
        geometry.segments
            .mapIndexedNotNull { index, segment -> if (index in segmentIndexRange) segment.switchId else null }
            .distinct()

    val cleanedSegments =
        // Collections#contains mapped over a long alignment is surprisingly expensive, but usually
        // we're overriding nothing anyway
        if (overriddenSwitches.isEmpty()) {
            geometry.segments
        } else
            geometry.segments.map { segment ->
                if (overriddenSwitches.contains(segment.switchId)) segment.withoutSwitch() else segment
            }

    val segmentsWithNewSwitch =
        cleanedSegments
            .subList(segmentIndexRange.first, segmentIndexRange.last + 1)
            .mapIndexed { indexInRange, segment ->
                val index = indexInRange + segmentIndexRange.first
                val switchLinkingJoints = matchingJoints.filter { joint -> joint.segmentIndex == index }

                if (switchLinkingJoints.isEmpty()) {
                    // Segment that is between two other segments that are linked to the switch
                    // joints
                    listOf(segment.copy(switchId = layoutSwitchId, startJointNumber = null, endJointNumber = null))
                } else {
                    getSegmentsByLinkingJoints(
                        switchLinkingJoints,
                        segment,
                        geometry.segmentMValues[index],
                        layoutSwitchId,
                        index == segmentIndexRange.first,
                        index == segmentIndexRange.last,
                    )
                }
            }
            .let { segments -> combineAdjacentSegmentJointNumbers(segments, layoutSwitchId) }

    // TODO: GVT-2927 Switch linking in graph model
    TODO()
    //    return geometry.withSegments(
    //        listOf(
    //                cleanedSegments.subList(0, segmentIndexRange.first),
    //                segmentsWithNewSwitch,
    //                cleanedSegments.subList(segmentIndexRange.last + 1, cleanedSegments.size),
    //            )
    //            .flatten()
    //    )
}

private fun filterMatchingJointsBySwitchAlignment(
    switchStructure: SwitchStructure,
    matchingJoints: List<FittedSwitchJoint>,
    locationTrackId: DomainId<LocationTrack>,
): List<FittedSwitchJoint> {
    val locationTrackSwitchJoints =
        matchingJoints
            .map { joint ->
                joint.copy(matches = joint.matches.filter { segment -> segment.locationTrackId == locationTrackId })
            }
            .filter { it.matches.isNotEmpty() }

    val switchStructureJointNumbers =
        switchStructure.alignments
            .firstOrNull { alignment ->
                val frontJoint = alignment.jointNumbers.first()
                val backJoint = alignment.jointNumbers.last()
                val presentationJoint = switchStructure.presentationJointNumber
                val hasFrontJoint = locationTrackSwitchJoints.any { joint -> joint.number == frontJoint }
                val hasBackJoint = locationTrackSwitchJoints.any { joint -> joint.number == backJoint }
                val hasSeparatePresentationJoint =
                    presentationJoint != frontJoint &&
                        presentationJoint != backJoint &&
                        alignment.jointNumbers.any { jointNumber -> jointNumber == presentationJoint } &&
                        locationTrackSwitchJoints.any { joint -> joint.number == presentationJoint }

                // Alignment must contain at least two of these ("etujatkos", "takajatkos",
                // presentation joint)
                listOf(hasFrontJoint, hasBackJoint, hasSeparatePresentationJoint).count { it } >= 2
            }
            ?.jointNumbers

    return locationTrackSwitchJoints.filter { joint ->
        switchStructureJointNumbers?.any { structureJoint -> structureJoint == joint.number } ?: false
    }
}

private fun getSegmentsByLinkingJoints(
    linkingJoints: List<SwitchLinkingJoint>,
    segment: LayoutSegment,
    segmentM: Range<Double>,
    layoutSwitchId: IntId<LayoutSwitch>,
    isFirstSegment: Boolean,
    isLastSegment: Boolean,
) =
    linkingJoints
        .foldIndexed(mutableListOf<LayoutSegment>()) { index, acc, linkingJoint ->
            val jointNumber = linkingJoint.number
            val previousSegment = acc.lastOrNull()?.also { acc.removeLast() } ?: segment
            val suggestedPointM = linkingJoint.m

            if (isSame(segmentM.min, suggestedPointM, TOLERANCE_JOINT_LOCATION_SAME_POINT)) {
                // Check if suggested point is start point
                acc.add(setStartJointNumber(segment, layoutSwitchId, jointNumber))
            } else if (isSame(segmentM.max, suggestedPointM, TOLERANCE_JOINT_LOCATION_SAME_POINT)) {
                // Check if suggested point is end point
                if (linkingJoints.size == 1) {
                    acc.add(setEndJointNumber(previousSegment, layoutSwitchId, jointNumber))
                } else {
                    acc.add(previousSegment.copy(endJointNumber = jointNumber))
                }
            } else {
                // Otherwise split the segment
                // StartSplitSegment: before M-value
                // EndSplitSegment: after M-value
                val (startSplitSegment, endSplitSegment) =
                    previousSegment.splitAtM(suggestedPointM - segmentM.min, TOLERANCE_JOINT_LOCATION_NEW_POINT)

                // Handle cases differently when there are multiple joint matches in a single
                // segment
                if (linkingJoints.size == 1) {
                    acc.add(
                        if (isFirstSegment) startSplitSegment.withoutSwitch()
                        else if (isLastSegment) setEndJointNumber(startSplitSegment, layoutSwitchId, jointNumber)
                        else
                            startSplitSegment.copy(
                                switchId = layoutSwitchId,
                                startJointNumber = null,
                                endJointNumber = null,
                            )
                    )
                    endSplitSegment?.let {
                        acc.add(
                            if (isFirstSegment) setStartJointNumber(endSplitSegment, layoutSwitchId, jointNumber)
                            else if (isLastSegment) endSplitSegment.withoutSwitch()
                            else setStartJointNumber(endSplitSegment, layoutSwitchId, jointNumber)
                        )
                    }
                } else {
                    when (index) {
                        // First joint match
                        0 -> {
                            acc.add(
                                if (isFirstSegment) startSplitSegment.withoutSwitch()
                                else
                                    startSplitSegment.copy(
                                        switchId = layoutSwitchId,
                                        startJointNumber = null,
                                        endJointNumber = null,
                                    )
                            )

                            endSplitSegment?.let {
                                acc.add(setStartJointNumber(endSplitSegment, layoutSwitchId, jointNumber))
                            }
                        }
                        // Last joint match
                        linkingJoints.lastIndex -> {
                            acc.add(startSplitSegment.copy(endJointNumber = jointNumber))

                            endSplitSegment?.let {
                                acc.add(
                                    if (isLastSegment) endSplitSegment.withoutSwitch()
                                    else
                                        endSplitSegment.copy(
                                            switchId = layoutSwitchId,
                                            startJointNumber = null,
                                            endJointNumber = null,
                                        )
                                )
                            }
                        }

                        else -> {
                            acc.add(startSplitSegment.copy(endJointNumber = jointNumber))
                            endSplitSegment?.let {
                                acc.add(setStartJointNumber(endSplitSegment, layoutSwitchId, jointNumber))
                            }
                        }
                    }
                }
            }

            acc
        }
        .toList()

private fun setStartJointNumber(segment: LayoutSegment, switchId: IntId<LayoutSwitch>, jointNumber: JointNumber) =
    segment.copy(switchId = switchId, startJointNumber = jointNumber, endJointNumber = null)

private fun setEndJointNumber(segment: LayoutSegment, switchId: IntId<LayoutSwitch>, jointNumber: JointNumber) =
    segment.copy(switchId = switchId, startJointNumber = null, endJointNumber = jointNumber)

private fun combineAdjacentSegmentJointNumbers(
    layoutSegments: List<List<LayoutSegment>>,
    switchId: IntId<LayoutSwitch>,
) =
    layoutSegments.fold(mutableListOf<LayoutSegment>()) { acc, segments ->
        val currentSegment = segments.first()
        val previousSegment = acc.lastOrNull()

        /**
         * For instance in case of line 1-5-2 J1 J5 J2
         *
         * -----|-------|-------|------
         * S0 S1 S2 S3 where the first switch segment S1 has start joint number 1, and the last switch segment S2 has
         * start joint number 5 and end joint number 2 we want the S1 to have end joint number 5
         */
        if (currentSegment.switchId == switchId && previousSegment?.switchId == switchId) {
            if (
                previousSegment.startJointNumber != null &&
                    previousSegment.endJointNumber == null &&
                    currentSegment.startJointNumber != null
            ) {
                acc[acc.lastIndex] = previousSegment.copy(endJointNumber = currentSegment.startJointNumber)
                acc.addAll(segments)
                return@fold acc
            } else if (
                previousSegment.endJointNumber != null &&
                    currentSegment.startJointNumber == null &&
                    currentSegment.endJointNumber != null
            ) {
                acc.add(currentSegment.copy(startJointNumber = previousSegment.endJointNumber))
                acc.addAll(segments.drop(1))
                return@fold acc
            }
        }

        acc.addAll(segments)
        acc
    }

data class SamplingGridPoints(val points: List<Point>) {
    constructor(point: Point) : this(listOf(point))

    val bounds: BoundingBox by lazy { boundingBoxAroundPoints(points) }

    fun <R> map(parallel: Boolean = false, f: (point: Point) -> R) =
        PointAssociation(
            points
                .let { if (parallel) it.parallelStream() else it.stream() }
                .map { point -> f(point) to point }
                .toList()
        )

    fun <R> mapMulti(parallel: Boolean = false, f: (point: Point) -> Set<R>): PointAssociation<R> {
        val stream = if (parallel) points.parallelStream() else points.stream()
        val map = stream.map { point -> point to f(point) }.collect(Collectors.toMap({ it.first }, { it.second }))
        return PointAssociation(invertMapOfSets(map))
    }

    fun get(index: Int) = points[index]
}

/** Associate a set of items with a set of points for each item. May be empty. */
data class PointAssociation<T>(val items: Map<T, Set<Point>>) {

    constructor(pairs: List<Pair<T, Point>>) : this(pairs.associate { (i, ps) -> i to setOf(ps) })

    fun keys(): Set<T> = items.keys

    fun <R> map(parallel: Boolean = false, transform: (item: T) -> R): PointAssociation<R> =
        PointAssociation(
            itemStream(parallel)
                .flatMap { (i, ps) -> transform(i).let { result -> ps.stream().map { point -> result to point } } }
                .collect(Collectors.groupingBy({ it.first }, Collectors.mapping({ it.second }, Collectors.toSet())))
        )

    fun <R> mapMulti(
        parallel: Boolean = false,
        transform: (item: T, points: Set<Point>) -> Set<R>,
    ): PointAssociation<R> =
        PointAssociation(
            itemStream(parallel)
                .flatMap { (i, ps) ->
                    transform(i, ps).stream().flatMap { result -> ps.stream().map { point -> result to point } }
                }
                .collect(Collectors.groupingBy({ it.first }, Collectors.mapping({ it.second }, Collectors.toSet())))
        )

    /**
     * Collect items by point, and run the aggregation callback for each point's collection. The callback does not
     * receive any calls with empty collections.
     */
    fun <R> aggregateByPoint(
        parallel: Boolean = false,
        aggregate: (point: Point, item: Set<T>) -> R,
    ): PointAssociation<R> {
        val byPoint = invertItems().entries
        val stream = if (parallel) byPoint.parallelStream() else byPoint.stream()
        return PointAssociation(
            stream
                .map { (point, es) -> aggregate(point, es) to point }
                .collect(Collectors.groupingBy({ it.first }, Collectors.mapping({ it.second }, Collectors.toSet())))
        )
    }

    fun <O, R> zipWithByPoint(
        other: PointAssociation<O>,
        combine: (my: Set<T>, theirs: Set<O>) -> Set<R>,
    ): PointAssociation<R> {
        val meByPoint = invertItems()
        val themByPoint = other.invertItems()

        return PointAssociation(
            invertMapOfSets(
                (meByPoint.keys + themByPoint.keys).associateWith { point ->
                    val myItems = meByPoint.getOrDefault(point, setOf())
                    val theirItems = themByPoint.getOrDefault(point, setOf())
                    combine(myItems, theirItems)
                }
            )
        )
    }

    private fun itemStream(parallel: Boolean) = if (parallel) items.entries.parallelStream() else items.entries.stream()

    private fun invertItems(): Map<Point, Set<T>> = invertMapOfSets(items)
}

fun <K, V> invertMapOfSets(map: Map<K, Set<V>>): Map<V, Set<K>> =
    map.entries
        .stream()
        .flatMap { (i, ps) -> ps.stream().map { point -> point to i } }
        .collect(Collectors.groupingBy({ it.first }, Collectors.mapping({ it.second }, Collectors.toSet())))

data class SuggestedSwitchesAtGridPoints(
    val suggestedSwitches: List<SuggestedSwitch>,
    val gridSwitchIndices: List<Int?>,
)

fun matchSamplingGridToQueryPoints(
    grid: PointAssociation<SuggestedSwitch>,
    queryPoints: List<Point>,
): SuggestedSwitchesAtGridPoints {
    val switchesByPoint = invertMapOfSets(grid.items)
    assert(switchesByPoint.values.all { it.size == 1 }) {
        "suggested switches grid assigns unique suggestion per point"
    }
    val switchByPoint = switchesByPoint.mapValues { (_, v) -> v.firstOrNull() }
    val switches = grid.keys().toList()
    return SuggestedSwitchesAtGridPoints(
        switches,
        queryPoints.map { point ->
            switchByPoint[point]?.let { switch ->
                switches.indexOf(switch).let { index -> if (index == -1) null else index }
            }
        },
    )
}

class SuggestedSwitchWithOriginallyLinkedTracks(
    val suggestedSwitch: SuggestedSwitch,
    val originallyLinkedTracks: Set<IntId<LocationTrack>>,
) {

    // need to use these as map keys, but avoid very expensive hashCode()s on all those alignments
    // with their geometries
    override fun hashCode(): Int = suggestedSwitch.hashCode()

    override fun equals(other: Any?): Boolean {
        if (this === other) return true
        if (javaClass != other?.javaClass) return false

        other as SuggestedSwitchWithOriginallyLinkedTracks

        return suggestedSwitch == other.suggestedSwitch
    }
}

private fun collectLocationTracksNearFitGrids(
    fitGrids: List<PointAssociation<FittedSwitch>>,
    locationTrackCache: ContextCache,
): List<List<Pair<LocationTrack, LocationTrackGeometry>>?> =
    fitGrids.map { fitGrid ->
        val switchBboxes = fitGrid.keys().mapNotNull { fit -> getSwitchBoundsFromSwitchFit(fit) }
        boundingBoxCombining(switchBboxes)?.let { boundingBox -> locationTrackCache.getWithinBoundingBox(boundingBox) }
    }

fun createModifiedLayoutSwitchLinking(suggestedSwitch: SuggestedSwitch, layoutSwitch: LayoutSwitch): LayoutSwitch {
    val newGeometrySwitchId = suggestedSwitch.geometrySwitchId ?: layoutSwitch.sourceId

    return layoutSwitch.copy(
        sourceId = newGeometrySwitchId,
        joints = suggestedSwitch.joints,
        source = if (newGeometrySwitchId != null) GeometrySource.PLAN else GeometrySource.GENERATED,
    )
}

data class JointOnEdge(val jointNumber: JointNumber, val edge: LayoutEdge, val m: Double)

fun eraseSwitchFromEdges(
    switchId: IntId<LayoutSwitch>,
    tracks: List<Pair<LocationTrack, LocationTrackGeometry>>,
): List<Pair<LocationTrack, LocationTrackGeometry>> {

    tämä edge.withoutSwitch ja combine edges

    val newTracks =
        tracks.map { (locationTrack, geometry) ->
            geometry.edges.foldIndexed(listOf<LayoutEdge>()) {index, edges, edge ->
                val newStartEdgeNode = edge.startNode.withoutSwitch(switchId)
                val newEndNode = edge.endNode.withoutSwitch(switchId)

                if (index>0) {
                    val prevEdge = geometry.edges[index-1]
                    if (prevEdge.startNode.switchIn?.id==switchId && prevEdge.endNode.switchIn?.id==switchId &&
                        edge.startNode.switchIn?.id == switchId && edge.endNode.switchIn?.id == switchId) {
                        val mergedEdge =
                    }
                    edges
                } else
                    listOf(edge)
            }

            geometry.edges.drop(1).fold(listOf(geometry.edges.first())) { edges, edge ->
                val isSwitchEdge = edge.startNode.switchIn?.id == switchId && edge.endNode.switchIn?.id == switchId
                val newEdges = if (isSwitchEdge) {
                    val prevEdge = edges.last()
                    edges
                }
                    else
                       edges+edge
                newEdges
            }

            val switchEdgeRanges =
                geometry.edges
                    .mapIndexed { index, edge ->
                        if (edge.startNode.switchIn?.id == switchId && edge.endNode.switchIn?.id == switchId)
                            Range(index, index)
                        else null
                    }
                    .filterNotNull()
                    .let { ranges -> combineContinuous(ranges) }

            switchEdgeRanges.fold(Range(-1, -1) to listOf<LayoutEdge>()) { (prevRange, currentEdgeCollection), range ->
                val edgeRangeToKeep = Range(prevRange.max + 1, range.min - 1)
                val edgesToKeep =
                    if (edgeRangeToKeep.max >= edgeRangeToKeep.min)
                        geometry.edges.subList(edgeRangeToKeep.min, edgeRangeToKeep.max)
                    else listOf()

                val switchEdges = geometry.edges.subList(range.min, range.max)
                val newStartEdgeNode =  switchEdges.first().startNode.withoutSwitch(switchId)
                val newEndEdgeNode = switchEdges.last().endNode.withoutSwitch(switchId)
                val allSegments = switchEdges.flatMap { edge -> edge.segments }
                val newEdge = TmpLayoutEdge(newStartEdgeNode, newEndEdgeNode, allSegments)

                range to currentEdgeCollection+edgesToKeep+newEdge
            }

            locationTrack to geometry
        }
    return newTracks
}

fun mapFittedSwitchToEdges(
    fittedSwitch: FittedSwitch,
    nearbyTracks: List<Pair<LocationTrack, LocationTrackGeometry>>,
): List<JointOnEdge> {
    val jointsOnEdge =
        fittedSwitch.joints.flatMap { joint ->
            joint.matches.map { match ->
                val (_, geometry) =
                    nearbyTracks.first { (locationTrack, _) -> locationTrack.id == match.locationTrackId }
                val edge = geometry.getEdgeAtMOrThrow(match.m)
                JointOnEdge(match.switchJoint.number, edge, match.m)
            }
        }
    return jointsOnEdge
}

fun yyy() {
    /*
    Tässä tarkastetaan että vaihdelinjat ovat samoilla edgeillä.


    Mikäli näin ei ole, esim. limittäisten vaihteiden vuoksi, voidaan jointtipisteitä vielä siirtää.
    */
}<|MERGE_RESOLUTION|>--- conflicted
+++ resolved
@@ -324,12 +324,6 @@
         layoutContext: LayoutContext,
         track: LocationTrack,
     ): List<Pair<IntId<LayoutSwitch>, SuggestedSwitch?>> {
-<<<<<<< HEAD
-        // TODO: GVT-1727 Should be able to just use track.switchIds here, unless something funky
-        // about the args
-        val switchIds = alignmentDao.fetch(track.versionOrThrow).switchLinks.map { s -> s.id }.distinct()
-=======
->>>>>>> decea8b3
         val replacementSwitchLocations =
             track.switchIds.map { switchId ->
                 val switch = switchService.getOrThrow(layoutContext, switchId)
