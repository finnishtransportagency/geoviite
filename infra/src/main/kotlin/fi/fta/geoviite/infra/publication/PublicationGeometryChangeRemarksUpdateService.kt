--- conflicted
+++ resolved
@@ -7,25 +7,19 @@
 import fi.fta.geoviite.infra.geocoding.GeocodingService
 import fi.fta.geoviite.infra.integration.DatabaseLock
 import fi.fta.geoviite.infra.integration.LockDao
-<<<<<<< HEAD
+import fi.fta.geoviite.infra.math.lineLength
+import fi.fta.geoviite.infra.tracklayout.LayoutAlignment
 import fi.fta.geoviite.infra.math.IPoint
 import fi.fta.geoviite.infra.tracklayout.LAYOUT_SRID
 import fi.fta.geoviite.infra.tracklayout.LayoutAlignmentDao
+import fi.fta.geoviite.infra.util.findCommonSubsequenceInCompactLists
 import fi.fta.geoviite.infra.tracklayout.LayoutSegment
 import fi.fta.geoviite.infra.tracklayout.LocationTrackGeometry
 import fi.fta.geoviite.infra.util.rangesOfConsecutiveIndicesOf
-=======
-import fi.fta.geoviite.infra.math.lineLength
-import fi.fta.geoviite.infra.tracklayout.LayoutAlignment
-import fi.fta.geoviite.infra.tracklayout.LayoutAlignmentDao
-import fi.fta.geoviite.infra.util.findCommonSubsequenceInCompactLists
-import fi.fta.geoviite.infra.util.rangesOfConsecutiveIndicesOf
 import java.time.Duration
->>>>>>> 16b18b1b
 import org.slf4j.Logger
 import org.slf4j.LoggerFactory
 import org.springframework.stereotype.Component
-import java.time.Duration
 import kotlin.math.hypot
 
 private const val GEOMETRY_CHANGE_BATCH_SIZE = 10
@@ -88,111 +82,28 @@
     }
 }
 
-<<<<<<< HEAD
-private data class ComparisonPoints(
-    val mOnReferenceLine: Double,
-    val oldPointIndex: Int,
-    val oldPoint: IPoint,
-    val newPoint: IPoint,
-) {
-    val roughDistance = hypot(oldPoint.x - newPoint.x, oldPoint.y - newPoint.y)
-
-    fun distance() = calculateDistance(LAYOUT_SRID, oldPoint, newPoint)
-}
-
-private fun getChangedAlignmentRanges(
-    old: LocationTrackGeometry,
-    new: LocationTrackGeometry,
-): List<List<LayoutSegment>> {
-    val newIndexByGeometryId =
-        new.segments.mapIndexed { i, s -> i to s }.associate { (index, segment) -> segment.geometry.id to index }
-    val changedOldSegmentIndexRanges =
-        rangesOfConsecutiveIndicesOf(
-            false,
-            old.segments.map { segment -> newIndexByGeometryId.containsKey(segment.geometry.id) },
-        )
-    return changedOldSegmentIndexRanges.map { oldSegmentIndexRange ->
-        old.segments.subList(oldSegmentIndexRange.start, oldSegmentIndexRange.endInclusive + 1)
-    }
-}
-
-=======
->>>>>>> 16b18b1b
 fun summarizeAlignmentChanges(
     geocodingContext: GeocodingContext,
     oldGeometry: LocationTrackGeometry,
     newGeometry: LocationTrackGeometry,
     changeThreshold: Double = 1.0,
-<<<<<<< HEAD
-): List<GeometryChangeSummary> {
-    val changedRanges = getChangedAlignmentRanges(oldGeometry, newGeometry)
-    return changedRanges
-        .mapNotNull { oldSegments ->
-            val oldPoints = oldSegments.flatMap { segment -> segment.segmentPoints }
-            val changedPoints =
-                oldPoints
-                    .mapIndexed { index, oldPoint -> index to oldPoint }
-                    .parallelStream()
-                    .map { (index, oldPoint) ->
-                        geocodingContext.getAddressAndM(oldPoint)?.let { (address, mOnReferenceLine) ->
-                            geocodingContext
-                                .getTrackLocation(newGeometry, address)
-                                ?.let { newAddressPoint ->
-                                    ComparisonPoints(mOnReferenceLine, index, oldPoint, newAddressPoint.point)
-                                }
-                                ?.let { comparison ->
-                                    if (comparison.roughDistance < changeThreshold) null else comparison
-                                }
-                        }
-                    }
-                    .toList()
-                    .filterNotNull()
-            val changedPointsRangesFirstIndices =
-                changedPoints
-                    .zipWithNext { a, b ->
-                        b.mOnReferenceLine - a.mOnReferenceLine >
-                            MINIMUM_M_DISTANCE_SEPARATING_ALIGNMENT_CHANGE_SUMMARIES
-                    }
-                    .mapIndexedNotNull { index, jump -> (index + 1).takeIf { jump } }
-            val changedPointsRanges =
-                (listOf(0) + changedPointsRangesFirstIndices + changedPoints.size).zipWithNext { a, b -> a to b }
-
-            if (changedPoints.isEmpty()) null
-            else
-                changedPointsRanges.mapNotNull { (from, to) ->
-                    val start = changedPoints[from]
-                    val end = changedPoints[to - 1]
-                    val startAddress = geocodingContext.getAddress(oldPoints[start.oldPointIndex])?.first
-                    val endAddress = geocodingContext.getAddress(oldPoints[end.oldPointIndex])?.first
-
-                    if (startAddress == null || endAddress == null) null
-                    else
-                        GeometryChangeSummary(
-                            end.mOnReferenceLine - start.mOnReferenceLine,
-                            changedPoints.subList(from, to).maxByOrNull { it.roughDistance }?.distance() ?: 0.0,
-                            startAddress,
-                            endAddress,
-                        )
-                }
-        }
-=======
 ): List<GeometryChangeSummary> =
-    if (geometriesEqual(oldAlignment, newAlignment)) listOf()
+    if (geometriesEqual(oldGeometry, newGeometry)) listOf()
     else
-        getCommonAddressRange(geocodingContext, oldAlignment, newAlignment)?.let { (oldPoints, newPoints) ->
+        getCommonAddressRange(geocodingContext, oldGeometry, newGeometry)?.let { (oldPoints, newPoints) ->
             summarizeCommonAddressRange(geocodingContext, oldPoints, newPoints, changeThreshold)
         } ?: listOf()
 
-private fun geometriesEqual(old: LayoutAlignment, new: LayoutAlignment): Boolean =
+private fun geometriesEqual(old: LocationTrackGeometry, new: LocationTrackGeometry): Boolean =
     old.segments.map { it.geometry.id } == new.segments.map { it.geometry.id }
 
 private fun getCommonAddressRange(
     geocodingContext: GeocodingContext,
-    oldAlignment: LayoutAlignment,
-    newAlignment: LayoutAlignment,
+    oldGeometry: LocationTrackGeometry,
+    newGeometry: LocationTrackGeometry,
 ): Pair<List<AddressPoint>, List<AddressPoint>>? {
-    val oldAddressPoints = geocodingContext.getAddressPoints(oldAlignment)
-    val newAddressPoints = geocodingContext.getAddressPoints(newAlignment)
+    val oldAddressPoints = geocodingContext.getAddressPoints(oldGeometry)
+    val newAddressPoints = geocodingContext.getAddressPoints(newGeometry)
     if (oldAddressPoints == null || newAddressPoints == null) return null
 
     val (old, new) = getOldAndNewAddressPoints(oldAddressPoints, newAddressPoints)
@@ -218,7 +129,6 @@
             addressPoints.midPoints,
             if (takeEnd) listOf(addressPoints.endPoint) else listOf(),
         )
->>>>>>> 16b18b1b
         .flatten()
 
 private fun summarizeCommonAddressRange(
