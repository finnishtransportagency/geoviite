--- conflicted
+++ resolved
@@ -107,15 +107,11 @@
         boundingBox = alignment?.boundingBox,
     )
 
-<<<<<<< HEAD
 fun toAlignmentHeader(
     locationTrack: LocationTrack,
-    alignment: LayoutAlignment?,
+    alignment: DbLocationTrackGeometry,
     getLocationTrackName: (IntId<LocationTrack>) -> AlignmentName,
 ) =
-=======
-fun toAlignmentHeader(locationTrack: LocationTrack, alignment: DbLocationTrackGeometry) =
->>>>>>> 3703f547
     LocationTrackHeader(
         id = locationTrack.id.also { require(it is IntId) } as IntId,
         version = requireNotNull(locationTrack.version),
