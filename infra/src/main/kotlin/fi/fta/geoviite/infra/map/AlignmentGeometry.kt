package fi.fta.geoviite.infra.map

import fi.fta.geoviite.infra.common.AlignmentName
import fi.fta.geoviite.infra.common.DomainId
import fi.fta.geoviite.infra.common.IntId
import fi.fta.geoviite.infra.geometry.GeometryAlignment
import fi.fta.geoviite.infra.logging.Loggable
import fi.fta.geoviite.infra.math.BoundingBox
import fi.fta.geoviite.infra.tracklayout.AlignmentPoint
import fi.fta.geoviite.infra.tracklayout.DbLocationTrackGeometry
import fi.fta.geoviite.infra.tracklayout.IAlignment
import fi.fta.geoviite.infra.tracklayout.LayoutAlignment
import fi.fta.geoviite.infra.tracklayout.LayoutRowVersion
import fi.fta.geoviite.infra.tracklayout.LayoutState
import fi.fta.geoviite.infra.tracklayout.LayoutTrackNumber
import fi.fta.geoviite.infra.tracklayout.LocationTrack
import fi.fta.geoviite.infra.tracklayout.LocationTrackState
import fi.fta.geoviite.infra.tracklayout.LocationTrackType
import fi.fta.geoviite.infra.tracklayout.ReferenceLine
import kotlin.math.roundToInt

enum class MapAlignmentSource {
    GEOMETRY,
    LAYOUT,
}

enum class MapAlignmentType {
    LOCATION_TRACK,
    REFERENCE_LINE,
}

sealed class AlignmentHeader<AlignmentType, StateType> {
    abstract val id: DomainId<AlignmentType>
    abstract val trackNumberId: DomainId<LayoutTrackNumber>?
    abstract val name: AlignmentName
    abstract val state: StateType
    abstract val alignmentSource: MapAlignmentSource
    abstract val alignmentType: MapAlignmentType
    abstract val length: Double
    abstract val boundingBox: BoundingBox?
    abstract val segmentCount: Int
}

data class GeometryAlignmentHeader(
    override val id: DomainId<GeometryAlignment>,
    override val trackNumberId: DomainId<LayoutTrackNumber>?,
    override val name: AlignmentName,
    override val state: LayoutState,
    override val alignmentType: MapAlignmentType,
    override val length: Double,
    override val boundingBox: BoundingBox?,
    override val segmentCount: Int,
) : AlignmentHeader<GeometryAlignment, LayoutState>() {
    override val alignmentSource = MapAlignmentSource.GEOMETRY
}

data class ReferenceLineHeader(
    override val id: IntId<ReferenceLine>,
    val version: LayoutRowVersion<ReferenceLine>,
    override val trackNumberId: IntId<LayoutTrackNumber>,
    override val name: AlignmentName,
    override val state: LayoutState,
    override val length: Double,
    override val boundingBox: BoundingBox?,
    override val segmentCount: Int,
) : AlignmentHeader<ReferenceLine, LayoutState>() {
    override val alignmentSource = MapAlignmentSource.LAYOUT
    override val alignmentType = MapAlignmentType.REFERENCE_LINE
}

data class LocationTrackHeader(
    override val id: IntId<LocationTrack>,
    val version: LayoutRowVersion<LocationTrack>,
    override val trackNumberId: IntId<LayoutTrackNumber>,
    val duplicateOf: IntId<LocationTrack>?,
    override val name: AlignmentName,
    override val state: LocationTrackState,
    val trackType: LocationTrackType,
    override val length: Double,
    override val boundingBox: BoundingBox?,
    override val segmentCount: Int,
) : AlignmentHeader<LocationTrack, LocationTrackState>() {
    override val alignmentSource = MapAlignmentSource.LAYOUT
    override val alignmentType = MapAlignmentType.LOCATION_TRACK
}

data class AlignmentPolyLine<T>(
    val id: DomainId<T>,
    val alignmentType: MapAlignmentType,
    val points: List<AlignmentPoint>,
) : Loggable {
    override fun toLog(): String = logFormat("id" to id, "type" to alignmentType, "points" to points.size)
}

fun toAlignmentHeader(trackNumber: LayoutTrackNumber, referenceLine: ReferenceLine, alignment: LayoutAlignment?) =
    ReferenceLineHeader(
        id = referenceLine.id.also { require(it is IntId) } as IntId,
        version = requireNotNull(referenceLine.version),
        trackNumberId = referenceLine.trackNumberId,
        name = AlignmentName(trackNumber.number.toString()),
        state = trackNumber.state,
        length = alignment?.length ?: 0.0,
        segmentCount = referenceLine.segmentCount,
        boundingBox = alignment?.boundingBox,
    )

fun toAlignmentHeader(locationTrack: LocationTrack, alignment: DbLocationTrackGeometry) =
    LocationTrackHeader(
        id = locationTrack.id.also { require(it is IntId) } as IntId,
        version = requireNotNull(locationTrack.version),
        trackNumberId = locationTrack.trackNumberId,
        duplicateOf = locationTrack.duplicateOf,
        name = locationTrack.name,
        state = locationTrack.state,
        trackType = locationTrack.type,
        length = alignment.length,
        segmentCount = locationTrack.segmentCount,
        boundingBox = alignment.boundingBox,
    )

fun getSegmentBorderMValues(alignment: IAlignment): List<Double> =
    alignment.segmentMValues.map { s -> s.min } + alignment.length

fun <T> toAlignmentPolyLine(
    id: DomainId<T>,
    type: MapAlignmentType,
    alignment: IAlignment,
    resolution: Int? = null,
    bbox: BoundingBox? = null,
    includeSegmentEndPoints: Boolean,
) = AlignmentPolyLine(id, type, simplify(alignment, resolution, bbox, includeSegmentEndPoints))

fun simplify(
    alignment: IAlignment,
    resolution: Int? = null,
    bbox: BoundingBox? = null,
    includeSegmentEndPoints: Boolean,
): List<AlignmentPoint> {
    val segments = bbox?.let(alignment::filterSegmentsByBbox) ?: alignment.segmentsWithM
    var previousM = Double.NEGATIVE_INFINITY
    val isOverResolution = { mValue: Double -> resolution?.let { r -> (mValue - previousM).roundToInt() >= r } ?: true }
    return segments
<<<<<<< HEAD
        .flatMapIndexed { sIndex, (s, m) ->
            val isEndPoint = { pIndex: Int ->
                val isTrackEndPoint =
                    (sIndex == 0 && pIndex == 0) ||
                        (sIndex == segments.lastIndex && pIndex == s.segmentPoints.lastIndex)
                val isSegmentStartPoint = pIndex == 0
                isTrackEndPoint || includeSegmentEndPoints && isSegmentStartPoint
            }
            val isSegmentEndPoint = { pIndex: Int -> pIndex == 0 || pIndex == s.segmentPoints.lastIndex }
            val bboxContains = { pIndex: Int ->
                bbox == null || s.segmentPoints.getOrNull(pIndex)?.let(bbox::contains) ?: false
            }
            s.segmentPoints.mapIndexedNotNull { pIndex, p ->
                if (isPointIncluded(pIndex, p.m + m.min, isEndPoint, isOverResolution, bboxContains)) {
                    if (!isSegmentEndPoint(pIndex)) {
                        // segment end points should be additional points,
                        // so increase m-counter only when handling middle points
                        previousM = m.min + p.m
                    }
                    p.toAlignmentPoint(m.min)
                } else null
=======
        .flatMapIndexed { sIndex, s ->
            if (sIndex == 0 || sIndex == segments.lastIndex || isOverResolution(s.endM)) {
                val isEndPoint = { pIndex: Int ->
                    val isTrackEndPoint =
                        (sIndex == 0 && pIndex == 0) ||
                            (sIndex == segments.lastIndex && pIndex == s.segmentPoints.lastIndex)
                    val isSegmentStartPoint = pIndex == 0
                    isTrackEndPoint || includeSegmentEndPoints && isSegmentStartPoint
                }
                val isSegmentEndPoint = { pIndex: Int -> pIndex == 0 || pIndex == s.segmentPoints.lastIndex }
                val bboxContains = { pIndex: Int ->
                    bbox == null || s.segmentPoints.getOrNull(pIndex)?.let(bbox::contains) ?: false
                }

                s.segmentPoints.mapIndexedNotNull { pIndex, p ->
                    if (isPointIncluded(pIndex, p.m + s.startM, isEndPoint, isOverResolution, bboxContains)) {
                        if (!isSegmentEndPoint(pIndex)) {
                            // segment end points should be additional points,
                            // so increase m-counter only when handling middle points
                            previousM = s.startM + p.m
                        }
                        p.toAlignmentPoint(s.startM)
                    } else null
                }
            } else {
                if (includeSegmentEndPoints)
                    listOf(
                        s.segmentPoints.first().toAlignmentPoint(s.startM),
                        s.segmentPoints.last().toAlignmentPoint(s.endM),
                    )
                else emptyList()
>>>>>>> 87ca733c
            }
        }
        .let { points -> if (points.size >= 2) points else listOf() }
}

private fun isPointIncluded(
    index: Int,
    m: Double,
    isEndPoint: (index: Int) -> Boolean,
    isOverResolution: (m: Double) -> Boolean,
    bboxContains: (index: Int) -> Boolean,
): Boolean {
    val isInsideBbox = bboxContains(index)
    return if (!isInsideBbox) {
        // Outside the box, take the first points on either side to extend the line out
        bboxContains(index - 1) || bboxContains(index + 1)
    } else {
        // Inside the box, take points by resolution + always include endpoints
        isOverResolution(m) || isEndPoint(index)
    }
}<|MERGE_RESOLUTION|>--- conflicted
+++ resolved
@@ -140,31 +140,8 @@
     var previousM = Double.NEGATIVE_INFINITY
     val isOverResolution = { mValue: Double -> resolution?.let { r -> (mValue - previousM).roundToInt() >= r } ?: true }
     return segments
-<<<<<<< HEAD
         .flatMapIndexed { sIndex, (s, m) ->
-            val isEndPoint = { pIndex: Int ->
-                val isTrackEndPoint =
-                    (sIndex == 0 && pIndex == 0) ||
-                        (sIndex == segments.lastIndex && pIndex == s.segmentPoints.lastIndex)
-                val isSegmentStartPoint = pIndex == 0
-                isTrackEndPoint || includeSegmentEndPoints && isSegmentStartPoint
-            }
-            val isSegmentEndPoint = { pIndex: Int -> pIndex == 0 || pIndex == s.segmentPoints.lastIndex }
-            val bboxContains = { pIndex: Int ->
-                bbox == null || s.segmentPoints.getOrNull(pIndex)?.let(bbox::contains) ?: false
-            }
-            s.segmentPoints.mapIndexedNotNull { pIndex, p ->
-                if (isPointIncluded(pIndex, p.m + m.min, isEndPoint, isOverResolution, bboxContains)) {
-                    if (!isSegmentEndPoint(pIndex)) {
-                        // segment end points should be additional points,
-                        // so increase m-counter only when handling middle points
-                        previousM = m.min + p.m
-                    }
-                    p.toAlignmentPoint(m.min)
-                } else null
-=======
-        .flatMapIndexed { sIndex, s ->
-            if (sIndex == 0 || sIndex == segments.lastIndex || isOverResolution(s.endM)) {
+            if (sIndex == 0 || sIndex == segments.lastIndex || isOverResolution(m.max)) {
                 val isEndPoint = { pIndex: Int ->
                     val isTrackEndPoint =
                         (sIndex == 0 && pIndex == 0) ||
@@ -178,23 +155,22 @@
                 }
 
                 s.segmentPoints.mapIndexedNotNull { pIndex, p ->
-                    if (isPointIncluded(pIndex, p.m + s.startM, isEndPoint, isOverResolution, bboxContains)) {
+                    if (isPointIncluded(pIndex, p.m + m.min, isEndPoint, isOverResolution, bboxContains)) {
                         if (!isSegmentEndPoint(pIndex)) {
                             // segment end points should be additional points,
                             // so increase m-counter only when handling middle points
-                            previousM = s.startM + p.m
+                            previousM = m.min + p.m
                         }
-                        p.toAlignmentPoint(s.startM)
+                        p.toAlignmentPoint(m.min)
                     } else null
                 }
             } else {
                 if (includeSegmentEndPoints)
                     listOf(
-                        s.segmentPoints.first().toAlignmentPoint(s.startM),
-                        s.segmentPoints.last().toAlignmentPoint(s.endM),
+                        s.segmentPoints.first().toAlignmentPoint(m.min),
+                        s.segmentPoints.last().toAlignmentPoint(m.max),
                     )
                 else emptyList()
->>>>>>> 87ca733c
             }
         }
         .let { points -> if (points.size >= 2) points else listOf() }
