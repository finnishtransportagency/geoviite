package fi.fta.geoviite.infra.tracklayout

import com.github.benmanes.caffeine.cache.Cache
import com.github.benmanes.caffeine.cache.Caffeine
import fi.fta.geoviite.infra.common.DomainId
import fi.fta.geoviite.infra.common.IntId
import fi.fta.geoviite.infra.common.PublishType
import fi.fta.geoviite.infra.common.PublishType.DRAFT
import fi.fta.geoviite.infra.common.PublishType.OFFICIAL
import fi.fta.geoviite.infra.common.RowVersion
import fi.fta.geoviite.infra.configuration.layoutCacheDuration
import fi.fta.geoviite.infra.error.NoSuchEntityException
import fi.fta.geoviite.infra.logging.AccessType
import fi.fta.geoviite.infra.logging.AccessType.DELETE
import fi.fta.geoviite.infra.logging.daoAccess
import fi.fta.geoviite.infra.publication.ValidationVersion
import fi.fta.geoviite.infra.util.*
import org.springframework.jdbc.core.namedparam.NamedParameterJdbcTemplate
import org.springframework.transaction.annotation.Transactional
import java.sql.Timestamp
import java.time.Instant


data class VersionPair<T>(val official: RowVersion<T>?, val draft: RowVersion<T>?) {
    fun getOfficialId() = official?.id ?: draft?.id
}

data class DaoResponse<T>(val id: IntId<T>, val rowVersion: RowVersion<T>)

interface IDraftableObjectWriter<T : Draftable<T>> {
    fun insert(newItem: T): DaoResponse<T>

    fun update(updatedItem: T): DaoResponse<T>

    fun deleteUnpublishedDraft(id: IntId<T>): DaoResponse<T>
    fun deleteDraft(id: IntId<T>): DaoResponse<T>
    fun deleteDrafts(): List<DaoResponse<T>>
}

interface IDraftableObjectReader<T : Draftable<T>> {
    fun fetch(version: RowVersion<T>): T

    fun fetchChangeTime(): Instant
    fun fetchChangeTimes(id: IntId<T>): ChangeTimes

    fun fetchAllVersions(): List<RowVersion<T>>
    fun fetchVersions(publicationState: PublishType, includeDeleted: Boolean): List<RowVersion<T>>

    fun fetchPublicationVersions(ids: List<IntId<T>>): List<ValidationVersion<T>>

    fun draftExists(id: IntId<T>): Boolean
    fun officialExists(id: IntId<T>): Boolean

    fun fetchVersionPair(id: IntId<T>): VersionPair<T>
    fun fetchDraftVersion(id: IntId<T>): RowVersion<T>?
    fun fetchDraftVersions(ids: List<IntId<T>>): List<RowVersion<T>>
    fun fetchDraftVersionOrThrow(id: IntId<T>): RowVersion<T>
    fun fetchOfficialVersion(id: IntId<T>): RowVersion<T>?
    fun fetchOfficialVersionOrThrow(id: IntId<T>): RowVersion<T>
    fun fetchOfficialVersions(ids: List<IntId<T>>): List<RowVersion<T>>
    fun fetchVersion(id: IntId<T>, publishType: PublishType): RowVersion<T>? = when (publishType) {
        OFFICIAL -> fetchOfficialVersion(id)
        DRAFT -> fetchDraftVersion(id)
    }

    fun fetchOfficialVersionAtMomentOrThrow(id: IntId<T>, moment: Instant): RowVersion<T>
    fun fetchOfficialVersionAtMoment(id: IntId<T>, moment: Instant): RowVersion<T>?

    fun fetchVersionOrThrow(id: IntId<T>, publishType: PublishType): RowVersion<T> = when (publishType) {
        OFFICIAL -> fetchOfficialVersionOrThrow(id)
        DRAFT -> fetchDraftVersionOrThrow(id)
    }
}

interface IDraftableObjectDao<T : Draftable<T>> : IDraftableObjectReader<T>, IDraftableObjectWriter<T>

@Transactional(readOnly = true)
abstract class DraftableDaoBase<T : Draftable<T>>(
    jdbcTemplateParam: NamedParameterJdbcTemplate?,
    val table: DbTable,
    val cacheEnabled: Boolean,
    cacheSize: Long,
) : DaoBase(jdbcTemplateParam), IDraftableObjectDao<T> {

    protected val cache: Cache<RowVersion<T>, T> =
        Caffeine.newBuilder().maximumSize(cacheSize).expireAfterAccess(layoutCacheDuration).build()

    override fun fetch(version: RowVersion<T>): T = if (cacheEnabled) cache.get(version, ::fetchInternal)
    else fetchInternal(version)

    protected abstract fun fetchInternal(version: RowVersion<T>): T

    abstract fun preloadCache()

    override fun fetchPublicationVersions(ids: List<IntId<T>>): List<ValidationVersion<T>> {
        // Empty lists don't play nice in the SQL, but the result would be empty anyhow
        if (ids.isEmpty()) return listOf()
        val distinctIds = ids.distinct()
        if (distinctIds.size != ids.size) logger.warn(
            "Requested publication versions with duplicate ids: duplicated=${ids.size - distinctIds.size} requested=$ids"
        )
        val sql = """
            select
              coalesce(${table.draftLink}, id) as official_id,
              id as row_id,
              version as row_version
            from ${table.fullName}
            where coalesce(${table.draftLink}, id) in (:ids)
              and draft = true
        """.trimIndent()
        val params = mapOf("ids" to distinctIds.map { id -> id.intValue })
        return jdbcTemplate.query<ValidationVersion<T>>(sql, params) { rs, _ ->
            ValidationVersion(
                rs.getIntId("official_id"),
                rs.getRowVersion("row_id", "row_version"),
            )
        }.also { found ->
            distinctIds.forEach { id ->
                if (found.none { f -> f.officialId == id }) throw NoSuchEntityException(table.name, id)
            }
        }
    }

    override fun fetchChangeTime(): Instant = fetchLatestChangeTime(table)

    override fun fetchChangeTimes(id: IntId<T>): ChangeTimes {
        val sql = """
            select
              greatest(main_row.change_time, draft_row.change_time) as change_time,
              case when main_row.draft then null else main_row.change_time end as official_change_time,
              case when main_row.draft then main_row.change_time else draft_row.change_time end as draft_change_time,
              version1.change_time as creation_time
            from ${table.fullName} main_row
              left join ${table.fullName} draft_row on draft_row.${table.draftLink} = main_row.id
              inner join ${table.versionTable} version1 on main_row.id = version1.id and version1.version = 1
            where (main_row.${table.draftLink} is null)
              and (main_row.id = :id or draft_row.id = :id)
        """.trimMargin()
        return jdbcTemplate.queryForObject(sql, mapOf("id" to id.intValue)) { rs, _ ->
            ChangeTimes(
                created = rs.getInstant("creation_time"),
                changed = rs.getInstant("change_time"),
                officialChanged = rs.getInstantOrNull("official_change_time"),
                draftChanged = rs.getInstantOrNull("draft_change_time"),
            )
        } ?: throw NoSuchEntityException(table.name, id)
    }

    override fun draftExists(id: IntId<T>): Boolean = fetchVersionPair(id).draft != null
    override fun officialExists(id: IntId<T>): Boolean = fetchVersionPair(id).official != null

    override fun fetchAllVersions(): List<RowVersion<T>> = fetchRowVersions(table)

    override fun fetchVersionPair(id: IntId<T>): VersionPair<T> {
        val sql = """
            select o.id, o.version, o.draft
            from ${table.fullName} o left join ${table.fullName} d
              on o.${table.draftLink} = d.id or d.${table.draftLink} = o.id
            where o.id = :id or d.id = :id
        """
        val params = mapOf("id" to id.intValue)
        val versions: List<Pair<Boolean, RowVersion<T>>> = jdbcTemplate.query(sql, params) { rs, _ ->
            rs.getBoolean("draft") to rs.getRowVersion("id", "version")
        }
        return VersionPair(
            draft = versions.find { (draft, _) -> draft }?.let { (_, version) -> version },
            official = versions.find { (draft, _) -> !draft }?.let { (_, version) -> version },
        )
    }

    override fun fetchDraftVersion(id: IntId<T>): RowVersion<T>? = fetchDraftRowVersion(id, table)

<<<<<<< HEAD
    override fun fetchOfficialVersion(id: IntId<T>): RowVersion<T>? = fetchVersionPair(id).official
=======
    override fun fetchOfficialVersion(id: IntId<T>): RowVersion<T>? {
        val pair = fetchVersionPair(id)
        return pair.official ?: if (pair.draft != null) null else throw NoSuchEntityException(table.name, id)
    }
>>>>>>> 12b8f564

    override fun fetchOfficialVersionOrThrow(id: IntId<T>): RowVersion<T> {
        logger.daoAccess(AccessType.VERSION_FETCH, table.name, id)
        return queryRowVersion(officialFetchSql(table, FetchType.SINGLE), id)
    }

    override fun fetchDraftVersionOrThrow(id: IntId<T>): RowVersion<T> {
        logger.daoAccess(AccessType.VERSION_FETCH, table.name, id)
        return queryRowVersion(draftFetchSql(table, FetchType.SINGLE), id)
    }

    private fun fetchOfficialRowVersion(id: IntId<T>, table: DbTable): RowVersion<T>? {
        logger.daoAccess(AccessType.VERSION_FETCH, table.name, id)
        return queryRowVersionOrNull(officialFetchSql(table, FetchType.SINGLE), id)
    }

    override fun fetchOfficialVersions(ids: List<IntId<T>>): List<RowVersion<T>> {
        logger.daoAccess(AccessType.VERSION_FETCH, table.versionTable, ids)
        val params = mapOf("ids" to ids.distinct().map { it.intValue })
        val versions: List<RowVersion<T>> = if (ids.isEmpty()) emptyList()
        else jdbcTemplate.query(officialFetchSql(table, FetchType.MULTI), params) { rs, _ ->
            rs.getRowVersion("id", "version")
        }
        return versions
    }

    private fun <T> fetchDraftRowVersion(id: IntId<T>, table: DbTable): RowVersion<T>? {
        logger.daoAccess(AccessType.VERSION_FETCH, table.name, id)
        return queryRowVersionOrNull(draftFetchSql(table, FetchType.SINGLE), id)
    }

    override fun fetchDraftVersions(ids: List<IntId<T>>): List<RowVersion<T>> {
        logger.daoAccess(AccessType.VERSION_FETCH, table.name, ids)
        val params = mapOf("ids" to ids.distinct().map { it.intValue })
        val versions: List<RowVersion<T>> = if (ids.isEmpty()) emptyList()
        else jdbcTemplate.query(draftFetchSql(table, FetchType.MULTI), params) { rs, _ ->
            rs.getRowVersion("id", "version")
        }
        return versions
    }

    override fun fetchOfficialVersionAtMomentOrThrow(id: IntId<T>, moment: Instant): RowVersion<T> =
        fetchOfficialVersionAtMoment(id, moment) ?: throw NoSuchEntityException(table.name, id)

    override fun fetchOfficialVersionAtMoment(id: IntId<T>, moment: Instant): RowVersion<T>? {
        //language=SQL
        val sql = """
            select
              case when v.deleted then null else v.id end as id,
              case when v.deleted then null else v.version end as version
            from ${table.versionTable} v
            where
              v.id = :id
              and v.change_time <= :moment
              and not v.draft
            order by v.change_time desc
            limit 1
        """.trimIndent()
        val params = mapOf(
            "id" to id.intValue,
            "moment" to Timestamp.from(moment),
        )
        logger.daoAccess(AccessType.VERSION_FETCH, LocationTrack::class, id)
        return jdbcTemplate.queryOptional(sql, params) { rs, _ ->
            rs.getRowVersion("id", "version")
        }
    }

    @Transactional
    override fun deleteUnpublishedDraft(id: IntId<T>): DaoResponse<T> {
        val sql = """
            delete from ${table.fullName}
            where draft = true
              and id = :id 
              and ${table.draftLink} is null
            returning id, version
        """.trimIndent()
        val params = mapOf("id" to id.intValue)
        logger.daoAccess(DELETE, table.fullName, id)
        jdbcTemplate.setUser()
        val response: List<DaoResponse<T>> = jdbcTemplate.query(sql, params) { rs, _ ->
            // Draft-only (there is no official row) -> id is also the official id
            rs.getDaoResponse("id", "id", "version")
        }
        return getOne(table.name, id, response)
    }

    @Transactional
    override fun deleteDraft(id: IntId<T>): DaoResponse<T> = deleteDraftsInternal(id).let { r ->
        if (r.size > 1) throw IllegalStateException("Multiple rows deleted with one ID: $id")
        else if (r.isEmpty()) throw NoSuchEntityException(table.name, id)
        else r.first()
    }

    @Transactional
    override fun deleteDrafts(): List<DaoResponse<T>> = deleteDraftsInternal()

    private fun deleteDraftsInternal(id: IntId<T>? = null): List<DaoResponse<T>> {
        val sql = """
            delete from ${table.fullName}
            where draft = true 
              and (:id::int is null or :id = id or :id = ${table.draftLink})
            returning 
              coalesce(${table.draftLink}, id) as official_id,
              id as row_id,
              version as row_version
        """.trimIndent()
        jdbcTemplate.setUser()
        return jdbcTemplate.query<DaoResponse<T>>(sql, mapOf("id" to id?.intValue)) { rs, _ ->
            rs.getDaoResponse("official_id", "row_id", "row_version")
        }.also { deleted -> logger.daoAccess(DELETE, table.fullName, deleted) }
    }

    private fun officialFetchSql(table: DbTable, fetchType: FetchType) = """
            select o.id, o.version
            from ${table.fullName} o left join ${table.fullName} d on d.${table.draftLink} = o.id
            where (o.id ${idOrIdsEqualSqlFragment(fetchType)} or d.id ${idOrIdsEqualSqlFragment(fetchType)}) and o.draft = false
        """

    private fun draftFetchSql(table: DbTable, fetchType: FetchType) = """
            select o.id, o.version 
            from ${table.fullName} o
            where o.${table.draftLink} ${idOrIdsEqualSqlFragment(fetchType)} 
               or (o.id ${idOrIdsEqualSqlFragment(fetchType)} 
                  and not exists(select 1 from ${table.fullName} d where d.${table.draftLink} = o.id))
        """

}

inline fun <reified T : Draftable<T>> draftOfId(item: T) = draftOfId(item.id, item.draft)

inline fun <reified T : Draftable<T>> draftOfId(id: DomainId<T>, draft: Draft<T>?): IntId<T>? =
    if (draft != null && draft.draftRowId != id) toDbId(T::class, id)
    else null

inline fun <reified T : Draftable<T>> verifyDraftableInsert(item: T) = verifyDraftableInsert(item.id, item.draft)

inline fun <reified T : Draftable<T>> verifyDraftableInsert(id: DomainId<T>, draft: Draft<T>?) {
    require(id !is IntId || draft != null) { "Cannot insert existing official ${T::class.simpleName} as new" }
    require(draft?.draftRowId !is IntId) { "Cannot insert existing draft ${T::class.simpleName} as new" }
}<|MERGE_RESOLUTION|>--- conflicted
+++ resolved
@@ -170,14 +170,7 @@
 
     override fun fetchDraftVersion(id: IntId<T>): RowVersion<T>? = fetchDraftRowVersion(id, table)
 
-<<<<<<< HEAD
     override fun fetchOfficialVersion(id: IntId<T>): RowVersion<T>? = fetchVersionPair(id).official
-=======
-    override fun fetchOfficialVersion(id: IntId<T>): RowVersion<T>? {
-        val pair = fetchVersionPair(id)
-        return pair.official ?: if (pair.draft != null) null else throw NoSuchEntityException(table.name, id)
-    }
->>>>>>> 12b8f564
 
     override fun fetchOfficialVersionOrThrow(id: IntId<T>): RowVersion<T> {
         logger.daoAccess(AccessType.VERSION_FETCH, table.name, id)
