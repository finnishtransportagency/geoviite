package fi.fta.geoviite.infra.util

import fi.fta.geoviite.infra.inframodel.InfraModelFile
import fi.fta.geoviite.infra.util.KnownFileSuffix.XML
import org.springframework.http.ContentDisposition
import org.springframework.http.HttpHeaders
import org.springframework.http.HttpStatus.NO_CONTENT
import org.springframework.http.HttpStatus.OK
import org.springframework.http.MediaType
import org.springframework.http.ResponseEntity

fun <T> toResponse(value: T?) = value?.let { v -> ResponseEntity(v, OK) } ?: ResponseEntity(NO_CONTENT)

fun toFileDownloadResponse(file: InfraModelFile): ResponseEntity<ByteArray> =
    toFileDownloadResponse(file.name.withSuffix(XML), file.content.toByteArray())

fun toFileDownloadResponse(fileName: FileName, content: ByteArray): ResponseEntity<ByteArray> {
    val headers = HttpHeaders()
    headers.contentType = MediaType.APPLICATION_OCTET_STREAM
    headers.set(
        HttpHeaders.CONTENT_DISPOSITION,
<<<<<<< HEAD
        ContentDisposition.attachment().filename(fileName.toString()).build().toString()
    )
=======
        ContentDisposition.attachment().filename(fileName, Charsets.UTF_8).build().toString())
>>>>>>> 348e1e59
    return ResponseEntity.ok().headers(headers).body(content)
}<|MERGE_RESOLUTION|>--- conflicted
+++ resolved
@@ -19,11 +19,6 @@
     headers.contentType = MediaType.APPLICATION_OCTET_STREAM
     headers.set(
         HttpHeaders.CONTENT_DISPOSITION,
-<<<<<<< HEAD
-        ContentDisposition.attachment().filename(fileName.toString()).build().toString()
-    )
-=======
-        ContentDisposition.attachment().filename(fileName, Charsets.UTF_8).build().toString())
->>>>>>> 348e1e59
+        ContentDisposition.attachment().filename(fileName.toString(), Charsets.UTF_8).build().toString())
     return ResponseEntity.ok().headers(headers).body(content)
 }