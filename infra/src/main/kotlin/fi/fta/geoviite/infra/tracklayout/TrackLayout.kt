--- conflicted
+++ resolved
@@ -83,7 +83,7 @@
     val trackNumberId: IntId<TrackLayoutTrackNumber>,
     val name: AlignmentName,
     val externalId: Oid<LocationTrack>?,
-    val duplicateStatus: SplitDuplicateStatus,
+    val duplicateStatus: DuplicateStatus,
 )
 
 data class LocationTrackDescription(
@@ -197,13 +197,8 @@
 
 enum class DuplicateMatch { FULL, PARTIAL, NONE }
 
-<<<<<<< HEAD
-data class SplitDuplicateStatus(
-    val match: SplitDuplicateMatch,
-=======
 data class DuplicateStatus(
     val match: DuplicateMatch,
->>>>>>> 4f1aea73
     val duplicateOfId: IntId<LocationTrack>?,
     val startSwitchId: IntId<TrackLayoutSwitch>?,
     val endSwitchId: IntId<TrackLayoutSwitch>?,
@@ -215,7 +210,7 @@
     val start: AddressPoint,
     val end: AddressPoint,
 
-    val status: SplitDuplicateStatus,
+    val status: DuplicateStatus,
 )
 
 data class SplittingInitializationParameters(
