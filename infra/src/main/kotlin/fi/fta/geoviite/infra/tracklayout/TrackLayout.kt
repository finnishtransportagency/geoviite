--- conflicted
+++ resolved
@@ -379,14 +379,7 @@
         copy(contextData = contextData)
 }
 
-<<<<<<< HEAD
-data class SwitchPlacingRequest(
-    val points: SamplingGridPoints,
-    val layoutSwitchId: IntId<TrackLayoutSwitch>,
-)
-=======
 data class SwitchPlacingRequest(val points: SamplingGridPoints, val layoutSwitchId: IntId<TrackLayoutSwitch>)
->>>>>>> 8ddb25d3
 
 data class TrackLayoutSwitchJoint(
     val number: JointNumber,
@@ -478,11 +471,4 @@
     val changeTime: Instant,
 )
 
-<<<<<<< HEAD
-data class KmPostInfoboxExtras(
-    val kmLength: Double?,
-    val sourceGeometryPlanId: IntId<GeometryPlan>?,
-)
-=======
 data class KmPostInfoboxExtras(val kmLength: Double?, val sourceGeometryPlanId: IntId<GeometryPlan>?)
->>>>>>> 8ddb25d3
