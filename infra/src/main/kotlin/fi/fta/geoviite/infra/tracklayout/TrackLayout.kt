package fi.fta.geoviite.infra.tracklayout

import com.fasterxml.jackson.annotation.JsonIgnore
import fi.fta.geoviite.infra.common.*
import fi.fta.geoviite.infra.geocoding.AddressPoint
import fi.fta.geoviite.infra.geography.crs
import fi.fta.geoviite.infra.geometry.GeometryAlignment
import fi.fta.geoviite.infra.geometry.GeometryKmPost
import fi.fta.geoviite.infra.geometry.GeometrySwitch
import fi.fta.geoviite.infra.linking.SuggestedSwitch
import fi.fta.geoviite.infra.math.BoundingBox
import fi.fta.geoviite.infra.math.Point
import fi.fta.geoviite.infra.publication.ValidatedAsset
import fi.fta.geoviite.infra.switchLibrary.SwitchOwner
import fi.fta.geoviite.infra.switchLibrary.SwitchStructure
import fi.fta.geoviite.infra.util.FreeText
import java.math.BigDecimal
import java.time.Instant

val LAYOUT_SRID = Srid(3067)
val LAYOUT_CRS = crs(LAYOUT_SRID)

enum class LayoutState(val category: LayoutStateCategory) {
    IN_USE(LayoutStateCategory.EXISTING),
    NOT_IN_USE(LayoutStateCategory.EXISTING),
    PLANNED(LayoutStateCategory.FUTURE_EXISTING),
    DELETED(LayoutStateCategory.NOT_EXISTING);

    fun isPublishable() = this != PLANNED
    fun isLinkable() = this == IN_USE || this == NOT_IN_USE
    fun isRemoved() = this == DELETED
}

enum class LayoutStateCategory {
    FUTURE_EXISTING, EXISTING, NOT_EXISTING;

    fun isPublishable() = this != FUTURE_EXISTING
    fun isLinkable() = this == EXISTING
    fun isRemoved() = this == NOT_EXISTING
}

enum class TopologicalConnectivityType {
    NONE, START, END, START_AND_END;
}

data class LocationTrackDuplicate(
    val id: IntId<LocationTrack>,
    val name: AlignmentName,
    val externalId: Oid<LocationTrack>?,
)

data class LocationTrackDescription(
    val id: IntId<LocationTrack>,
    val description: FreeText,
)

data class TrackLayoutTrackNumber(
    val number: TrackNumber,
    val description: FreeText,
    val state: LayoutState,
    val externalId: Oid<TrackLayoutTrackNumber>?,
    override val id: DomainId<TrackLayoutTrackNumber> = StringId(),
    override val dataType: DataType = DataType.TEMP,
    override val version: RowVersion<TrackLayoutTrackNumber>? = null,
    @JsonIgnore override val draft: Draft<TrackLayoutTrackNumber>? = null,
) : Draftable<TrackLayoutTrackNumber> {
    @JsonIgnore
    val exists = !state.isRemoved()

    init {
        require(description.isNotBlank()) { "TrackNumber should have a non-blank description" }
        require(description.length < 100) { "TrackNumber description too long: ${description.length}>100" }
    }

    override fun toLog(): String = logFormat("version" to version, "draft" to getDraftType(), "number" to number)
}

enum class LocationTrackType {
    MAIN, // Pääraide
    SIDE, // Sivuraide
    TRAP, // Turvaraide: Turvaraide on raide, jonka tarkoitus on ohjata liikkuva kalusto riittävän etäälle siitä raiteesta, jota turvaraide suojaa. https://fi.wikipedia.org/wiki/Turvavaihde
    CHORD, // Kujaraide: Kujaraide on raide, joka ei ole sivu-, eikä pääraide.
}

data class ReferenceLine(
    val trackNumberId: IntId<TrackLayoutTrackNumber>,
    val startAddress: TrackMeter,
    val sourceId: IntId<GeometryAlignment>?,
    override val id: DomainId<ReferenceLine> = deriveFromSourceId("RL", sourceId),
    override val dataType: DataType = DataType.TEMP,
    override val version: RowVersion<ReferenceLine>? = null,
    val boundingBox: BoundingBox? = null,
    val length: Double = 0.0,
    val segmentCount: Int = 0,
    @JsonIgnore val alignmentVersion: RowVersion<LayoutAlignment>? = null,
    @JsonIgnore override val draft: Draft<ReferenceLine>? = null,
) : Draftable<ReferenceLine> {

    init {
        require(dataType == DataType.TEMP || alignmentVersion != null) {
            "ReferenceLine in DB must have an alignment"
        }
    }

    fun getAlignmentVersionOrThrow(): RowVersion<LayoutAlignment> =
        requireNotNull(alignmentVersion) { "ReferenceLine has no an alignment: id=$id" }

    override fun toLog(): String = logFormat(
        "version" to version,
        "draft" to getDraftType(),
        "trackNumber" to trackNumberId,
        "alignment" to alignmentVersion,
    )
}

data class TopologyLocationTrackSwitch(
    val switchId: IntId<TrackLayoutSwitch>,
    val jointNumber: JointNumber,
)

val locationTrackDescriptionLength = 4..256

enum class DescriptionSuffixType {
    NONE, SWITCH_TO_SWITCH, SWITCH_TO_BUFFER
}

data class LayoutSwitchIdAndName(val id: IntId<TrackLayoutSwitch>, val name: SwitchName)

data class LocationTrackInfoboxExtras(
    val duplicateOf: LocationTrackDuplicate?,
    val duplicates: List<LocationTrackDuplicate>,
    val switchAtStart: LayoutSwitchIdAndName?,
    val switchAtEnd: LayoutSwitchIdAndName?,
)

data class SwitchValidationWithSuggestedSwitch(
    val switchId: IntId<TrackLayoutSwitch>,
    val switchValidation: ValidatedAsset<TrackLayoutSwitch>,
    val suggestedSwitch: SuggestedSwitch?,
)

data class SwitchOnLocationTrack(
    val switchId: IntId<TrackLayoutSwitch>,
    val name: SwitchName,
    val address: TrackMeter?,
    val location: Point?,
    val distance: Double?,
)

data class SplitDuplicateTrack(
    val id: IntId<LocationTrack>,
    val name: AlignmentName,
    val start: AddressPoint,
    val end: AddressPoint,
)

data class SplittingInitializationParameters(
    val id: IntId<LocationTrack>,
    val switches: List<SwitchOnLocationTrack>,
    val duplicates: List<SplitDuplicateTrack>,
)

data class LocationTrack(
    val name: AlignmentName,
    val descriptionBase: FreeText,
    val descriptionSuffix: DescriptionSuffixType,
    val type: LocationTrackType,
    val state: LayoutState,
    val externalId: Oid<LocationTrack>?,
    val trackNumberId: IntId<TrackLayoutTrackNumber>,
    val sourceId: IntId<GeometryAlignment>?,
    override val id: DomainId<LocationTrack> = deriveFromSourceId("LT", sourceId),
    override val dataType: DataType = DataType.TEMP,
    override val version: RowVersion<LocationTrack>? = null,
    val boundingBox: BoundingBox?,
    val length: Double,
    val segmentCount: Int,
    val duplicateOf: IntId<LocationTrack>?,
    val topologicalConnectivity: TopologicalConnectivityType,
    val topologyStartSwitch: TopologyLocationTrackSwitch?,
    val topologyEndSwitch: TopologyLocationTrackSwitch?,
    val ownerId: IntId<LocationTrackOwner>,
    @JsonIgnore val alignmentVersion: RowVersion<LayoutAlignment>? = null,
    @JsonIgnore override val draft: Draft<LocationTrack>? = null,
) : Draftable<LocationTrack> {

    @JsonIgnore
    val exists = !state.isRemoved()

    init {
        require(descriptionBase.length in locationTrackDescriptionLength) {
            "LocationTrack descriptionBase length invalid  not in range 4-256: " + "id=$id " + "length=${descriptionBase.length} " + "allowed=$locationTrackDescriptionLength"
        }
        require(dataType == DataType.TEMP || alignmentVersion != null) {
            "LocationTrack in DB must have an alignment: id=$id"
        }
        require(
            topologyStartSwitch?.switchId == null || topologyStartSwitch.switchId != topologyEndSwitch?.switchId
        ) {
            "LocationTrack cannot topologically connect to the same switch at both ends: " + "trackId=$id " + "switchId=${topologyStartSwitch?.switchId} " + "startJoint=${topologyStartSwitch?.jointNumber} " + "endJoint=${topologyEndSwitch?.jointNumber}"
        }
    }

    fun getAlignmentVersionOrThrow(): RowVersion<LayoutAlignment> =
        requireNotNull(alignmentVersion) { "LocationTrack has no alignment: version=$version" }

    override fun toLog(): String = logFormat(
        "version" to version,
        "draft" to getDraftType(),
        "name" to name,
        "trackNumber" to trackNumberId,
        "alignment" to alignmentVersion,
    )
}

data class TrackLayoutSwitch(
    val name: SwitchName,
    val switchStructureId: IntId<SwitchStructure>,
    val stateCategory: LayoutStateCategory,
    val joints: List<TrackLayoutSwitchJoint>,
    val externalId: Oid<TrackLayoutSwitch>?,
    val sourceId: DomainId<GeometrySwitch>?,
    override val id: DomainId<TrackLayoutSwitch> = deriveFromSourceId("S", sourceId),
    override val dataType: DataType = DataType.TEMP,
    val trapPoint: Boolean?,
    val ownerId: IntId<SwitchOwner>?,
    override val version: RowVersion<TrackLayoutSwitch>? = null,
    @JsonIgnore override val draft: Draft<TrackLayoutSwitch>? = null,
    val source: GeometrySource,
) : Draftable<TrackLayoutSwitch> {
    @JsonIgnore
    val exists = !stateCategory.isRemoved()
    val shortName = name.split(" ").lastOrNull()?.let { last ->
        if (last.startsWith("V")) {
            last.substring(1).toIntOrNull(10)?.toString()?.padStart(3, '0')?.let { switchNumber -> "V$switchNumber" }
        } else null
    }

    fun getJoint(location: AlignmentPoint, delta: Double): TrackLayoutSwitchJoint? =
        getJoint(Point(location.x, location.y), delta)

    fun getJoint(location: Point, delta: Double): TrackLayoutSwitchJoint? =
        joints.find { j -> j.location.isSame(location, delta) }

    fun getJoint(number: JointNumber): TrackLayoutSwitchJoint? = joints.find { j -> j.number == number }

    override fun toLog(): String = logFormat(
        "version" to version,
        "draft" to getDraftType(),
        "source" to source,
        "name" to name,
        "joints" to joints.map { j -> j.number.intValue },
    )
}

data class TrackLayoutSwitchJoint(val number: JointNumber, val location: Point, val locationAccuracy: LocationAccuracy?)

data class TrackLayoutKmPost(
    val kmNumber: KmNumber,
    val location: Point?,
    val state: LayoutState,
    val trackNumberId: IntId<TrackLayoutTrackNumber>?,
    val sourceId: DomainId<GeometryKmPost>?,
    override val id: DomainId<TrackLayoutKmPost> = deriveFromSourceId("K", sourceId),
    override val dataType: DataType = DataType.TEMP,
    override val version: RowVersion<TrackLayoutKmPost>? = null,
    @JsonIgnore override val draft: Draft<TrackLayoutKmPost>? = null,
) : Draftable<TrackLayoutKmPost> {
    @JsonIgnore
    val exists = !state.isRemoved()

    fun getAsIntegral(): IntegralTrackLayoutKmPost? =
        if (state != LayoutState.IN_USE || location == null || trackNumberId == null) null
        else IntegralTrackLayoutKmPost(kmNumber, location, trackNumberId)

    override fun toLog(): String = logFormat(
        "version" to version,
        "draft" to getDraftType(),
        "kmNumber" to kmNumber,
        "trackNumber" to trackNumberId,
    )
}

data class IntegralTrackLayoutKmPost(
    val kmNumber: KmNumber,
    val location: Point,
    val trackNumberId: IntId<TrackLayoutTrackNumber>,
)

enum class TrackLayoutKmPostTableColumn {
    TRACK_NUMBER, KILOMETER, START_M, END_M, LENGTH, LOCATION_E, LOCATION_N, WARNING
}

data class TrackLayoutKmLengthDetails(
    val trackNumber: TrackNumber,
    val kmNumber: KmNumber,
    val startM: BigDecimal,
    val endM: BigDecimal,
    val locationSource: GeometrySource,
    val location: Point?,
) {
    val length = endM - startM
}

data class TrackLayoutKmPostLength(
<<<<<<< HEAD
    val length: Double?,
=======
    val length: Double
>>>>>>> 400394bd
)

data class TrackLayoutSwitchJointMatch(
    val locationTrackId: IntId<LocationTrack>,
    val location: Point,
)

data class TrackLayoutSwitchJointConnection(
    val number: JointNumber,
    val accurateMatches: List<TrackLayoutSwitchJointMatch>,
    val locationAccuracy: LocationAccuracy?,
) {
    val matches by lazy {
        accurateMatches.map { accurateMatch ->
            accurateMatch.locationTrackId
        }
    }

    fun merge(other: TrackLayoutSwitchJointConnection): TrackLayoutSwitchJointConnection {
        check(number == other.number) { "expected $number == $other.number in TrackLayoutSwitchJointConnection#merge" }
        // location accuracy comes from the joint and hence can't differ
        check(locationAccuracy == other.locationAccuracy) {
            "expected $locationAccuracy == ${other.locationAccuracy} in TrackLayoutSwitchJointConnection#merge"
        }
        return TrackLayoutSwitchJointConnection(
            number,
            accurateMatches + other.accurateMatches,
            locationAccuracy,
        )
    }
}

data class DraftableChangeInfo(
    val created: Instant,
    val changed: Instant,
)

data class TrackNumberAndChangeTime(
    val id: IntId<TrackLayoutTrackNumber>,
    val number: TrackNumber,
    val changeTime: Instant,
)

fun getTranslation(key: String) = kmLengthTranslations[key] ?: ""

private val kmLengthTranslations = mapOf(
    "projected-location-warning" to "Sijainti on raiteen keskilinjalle projisoitu sijainti.",
    "start-address-location-warning" to "Sijainti on pituusmittauslinjan alun sijainti.",
    "TRACK_NUMBER-header" to "Ratanumero",
    "KILOMETER-header" to "Ratakilometri",
    "START_M-header" to "Alkupaalu",
    "END_M-header" to "Loppupaalu",
    "LENGTH-header" to "Pituus (m)",
    "LOCATION_E-header" to "Koordinaatti E",
    "LOCATION_N-header" to "Koordinaatti N",
    "WARNING-header" to "Huomiot"
)<|MERGE_RESOLUTION|>--- conflicted
+++ resolved
@@ -303,11 +303,7 @@
 }
 
 data class TrackLayoutKmPostLength(
-<<<<<<< HEAD
-    val length: Double?,
-=======
     val length: Double
->>>>>>> 400394bd
 )
 
 data class TrackLayoutSwitchJointMatch(
