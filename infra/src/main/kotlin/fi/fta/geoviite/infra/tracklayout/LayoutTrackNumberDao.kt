package fi.fta.geoviite.infra.tracklayout

import fi.fta.geoviite.infra.common.IntId
import fi.fta.geoviite.infra.common.PublishType
import fi.fta.geoviite.infra.common.RowVersion
import fi.fta.geoviite.infra.common.TrackNumber
import fi.fta.geoviite.infra.logging.AccessType
import fi.fta.geoviite.infra.logging.daoAccess
import fi.fta.geoviite.infra.util.*
import fi.fta.geoviite.infra.util.DbTable.LAYOUT_TRACK_NUMBER
import org.springframework.beans.factory.annotation.Value
import org.springframework.jdbc.core.namedparam.NamedParameterJdbcTemplate
import org.springframework.stereotype.Component
import org.springframework.transaction.annotation.Transactional
import java.sql.ResultSet

const val TRACK_NUMBER_CACHE_SIZE = 1000L

@Transactional(readOnly = true)
@Component
class LayoutTrackNumberDao(
    jdbcTemplateParam: NamedParameterJdbcTemplate?,
    @Value("\${geoviite.cache.enabled}") cacheEnabled: Boolean,
) : LayoutAssetDao<TrackLayoutTrackNumber>(
    jdbcTemplateParam,
    LAYOUT_TRACK_NUMBER,
    cacheEnabled,
    TRACK_NUMBER_CACHE_SIZE,
) {

    override fun fetchVersions(publicationState: PublishType, includeDeleted: Boolean) =
        fetchVersions(publicationState, includeDeleted, null)

    fun list(trackNumber: TrackNumber, publishType: PublishType): List<TrackLayoutTrackNumber> =
        fetchVersions(publishType, false, trackNumber).map(::fetch)

    fun fetchVersions(
        publicationState: PublishType,
        includeDeleted: Boolean,
        number: TrackNumber?,
    ): List<RowVersion<TrackLayoutTrackNumber>> {
        val sql = """
            select row_id, row_version
            from layout.track_number_publication_view
            where :publication_state = any(publication_states)
              and (:number::varchar is null or :number = number)
              and (:include_deleted = true or state != 'DELETED')
            order by number
        """.trimIndent()
        val params = mapOf(
            "publication_state" to publicationState.name,
            "include_deleted" to includeDeleted,
            "number" to number,
        )
        return jdbcTemplate.query(sql, params) { rs, _ ->
            rs.getRowVersion("row_id", "row_version")
        }
    }

    fun getTrackNumberToIdMapping(): Map<TrackNumber, IntId<TrackLayoutTrackNumber>> {
        val sql = "select id, number from layout.track_number"
        val result: List<Pair<TrackNumber, IntId<TrackLayoutTrackNumber>>> =
            jdbcTemplate.query(sql, mapOf<String, Any>()) { rs, _ ->
                rs.getTrackNumber("number") to rs.getIntId("id")
            }
        logger.daoAccess(AccessType.FETCH, TrackLayoutTrackNumber::class, result.map { r -> r.second })
        return result.associate { it }
    }

    override fun fetchInternal(version: RowVersion<TrackLayoutTrackNumber>): TrackLayoutTrackNumber {
        val sql = """
            -- Draft vs Official reference line might duplicate the row, but results will be the same. Just pick one.
            select distinct on (tn.id, tn.version)
              tn.id as row_id,
              tn.version as row_version,
<<<<<<< HEAD
              coalesce(tn.official_row_id, tn.id) as official_id,
              case when tn.draft then tn.id end as draft_id,
=======
              tn.draft_of_track_number_id official_row_id,
              tn.draft,
>>>>>>> 630c6de8
              tn.external_id,
              tn.number,
              tn.description,
              tn.state,
              coalesce(rl.official_row_id, rl.id) reference_line_id
            from layout.track_number_version tn
              -- TrackNumber reference line identity should never change, so we can join version 1
              left join layout.reference_line_version rl on 
                rl.track_number_id = coalesce(tn.official_row_id, tn.id) and rl.version = 1
            where tn.id = :id
              and tn.version = :version
              and tn.deleted = false
            order by tn.id, tn.version, rl.id
        """.trimIndent()
        val params = mapOf(
            "id" to version.id.intValue,
            "version" to version.version,
        )
        return getOne(version.id, jdbcTemplate.query(sql, params) { rs, _ -> getLayoutTrackNumber(rs) }).also {
            logger.daoAccess(AccessType.FETCH, TrackLayoutTrackNumber::class, version)
        }
    }

    override fun preloadCache() {
        val sql = """
            -- Draft vs Official reference line might duplicate the row, but results will be the same. Just pick one.
            select distinct on (tn.id)
              tn.id as row_id,
              tn.version as row_version,
<<<<<<< HEAD
              coalesce(tn.official_row_id, tn.id) as official_id, 
              case when tn.draft then tn.id end as draft_id,
=======
              tn.draft_of_track_number_id as official_row_id, 
              tn.draft,
>>>>>>> 630c6de8
              tn.external_id, 
              tn.number, 
              tn.description,
              tn.state,
              coalesce(rl.official_row_id, rl.id) as reference_line_id
            from layout.track_number tn
              left join layout.reference_line rl on rl.track_number_id = coalesce(tn.official_row_id, tn.id)
            order by tn.id, rl.id
        """.trimIndent()
        val trackNumbers = jdbcTemplate.query(sql, mapOf<String, Any>()) { rs, _ -> getLayoutTrackNumber(rs) }
            .associateBy(TrackLayoutTrackNumber::version)
        logger.daoAccess(AccessType.FETCH, TrackLayoutTrackNumber::class, trackNumbers.keys)
        cache.putAll(trackNumbers)
    }

    private fun getLayoutTrackNumber(rs: ResultSet): TrackLayoutTrackNumber = TrackLayoutTrackNumber(
        number = rs.getTrackNumber("number"),
        description = rs.getFreeText("description"),
        state = rs.getEnum("state"),
        externalId = rs.getOidOrNull("external_id"),
        version = rs.getRowVersion("row_id", "row_version"),
        // TODO: GVT-2442 This should be non-null but we have a lot of tests that produce broken data
        referenceLineId = rs.getIntIdOrNull("reference_line_id"),
        contextData = rs.getLayoutContextData("official_row_id", "row_id", "draft"),
    )

    @Transactional
    override fun insert(newItem: TrackLayoutTrackNumber): DaoResponse<TrackLayoutTrackNumber> {
        val sql = """
            insert into layout.track_number(
              external_id, 
              number, 
              description, 
              state, 
              draft, 
              official_row_id
            ) 
            values (
              :external_id, 
              :number, 
              :description, 
              :state::layout.state,
              :draft, 
              :official_row_id
            ) 
            returning 
              coalesce(official_row_id, id) as official_id,
              id as row_id,
              version as row_version
        """.trimIndent()
        val params = mapOf(
            "external_id" to newItem.externalId,
            "number" to newItem.number,
            "description" to newItem.description,
            "state" to newItem.state.name,
<<<<<<< HEAD
            "draft" to (newItem.draft != null),
            "official_row_id" to officialRowId(newItem)?.intValue,
=======
            "draft" to newItem.isDraft,
            "draft_of_track_number_id" to newItem.contextData.officialRowId?.let(::toDbId)?.intValue,
>>>>>>> 630c6de8
        )
        jdbcTemplate.setUser()
        val response: DaoResponse<TrackLayoutTrackNumber> = jdbcTemplate.queryForObject(sql, params) { rs, _ ->
            rs.getDaoResponse("official_id", "row_id", "row_version")
        } ?: throw IllegalStateException("Failed to generate ID for new TrackNumber")
        logger.daoAccess(AccessType.INSERT, TrackLayoutTrackNumber::class, response)
        return response
    }

    @Transactional
    override fun update(updatedItem: TrackLayoutTrackNumber): DaoResponse<TrackLayoutTrackNumber> {
        val sql = """
            update layout.track_number
            set
              external_id = :external_id,
              number = :number,
              description = :description,
              state = :state::layout.state,
              draft = :draft,
              official_row_id = :official_row_id
            where id = :id
            returning 
              coalesce(official_row_id, id) as official_id,
              id as row_id,
              version as row_version
        """.trimIndent()
        val params = mapOf(
            "id" to toDbId(updatedItem.contextData.rowId).intValue,
            "external_id" to updatedItem.externalId,
            "number" to updatedItem.number,
            "description" to updatedItem.description,
            "state" to updatedItem.state.name,
<<<<<<< HEAD
            "draft" to (updatedItem.draft != null),
            "official_row_id" to officialRowId(updatedItem)?.intValue,
=======
            "draft" to updatedItem.isDraft,
            "draft_of_track_number_id" to updatedItem.contextData.officialRowId?.let(::toDbId)?.intValue,
>>>>>>> 630c6de8
        )
        jdbcTemplate.setUser()
        val response: DaoResponse<TrackLayoutTrackNumber> = jdbcTemplate.queryForObject(sql, params) { rs, _ ->
            rs.getDaoResponse("official_id", "row_id", "row_version")
        } ?: throw IllegalStateException("Failed to get new version for Track Layout TrackNumber")
        logger.daoAccess(AccessType.UPDATE, TrackLayoutTrackNumber::class, response)
        return response
    }

    fun fetchTrackNumberNames(): List<TrackNumberAndChangeTime> {
        val sql = """
            select tn.id, tn.number, tn.change_time
            from layout.track_number_version tn
            where tn.draft = false
            order by tn.change_time
        """.trimIndent()

        return jdbcTemplate.query(sql, mapOf<String, Any>()) { rs, _ ->
            TrackNumberAndChangeTime(
                rs.getIntId("id"),
                rs.getTrackNumber("number"),
                rs.getInstant("change_time"),
            )
        }.also { logger.daoAccess(AccessType.FETCH, "track_number_version") }
    }

    fun findOfficialNumberDuplicates(
        numbers: List<TrackNumber>,
    ): Map<TrackNumber, List<RowVersion<TrackLayoutTrackNumber>>> {
        return if (numbers.isEmpty()) {
            emptyMap()
        } else {
            val sql = """
                select id, version, number
                from layout.track_number
                where number in (:numbers)
                  and draft = false
                  and state != 'DELETED'
            """.trimIndent()
            val params = mapOf("numbers" to numbers)
            val found =
                jdbcTemplate.query<Pair<TrackNumber, RowVersion<TrackLayoutTrackNumber>>>(sql, params) { rs, _ ->
                    val version = rs.getRowVersion<TrackLayoutTrackNumber>("id", "version")
                    val name = rs.getString("number").let(::TrackNumber)
                    name to version
                }
            // Ensure that the result contains all asked-for numbers, even if there are no matches
            numbers.associateWith { n -> found.filter { (number, _) -> number == n }.map { (_, v) -> v } }
        }
    }
}<|MERGE_RESOLUTION|>--- conflicted
+++ resolved
@@ -73,13 +73,8 @@
             select distinct on (tn.id, tn.version)
               tn.id as row_id,
               tn.version as row_version,
-<<<<<<< HEAD
-              coalesce(tn.official_row_id, tn.id) as official_id,
-              case when tn.draft then tn.id end as draft_id,
-=======
-              tn.draft_of_track_number_id official_row_id,
+              tn.official_row_id,
               tn.draft,
->>>>>>> 630c6de8
               tn.external_id,
               tn.number,
               tn.description,
@@ -109,13 +104,8 @@
             select distinct on (tn.id)
               tn.id as row_id,
               tn.version as row_version,
-<<<<<<< HEAD
-              coalesce(tn.official_row_id, tn.id) as official_id, 
-              case when tn.draft then tn.id end as draft_id,
-=======
-              tn.draft_of_track_number_id as official_row_id, 
+              tn.official_row_id, 
               tn.draft,
->>>>>>> 630c6de8
               tn.external_id, 
               tn.number, 
               tn.description,
@@ -171,13 +161,8 @@
             "number" to newItem.number,
             "description" to newItem.description,
             "state" to newItem.state.name,
-<<<<<<< HEAD
-            "draft" to (newItem.draft != null),
-            "official_row_id" to officialRowId(newItem)?.intValue,
-=======
             "draft" to newItem.isDraft,
-            "draft_of_track_number_id" to newItem.contextData.officialRowId?.let(::toDbId)?.intValue,
->>>>>>> 630c6de8
+            "official_row_id" to newItem.contextData.officialRowId?.let(::toDbId)?.intValue,
         )
         jdbcTemplate.setUser()
         val response: DaoResponse<TrackLayoutTrackNumber> = jdbcTemplate.queryForObject(sql, params) { rs, _ ->
@@ -210,13 +195,8 @@
             "number" to updatedItem.number,
             "description" to updatedItem.description,
             "state" to updatedItem.state.name,
-<<<<<<< HEAD
-            "draft" to (updatedItem.draft != null),
-            "official_row_id" to officialRowId(updatedItem)?.intValue,
-=======
             "draft" to updatedItem.isDraft,
-            "draft_of_track_number_id" to updatedItem.contextData.officialRowId?.let(::toDbId)?.intValue,
->>>>>>> 630c6de8
+            "official_row_id" to updatedItem.contextData.officialRowId?.let(::toDbId)?.intValue,
         )
         jdbcTemplate.setUser()
         val response: DaoResponse<TrackLayoutTrackNumber> = jdbcTemplate.queryForObject(sql, params) { rs, _ ->
