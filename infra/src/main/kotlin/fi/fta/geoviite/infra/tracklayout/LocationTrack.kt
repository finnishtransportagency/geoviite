package fi.fta.geoviite.infra.tracklayout

import com.fasterxml.jackson.annotation.JsonIgnore
import fi.fta.geoviite.infra.common.AlignmentName
import fi.fta.geoviite.infra.common.DomainId
import fi.fta.geoviite.infra.common.IntId
import fi.fta.geoviite.infra.common.JointNumber
import fi.fta.geoviite.infra.common.LocationTrackDescriptionBase
import fi.fta.geoviite.infra.common.RowVersion
import fi.fta.geoviite.infra.common.SwitchName
import fi.fta.geoviite.infra.common.TrackMeter
import fi.fta.geoviite.infra.common.TrackNumber
import fi.fta.geoviite.infra.geometry.GeometryAlignment
import fi.fta.geoviite.infra.localization.Translation
import fi.fta.geoviite.infra.logging.Loggable
import fi.fta.geoviite.infra.math.BoundingBox
import fi.fta.geoviite.infra.math.Point
import fi.fta.geoviite.infra.math.lineLength
import fi.fta.geoviite.infra.ratko.model.RatkoOperatingPoint
import fi.fta.geoviite.infra.util.FreeText

enum class LocationTrackType {
    MAIN, // Pääraide
    SIDE, // Sivuraide
    TRAP, // Turvaraide: Turvaraide on raide, jonka tarkoitus on ohjata liikkuva kalusto riittävän
    // etäälle siitä raiteesta, jota turvaraide suojaa.
    // https://fi.wikipedia.org/wiki/Turvavaihde
    CHORD, // Kujaraide: Kujaraide on raide, joka ei ole sivu-, eikä pääraide.
}

enum class LocationTrackNamingScheme {
    FREE_TEXT,
    WITHIN_OPERATING_POINT,
    BETWEEN_OPERATING_POINTS,
    TRACK_NUMBER_TRACK,
    CHORD,
}

enum class LocationTrackNameSpecifier {
    PR,
    ER,
    IR,
    KR,
    LR,
    PSR,
    ESR,
    ISR,
    LSR,
    PKR,
    EKR,
    IKR,
    LKR,
    ITHR,
    LANHR,
}

val locationTrackDescriptionLength = 4..256

enum class LocationTrackDescriptionSuffix {
    NONE,
    SWITCH_TO_SWITCH,
    SWITCH_TO_BUFFER,
    SWITCH_TO_OWNERSHIP_BOUNDARY,
}

enum class TopologicalConnectivityType {
    NONE,
    START,
    END,
    START_AND_END;

    fun isStartConnected() = this == START || this == START_AND_END

    fun isEndConnected() = this == END || this == START_AND_END
}

enum class LocationTrackState(val category: LayoutStateCategory) {
    BUILT(LayoutStateCategory.EXISTING),
    IN_USE(LayoutStateCategory.EXISTING),
    NOT_IN_USE(LayoutStateCategory.EXISTING),
    DELETED(LayoutStateCategory.NOT_EXISTING);

    fun isLinkable() = this == IN_USE || this == BUILT || this == NOT_IN_USE

    fun isRemoved() = this == DELETED
}

sealed class DbLocationTrackNaming {
    abstract val namingScheme: LocationTrackNamingScheme
    open val nameFreeText: AlignmentName? = null
    open val nameSpecifier: LocationTrackNameSpecifier? = null
}

data class DbFreeTextTrackNaming(override val nameFreeText: AlignmentName) : DbLocationTrackNaming() {
    override val namingScheme: LocationTrackNamingScheme = LocationTrackNamingScheme.FREE_TEXT
}

data class DbTrackNumberTrackNaming(
    override val nameFreeText: AlignmentName,
    override val nameSpecifier: LocationTrackNameSpecifier,
) : DbLocationTrackNaming() {
    override val namingScheme: LocationTrackNamingScheme = LocationTrackNamingScheme.TRACK_NUMBER_TRACK
}

data class DbWithinOperatingPointTrackNaming(override val nameFreeText: AlignmentName) : DbLocationTrackNaming() {
    override val namingScheme: LocationTrackNamingScheme = LocationTrackNamingScheme.WITHIN_OPERATING_POINT
}

data class DbBetweenOperatingPointsTrackNaming(override val nameSpecifier: LocationTrackNameSpecifier) :
    DbLocationTrackNaming() {
    override val namingScheme: LocationTrackNamingScheme = LocationTrackNamingScheme.BETWEEN_OPERATING_POINTS
}

data object DbChordTrackNaming : DbLocationTrackNaming() {
    override val namingScheme: LocationTrackNamingScheme = LocationTrackNamingScheme.CHORD
}

sealed class ReifiedTrackNaming {
    abstract val namingScheme: LocationTrackNamingScheme

    abstract fun getName(): AlignmentName

    companion object {
        fun of(
            locationTrack: LocationTrack,
            trackNumber: LayoutTrackNumber,
            startSwitch: LayoutSwitch?,
            endSwitch: LayoutSwitch?,
        ): ReifiedTrackNaming =
            when (locationTrack.dbName.namingScheme) {
                LocationTrackNamingScheme.UNDEFINED ->
                    ReifiedFreeTextTrackNaming(requireNotNull(locationTrack.dbName.nameFreeText))
                LocationTrackNamingScheme.WITHIN_OPERATING_POINT ->
                    ReifiedWithinOperatingPointTrackNaming(requireNotNull(locationTrack.dbName.nameFreeText))
                LocationTrackNamingScheme.BETWEEN_OPERATING_POINTS ->
                    ReifiedBetweenOperatingPointsTrackNaming(startSwitch?.name, endSwitch?.name)
                LocationTrackNamingScheme.TRACK_NUMBER_TRACK ->
                    ReifiedTrackNumberTrackNaming(
                        trackNumber.number,
                        requireNotNull(locationTrack.dbName.nameFreeText),
                        requireNotNull(locationTrack.dbName.nameSpecifier),
                    )
                LocationTrackNamingScheme.CHORD -> ReifiedChordTrackNaming(startSwitch?.name, endSwitch?.name)
            }
    }
}

data class ReifiedFreeTextTrackNaming(val nameFreeText: AlignmentName) : ReifiedTrackNaming() {
    override val namingScheme: LocationTrackNamingScheme = LocationTrackNamingScheme.FREE_TEXT

    override fun getName(): AlignmentName = nameFreeText
}

data class ReifiedBetweenOperatingPointsTrackNaming(val startSwitchName: SwitchName?, val endSwitchName: SwitchName?) :
    ReifiedTrackNaming() {
    override val namingScheme: LocationTrackNamingScheme = LocationTrackNamingScheme.BETWEEN_OPERATING_POINTS

    override fun getName(): AlignmentName {
        val startName = startSwitchName?.let { "$it" } ?: "???"
        val endName = endSwitchName?.let { "$it" } ?: "???"
        return AlignmentName("$startName-$endName")
    }
}

data class ReifiedChordTrackNaming(val startSwitchName: SwitchName?, val endSwitchName: SwitchName?) :
    ReifiedTrackNaming() {
    override val namingScheme: LocationTrackNamingScheme = LocationTrackNamingScheme.CHORD

    override fun getName(): AlignmentName {
        val startName = startSwitchName?.let { "$it" } ?: "???"
        val endName = endSwitchName?.let { "$it" } ?: "???"
        return AlignmentName("$startName-$endName")
    }
}

data class ReifiedWithinOperatingPointTrackNaming(val nameFreeText: AlignmentName) : ReifiedTrackNaming() {
    override val namingScheme: LocationTrackNamingScheme = LocationTrackNamingScheme.WITHIN_OPERATING_POINT

    override fun getName(): AlignmentName = nameFreeText
}

data class ReifiedTrackNumberTrackNaming(
    val trackNumber: TrackNumber,
    val nameFreeText: AlignmentName,
    val nameSpecifier: LocationTrackNameSpecifier,
) : ReifiedTrackNaming() {
    override val namingScheme: LocationTrackNamingScheme = LocationTrackNamingScheme.TRACK_NUMBER_TRACK

    override fun getName(): AlignmentName = AlignmentName("$trackNumber $nameSpecifier $nameFreeText")
}

data class LocationTrackName(val id: IntId<LocationTrack>, val name: AlignmentName)

data class DbLocationTrackDescription(
    val descriptionBase: LocationTrackDescriptionBase,
    val descriptionSuffix: LocationTrackDescriptionSuffix,
) {
    init {
        require(descriptionBase.length in locationTrackDescriptionLength) {
            "LocationTrack descriptionBase length invalid  not in range 4-256: " +
                "length=${descriptionBase.length} " +
                "allowed=$locationTrackDescriptionLength"
        }
    }
}

data class ReifiedTrackDescription(
    val dbDescription: DbLocationTrackDescription,
    val startSwitchName: SwitchName?,
    val endSwitchName: SwitchName?,
) {
    fun getDescription(translation: Translation): FreeText {
        val base = dbDescription.descriptionBase.toString()
        val end =
            when (dbDescription.descriptionSuffix) {
                LocationTrackDescriptionSuffix.NONE -> dbDescription.descriptionBase.toString()

                LocationTrackDescriptionSuffix.SWITCH_TO_BUFFER ->
                    " ${startSwitchName ?: endSwitchName ?: "???"} - ${translation.t("location-track-dialog.buffer")}"

                LocationTrackDescriptionSuffix.SWITCH_TO_SWITCH ->
                    " ${startSwitchName ?: "???"} - ${endSwitchName ?: "???"}"

                LocationTrackDescriptionSuffix.SWITCH_TO_OWNERSHIP_BOUNDARY ->
                    " ${startSwitchName ?: endSwitchName ?: "???"} - ${translation.t("location-track-dialog.ownership-boundary")}"
            }
        return FreeText(base + end)
    }
}

data class AugLocationTrackCacheKey(
    val trackVersion: LayoutRowVersion<LocationTrack>,
    val trackNumberVersion: LayoutRowVersion<LayoutTrackNumber>,
    val startSwitchVersion: LayoutRowVersion<LayoutSwitch>?,
    val endSwitchVersion: LayoutRowVersion<LayoutSwitch>?,
)

interface ILocationTrack : Loggable {
    val version: LayoutRowVersion<LocationTrack>?
    val id: DomainId<LocationTrack>
    val dbName: DbLocationTrackNaming
    val dbDescription: DbLocationTrackDescription
    val type: LocationTrackType
    val state: LocationTrackState
    val trackNumberId: IntId<LayoutTrackNumber>
    val sourceId: IntId<GeometryAlignment>?
    val boundingBox: BoundingBox?
    val length: Double
    val segmentCount: Int
    val duplicateOf: IntId<LocationTrack>?
    val topologicalConnectivity: TopologicalConnectivityType
    val topologyStartSwitch: TopologyLocationTrackSwitch?
    val topologyEndSwitch: TopologyLocationTrackSwitch?
    val ownerId: IntId<LocationTrackOwner>
    val contextData: LayoutContextData<LocationTrack>
    val alignmentVersion: RowVersion<LayoutAlignment>?
    val segmentSwitchIds: List<IntId<LayoutSwitch>>

    @get:JsonIgnore
    val exists
        get() = !state.isRemoved()

    @get:JsonIgnore
    val switchIds: List<IntId<LayoutSwitch>>
        get() =
            (listOfNotNull(topologyStartSwitch?.switchId) +
                    segmentSwitchIds +
                    listOfNotNull(topologyEndSwitch?.switchId))
                .distinct()
<<<<<<< HEAD

    fun getAlignmentVersionOrThrow(): RowVersion<LayoutAlignment>
=======
>>>>>>> 4d346545
}

data class AugLocationTrack(
    private val translation: Translation,
    private val dbTrack: LocationTrack,
    val reifiedNaming: ReifiedTrackNaming,
    val reifiedDescription: ReifiedTrackDescription,
) : ILocationTrack by dbTrack {
    val name: AlignmentName by lazy { reifiedNaming.getName() }
    val description: FreeText by lazy { reifiedDescription.getDescription(translation) }

    override fun toLog(): String =
        logFormat(
            "id" to id,
            "version" to version,
            "context" to contextData::class.simpleName,
            "name" to name,
            "trackNumber" to trackNumberId,
            "alignment" to alignmentVersion,
        )
}

data class LocationTrack(
    override val dbName: DbLocationTrackNaming,
    override val dbDescription: DbLocationTrackDescription,
    override val type: LocationTrackType,
    override val state: LocationTrackState,
    override val trackNumberId: IntId<LayoutTrackNumber>,
    override val sourceId: IntId<GeometryAlignment>?,
    override val boundingBox: BoundingBox?,
    override val length: Double,
    override val segmentCount: Int,
    override val duplicateOf: IntId<LocationTrack>?,
    override val topologicalConnectivity: TopologicalConnectivityType,
    override val topologyStartSwitch: TopologyLocationTrackSwitch?,
    override val topologyEndSwitch: TopologyLocationTrackSwitch?,
    override val ownerId: IntId<LocationTrackOwner>,
    @JsonIgnore override val contextData: LayoutContextData<LocationTrack>,
    @JsonIgnore override val alignmentVersion: RowVersion<LayoutAlignment>? = null,
    @JsonIgnore override val segmentSwitchIds: List<IntId<LayoutSwitch>> = listOf(),
) : ILocationTrack, PolyLineLayoutAsset<LocationTrack>(contextData) {
    override fun toLog(): String =
        logFormat(
            "id" to id,
            "version" to version,
            "context" to contextData::class.simpleName,
            "dbName" to dbName,
            "trackNumber" to trackNumberId,
            "alignment" to alignmentVersion,
        )

    override fun withContext(contextData: LayoutContextData<LocationTrack>): LocationTrack =
        copy(contextData = contextData)
}

data class LocationTrackInfoboxExtras(
    val duplicateOf: LocationTrackDuplicate?,
    val duplicates: List<LocationTrackDuplicate>,
    val switchAtStart: LayoutSwitchIdAndName?,
    val switchAtEnd: LayoutSwitchIdAndName?,
    val partOfUnfinishedSplit: Boolean?,
    val startSplitPoint: SplitPoint?,
    val endSplitPoint: SplitPoint?,
)

data class LocationTrackDuplicate(
    val id: IntId<LocationTrack>,
    val trackNumberId: IntId<LayoutTrackNumber>,
    val namingScheme: LocationTrackNamingScheme,
    val nameFreeText: AlignmentName?,
    val nameSpecifier: LocationTrackNameSpecifier?,
    val start: AlignmentPoint?,
    val end: AlignmentPoint?,
    val length: Double,
    val duplicateStatus: DuplicateStatus,
)

fun topologicalConnectivityTypeOf(startConnected: Boolean, endConnected: Boolean): TopologicalConnectivityType =
    if (startConnected && endConnected) TopologicalConnectivityType.START_AND_END
    else if (startConnected) TopologicalConnectivityType.START
    else if (endConnected) TopologicalConnectivityType.END else TopologicalConnectivityType.NONE

data class TopologyLocationTrackSwitch(val switchId: IntId<LayoutSwitch>, val jointNumber: JointNumber)

data class SwitchOnLocationTrack(
    val switchId: IntId<LayoutSwitch>,
    val name: SwitchName,
    val address: TrackMeter?,
    val location: Point?,
    val distance: Double?,
    val nearestOperatingPoint: RatkoOperatingPoint?,
)

data class LayoutSwitchIdAndName(val id: IntId<LayoutSwitch>, val name: SwitchName)

enum class DuplicateEndPointType {
    START,
    END,
}

enum class DuplicateMatch {
    FULL,
    PARTIAL,
    NONE,
}

data class DuplicateStatus(
    val match: DuplicateMatch,
    val duplicateOfId: IntId<LocationTrack>?,
    val startSplitPoint: SplitPoint?,
    val endSplitPoint: SplitPoint?,
    val overlappingLength: Double?,
)

sealed class SplitPoint {
    abstract val location: AlignmentPoint
    abstract val address: TrackMeter?

    abstract fun isSame(other: SplitPoint): Boolean
}

data class SwitchSplitPoint(
    override val location: AlignmentPoint,
    override val address: TrackMeter?,
    val switchId: IntId<LayoutSwitch>,
    val jointNumber: JointNumber,
) : SplitPoint() {
    val type = "SWITCH_SPLIT_POINT"

    override fun isSame(other: SplitPoint): Boolean {
        return other is SwitchSplitPoint && switchId == other.switchId && jointNumber == other.jointNumber
    }
}

data class EndpointSplitPoint(
    override val location: AlignmentPoint,
    override val address: TrackMeter?,
    val endPointType: DuplicateEndPointType,
) : SplitPoint() {
    companion object {
        private const val LOCATION_TOLERANCE_METERS = 2
    }

    val type = "ENDPOINT_SPLIT_POINT"

    override fun isSame(other: SplitPoint): Boolean {
        return other is EndpointSplitPoint &&
            endPointType == other.endPointType &&
            lineLength(location, other.location) <= LOCATION_TOLERANCE_METERS
    }
}<|MERGE_RESOLUTION|>--- conflicted
+++ resolved
@@ -267,11 +267,8 @@
                     segmentSwitchIds +
                     listOfNotNull(topologyEndSwitch?.switchId))
                 .distinct()
-<<<<<<< HEAD
 
     fun getAlignmentVersionOrThrow(): RowVersion<LayoutAlignment>
-=======
->>>>>>> 4d346545
 }
 
 data class AugLocationTrack(
