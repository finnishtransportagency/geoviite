--- conflicted
+++ resolved
@@ -5,16 +5,8 @@
 import fi.fta.geoviite.infra.common.JointNumber
 import fi.fta.geoviite.infra.common.TrackMeter
 import fi.fta.geoviite.infra.error.ClientException
-<<<<<<< HEAD
 import fi.fta.geoviite.infra.error.LocalizationParams
-import fi.fta.geoviite.infra.geocoding.AddressPoint
-import fi.fta.geoviite.infra.geocoding.AlignmentAddresses
-import fi.fta.geoviite.infra.geocoding.GeocodingContext
-import fi.fta.geoviite.infra.geocoding.GeocodingReferencePoint
-import fi.fta.geoviite.infra.math.IntersectType
-=======
 import fi.fta.geoviite.infra.geocoding.*
->>>>>>> 78dfd499
 import fi.fta.geoviite.infra.math.IntersectType.WITHIN
 import fi.fta.geoviite.infra.math.angleDiffRads
 import fi.fta.geoviite.infra.math.directionBetweenPoints
@@ -250,13 +242,9 @@
             .sortedBy { (jointNumber, _) -> jointNumber.intValue }
             .joinToString { (jointNumber, tracks) ->
                 "${jointNumber.intValue} (${tracks.sortedBy { it.name }.joinToString { it.name }})"
-<<<<<<< HEAD
             }
 
         "$VALIDATION_SWITCH.track-linkage.multiple-tracks-through-joint" to mapOf("locationTracks" to trackNames)
-=======
-            })
->>>>>>> 78dfd499
     }
 }
 
@@ -423,34 +411,6 @@
 private fun jointSequence(joints: List<JointNumber>) =
     joints.joinToString("-") { jointNumber -> "${jointNumber.intValue}" }
 
-<<<<<<< HEAD
-private fun getCauseForRejection(
-    kmPost: TrackLayoutKmPost,
-    geocodingContext: GeocodingContext,
-): PublishValidationError {
-
-    val params = mapOf(
-        "trackNumber" to geocodingContext.trackNumber.number.value,
-        "kmNumber" to kmPost.kmNumber.toString()
-    )
-
-    return if (kmPost.location == null) {
-        PublishValidationError(ERROR, "$VALIDATION_GEOCODING.km-post-no-location", params)
-    } else if (TrackMeter(kmPost.kmNumber, 0) <= geocodingContext.startAddress) {
-        PublishValidationError(WARNING, "$VALIDATION_GEOCODING.km-post-smaller-than-track-number-start", params)
-    } else {
-        val intersectType = geocodingContext.referenceLineGeometry.getClosestPointM(kmPost.location)?.second
-        if (intersectType == IntersectType.BEFORE || intersectType == IntersectType.AFTER) {
-            val localizationKey = "$VALIDATION_GEOCODING.km-post-outside-line-${intersectType.name.lowercase()}"
-            PublishValidationError(WARNING, localizationKey, params)
-        } else {
-            PublishValidationError(ERROR, "$VALIDATION_GEOCODING.km-post-rejected", params)
-        }
-    }
-}
-
-=======
->>>>>>> 78dfd499
 fun noGeocodingContext(validationTargetLocalizationPrefix: String) =
     PublishValidationError(ERROR, "$validationTargetLocalizationPrefix.no-context", emptyMap())
 
@@ -484,7 +444,7 @@
         }
 
     val kmPostsRejected = stuff.rejectedKmPosts.map { (kmPost, reason) ->
-        val params = listOf(context.trackNumber.number.value, kmPost.kmNumber.toString())
+        val params = mapOf("trackNumber" to context.trackNumber.number.value, "kmNumber" to kmPost.kmNumber.toString())
 
         when (reason) {
             KmPostRejectedReason.TOO_FAR_APART -> PublishValidationError(
