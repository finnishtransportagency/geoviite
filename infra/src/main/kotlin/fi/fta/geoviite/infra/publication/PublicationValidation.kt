--- conflicted
+++ resolved
@@ -227,12 +227,8 @@
 fun validateSwitchLocationTrackLinkStructure(
     switch: LayoutSwitch,
     structure: SwitchStructure,
-<<<<<<< HEAD
-    locationTracks: List<Pair<LocationTrack, LayoutAlignment>>,
+    locationTracks: List<Pair<LocationTrack, LocationTrackGeometry>>,
     getLocationTrackName: (IntId<LocationTrack>) -> AlignmentName,
-=======
-    locationTracks: List<Pair<LocationTrack, LocationTrackGeometry>>,
->>>>>>> 3703f547
 ): List<LayoutValidationIssue> {
     if (!switch.exists) return emptyList()
     val indexedLinks =
@@ -251,60 +247,12 @@
 
     val structureJoints = collectJoints(structure)
 
-<<<<<<< HEAD
-    val topologyLinks = collectTopologyEndLinks(existingTracks, switch)
-
-    return if (switch.exists)
-        listOfNotNull(
-            segmentGroups
-                .filterNot { (_, group) -> areSegmentsContinuous(group) }
-                .let { errorGroups ->
-                    validateWithParams(errorGroups.isEmpty()) {
-                        val errorTrackNames =
-                            errorGroups.joinToString(", ") { (track, _) -> getLocationTrackName(track.id as IntId) }
-                        "$VALIDATION_SWITCH.location-track.not-continuous" to
-                            localizationParams("locationTracks" to errorTrackNames)
-                    }
-                },
-            segmentGroups
-                .filterNot { (_, group) -> segmentAndJointLocationsAgree(switch, group) }
-                .let { errorGroups ->
-                    validateWithParams(errorGroups.isEmpty(), WARNING) {
-                        val errorTrackNames =
-                            errorGroups.joinToString(", ") { (track, _) -> getLocationTrackName(track.id as IntId) }
-                        "$VALIDATION_SWITCH.location-track.joint-location-mismatch" to
-                            localizationParams("locationTracks" to errorTrackNames)
-                    }
-                },
-            topologyLinks
-                .filterNot { (_, group) -> topologyLinkAndJointLocationsAgree(switch, group) }
-                .let { errorGroups ->
-                    validateWithParams(errorGroups.isEmpty(), WARNING) {
-                        val errorTrackNames =
-                            errorGroups.joinToString(", ") { (track, _) -> getLocationTrackName(track.id as IntId) }
-                        "$VALIDATION_SWITCH.location-track.joint-location-mismatch" to
-                            localizationParams("locationTracks" to errorTrackNames)
-                    }
-                },
-            segmentJoints
-                .filterNot { (_, group) -> alignmentJointGroupFound(group, structureJoints) }
-                .let { errorGroups ->
-                    validateWithParams(errorGroups.isEmpty()) {
-                        val errorTrackNames =
-                            errorGroups.joinToString(", ") { (track, _) -> getLocationTrackName(track.id as IntId) }
-                        "$VALIDATION_SWITCH.location-track.wrong-joint-sequence" to
-                            localizationParams("locationTracks" to errorTrackNames)
-                    }
-                },
-        ) + validateSwitchTopologicalConnectivity(switch, structure, locationTracks, null, getLocationTrackName)
-    else listOf()
-=======
     return listOfNotNull(
         indexedLinks
             .filterNot { (_, links) -> areLinksContinuous(links) }
             .let { errorGroups ->
                 validateWithParams(errorGroups.isEmpty()) {
-                    val errorTrackNames = errorGroups.joinToString(", ") { (track, _) -> track.name }
+                    val errorTrackNames = errorGroups.joinToString(", ") { (track, _) -> getLocationTrackName(track.id as IntId) }
                     "$VALIDATION_SWITCH.location-track.not-continuous" to
                         localizationParams("locationTracks" to errorTrackNames)
                 }
@@ -313,7 +261,7 @@
             .filterNot { (_, links) -> nodeAndJointLocationsAgree(switch, links) }
             .let { errorGroups ->
                 validateWithParams(errorGroups.isEmpty(), WARNING) {
-                    val errorTrackNames = errorGroups.joinToString(", ") { (track, _) -> track.name }
+                    val errorTrackNames = errorGroups.joinToString(", ") { (track, _) -> getLocationTrackName(track.id as IntId) }
                     "$VALIDATION_SWITCH.location-track.joint-location-mismatch" to
                         localizationParams("locationTracks" to errorTrackNames)
                 }
@@ -322,13 +270,12 @@
             .filterNot { (_, group) -> trackJointGroupFound(group.map(TrackSwitchLink::jointNumber), structureJoints) }
             .let { errorGroups ->
                 validateWithParams(errorGroups.isEmpty()) {
-                    val errorTrackNames = errorGroups.joinToString(", ") { (track, _) -> track.name }
+                    val errorTrackNames = errorGroups.joinToString(", ") { (track, _) -> getLocationTrackName(track.id as IntId) }
                     "$VALIDATION_SWITCH.location-track.wrong-joint-sequence" to
                         localizationParams("locationTracks" to errorTrackNames)
                 }
             },
     ) + validateSwitchTopologicalConnectivity(switch, structure, locationTracks, null)
->>>>>>> 3703f547
 }
 
 fun validateLocationTrackSwitchConnectivity(
@@ -395,18 +342,14 @@
     val existingTracks = locationTracks.filter { it.first.exists }
     return listOf(
             listOfNotNull(validateFrontJointTopology(switch, structure, existingTracks, validatingTrack)),
-<<<<<<< HEAD
             validateSwitchAlignmentTopology(
-                switch.id,
+                switch.id as IntId,
                 structure,
                 existingTracks,
                 switch.name,
                 validatingTrack,
                 getLocationTrackName,
             ),
-=======
-            validateSwitchAlignmentTopology(switch.id as IntId, structure, existingTracks, switch.name, validatingTrack),
->>>>>>> 3703f547
         )
         .flatten()
 }
