--- conflicted
+++ resolved
@@ -693,30 +693,26 @@
     val switchName: SwitchName?,
     val switch: LayoutSwitch?,
     val switchStructure: SwitchStructure?,
-<<<<<<< HEAD
     val indexedLinks: List<Pair<Int, TrackSwitchLink>>,
-)
-
-fun validateTrackSwitchReferences(
-=======
-    val segments: List<LayoutSegment>,
     val switchIsCancelled: Boolean,
 )
 
 data class TopologySwitch(val switch: LayoutSwitch?, val name: SwitchName, val switchIsCancelled: Boolean)
 
-fun validateSegmentSwitchReferences(
->>>>>>> 16b18b1b
+fun validateTrackSwitchReferences(
     locationTrack: LocationTrack,
     switchTrackLinkings: List<SwitchTrackLinking>,
 ): List<LayoutValidationIssue> {
-    return switchTrackLinkings.flatMap { (_, switchName, switch, switchStructure, indexedLinks) ->
-        val nameLocalizationParams = localizationParams("switch" to switchName)
+    return switchTrackLinkings.flatMap { linking ->
+        val switch = linking.switch
+        val switchStructure = linking.switchStructure
+        val indexedLinks = linking.indexedLinks
+        val nameLocalizationParams = localizationParams("switch" to linking.switchName)
 
         if (switch == null || switchStructure == null) {
             listOf(
                 validationError(
-                    cancelledOrNotPublishedKey("$VALIDATION_LOCATION_TRACK.switch", segmentSwitch.switchIsCancelled),
+                    cancelledOrNotPublishedKey("$VALIDATION_LOCATION_TRACK.switch", linking.switchIsCancelled),
                     nameLocalizationParams,
                 )
             )
@@ -759,28 +755,6 @@
     }
 }
 
-<<<<<<< HEAD
-=======
-fun validateTopologicallyConnectedSwitchReferences(
-    locationTrack: LocationTrack,
-    topologicallyConnectedSwitches: List<TopologySwitch>,
-): List<LayoutValidationIssue> =
-    topologicallyConnectedSwitches.mapNotNull { topoSwitch ->
-        val nameParams = localizationParams("switch" to topoSwitch.name)
-        if (topoSwitch.switch == null) {
-            validationError(
-                cancelledOrNotPublishedKey("$VALIDATION_LOCATION_TRACK.switch", topoSwitch.switchIsCancelled),
-                nameParams,
-            )
-        } else {
-            val switch = topoSwitch.switch
-            validateWithParams(!locationTrack.exists || switch.stateCategory.isLinkable()) {
-                "$VALIDATION_LOCATION_TRACK.switch.state-category.${switch.stateCategory}" to nameParams
-            }
-        }
-    }
-
->>>>>>> 16b18b1b
 private fun jointSequence(joints: List<JointNumber>) =
     joints.joinToString("-") { jointNumber -> "${jointNumber.intValue}" }
 
