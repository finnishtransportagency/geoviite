package fi.fta.geoviite.infra.tracklayout

import fi.fta.geoviite.infra.aspects.GeoviiteController
import fi.fta.geoviite.infra.authorization.AUTH_VIEW_DRAFT_OR_OFFICIAL_BY_PUBLICATION_STATE
import fi.fta.geoviite.infra.authorization.LAYOUT_BRANCH
import fi.fta.geoviite.infra.authorization.PUBLICATION_STATE
import fi.fta.geoviite.infra.common.IntId
import fi.fta.geoviite.infra.common.LayoutBranch
import fi.fta.geoviite.infra.common.LayoutContext
import fi.fta.geoviite.infra.common.PublicationState
import fi.fta.geoviite.infra.map.AlignmentHeader
import fi.fta.geoviite.infra.map.AlignmentPolyLine
import fi.fta.geoviite.infra.math.BoundingBox
import fi.fta.geoviite.infra.tracklayout.AlignmentFetchType.ALL
import org.springframework.security.access.prepost.PreAuthorize
import org.springframework.web.bind.annotation.GetMapping
import org.springframework.web.bind.annotation.PathVariable
import org.springframework.web.bind.annotation.RequestParam

@GeoviiteController("/track-layout/map")
class MapAlignmentController(private val mapAlignmentService: MapAlignmentService) {

    @PreAuthorize(AUTH_VIEW_DRAFT_OR_OFFICIAL_BY_PUBLICATION_STATE)
    @GetMapping("/{$LAYOUT_BRANCH}/{$PUBLICATION_STATE}/alignment-polylines")
    fun getAlignmentPolyLines(
        @PathVariable(LAYOUT_BRANCH) branch: LayoutBranch,
        @PathVariable(PUBLICATION_STATE) publicationState: PublicationState,
        @RequestParam("bbox") bbox: BoundingBox,
        @RequestParam("resolution") resolution: Int,
        @RequestParam("type") type: AlignmentFetchType? = null,
        @RequestParam("includeSegmentEndPoints") includeSegmentEndPoints: Boolean = false
    ): List<AlignmentPolyLine<*>> {
        val layoutContext = LayoutContext.of(branch, publicationState)
<<<<<<< HEAD
        return mapAlignmentService.getAlignmentPolyLines(layoutContext, bbox, resolution, type ?: ALL)
=======
        logger.apiCall(
            "getAlignmentPolyLines",
            "layoutContext" to layoutContext,
            "bbox" to bbox,
            "resolution" to resolution,
            "type" to type,
            "includeSegmentEndPoints" to includeSegmentEndPoints
        )
        return mapAlignmentService.getAlignmentPolyLines(layoutContext, bbox, resolution, type ?: ALL, includeSegmentEndPoints)
>>>>>>> 64c08e5b
    }

    @PreAuthorize(AUTH_VIEW_DRAFT_OR_OFFICIAL_BY_PUBLICATION_STATE)
    @GetMapping("/{$LAYOUT_BRANCH}/{$PUBLICATION_STATE}/location-track/{id}/alignment-polyline")
    fun getLocationTrackPolyline(
        @PathVariable(LAYOUT_BRANCH) branch: LayoutBranch,
        @PathVariable(PUBLICATION_STATE) publicationState: PublicationState,
        @PathVariable("id") locationTrackId: IntId<LocationTrack>,
        @RequestParam("bbox") bbox: BoundingBox,
        @RequestParam("resolution") resolution: Int,
    ): AlignmentPolyLine<LocationTrack>? {
        val layoutContext = LayoutContext.of(branch, publicationState)
        return mapAlignmentService.getAlignmentPolyline(layoutContext, locationTrackId, bbox, resolution)
    }

    @PreAuthorize(AUTH_VIEW_DRAFT_OR_OFFICIAL_BY_PUBLICATION_STATE)
    @GetMapping("/{$LAYOUT_BRANCH}/{$PUBLICATION_STATE}/location-track/alignment-headers")
    fun getLocationTrackHeaders(
        @PathVariable(LAYOUT_BRANCH) branch: LayoutBranch,
        @PathVariable(PUBLICATION_STATE) publicationState: PublicationState,
        @RequestParam("ids") ids: List<IntId<LocationTrack>>,
    ): List<AlignmentHeader<LocationTrack, LocationTrackState>> {
        val layoutContext = LayoutContext.of(branch, publicationState)
        return mapAlignmentService.getLocationTrackHeaders(layoutContext, ids)
    }

    @PreAuthorize(AUTH_VIEW_DRAFT_OR_OFFICIAL_BY_PUBLICATION_STATE)
    @GetMapping("/{$LAYOUT_BRANCH}/{$PUBLICATION_STATE}/reference-line/alignment-headers")
    fun getReferenceLineHeaders(
        @PathVariable(LAYOUT_BRANCH) branch: LayoutBranch,
        @PathVariable(PUBLICATION_STATE) publicationState: PublicationState,
        @RequestParam("ids") ids: List<IntId<ReferenceLine>>,
    ): List<AlignmentHeader<ReferenceLine, LayoutState>> {
        val layoutContext = LayoutContext.of(branch, publicationState)
        return mapAlignmentService.getReferenceLineHeaders(layoutContext, ids)
    }

    @PreAuthorize(AUTH_VIEW_DRAFT_OR_OFFICIAL_BY_PUBLICATION_STATE)
    @GetMapping("/{$LAYOUT_BRANCH}/{$PUBLICATION_STATE}/location-track/{id}/segment-m")
    fun getLocationTrackSegmentMValues(
        @PathVariable(LAYOUT_BRANCH) branch: LayoutBranch,
        @PathVariable(PUBLICATION_STATE) publicationState: PublicationState,
        @PathVariable("id") id: IntId<LocationTrack>,
    ): List<Double> {
        val layoutContext = LayoutContext.of(branch, publicationState)
        return mapAlignmentService.getLocationTrackSegmentMValues(layoutContext, id)
    }

    @PreAuthorize(AUTH_VIEW_DRAFT_OR_OFFICIAL_BY_PUBLICATION_STATE)
    @GetMapping("/{$LAYOUT_BRANCH}/{$PUBLICATION_STATE}/alignment/without-linking")
    fun getSectionsWithoutLinking(
        @PathVariable(LAYOUT_BRANCH) branch: LayoutBranch,
        @PathVariable(PUBLICATION_STATE) publicationState: PublicationState,
        @RequestParam("bbox") bbox: BoundingBox,
        @RequestParam("type") type: AlignmentFetchType,
    ): List<MapAlignmentHighlight<*>> {
        val layoutContext = LayoutContext.of(branch, publicationState)
        return mapAlignmentService.getSectionsWithoutLinking(layoutContext, bbox, type)
    }

    @PreAuthorize(AUTH_VIEW_DRAFT_OR_OFFICIAL_BY_PUBLICATION_STATE)
    @GetMapping("/{$LAYOUT_BRANCH}/{$PUBLICATION_STATE}/location-track/without-profile")
    fun getSectionsWithoutProfile(
        @PathVariable(LAYOUT_BRANCH) branch: LayoutBranch,
        @PathVariable(PUBLICATION_STATE) publicationState: PublicationState,
        @RequestParam("bbox") bbox: BoundingBox,
    ): List<MapAlignmentHighlight<LocationTrack>> {
        val layoutContext = LayoutContext.of(branch, publicationState)
        return mapAlignmentService.getSectionsWithoutProfile(layoutContext, bbox)
    }

    @PreAuthorize(AUTH_VIEW_DRAFT_OR_OFFICIAL_BY_PUBLICATION_STATE)
    @GetMapping("/{$LAYOUT_BRANCH}/{$PUBLICATION_STATE}/reference-line/{id}/segment-m")
    fun getReferenceLineSegmentMValues(
        @PathVariable(LAYOUT_BRANCH) branch: LayoutBranch,
        @PathVariable(PUBLICATION_STATE) publicationState: PublicationState,
        @PathVariable("id") id: IntId<ReferenceLine>,
    ): List<Double> {
        val layoutContext = LayoutContext.of(branch, publicationState)
        return mapAlignmentService.getReferenceLineSegmentMValues(layoutContext, id)
    }

    @PreAuthorize(AUTH_VIEW_DRAFT_OR_OFFICIAL_BY_PUBLICATION_STATE)
    @GetMapping("/{$LAYOUT_BRANCH}/{$PUBLICATION_STATE}/location-track/{id}/ends")
    fun getLocationTrackEnds(
        @PathVariable(LAYOUT_BRANCH) branch: LayoutBranch,
        @PathVariable(PUBLICATION_STATE) publicationState: PublicationState,
        @PathVariable("id") id: IntId<LocationTrack>,
    ): MapAlignmentEndPoints {
        val layoutContext = LayoutContext.of(branch, publicationState)
        return mapAlignmentService.getLocationTrackEnds(layoutContext, id)
    }

    @PreAuthorize(AUTH_VIEW_DRAFT_OR_OFFICIAL_BY_PUBLICATION_STATE)
    @GetMapping("/{$LAYOUT_BRANCH}/{$PUBLICATION_STATE}/reference-line/{id}/ends")
    fun getReferenceLineEnds(
        @PathVariable(LAYOUT_BRANCH) branch: LayoutBranch,
        @PathVariable(PUBLICATION_STATE) publicationState: PublicationState,
        @PathVariable("id") id: IntId<ReferenceLine>,
    ): MapAlignmentEndPoints {
        val layoutContext = LayoutContext.of(branch, publicationState)
        return mapAlignmentService.getReferenceLineEnds(layoutContext, id)
    }
}<|MERGE_RESOLUTION|>--- conflicted
+++ resolved
@@ -31,19 +31,7 @@
         @RequestParam("includeSegmentEndPoints") includeSegmentEndPoints: Boolean = false
     ): List<AlignmentPolyLine<*>> {
         val layoutContext = LayoutContext.of(branch, publicationState)
-<<<<<<< HEAD
-        return mapAlignmentService.getAlignmentPolyLines(layoutContext, bbox, resolution, type ?: ALL)
-=======
-        logger.apiCall(
-            "getAlignmentPolyLines",
-            "layoutContext" to layoutContext,
-            "bbox" to bbox,
-            "resolution" to resolution,
-            "type" to type,
-            "includeSegmentEndPoints" to includeSegmentEndPoints
-        )
         return mapAlignmentService.getAlignmentPolyLines(layoutContext, bbox, resolution, type ?: ALL, includeSegmentEndPoints)
->>>>>>> 64c08e5b
     }
 
     @PreAuthorize(AUTH_VIEW_DRAFT_OR_OFFICIAL_BY_PUBLICATION_STATE)
