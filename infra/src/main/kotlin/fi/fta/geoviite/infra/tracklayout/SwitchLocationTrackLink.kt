--- conflicted
+++ resolved
@@ -183,20 +183,15 @@
 }
 
 fun getSwitchSplitPoints(segment: LayoutSegment): List<SwitchSplitPoint> {
-<<<<<<< HEAD
-    val switchId = segment.switchId as IntId?
-    val joints = switchId?.let { id ->
-=======
     val joints = segment.switchId?.let { switchId ->
->>>>>>> 229b0022
         val startPoint = segment.startJointNumber?.let { jointNumber ->
             SwitchSplitPoint(
-                segment.alignmentStart, null, id, jointNumber
+                segment.alignmentStart, null, switchId, jointNumber
             )
         }
         val endPoint = segment.endJointNumber?.let { jointNumber ->
             SwitchSplitPoint(
-                segment.alignmentEnd, null, id, jointNumber
+                segment.alignmentEnd, null, switchId, jointNumber
             )
         }
         listOfNotNull(startPoint, endPoint)
