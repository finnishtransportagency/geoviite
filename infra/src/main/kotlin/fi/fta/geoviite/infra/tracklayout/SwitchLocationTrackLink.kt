package fi.fta.geoviite.infra.tracklayout

import fi.fta.geoviite.infra.common.DomainId
import fi.fta.geoviite.infra.common.IntId
import fi.fta.geoviite.infra.common.JointNumber
import fi.fta.geoviite.infra.math.IPoint
import fi.fta.geoviite.infra.math.Point

fun getDuplicateTrackParentStatus(
    parentTrack: LocationTrack,
    parentAlignment: LayoutAlignment,
    childTrack: LocationTrack,
    childAlignment: LayoutAlignment,
): LocationTrackDuplicate {
    val parentTrackJoints = collectSwitchJoints(parentTrack, parentAlignment)
    val childTrackJoints = collectSwitchJoints(childTrack, childAlignment)
    val (_, status) = getDuplicateMatches(
        parentTrackJoints,
        childTrackJoints,
        parentTrack.id,
        childTrack.duplicateOf,
    ).first() // There has to at least one found, since we know the duplicateOf is set
    return LocationTrackDuplicate(
        parentTrack.id as IntId,
        parentTrack.trackNumberId,
        parentTrack.name,
        parentTrack.externalId,
        status,
    )
}

// TODO: Minne tämä kuuluisi?
data class SwitchJointOnTrack(
    val switchId: IntId<TrackLayoutSwitch>,
    val jointNumber: JointNumber,
    val pointOnTrack: AlignmentPoint,
)

fun getLocationTrackDuplicatesByJoint(
    mainTrack: LocationTrack,
    mainAlignment: LayoutAlignment,
    duplicateTracksAndAlignments: List<Pair<LocationTrack, LayoutAlignment>>,
): List<LocationTrackDuplicate> {
    val mainTrackJoints = collectSwitchJoints(mainTrack, mainAlignment)
    return duplicateTracksAndAlignments
        .asSequence()
        .flatMap { (duplicateTrack, duplicateAlignment) ->
            getLocationTrackDuplicatesByJoint(mainTrack.id, mainTrackJoints, duplicateTrack, duplicateAlignment)
        }
        .sortedWith(compareBy({ it.first }, { it.second.name }))
        .map { (_, duplicate) -> duplicate }
        .toList()
}

private fun getLocationTrackDuplicatesByJoint(
    mainTrackId: DomainId<LocationTrack>,
    mainTrackJoints: List<SwitchJointOnTrack>,
    duplicateTrack: LocationTrack,
    duplicateAlignment: LayoutAlignment,
): List<Pair<Int, LocationTrackDuplicate>> {
    val duplicateTrackJoints = collectSwitchJoints(duplicateTrack, duplicateAlignment)
    val statuses = getDuplicateMatches(mainTrackJoints, duplicateTrackJoints, mainTrackId, duplicateTrack.duplicateOf)
    return statuses.map { (jointIndex, status) ->
        jointIndex to LocationTrackDuplicate(
            duplicateTrack.id as IntId,
            duplicateTrack.trackNumberId,
            duplicateTrack.name,
            duplicateTrack.externalId,
            status,
        )
    }
}

/**
 * This function finds duplicate-track segments, comparing the potential duplicate to the main track.
 *
 * @return a pair of match start-index (for sorting matches between duplicates) and the duplicate status
 */
fun getDuplicateMatches(
    mainTrackJoints: List<SwitchJointOnTrack>,
    duplicateTrackJoints: List<SwitchJointOnTrack>,
    mainTrackId: DomainId<LocationTrack>,
    duplicateOf: IntId<LocationTrack>?,
<<<<<<< HEAD
): List<Pair<Int, SplitDuplicateStatus>> {
    val matchIndices = findOrderedMatches(mainTrackJoints, duplicateTrackJoints) { joint1, joint2 ->
        joint1.switchId == joint2.switchId && joint1.jointNumber == joint2.jointNumber
    }
=======
): List<Pair<Int, DuplicateStatus>> {
    val matchIndices = findOrderedMatches(mainTrackJoints, duplicateTrackJoints)
>>>>>>> 843a4b8b
    val matchRanges = buildDuplicateIndexRanges(matchIndices)

    return if (matchRanges.isEmpty() && duplicateOf != mainTrackId) {
        // No matches, but also not marked as duplicate
        emptyList()
    } else if (matchRanges.isEmpty() && duplicateOf == mainTrackId) {
        // Marked as duplicate, but no matches -> something is likely wrong
<<<<<<< HEAD
        listOf(-1 to SplitDuplicateStatus(SplitDuplicateMatch.NONE, duplicateOf, null, null, null, null))
    } else {
        matchRanges.map { range ->
            val match = if (range == 0..duplicateTrackJoints.lastIndex) SplitDuplicateMatch.FULL
            else SplitDuplicateMatch.PARTIAL
            range.first to SplitDuplicateStatus(
=======
        listOf(-1 to DuplicateStatus(DuplicateMatch.NONE, duplicateOf, null, null))
    } else {
        matchRanges.map { range ->
            val match =
                if (range == 0..duplicateTrackJoints.lastIndex) DuplicateMatch.FULL
                else DuplicateMatch.PARTIAL
            range.first to DuplicateStatus(
>>>>>>> 843a4b8b
                match = match,
                duplicateOfId = duplicateOf,
                startSwitchId = duplicateTrackJoints[range.first].switchId,
                startPoint = duplicateTrackJoints[range.first].pointOnTrack,
                endSwitchId = duplicateTrackJoints[range.last].switchId,
                endPoint = duplicateTrackJoints[range.last].pointOnTrack,
            )
        }
    }
}

private fun <T> findOrderedMatches(list1: List<T>, list2: List<T>): List<Pair<Int, Int>> =
    findOrderedMatches(list1, list2) { item1, item2 -> item1 == item2 }

/**
 * Finds matching items between two lists, continuing the search from the previous match to never seek backwards.
 * This ordering ensures that the result indices are monotonically increasing for both lists.
 *
 * @return list of pairs where each pair represents a matching item with the index from each list
 */
private fun <T> findOrderedMatches(
    list1: List<T>,
    list2: List<T>,
    equalsFunc: (item1: T, item2: T) -> Boolean,
): List<Pair<Int, Int>> {
    var duplicateIndexStart = 0
    return list1.mapIndexedNotNull { mainIndex, item ->
        list2
            // Search starting from previous match (sublist is a view -> doesn't copy the list)
            .subList(duplicateIndexStart, list2.size)
            .indexOfFirst { otherItem -> equalsFunc(item, otherItem) }
            .takeIf { it >= 0 } // indexOf returns -1 if not found
            ?.let { foundIndex -> mainIndex to (duplicateIndexStart + foundIndex) }
            ?.also { (_, duplicateIndex) -> duplicateIndexStart = duplicateIndex }
    }
}

fun buildDuplicateIndexRanges(matches: List<Pair<Int, Int>>): List<IntRange> {
    val found = mutableListOf<IntRange>()
    matches.forEachIndexed { index, (mainIndex, duplicateIndex) ->
        val range = found.lastOrNull()

        val indicesSkip = matches
            .getOrNull(index - 1)
            ?.let { (prevMain, prevDup) -> prevMain != mainIndex - 1 || prevDup != duplicateIndex - 1 } ?: false

        if (range == null || indicesSkip) {
            // If there's no previous or it isn't compatible, start a new range
            found.add(duplicateIndex..duplicateIndex)
        } else {
            // Otherwise extend the last one
            found[found.lastIndex] = range.first..duplicateIndex
        }
    }
    // Single-joint range isn't a range
    return found.filter { r -> r.first != r.last }
}

fun collectSwitchJoints(
    track: LocationTrack,
    alignment: LayoutAlignment,
): List<SwitchJointOnTrack> {
    val topologyStartJoint = track.topologyStartSwitch?.let { s ->
        SwitchJointOnTrack(s.switchId, s.jointNumber, alignment.start!!)
    }
    val topologyEndJoint = track.topologyEndSwitch?.let { s ->
        SwitchJointOnTrack(s.switchId, s.jointNumber, alignment.end!!)
    }

    val allJoints = listOf(
        listOfNotNull(topologyStartJoint),
        alignment.segments.flatMap(::getSwitchJoints),
        listOfNotNull(topologyEndJoint),
    ).flatten().distinct()

    // Skip all but first/last joint of each switch
    return allJoints.filterIndexed { index, (switchId, _) ->
        allJoints.getOrNull(index - 1)?.switchId != switchId || allJoints.getOrNull(index + 1)?.switchId != switchId
    }
}

<<<<<<< HEAD
fun getSwitchJoints(segment: LayoutSegment): List<SwitchJointOnTrack> {
    val switchId = segment.switchId as IntId?
    val joints = switchId?.let { switchId ->
        val startJoint = segment.startJointNumber?.let { jointNumber ->
            SwitchJointOnTrack(
                switchId, jointNumber, segment.alignmentStart
            )
        }
        val endJoint = segment.endJointNumber?.let { jointNumber ->
            SwitchJointOnTrack(
                switchId, jointNumber, segment.alignmentEnd
            )
        }
        listOfNotNull(startJoint, endJoint)
    } ?: emptyList()
    return joints
}
=======
fun getSwitchJoints(segment: LayoutSegment): List<Pair<IntId<TrackLayoutSwitch>, JointNumber>> =
    segment.switchId
        ?.let { id -> listOfNotNull(segment.startJointNumber, segment.endJointNumber).map { id as IntId to it } }
        ?: emptyList()
>>>>>>> 843a4b8b
<|MERGE_RESOLUTION|>--- conflicted
+++ resolved
@@ -3,8 +3,6 @@
 import fi.fta.geoviite.infra.common.DomainId
 import fi.fta.geoviite.infra.common.IntId
 import fi.fta.geoviite.infra.common.JointNumber
-import fi.fta.geoviite.infra.math.IPoint
-import fi.fta.geoviite.infra.math.Point
 
 fun getDuplicateTrackParentStatus(
     parentTrack: LocationTrack,
@@ -42,14 +40,9 @@
     duplicateTracksAndAlignments: List<Pair<LocationTrack, LayoutAlignment>>,
 ): List<LocationTrackDuplicate> {
     val mainTrackJoints = collectSwitchJoints(mainTrack, mainAlignment)
-    return duplicateTracksAndAlignments
-        .asSequence()
-        .flatMap { (duplicateTrack, duplicateAlignment) ->
+    return duplicateTracksAndAlignments.asSequence().flatMap { (duplicateTrack, duplicateAlignment) ->
             getLocationTrackDuplicatesByJoint(mainTrack.id, mainTrackJoints, duplicateTrack, duplicateAlignment)
-        }
-        .sortedWith(compareBy({ it.first }, { it.second.name }))
-        .map { (_, duplicate) -> duplicate }
-        .toList()
+        }.sortedWith(compareBy({ it.first }, { it.second.name })).map { (_, duplicate) -> duplicate }.toList()
 }
 
 private fun getLocationTrackDuplicatesByJoint(
@@ -81,15 +74,8 @@
     duplicateTrackJoints: List<SwitchJointOnTrack>,
     mainTrackId: DomainId<LocationTrack>,
     duplicateOf: IntId<LocationTrack>?,
-<<<<<<< HEAD
-): List<Pair<Int, SplitDuplicateStatus>> {
-    val matchIndices = findOrderedMatches(mainTrackJoints, duplicateTrackJoints) { joint1, joint2 ->
-        joint1.switchId == joint2.switchId && joint1.jointNumber == joint2.jointNumber
-    }
-=======
 ): List<Pair<Int, DuplicateStatus>> {
     val matchIndices = findOrderedMatches(mainTrackJoints, duplicateTrackJoints)
->>>>>>> 843a4b8b
     val matchRanges = buildDuplicateIndexRanges(matchIndices)
 
     return if (matchRanges.isEmpty() && duplicateOf != mainTrackId) {
@@ -97,22 +83,12 @@
         emptyList()
     } else if (matchRanges.isEmpty() && duplicateOf == mainTrackId) {
         // Marked as duplicate, but no matches -> something is likely wrong
-<<<<<<< HEAD
-        listOf(-1 to SplitDuplicateStatus(SplitDuplicateMatch.NONE, duplicateOf, null, null, null, null))
+        listOf(-1 to DuplicateStatus(DuplicateMatch.NONE, duplicateOf, null, null, null, null))
     } else {
         matchRanges.map { range ->
-            val match = if (range == 0..duplicateTrackJoints.lastIndex) SplitDuplicateMatch.FULL
-            else SplitDuplicateMatch.PARTIAL
-            range.first to SplitDuplicateStatus(
-=======
-        listOf(-1 to DuplicateStatus(DuplicateMatch.NONE, duplicateOf, null, null))
-    } else {
-        matchRanges.map { range ->
-            val match =
-                if (range == 0..duplicateTrackJoints.lastIndex) DuplicateMatch.FULL
-                else DuplicateMatch.PARTIAL
+            val match = if (range == 0..duplicateTrackJoints.lastIndex) DuplicateMatch.FULL
+            else DuplicateMatch.PARTIAL
             range.first to DuplicateStatus(
->>>>>>> 843a4b8b
                 match = match,
                 duplicateOfId = duplicateOf,
                 startSwitchId = duplicateTrackJoints[range.first].switchId,
@@ -194,7 +170,6 @@
     }
 }
 
-<<<<<<< HEAD
 fun getSwitchJoints(segment: LayoutSegment): List<SwitchJointOnTrack> {
     val switchId = segment.switchId as IntId?
     val joints = switchId?.let { switchId ->
@@ -211,10 +186,4 @@
         listOfNotNull(startJoint, endJoint)
     } ?: emptyList()
     return joints
-}
-=======
-fun getSwitchJoints(segment: LayoutSegment): List<Pair<IntId<TrackLayoutSwitch>, JointNumber>> =
-    segment.switchId
-        ?.let { id -> listOfNotNull(segment.startJointNumber, segment.endJointNumber).map { id as IntId to it } }
-        ?: emptyList()
->>>>>>> 843a4b8b
+}