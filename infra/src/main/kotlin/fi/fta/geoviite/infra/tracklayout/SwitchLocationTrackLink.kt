package fi.fta.geoviite.infra.tracklayout

import fi.fta.geoviite.infra.common.DomainId
import fi.fta.geoviite.infra.common.IntId
import fi.fta.geoviite.infra.common.JointNumber
import fi.fta.geoviite.infra.math.Range

data class EndPointSwitchInfo(val switchId: IntId<LayoutSwitch>, val jointNumber: JointNumber)

data class EndPointSwitchInfos(val start: EndPointSwitchInfo?, val end: EndPointSwitchInfo?)

fun getDuplicateTrackParentStatus(
    parentTrack: LocationTrack,
    parentGeometry: LocationTrackGeometry,
    childTrack: LocationTrack,
    childGeometry: LocationTrackGeometry,
): LocationTrackDuplicate {
    val parentTrackSplitPoints = collectSplitPoints(parentGeometry)
    val childTrackSplitPoints = collectSplitPoints(childGeometry)
    val (_, status) =
        getDuplicateMatches(parentTrackSplitPoints, childTrackSplitPoints, parentTrack.id, childTrack.duplicateOf)
            .first() // There has to at least one found, since we know the duplicateOf is set
    return LocationTrackDuplicate(
        parentTrack.id as IntId,
        parentTrack.trackNumberId,
<<<<<<< HEAD
        parentTrack.namingScheme,
        nameFreeText = parentTrack.nameFreeText,
        nameSpecifier = parentTrack.nameSpecifier,
        start = childAlignment.start,
        end = childAlignment.end,
        length = childAlignment.length,
=======
        parentTrack.name,
        start = childGeometry.start,
        end = childGeometry.end,
        length = childGeometry.length,
>>>>>>> 3703f547
        status,
    )
}

fun getLocationTrackDuplicatesBySplitPoints(
    mainTrack: LocationTrack,
    mainGeometry: LocationTrackGeometry,
    duplicateTracksAndAlignments: List<Pair<LocationTrack, LocationTrackGeometry>>,
): List<LocationTrackDuplicate> {
    val mainTrackSplitPoints = collectSplitPoints(mainGeometry)
    return duplicateTracksAndAlignments
        .asSequence()
        .flatMap { (duplicateTrack, duplicateAlignment) ->
            getLocationTrackDuplicatesBySplitPoints(
                mainTrack.id,
                mainTrackSplitPoints,
                duplicateTrack,
                duplicateAlignment,
            )
        }
        .sortedWith(compareBy({ it.first }))
        .map { (_, duplicate) -> duplicate }
        .toList()
}

private fun getLocationTrackDuplicatesBySplitPoints(
    mainTrackId: DomainId<LocationTrack>,
    mainTrackSplitPoints: List<SplitPoint>,
    duplicateTrack: LocationTrack,
    duplicateGeometry: LocationTrackGeometry,
): List<Pair<Int, LocationTrackDuplicate>> {
    val duplicateTrackSplitPoints = collectSplitPoints(duplicateGeometry)
    val statuses =
        getDuplicateMatches(mainTrackSplitPoints, duplicateTrackSplitPoints, mainTrackId, duplicateTrack.duplicateOf)
    return statuses.map { (jointIndex, status) ->
        jointIndex to
            LocationTrackDuplicate(
                duplicateTrack.id as IntId,
<<<<<<< HEAD
                trackNumberId = duplicateTrack.trackNumberId,
                namingScheme = duplicateTrack.namingScheme,
                nameFreeText = duplicateTrack.nameFreeText,
                nameSpecifier = duplicateTrack.nameSpecifier,
                start = duplicateAlignment.start,
                end = duplicateAlignment.end,
                length = duplicateAlignment.length,
=======
                duplicateTrack.trackNumberId,
                duplicateTrack.name,
                start = duplicateGeometry.start,
                end = duplicateGeometry.end,
                length = duplicateGeometry.length,
>>>>>>> 3703f547
                status,
            )
    }
}

/**
 * This function finds duplicate-track segments, comparing the potential duplicate to the main track.
 *
 * @return a pair of match start-index (for sorting matches between duplicates) and the duplicate status
 */
fun getDuplicateMatches(
    mainTrackSplitPoints: List<SplitPoint>,
    duplicateTrackSplitPoints: List<SplitPoint>,
    mainTrackId: DomainId<LocationTrack>,
    duplicateOf: IntId<LocationTrack>?,
): List<Pair<Int, DuplicateStatus>> {
    val matchIndices =
        findOrderedMatches(mainTrackSplitPoints, duplicateTrackSplitPoints) { splitPoint1, splitPoint2 ->
            splitPoint1.isSame(splitPoint2)
        }
    val matchRanges = buildDuplicateIndexRanges(matchIndices)

    return if (matchRanges.isEmpty() && duplicateOf != mainTrackId) {
        // No matches, but also not marked as duplicate
        emptyList()
    } else if (matchRanges.isEmpty() && duplicateOf == mainTrackId) {
        // Marked as duplicate, but no matches -> something is likely wrong
        listOf(-1 to DuplicateStatus(DuplicateMatch.NONE, duplicateOf, null, null, null))
    } else {
        matchRanges.map { range ->
            val match =
                if (range == 0..duplicateTrackSplitPoints.lastIndex) DuplicateMatch.FULL else DuplicateMatch.PARTIAL
            val start = duplicateTrackSplitPoints[range.first]
            val end = duplicateTrackSplitPoints[range.last]
            range.first to
                DuplicateStatus(
                    match = match,
                    duplicateOfId = duplicateOf,
                    startSplitPoint = start,
                    endSplitPoint = end,
                    overlappingLength = end.location.m - start.location.m,
                )
        }
    }
}

private fun <T> findOrderedMatches(list1: List<T>, list2: List<T>): List<Pair<Int, Int>> =
    findOrderedMatches(list1, list2) { item1, item2 -> item1 == item2 }

/**
 * Finds matching items between two lists, continuing the search from the previous match to never seek backwards. This
 * ordering ensures that the result indices are monotonically increasing for both lists.
 *
 * @return list of pairs where each pair represents a matching item with the index from each list
 */
private fun <T> findOrderedMatches(
    list1: List<T>,
    list2: List<T>,
    equalsFunc: (item1: T, item2: T) -> Boolean,
): List<Pair<Int, Int>> {
    var duplicateIndexStart = 0
    return list1.mapIndexedNotNull { mainIndex, item ->
        list2
            // Search starting from previous match (sublist is a view -> doesn't copy the list)
            .subList(duplicateIndexStart, list2.size)
            .indexOfFirst { otherItem -> equalsFunc(item, otherItem) }
            .takeIf { it >= 0 } // indexOf returns -1 if not found
            ?.let { foundIndex -> mainIndex to (duplicateIndexStart + foundIndex) }
            ?.also { (_, duplicateIndex) -> duplicateIndexStart = duplicateIndex }
    }
}

fun buildDuplicateIndexRanges(matches: List<Pair<Int, Int>>): List<IntRange> {
    val found = mutableListOf<IntRange>()
    matches.forEachIndexed { index, (mainIndex, duplicateIndex) ->
        val range = found.lastOrNull()

        val indicesSkip =
            matches.getOrNull(index - 1)?.let { (prevMain, prevDup) ->
                prevMain != mainIndex - 1 || prevDup != duplicateIndex - 1
            } ?: false

        if (range == null || indicesSkip) {
            // If there's no previous or it isn't compatible, start a new range
            found.add(duplicateIndex..duplicateIndex)
        } else {
            // Otherwise extend the last one
            found[found.lastIndex] = range.first..duplicateIndex
        }
    }
    // Single-joint range isn't a range
    return found.filter { r -> r.first != r.last }
}

fun collectSplitPoints(geometry: LocationTrackGeometry): List<SplitPoint> {
    // TODO: GVT-2941 This might be more complex than needed, but it retains the old logic from pre-graph-model
    // Compare to main: it includes all segment links + some endpoint link which is more complex
    // Would it be fine to just include all inner links + topology link if it's a presentation joint?
    // Currently the logic takes the topology link only if the inner link doesn't override it as "main link"

    val allSplitPoints: List<SplitPoint> =
        geometry.edgesWithM.flatMapIndexed { index: Int, (edge: LayoutEdge, m: Range<Double>) ->
            val edgeStart = edge.firstSegmentStart.toAlignmentPoint(m.min)
            val startSplitPoints: List<SplitPoint> =
                if (index == 0) {
                    // The main switch link might be a topology link or an in-track-switch link
                    val mainLink = geometry.startSwitchLink
                    // Inner links need to be included always, unless it's already the main link
                    val innerLink = edge.startNode.switchIn?.takeIf { it != mainLink }
                    if (mainLink != null || innerLink != null) {
                        listOfNotNull(mainLink, innerLink).map { sl ->
                            SwitchSplitPoint(edgeStart, null, sl.id, sl.jointNumber)
                        }
                    } else {
                        listOf(EndpointSplitPoint(edgeStart, null, DuplicateEndPointType.START))
                    }
                } else {
                    edge.startNode.switches.map { sl -> SwitchSplitPoint(edgeStart, null, sl.id, sl.jointNumber) }
                }
            val endSplitPoints: List<SplitPoint> =
                if (index == geometry.edges.lastIndex) {
                    val edgeEnd = edge.lastSegmentEnd.toAlignmentPoint(m.min)
                    // The main switch link might be a topology link or an in-track-switch link
                    val mainLink = geometry.endSwitchLink
                    // Inner links need to be included always, unless it's already the main link
                    val innerLink = edge.endNode.switchIn?.takeIf { it != mainLink }
                    if (mainLink != null || innerLink != null) {
                        listOfNotNull(innerLink, mainLink).map { sl ->
                            SwitchSplitPoint(edgeEnd, null, sl.id, sl.jointNumber)
                        }
                    } else {
                        listOf(EndpointSplitPoint(edgeEnd, null, DuplicateEndPointType.END))
                    }
                } else emptyList()
            startSplitPoints + endSplitPoints
        }
    return allSplitPoints.filterIndexed { index, splitPoint ->
        val firstIndex = allSplitPoints.indexOfFirst { otherSplitPoint -> splitPoint.isSame(otherSplitPoint) }
        firstIndex == index
    }
}<|MERGE_RESOLUTION|>--- conflicted
+++ resolved
@@ -23,19 +23,12 @@
     return LocationTrackDuplicate(
         parentTrack.id as IntId,
         parentTrack.trackNumberId,
-<<<<<<< HEAD
         parentTrack.namingScheme,
         nameFreeText = parentTrack.nameFreeText,
         nameSpecifier = parentTrack.nameSpecifier,
-        start = childAlignment.start,
-        end = childAlignment.end,
-        length = childAlignment.length,
-=======
-        parentTrack.name,
         start = childGeometry.start,
         end = childGeometry.end,
         length = childGeometry.length,
->>>>>>> 3703f547
         status,
     )
 }
@@ -74,21 +67,13 @@
         jointIndex to
             LocationTrackDuplicate(
                 duplicateTrack.id as IntId,
-<<<<<<< HEAD
                 trackNumberId = duplicateTrack.trackNumberId,
                 namingScheme = duplicateTrack.namingScheme,
                 nameFreeText = duplicateTrack.nameFreeText,
                 nameSpecifier = duplicateTrack.nameSpecifier,
-                start = duplicateAlignment.start,
-                end = duplicateAlignment.end,
-                length = duplicateAlignment.length,
-=======
-                duplicateTrack.trackNumberId,
-                duplicateTrack.name,
                 start = duplicateGeometry.start,
                 end = duplicateGeometry.end,
                 length = duplicateGeometry.length,
->>>>>>> 3703f547
                 status,
             )
     }
