package fi.fta.geoviite.infra.tracklayout

import fi.fta.geoviite.infra.common.DomainId
import fi.fta.geoviite.infra.common.IntId
import fi.fta.geoviite.infra.common.JointNumber

fun getLocationTrackDuplicateOfStatus(
    mainTrack: LocationTrack,
    mainAlignment: LayoutAlignment,
    duplicatedTrack: LocationTrack,
    duplicatedAlignment: LayoutAlignment,
): LocationTrackDuplicate {
    val mainTrackJoints = collectSwitchJoints(mainTrack, mainAlignment)
    val duplicatedTrackJoints = collectSwitchJoints(duplicatedTrack, duplicatedAlignment)
    val statuses = getDuplicateMatches(
        duplicatedTrackJoints,
        mainTrackJoints,
        duplicatedTrack.id,
        duplicatedTrack.duplicateOf,
    )
    return statuses.map { (jointIndex, status) ->
        jointIndex to LocationTrackDuplicate(
            duplicatedTrack.id as IntId,
            duplicatedTrack.trackNumberId,
            duplicatedTrack.name,
            duplicatedTrack.externalId,
            status,
        )
    }.first().second // There has to at least one found, since we know the duplicateOf is set
}

fun getLocationTrackDuplicatesByJoint(
    mainTrack: LocationTrack,
    mainAlignment: LayoutAlignment,
    duplicateTracksAndAlignments: List<Pair<LocationTrack, LayoutAlignment>>,
): List<LocationTrackDuplicate> {
    val mainTrackJoints = collectSwitchJoints(mainTrack, mainAlignment)
    return duplicateTracksAndAlignments
        .asSequence()
        .flatMap { (duplicateTrack, duplicateAlignment) ->
            getLocationTrackDuplicatesByJoint(mainTrack.id, mainTrackJoints, duplicateTrack, duplicateAlignment)
        }
        .sortedWith(compareBy({ it.first }, { it.second.name }))
        .map { (_, duplicate) -> duplicate }
        .toList()
}

private fun getLocationTrackDuplicatesByJoint(
    mainTrackId: DomainId<LocationTrack>,
    mainTrackJoints: List<Pair<IntId<TrackLayoutSwitch>, JointNumber>>,
    duplicateTrack: LocationTrack,
    duplicateAlignment: LayoutAlignment,
): List<Pair<Int, LocationTrackDuplicate>> {
    val duplicateTrackJoints = collectSwitchJoints(duplicateTrack, duplicateAlignment)
    val statuses = getDuplicateMatches(mainTrackJoints, duplicateTrackJoints, mainTrackId, duplicateTrack.duplicateOf)
    return statuses.map { (jointIndex, status) ->
        jointIndex to LocationTrackDuplicate(
            duplicateTrack.id as IntId,
            duplicateTrack.trackNumberId,
            duplicateTrack.name,
            duplicateTrack.externalId,
            status,
        )
    }
}

/**
 * This function finds duplicate-track segments, comparing the potential duplicate to the main track.
 *
 * @return a pair of match start-index (for sorting matches between duplicates) and the duplicate status
 */
fun getDuplicateMatches(
    mainTrackJoints: List<Pair<IntId<TrackLayoutSwitch>, JointNumber>>,
    duplicateTrackJoints: List<Pair<IntId<TrackLayoutSwitch>, JointNumber>>,
    mainTrackId: DomainId<LocationTrack>,
    duplicateOf: IntId<LocationTrack>?,
): List<Pair<Int, SplitDuplicateStatus>> {
    val matchIndices = findOrderedMatches(mainTrackJoints, duplicateTrackJoints)
    val matchRanges = buildDuplicateIndexRanges(matchIndices)

    return if (matchRanges.isEmpty() && duplicateOf != mainTrackId) {
        // No matches, but also not marked as duplicate
        emptyList()
    } else if (matchRanges.isEmpty() && duplicateOf == mainTrackId) {
        // Marked as duplicate, but no matches -> something is likely wrong
<<<<<<< HEAD
        listOf(-1 to SplitDuplicateStatus(SplitDuplicateMatch.NONE, duplicateOf, null, null))
    } else {
        matchRanges.map { range ->
            val match =
                if (range == 0..duplicateTrackJoints.lastIndex) SplitDuplicateMatch.FULL
                else SplitDuplicateMatch.PARTIAL
            range.first to SplitDuplicateStatus(
=======
        listOf(-1 to DuplicateStatus(DuplicateMatch.NONE, duplicateOf, null, null))
    } else {
        matchRanges.map { range ->
            val match =
                if (range == 0..duplicateTrackJoints.lastIndex) DuplicateMatch.FULL
                else DuplicateMatch.PARTIAL
            range.first to DuplicateStatus(
>>>>>>> 4f1aea73
                match = match,
                duplicateOfId = duplicateOf,
                startSwitchId = duplicateTrackJoints[range.first].first,
                endSwitchId = duplicateTrackJoints[range.last].first,
            )
        }
    }
}

/**
 * Finds matching items between two lists, continuing the search from the previous match to never seek backwards.
 * This ordering ensures that the result indices are monotonically increasing for both lists.
 *
 * @return list of pairs where each pair represents a matching item with the index from each list
 */
private fun <T> findOrderedMatches(list1: List<T>, list2: List<T>): List<Pair<Int, Int>> {
    var duplicateIndexStart = 0
    return list1.mapIndexedNotNull { mainIndex, item ->
        list2
            // Search starting from previous match (sublist is a view -> doesn't copy the list)
            .subList(duplicateIndexStart, list2.size)
            .indexOf(item)
            .takeIf { it >= 0 } // indexOf returns -1 if not found
            ?.let { foundIndex -> mainIndex to (duplicateIndexStart + foundIndex) }
            ?.also { (_, duplicateIndex) -> duplicateIndexStart = duplicateIndex }
    }
}

fun buildDuplicateIndexRanges(matches: List<Pair<Int, Int>>): List<IntRange> {
    val found = mutableListOf<IntRange>()
    matches.forEachIndexed { index, (mainIndex, duplicateIndex) ->
        val range = found.lastOrNull()

        val indicesSkip = matches
            .getOrNull(index - 1)
            ?.let { (prevMain, prevDup) -> prevMain != mainIndex - 1 || prevDup != duplicateIndex - 1 }
            ?: false

        if (range == null || indicesSkip) {
            // If there's no previous or it isn't compatible, start a new range
            found.add(duplicateIndex..duplicateIndex)
        } else {
            // Otherwise extend the last one
            found[found.lastIndex] = range.first..duplicateIndex
        }
    }
    // Single-joint range isn't a range
    return found.filter { r -> r.first != r.last }
}

fun collectSwitchJoints(
    track: LocationTrack,
    alignment: LayoutAlignment,
): List<Pair<IntId<TrackLayoutSwitch>, JointNumber>> {
    val allJoints = listOf(
        listOfNotNull(track.topologyStartSwitch?.let { s -> s.switchId to s.jointNumber }),
        alignment.segments.flatMap(::getSwitchJoints),
        listOfNotNull(track.topologyEndSwitch?.let { s -> s.switchId to s.jointNumber }),
    ).flatten().distinct()
    // Skip all but first/last joint of each switch
    return allJoints.filterIndexed { index, (id, _) ->
        allJoints.getOrNull(index - 1)?.first != id || allJoints.getOrNull(index + 1)?.first != id
    }
}

fun getSwitchJoints(segment: LayoutSegment) =
    segment.switchId
        ?.let { id -> listOfNotNull(segment.startJointNumber, segment.endJointNumber).map { id as IntId to it } }
        ?: emptyList()<|MERGE_RESOLUTION|>--- conflicted
+++ resolved
@@ -74,7 +74,7 @@
     duplicateTrackJoints: List<Pair<IntId<TrackLayoutSwitch>, JointNumber>>,
     mainTrackId: DomainId<LocationTrack>,
     duplicateOf: IntId<LocationTrack>?,
-): List<Pair<Int, SplitDuplicateStatus>> {
+): List<Pair<Int, DuplicateStatus>> {
     val matchIndices = findOrderedMatches(mainTrackJoints, duplicateTrackJoints)
     val matchRanges = buildDuplicateIndexRanges(matchIndices)
 
@@ -83,15 +83,6 @@
         emptyList()
     } else if (matchRanges.isEmpty() && duplicateOf == mainTrackId) {
         // Marked as duplicate, but no matches -> something is likely wrong
-<<<<<<< HEAD
-        listOf(-1 to SplitDuplicateStatus(SplitDuplicateMatch.NONE, duplicateOf, null, null))
-    } else {
-        matchRanges.map { range ->
-            val match =
-                if (range == 0..duplicateTrackJoints.lastIndex) SplitDuplicateMatch.FULL
-                else SplitDuplicateMatch.PARTIAL
-            range.first to SplitDuplicateStatus(
-=======
         listOf(-1 to DuplicateStatus(DuplicateMatch.NONE, duplicateOf, null, null))
     } else {
         matchRanges.map { range ->
@@ -99,7 +90,6 @@
                 if (range == 0..duplicateTrackJoints.lastIndex) DuplicateMatch.FULL
                 else DuplicateMatch.PARTIAL
             range.first to DuplicateStatus(
->>>>>>> 4f1aea73
                 match = match,
                 duplicateOfId = duplicateOf,
                 startSwitchId = duplicateTrackJoints[range.first].first,
