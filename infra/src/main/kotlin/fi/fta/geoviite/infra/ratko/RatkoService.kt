--- conflicted
+++ resolved
@@ -259,7 +259,6 @@
                 latestPublicationMoment,
             )
 
-<<<<<<< HEAD
             val distinctJoints = switchChanges.map { switchChange ->
                 switchChange.copy(
                     changedJoints = switchChange.changedJoints.distinctBy { changedJoint ->
@@ -267,11 +266,7 @@
                     }
                 )
             }
-            ratkoAssetService.pushSwitchChangesToRatko(
-                 distinctJoints, latestPublicationMoment)
-=======
-            ratkoAssetService.pushSwitchChangesToRatko(branch, switchChanges, latestPublicationMoment)
->>>>>>> 33bc9705
+            ratkoAssetService.pushSwitchChangesToRatko(branch, distinctJoints, latestPublicationMoment)
 
             try {
                 ratkoLocationTrackService.forceRedraw(
