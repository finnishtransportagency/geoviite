--- conflicted
+++ resolved
@@ -22,23 +22,21 @@
 import fi.fta.geoviite.infra.projektivelho.PVFetchStatus.WAITING
 import fi.fta.geoviite.infra.util.FileName
 import fi.fta.geoviite.infra.util.formatForLog
-import java.time.Duration
-import java.time.Instant
 import org.slf4j.Logger
 import org.slf4j.LoggerFactory
 import org.springframework.beans.factory.annotation.Autowired
 import org.springframework.boot.autoconfigure.condition.ConditionalOnBean
 import org.springframework.scheduling.annotation.Scheduled
 import withUser
+import java.time.Duration
+import java.time.Instant
 
 val PROJEKTIVELHO_INTEGRATION_USERNAME = UserName.of("PROJEKTIVELHO_IMPORT")
 val PREFETCH_TIME_RANGE = Duration.ofDays(365)
 
 @GeoviiteService
 @ConditionalOnBean(PVClientConfiguration::class)
-class PVIntegrationService
-@Autowired
-constructor(
+class PVIntegrationService @Autowired constructor(
     private val pvClient: PVClient,
     private val pvDao: PVDao,
     private val lockDao: LockDao,
@@ -51,15 +49,11 @@
         logger.info("Initializing ${this::class.simpleName}")
     }
 
-    private fun <T> runIntegration(op: () -> T): T? =
-        withUser(PROJEKTIVELHO_INTEGRATION_USERNAME) {
-            lockDao.runWithLock(DatabaseLock.PROJEKTIVELHO, databaseLockDuration) { op() }
-        }
-
-    @Scheduled(
-        initialDelayString = "\${geoviite.projektivelho.search-poll.initial}",
-        fixedRateString = "\${geoviite.projektivelho.search-poll.rate}",
-    )
+    private fun <T> runIntegration(op: () -> T): T? = withUser(PROJEKTIVELHO_INTEGRATION_USERNAME) {
+        lockDao.runWithLock(DatabaseLock.PROJEKTIVELHO, databaseLockDuration) { op() }
+    }
+
+    @Scheduled(initialDelayString="\${geoviite.projektivelho.search-poll.initial}", fixedRateString="\${geoviite.projektivelho.search-poll.rate}")
     fun search(): PVApiSearchStatus? = runIntegration {
         logger.info("Poll to launch new search")
         val currentSearch = pvDao.fetchLatestActiveSearch()
@@ -71,18 +65,13 @@
                 pvDao.insertFetchInfo(status.searchId, validUntil)
             }
         } else {
-            logger.info(
-                "Not launching a new search as a previous one is still active: " +
-                    "search=${currentSearch.token} state=${currentSearch.state} validUntil=${currentSearch.validUntil}"
-            )
+            logger.info("Not launching a new search as a previous one is still active: " +
+                    "search=${currentSearch.token} state=${currentSearch.state} validUntil=${currentSearch.validUntil}")
             null
         }
     }
 
-    @Scheduled(
-        initialDelayString = "\${geoviite.projektivelho.result-poll.initial}",
-        fixedRateString = "\${geoviite.projektivelho.result-poll.rate}",
-    )
+    @Scheduled(initialDelayString="\${geoviite.projektivelho.result-poll.initial}", fixedRateString="\${geoviite.projektivelho.result-poll.rate}")
     fun pollAndFetchIfWaiting() = runIntegration {
         logger.info("Poll for search results")
         pvDao.fetchLatestActiveSearch()?.let { latestSearch ->
@@ -91,15 +80,16 @@
         }
     }
 
-    fun getSearchStatusIfReady(pvSearch: PVSearch): PVApiSearchStatus? =
-        pvSearch
-            .takeIf { search -> search.state == WAITING }
-            ?.let { search -> pvClient.fetchVelhoSearchStatus(search.token) }
-            ?.takeIf { status -> status.state == PVApiSearchState.valmis }
+    fun getSearchStatusIfReady(pvSearch: PVSearch): PVApiSearchStatus? = pvSearch
+        .takeIf { search -> search.state == WAITING }
+        ?.let { search -> pvClient.fetchVelhoSearchStatus(search.token) }
+        ?.takeIf { status -> status.state == PVApiSearchState.valmis }
 
     fun updateDictionaries() {
         val dict = pvClient.fetchDictionaries()
-        dict.forEach { (type, entries) -> pvDao.upsertDictionary(type, entries) }
+        dict.forEach { (type, entries) ->
+            pvDao.upsertDictionary(type, entries)
+        }
     }
 
     fun importFilesFromProjektiVelho(latest: PVSearch, searchResults: PVApiSearchStatus) =
@@ -108,9 +98,8 @@
             val assignments = mutableMapOf<Oid<PVAssignment>, PVApiAssignment?>()
             val projects = mutableMapOf<Oid<PVProject>, PVApiProject?>()
             val projectGroups = mutableMapOf<Oid<PVProjectGroup>, PVApiProjectGroup?>()
-            pvClient.fetchSearchResults(searchResults.searchId).matches.map { match ->
-                fetchFileAndInsertToDb(match, assignments, projects, projectGroups)
-            }
+            pvClient.fetchSearchResults(searchResults.searchId).matches
+                .map { match -> fetchFileAndInsertToDb(match, assignments, projects, projectGroups) }
             pvDao.updateFetchState(latest.id, FINISHED)
         } catch (e: Exception) {
             pvDao.updateFetchState(latest.id, ERROR)
@@ -121,7 +110,7 @@
         match: PVApiMatch,
         assignments: MutableMap<Oid<PVAssignment>, PVApiAssignment?>,
         projects: MutableMap<Oid<PVProject>, PVApiProject?>,
-        projectGroups: MutableMap<Oid<PVProjectGroup>, PVApiProjectGroup?>,
+        projectGroups: MutableMap<Oid<PVProjectGroup>, PVApiProjectGroup?>
     ) {
         val assignmentData = fetchAndUpsertAssignmentData(match.assignmentOid, assignments, projects, projectGroups)
         val fileHolder = fetchFileMetadataAndContent(match.oid)
@@ -135,14 +124,12 @@
         projectGroups: MutableMap<Oid<PVProjectGroup>, PVApiProjectGroup?>,
     ): PVAssignmentHolder {
         val assignment = fetchIfNew(assignments, assignmentOid, pvClient::fetchAssignment, pvDao::upsertAssignment)
-        val project =
-            assignment?.projectOid?.let { oid ->
-                fetchIfNew(projects, oid, pvClient::fetchProject, pvDao::upsertProject)
-            }
-        val projectGroup =
-            project?.projectGroupOid?.let { oid ->
-                fetchIfNew(projectGroups, oid, pvClient::fetchProjectGroup, pvDao::upsertProjectGroup)
-            }
+        val project = assignment?.projectOid?.let { oid ->
+            fetchIfNew(projects, oid, pvClient::fetchProject, pvDao::upsertProject)
+        }
+        val projectGroup = project?.projectGroupOid?.let { oid ->
+            fetchIfNew(projectGroups, oid, pvClient::fetchProjectGroup, pvDao::upsertProjectGroup)
+        }
         return PVAssignmentHolder(assignment, project, projectGroup)
     }
 
@@ -152,10 +139,11 @@
         fetch: (oid: Oid<S>) -> T?,
         store: (T) -> Unit,
     ): T? =
-        // Can't use compute here, as that would try to re-compute nulls. If the thing doesn't
-        // exist, don't re-fetch
+        // Can't use compute here, as that would try to re-compute nulls. If the thing doesn't exist, don't re-fetch
         if (known.containsKey(oid)) known[oid]
-        else fetch(oid).also { value -> known[oid] = value }?.also { value -> store(value) }
+        else fetch(oid)
+            .also { value -> known[oid] = value }
+            ?.also { value -> store(value) }
 
     private fun fetchFileMetadataAndContent(oid: Oid<PVDocument>): PVFileHolder {
         val metadataResponse = pvClient.fetchFileMetadata(oid)
@@ -172,26 +160,19 @@
     }
 
     private fun insertFileToDatabase(file: PVFileHolder, assignment: PVAssignmentHolder) {
-<<<<<<< HEAD
-        val result =
-            file.content?.let { content -> checkInfraModel(content, file.latestVersion.name) }
-                ?: InfraModelCheckResult(NOT_IM, "error.infra-model.missing-file")
-=======
         val result = file.content
             ?.let { content -> checkInfraModel(content, FileName(file.latestVersion.name)) }
             ?: InfraModelCheckResult(NOT_IM, "error.infra-model.missing-file")
->>>>>>> 050be566
         val xmlContent = if (result.state == NOT_IM) null else file.content?.let(::censorAuthorIdentifyingInfo)
-        val pvDocumentRowVersion =
-            pvDao.insertDocumentMetadata(
-                file.oid,
-                file.metadata,
-                file.latestVersion,
-                result.state,
-                assignment.assignment?.oid,
-                assignment.project?.oid,
-                assignment.projectGroup?.oid,
-            )
+        val pvDocumentRowVersion = pvDao.insertDocumentMetadata(
+            file.oid,
+            file.metadata,
+            file.latestVersion,
+            result.state,
+            assignment.assignment?.oid,
+            assignment.project?.oid,
+            assignment.projectGroup?.oid,
+        )
         if (xmlContent != null) {
             pvDao.insertDocumentContent(xmlContent, pvDocumentRowVersion.id)
         }
@@ -200,14 +181,18 @@
         }
     }
 
-    data class InfraModelCheckResult(val state: PVDocumentStatus, val rejectionReason: String? = null)
-
+    data class InfraModelCheckResult(
+        val state: PVDocumentStatus,
+        val rejectionReason: String? = null,
+    )
     fun checkInfraModel(xml: String, filename: FileName): InfraModelCheckResult =
         try {
             val parsed = infraModelService.parseInfraModel(toInfraModelFile(filename, xml))
             if (parsed.alignments.isEmpty()) InfraModelCheckResult(REJECTED, INFRAMODEL_PARSING_KEY_GENERIC)
-            else if (parsed.alignments.any { !isRailroadAlignment(it) })
-                InfraModelCheckResult(REJECTED, "$INFRAMODEL_PARSING_KEY_PARENT.alignments.non-railroad-alignments")
+            else if (parsed.alignments.any { !isRailroadAlignment(it) }) InfraModelCheckResult(
+                REJECTED,
+                "$INFRAMODEL_PARSING_KEY_PARENT.alignments.non-railroad-alignments",
+            )
             else InfraModelCheckResult(SUGGESTED)
         } catch (e: InframodelParsingException) {
             logger.info("Rejecting XML as not-IM: file=$filename error=${e.message?.let(::formatForLog)}")
@@ -217,8 +202,11 @@
             InfraModelCheckResult(NOT_IM, INFRAMODEL_PARSING_KEY_GENERIC)
         }
 
-    val railroadAlignmentFeatureTypes = listOf(FeatureTypeCode("111"), FeatureTypeCode("121"), FeatureTypeCode("281"))
-
+    val railroadAlignmentFeatureTypes = listOf(
+        FeatureTypeCode("111"),
+        FeatureTypeCode("121"),
+        FeatureTypeCode("281"),
+    )
     fun isRailroadAlignment(alignment: GeometryAlignment) =
         alignment.featureTypeCode?.let { code -> railroadAlignmentFeatureTypes.contains(code) } ?: true
 }
