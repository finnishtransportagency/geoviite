package fi.fta.geoviite.infra.geocoding

import fi.fta.geoviite.infra.aspects.GeoviiteService
import fi.fta.geoviite.infra.common.DomainId
import fi.fta.geoviite.infra.common.IntId
import fi.fta.geoviite.infra.common.LayoutBranch
import fi.fta.geoviite.infra.common.LayoutContext
import fi.fta.geoviite.infra.common.RowVersion
import fi.fta.geoviite.infra.common.TrackMeter
import fi.fta.geoviite.infra.common.TrackNumber
import fi.fta.geoviite.infra.geometry.GeometryPlan
import fi.fta.geoviite.infra.math.IPoint
import fi.fta.geoviite.infra.math.IntersectType
import fi.fta.geoviite.infra.math.IntersectType.WITHIN
import fi.fta.geoviite.infra.publication.ValidationVersions
import fi.fta.geoviite.infra.tracklayout.IAlignment
import fi.fta.geoviite.infra.tracklayout.LayoutRowVersion
import fi.fta.geoviite.infra.tracklayout.LayoutTrackNumber
import fi.fta.geoviite.infra.tracklayout.LocationTrack
import org.springframework.transaction.annotation.Transactional
import java.time.Instant
import java.util.*
import kotlin.jvm.optionals.getOrNull

@GeoviiteService
class GeocodingService(
    private val addressPointsCache: AddressPointsCache,
    private val geocodingDao: GeocodingDao,
    private val geocodingCacheService: GeocodingCacheService,
) {
    fun getAddressPoints(
        layoutContext: LayoutContext,
        locationTrackId: IntId<LocationTrack>,
        resolution: Resolution = Resolution.ONE_METER,
    ): AlignmentAddresses? {
        return addressPointsCache.getAddressPointCacheKey(layoutContext, locationTrackId, resolution)?.let { cacheKey ->
            addressPointsCache.getAddressPoints(cacheKey)
        }
    }

    fun getAddressPoints(
        contextKey: GeocodingContextCacheKey,
<<<<<<< HEAD
        trackVersion: LayoutRowVersion<LocationTrack>,
    ): AlignmentAddresses? {
        return addressPointsCache.getAddressPoints(AddressPointCacheKey(trackVersion, contextKey))
=======
        alignmentVersion: RowVersion<LayoutAlignment>,
        resolution: Resolution = Resolution.ONE_METER,
    ): AlignmentAddresses? {
        return addressPointsCache.getAddressPoints(AddressPointCacheKey(alignmentVersion, contextKey, resolution))
>>>>>>> 78df2858
    }

    fun getAddress(
        layoutContext: LayoutContext,
        trackNumberId: IntId<LayoutTrackNumber>,
        location: IPoint,
    ): Pair<TrackMeter, IntersectType>? {
        return getGeocodingContext(layoutContext, trackNumberId)?.getAddress(location)
    }

    fun getAddress(layoutContext: LayoutContext, trackNumberId: IntId<LayoutTrackNumber>, meter: Double): TrackMeter? {
        return getGeocodingContext(layoutContext, trackNumberId)?.getAddress(meter)
    }

    fun getAddressIfWithin(
        layoutContext: LayoutContext,
        trackNumberId: IntId<LayoutTrackNumber>,
        location: IPoint,
    ): TrackMeter? {
        return getGeocodingContext(layoutContext, trackNumberId)?.getAddress(location)?.let { (address, intersect) ->
            if (intersect != WITHIN) null else address
        }
    }

    fun getLazyGeocodingContexts(layoutContext: LayoutContext): (IntId<LayoutTrackNumber>) -> GeocodingContext? {
        val contexts: MutableMap<IntId<LayoutTrackNumber>, Optional<GeocodingContext>> = mutableMapOf()
        return { trackNumberId ->
            contexts
                .computeIfAbsent(trackNumberId) { Optional.ofNullable(getGeocodingContext(layoutContext, it)) }
                .getOrNull()
        }
    }

    fun getLazyGeocodingContextsAtMoment(
        layoutContext: LayoutContext,
        moment: Instant,
    ): (IntId<LayoutTrackNumber>) -> GeocodingContext? {
        val contexts: MutableMap<IntId<LayoutTrackNumber>, Optional<GeocodingContext>> = mutableMapOf()
        return { trackNumberId ->
            contexts
                .computeIfAbsent(trackNumberId) {
                    Optional.ofNullable(getGeocodingContextAtMoment(layoutContext.branch, it, moment))
                }
                .getOrNull()
        }
    }

    fun getTrackLocation(
        layoutContext: LayoutContext,
        locationTrack: LocationTrack,
        alignment: IAlignment,
        address: TrackMeter,
    ): AddressPoint? {
        return getGeocodingContext(layoutContext, locationTrack.trackNumberId)?.getTrackLocation(alignment, address)
    }

    @Transactional(readOnly = true)
    fun getGeocodingContexts(layoutContext: LayoutContext): Map<IntId<LayoutTrackNumber>, GeocodingContext?> =
        geocodingDao.listLayoutGeocodingContextCacheKeys(layoutContext).associate { key ->
            key.trackNumberId to geocodingCacheService.getGeocodingContext(key)
        }

    fun getGeocodingContext(
        layoutContext: LayoutContext,
        trackNumberId: DomainId<LayoutTrackNumber>?,
    ): GeocodingContext? = if (trackNumberId is IntId) getGeocodingContext(layoutContext, trackNumberId) else null

    fun getGeocodingContext(geocodingContextCacheKey: GeocodingContextCacheKey) =
        geocodingCacheService.getGeocodingContext(geocodingContextCacheKey)

    fun getGeocodingContext(layoutContext: LayoutContext, trackNumberId: IntId<LayoutTrackNumber>): GeocodingContext? =
        getGeocodingContextCreateResult(layoutContext, trackNumberId)?.geocodingContext

    fun getGeocodingContextCreateResult(
        layoutContext: LayoutContext,
        trackNumberId: IntId<LayoutTrackNumber>,
    ): GeocodingContextCreateResult? =
        geocodingCacheService.getGeocodingContextCreateResult(layoutContext, trackNumberId)

    fun getGeocodingContextAtMoment(
        branch: LayoutBranch,
        trackNumberId: IntId<LayoutTrackNumber>,
        moment: Instant,
    ): GeocodingContext? = geocodingCacheService.getGeocodingContextAtMoment(branch, trackNumberId, moment)

    fun getGeocodingContext(trackNumber: TrackNumber, plan: RowVersion<GeometryPlan>): GeocodingContext? =
        geocodingCacheService.getGeocodingContext(trackNumber, plan)

    fun getGeocodingContextCacheKey(
        layoutContext: LayoutContext,
        trackNumberId: IntId<LayoutTrackNumber>,
    ): LayoutGeocodingContextCacheKey? = geocodingDao.getLayoutGeocodingContextCacheKey(layoutContext, trackNumberId)

    fun getGeocodingContextCacheKey(
        trackNumberId: IntId<LayoutTrackNumber>,
        versions: ValidationVersions,
    ): GeocodingContextCacheKey? = geocodingDao.getLayoutGeocodingContextCacheKey(trackNumberId, versions)

    fun getGeocodingContextCacheKey(
        branch: LayoutBranch,
        trackNumberId: IntId<LayoutTrackNumber>,
        moment: Instant,
    ): GeocodingContextCacheKey? = geocodingDao.getLayoutGeocodingContextCacheKey(branch, trackNumberId, moment)
}<|MERGE_RESOLUTION|>--- conflicted
+++ resolved
@@ -17,10 +17,10 @@
 import fi.fta.geoviite.infra.tracklayout.LayoutRowVersion
 import fi.fta.geoviite.infra.tracklayout.LayoutTrackNumber
 import fi.fta.geoviite.infra.tracklayout.LocationTrack
-import org.springframework.transaction.annotation.Transactional
 import java.time.Instant
 import java.util.*
 import kotlin.jvm.optionals.getOrNull
+import org.springframework.transaction.annotation.Transactional
 
 @GeoviiteService
 class GeocodingService(
@@ -40,16 +40,10 @@
 
     fun getAddressPoints(
         contextKey: GeocodingContextCacheKey,
-<<<<<<< HEAD
         trackVersion: LayoutRowVersion<LocationTrack>,
-    ): AlignmentAddresses? {
-        return addressPointsCache.getAddressPoints(AddressPointCacheKey(trackVersion, contextKey))
-=======
-        alignmentVersion: RowVersion<LayoutAlignment>,
         resolution: Resolution = Resolution.ONE_METER,
     ): AlignmentAddresses? {
-        return addressPointsCache.getAddressPoints(AddressPointCacheKey(alignmentVersion, contextKey, resolution))
->>>>>>> 78df2858
+        return addressPointsCache.getAddressPoints(AddressPointCacheKey(trackVersion, contextKey, resolution))
     }
 
     fun getAddress(
