package fi.fta.geoviite.infra.tracklayout

import fi.fta.geoviite.infra.common.IntId
import fi.fta.geoviite.infra.common.PublishType
import fi.fta.geoviite.infra.common.RowVersion
import fi.fta.geoviite.infra.logging.AccessType
import fi.fta.geoviite.infra.logging.daoAccess
import fi.fta.geoviite.infra.math.BoundingBox
import fi.fta.geoviite.infra.util.*
import fi.fta.geoviite.infra.util.DbTable.LAYOUT_REFERENCE_LINE
import org.springframework.beans.factory.annotation.Value
import org.springframework.jdbc.core.namedparam.NamedParameterJdbcTemplate
import org.springframework.stereotype.Component
import org.springframework.transaction.annotation.Transactional
import java.sql.ResultSet

const val REFERENCE_LINE_CACHE_SIZE = 1000L

@Transactional(readOnly = true)
@Component
class ReferenceLineDao(
    jdbcTemplateParam: NamedParameterJdbcTemplate?,
    @Value("\${geoviite.cache.enabled}") cacheEnabled: Boolean,
) : LayoutAssetDao<ReferenceLine>(jdbcTemplateParam, LAYOUT_REFERENCE_LINE, cacheEnabled, REFERENCE_LINE_CACHE_SIZE) {

    override fun fetchInternal(version: RowVersion<ReferenceLine>): ReferenceLine {
        val sql = """
            select
              rlv.id as row_id,
              rlv.version as row_version,
<<<<<<< HEAD
              coalesce(rlv.official_row_id, rlv.id) as official_id, 
              case when rlv.draft then rlv.id end as draft_id,
=======
              rlv.draft_of_reference_line_id as official_row_id, 
              rlv.draft,
>>>>>>> 630c6de8
              rlv.alignment_id,
              rlv.alignment_version,
              rlv.track_number_id, 
              postgis.st_astext(av.bounding_box) as bounding_box,
              av.length,
              av.segment_count,
              rlv.start_address
            from layout.reference_line_version rlv
              left join layout.alignment_version av on rlv.alignment_id = av.id and rlv.alignment_version = av.version
            where rlv.id = :id
              and rlv.version = :version
              and rlv.deleted = false
        """.trimIndent()
        val params = mapOf(
            "id" to version.id.intValue,
            "version" to version.version,
        )
        return getOne(version.id, jdbcTemplate.query(sql, params) { rs, _ -> getReferenceLine(rs) }).also { rl ->
            logger.daoAccess(AccessType.FETCH, ReferenceLine::class, rl.id)
        }
    }

    override fun preloadCache() {
        val sql = """
            select
              rl.id as row_id,
              rl.version as row_version,
<<<<<<< HEAD
              coalesce(rl.official_row_id, rl.id) as official_id, 
              case when rl.draft then rl.id end as draft_id,
=======
              rl.draft_of_reference_line_id as official_row_id, 
              rl.draft,
>>>>>>> 630c6de8
              rl.alignment_id,
              rl.alignment_version,
              rl.track_number_id, 
              postgis.st_astext(av.bounding_box) as bounding_box,
              av.length,
              av.segment_count,
              rl.start_address
            from layout.reference_line rl
              left join layout.alignment_version av on rl.alignment_id = av.id and rl.alignment_version = av.version
        """.trimIndent()

        val referenceLines = jdbcTemplate
            .query(sql, mapOf<String, Any>()) { rs, _ -> getReferenceLine(rs) }
            .associateBy(ReferenceLine::version)
        logger.daoAccess(AccessType.FETCH, ReferenceLine::class, referenceLines.keys)
        cache.putAll(referenceLines)
    }

    private fun getReferenceLine(rs: ResultSet): ReferenceLine = ReferenceLine(
        alignmentVersion = rs.getRowVersion("alignment_id", "alignment_version"),
        sourceId = null,
        trackNumberId = rs.getIntId("track_number_id"),
        startAddress = rs.getTrackMeter("start_address"),
        boundingBox = rs.getBboxOrNull("bounding_box"),
        length = rs.getDouble("length"),
        segmentCount = rs.getInt("segment_count"),
        version = rs.getRowVersion("row_id", "row_version"),
        contextData = rs.getLayoutContextData("official_row_id", "row_id", "draft"),
    )

    @Transactional
    override fun insert(newItem: ReferenceLine): DaoResponse<ReferenceLine> {
        val sql = """
            insert into layout.reference_line(
              track_number_id,
              alignment_id,
              alignment_version,
              start_address,
              draft, 
              official_row_id
            ) 
            values (
              :track_number_id,
              :alignment_id,
              :alignment_version,
              :start_address, 
              :draft, 
              :official_row_id
            ) 
            returning 
              coalesce(official_row_id, id) as official_id,
              id as row_id,
              version as row_version
        """.trimIndent()
        val params = mapOf(
            "track_number_id" to newItem.trackNumberId.intValue,
            "alignment_id" to (newItem.alignmentVersion?.id?.intValue
                ?: throw IllegalStateException("ReferenceLine in DB needs an alignment")),
            "alignment_version" to newItem.alignmentVersion.version,
            "start_address" to newItem.startAddress.toString(),
<<<<<<< HEAD
            "draft" to (newItem.draft != null),
            "official_row_id" to officialRowId(newItem.id, newItem.draft)?.intValue,
=======
            "draft" to newItem.isDraft,
            "draft_of_reference_line_id" to newItem.contextData.officialRowId?.let(::toDbId)?.intValue,
>>>>>>> 630c6de8
        )

        jdbcTemplate.setUser()
        val version: DaoResponse<ReferenceLine> = jdbcTemplate.queryForObject(sql, params) { rs, _ ->
            rs.getDaoResponse("official_id", "row_id", "row_version")
        } ?: throw IllegalStateException("Failed to generate ID for new Location Track")
        logger.daoAccess(AccessType.INSERT, ReferenceLine::class, version)
        return version
    }

    @Transactional
    override fun update(updatedItem: ReferenceLine): DaoResponse<ReferenceLine> {
        val sql = """
            update layout.reference_line
            set
              track_number_id = :track_number_id,
              alignment_id = :alignment_id,
              alignment_version = :alignment_version,
              start_address = :start_address,
              draft = :draft,
              official_row_id = :official_row_id
            where id = :id
            returning 
              coalesce(official_row_id, id) as official_id,
              id as row_id,
              version as row_version
        """.trimIndent()
        val params = mapOf(
            "id" to toDbId(updatedItem.contextData.rowId).intValue,
            "track_number_id" to updatedItem.trackNumberId.intValue,
            "alignment_id" to updatedItem.getAlignmentVersionOrThrow().id.intValue,
            "alignment_version" to updatedItem.getAlignmentVersionOrThrow().version,
            "start_address" to updatedItem.startAddress.toString(),
<<<<<<< HEAD
            "draft" to (updatedItem.draft != null),
            "official_row_id" to officialRowId(updatedItem.id, updatedItem.draft)?.intValue,
=======
            "draft" to updatedItem.isDraft,
            "draft_of_reference_line_id" to updatedItem.contextData.officialRowId?.let(::toDbId)?.intValue,
>>>>>>> 630c6de8
        )
        jdbcTemplate.setUser()
        val result: DaoResponse<ReferenceLine> = jdbcTemplate.queryForObject(sql, params) { rs, _ ->
            rs.getDaoResponse("official_id", "row_id", "row_version")
        } ?: throw IllegalStateException("Failed to get new version for Reference Line")
        logger.daoAccess(AccessType.UPDATE, ReferenceLine::class, result)
        return result
    }

    fun getByTrackNumber(publicationState: PublishType, trackNumberId: IntId<TrackLayoutTrackNumber>): ReferenceLine? =
        fetchVersionByTrackNumberId(publicationState, trackNumberId)?.let(::fetch)

    fun fetchVersionByTrackNumberId(
        publicationState: PublishType,
        trackNumberId: IntId<TrackLayoutTrackNumber>,
    ): RowVersion<ReferenceLine>? {
        //language=SQL
        val sql = """
            select rl.row_id, rl.row_version 
            from layout.reference_line_publication_view rl
            where rl.track_number_id = :track_number_id 
              and :publication_state = any(rl.publication_states)
        """.trimIndent()
        val params = mapOf(
            "track_number_id" to trackNumberId.intValue,
            "publication_state" to publicationState.name,
        )
        return jdbcTemplate.queryOptional(sql, params) { rs, _ ->
            rs.getRowVersion("row_id", "row_version")
        }
    }

    override fun fetchVersions(
        publicationState: PublishType,
        includeDeleted: Boolean,
    ): List<RowVersion<ReferenceLine>> {
        val sql = """
            select
              rl.row_id,
              rl.row_version
            from layout.reference_line_publication_view rl
              left join layout.track_number_publication_view tn
                on rl.track_number_id = tn.official_id and :publication_state = any(tn.publication_states)
            where :publication_state = any(rl.publication_states) 
              and (:include_deleted = true or tn.state != 'DELETED')
        """.trimIndent()
        val params = mapOf(
            "publication_state" to publicationState.name,
            "include_deleted" to includeDeleted,
        )
        return jdbcTemplate.query(sql, params) { rs, _ ->
            rs.getRowVersion("row_id", "row_version")
        }
    }

    // TODO: No IT test runs this
    fun fetchVersionsNear(
        publicationState: PublishType,
        bbox: BoundingBox,
    ): List<RowVersion<ReferenceLine>> {
        val sql = """
            select
              rl.row_id,
              rl.row_version
              from (
                select distinct alignment_id, alignment_version
                  from layout.segment_geometry
                    join layout.segment_version on segment_geometry.id = geometry_id
                  where postgis.st_intersects(postgis.st_makeenvelope(:x_min, :y_min, :x_max, :y_max, :layout_srid),
                                              bounding_box)
              ) sv
                join layout.reference_line_publication_view rl using (alignment_id, alignment_version)
                join layout.track_number_publication_view tn on rl.track_number_id = tn.official_id
              where :publication_state = any (rl.publication_states)
                and :publication_state = any (tn.publication_states)
                and tn.state != 'DELETED';
        """.trimIndent()

        val params = mapOf(
            "x_min" to bbox.min.x,
            "y_min" to bbox.min.y,
            "x_max" to bbox.max.x,
            "y_max" to bbox.max.y,
            "layout_srid" to LAYOUT_SRID.code,
            "publication_state" to publicationState.name,
        )

        return jdbcTemplate.query(sql, params) { rs, _ ->
            rs.getRowVersion("row_id", "row_version")
        }
    }

    fun fetchVersionsNonLinked(publicationState: PublishType): List<RowVersion<ReferenceLine>> {
        val sql = """
            select
              rl.row_id,
              rl.row_version
            from layout.reference_line_publication_view rl
              left join layout.track_number_publication_view tn
                on rl.track_number_id = tn.official_id and :publication_state = any(tn.publication_states)
            where :publication_state = any(rl.publication_states) 
              and tn.state != 'DELETED'
              and rl.segment_count = 0
        """.trimIndent()
        val params = mapOf("publication_state" to publicationState.name)
        return jdbcTemplate.query(sql, params) { rs, _ ->
            rs.getRowVersion("row_id", "row_version")
        }
    }
}<|MERGE_RESOLUTION|>--- conflicted
+++ resolved
@@ -28,13 +28,8 @@
             select
               rlv.id as row_id,
               rlv.version as row_version,
-<<<<<<< HEAD
-              coalesce(rlv.official_row_id, rlv.id) as official_id, 
-              case when rlv.draft then rlv.id end as draft_id,
-=======
-              rlv.draft_of_reference_line_id as official_row_id, 
+              rlv.official_row_id, 
               rlv.draft,
->>>>>>> 630c6de8
               rlv.alignment_id,
               rlv.alignment_version,
               rlv.track_number_id, 
@@ -62,13 +57,8 @@
             select
               rl.id as row_id,
               rl.version as row_version,
-<<<<<<< HEAD
-              coalesce(rl.official_row_id, rl.id) as official_id, 
-              case when rl.draft then rl.id end as draft_id,
-=======
-              rl.draft_of_reference_line_id as official_row_id, 
+              rl.official_row_id, 
               rl.draft,
->>>>>>> 630c6de8
               rl.alignment_id,
               rl.alignment_version,
               rl.track_number_id, 
@@ -129,13 +119,8 @@
                 ?: throw IllegalStateException("ReferenceLine in DB needs an alignment")),
             "alignment_version" to newItem.alignmentVersion.version,
             "start_address" to newItem.startAddress.toString(),
-<<<<<<< HEAD
-            "draft" to (newItem.draft != null),
-            "official_row_id" to officialRowId(newItem.id, newItem.draft)?.intValue,
-=======
             "draft" to newItem.isDraft,
-            "draft_of_reference_line_id" to newItem.contextData.officialRowId?.let(::toDbId)?.intValue,
->>>>>>> 630c6de8
+            "official_row_id" to newItem.contextData.officialRowId?.let(::toDbId)?.intValue,
         )
 
         jdbcTemplate.setUser()
@@ -169,13 +154,8 @@
             "alignment_id" to updatedItem.getAlignmentVersionOrThrow().id.intValue,
             "alignment_version" to updatedItem.getAlignmentVersionOrThrow().version,
             "start_address" to updatedItem.startAddress.toString(),
-<<<<<<< HEAD
-            "draft" to (updatedItem.draft != null),
-            "official_row_id" to officialRowId(updatedItem.id, updatedItem.draft)?.intValue,
-=======
             "draft" to updatedItem.isDraft,
-            "draft_of_reference_line_id" to updatedItem.contextData.officialRowId?.let(::toDbId)?.intValue,
->>>>>>> 630c6de8
+            "official_row_id" to updatedItem.contextData.officialRowId?.let(::toDbId)?.intValue,
         )
         jdbcTemplate.setUser()
         val result: DaoResponse<ReferenceLine> = jdbcTemplate.queryForObject(sql, params) { rs, _ ->
