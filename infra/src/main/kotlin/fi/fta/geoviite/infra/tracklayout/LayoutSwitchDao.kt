package fi.fta.geoviite.infra.tracklayout

import fi.fta.geoviite.infra.authorization.UserName
import fi.fta.geoviite.infra.common.*
import fi.fta.geoviite.infra.configuration.CACHE_LAYOUT_SWITCH
import fi.fta.geoviite.infra.dataImport.SwitchLinkingInfo
import fi.fta.geoviite.infra.geometry.GeometrySwitch
import fi.fta.geoviite.infra.linking.Publication
import fi.fta.geoviite.infra.linking.SwitchPublishCandidate
import fi.fta.geoviite.infra.logging.AccessType.*
import fi.fta.geoviite.infra.logging.daoAccess
import fi.fta.geoviite.infra.math.Point
import fi.fta.geoviite.infra.switchLibrary.SwitchStructure
import fi.fta.geoviite.infra.util.*
import fi.fta.geoviite.infra.util.DbTable.LAYOUT_SWITCH
import org.springframework.cache.annotation.Cacheable
import org.springframework.jdbc.core.namedparam.NamedParameterJdbcTemplate
import org.springframework.stereotype.Component
import org.springframework.transaction.annotation.Transactional

const val MAX_FALLBACK_SWITCH_JOINT_TRACK_LOOKUP_DISTANCE = 1.0

@Suppress("SameParameterValue")
@Transactional(readOnly = true)
@Component
class LayoutSwitchDao(jdbcTemplateParam: NamedParameterJdbcTemplate?) :
    DraftableDaoBase<TrackLayoutSwitch>(jdbcTemplateParam, LAYOUT_SWITCH) {

    fun fetchSegmentSwitchJointConnections(
        publishType: PublishType,
        switchId: IntId<TrackLayoutSwitch>
    ): List<TrackLayoutSwitchJointConnection> {
        val sql = """
            with alignment as (
              select
                location_track.official_id,
                location_track.alignment_id,
                segment.segment_index,
                segment.switch_id,
                segment.geometry,
                segment.switch_start_joint_number,
                segment.switch_end_joint_number,
                segment.bounding_box
              from layout.segment
                inner join layout.alignment on alignment.id = segment.alignment_id
                inner join layout.location_track_publication_view location_track
                  on location_track.alignment_id = alignment.id
                    and location_track.state != 'DELETED'
                    and :publication_state = any (location_track.publication_states)
            )
            select
              switch_joint.number as joint_number,
              switch_joint.location_accuracy as location_accuracy,
              alignment.alignment_id,
              alignment.segment_index,
              alignment.switch_start_joint_number,
              alignment.switch_end_joint_number,
              case
                when alignment.switch_start_joint_number = switch_joint.number then true
                when alignment.switch_end_joint_number = switch_joint.number then false
              end as matched_at_segment_start,
              postgis.st_x(postgis.st_startpoint(alignment.geometry)) as location_start_x,
              postgis.st_y(postgis.st_startpoint(alignment.geometry)) as location_start_y,
              postgis.st_x(postgis.st_endpoint(alignment.geometry)) as location_end_x,
              postgis.st_y(postgis.st_endpoint(alignment.geometry)) as location_end_y,
              alignment.official_id as location_track_id,
              coalesce(alignment.switch_id = switch.official_id
                         and (alignment.switch_start_joint_number = switch_joint.number
                           or alignment.switch_end_joint_number = switch_joint.number), false) as match_based_on_segment_link
            from layout.switch_joint
              inner join layout.switch_publication_view switch 
                on switch.row_id = switch_joint.switch_id
                  and switch.state_category != 'NOT_EXISTING'
              left join alignment
                on (alignment.switch_id = switch.official_id
                      and (alignment.switch_start_joint_number = switch_joint.number
                        or alignment.switch_end_joint_number = switch_joint.number))
                  or (postgis.st_intersects(alignment.bounding_box,
                                            postgis.st_expand(switch_joint.location, :max_lookup_distance))
                      and postgis.st_distance(alignment.geometry, switch_joint.location) < :max_lookup_distance)
            where switch.official_id = :switch_id and :publication_state = any(switch.publication_states)
        """.trimIndent()
        val params = mapOf(
            "switch_id" to switchId.intValue,
            "publication_state" to publishType.name,
            "max_lookup_distance" to MAX_FALLBACK_SWITCH_JOINT_TRACK_LOOKUP_DISTANCE,
        )

        data class JointKey(
            val number: JointNumber,
            val locationAccuracy: LocationAccuracy?,
        )

        val unmatchedJoints: MutableSet<JointKey> = mutableSetOf()
        val accurateMatches: MutableMap<JointKey, MutableMap<IntId<LocationTrack>, Point>> = mutableMapOf()
        val fallbackMatches: MutableMap<JointKey, MutableSet<IntId<LocationTrack>>> = mutableMapOf()

        jdbcTemplate.query(sql, params) { rs, _ ->
            val jointKey = JointKey(
                number = JointNumber(rs.getInt("joint_number")),
                locationAccuracy = rs.getEnumOrNull<LocationAccuracy>("location_accuracy")
            )
            val locationTrackId = rs.getIntIdOrNull<LocationTrack>("location_track_id")
            if (locationTrackId != null) {
                val matchBasedOnSegmentLink = rs.getBoolean("match_based_on_segment_link")
                if (matchBasedOnSegmentLink) {
                    val matchedAtStart = rs.getBoolean("matched_at_segment_start")
                    val location =
                        if (matchedAtStart) rs.getPoint("location_start_x", "location_start_y")
                        else rs.getPoint("location_end_x", "location_end_y")
                    accurateMatches.computeIfAbsent(jointKey) { mutableMapOf() }[locationTrackId] = location
                } else {
                    fallbackMatches.computeIfAbsent(jointKey) { mutableSetOf() }.add(locationTrackId)
                }
            } else {
                unmatchedJoints.add(jointKey)
            }
        }
        return (unmatchedJoints + accurateMatches.keys + fallbackMatches.keys).map { joint ->
            TrackLayoutSwitchJointConnection(joint.number,
                accurateMatches[joint]?.entries?.map { e -> TrackLayoutSwitchJointMatch(e.key, e.value) } ?: listOf(),
                fallbackMatches[joint]?.toList() ?: listOf(),
                joint.locationAccuracy)
        }
    }

    @Transactional
    override fun insert(newItem: TrackLayoutSwitch): RowVersion<TrackLayoutSwitch> {
        verifyDraftableInsert(newItem.id, newItem.draft)

        val sql = """
            insert into 
              layout.switch(
                external_id,
                geometry_switch_id,
                name,
                switch_structure_id,
                state_category,
                trap_point,
                owner_id,
                draft,
                draft_of_switch_id,
                source
            )
            values (
              :external_id, 
              :geometry_switch_id,
              :name,
              :switch_structure_id,
              :state_category::layout.state_category,
              :trap_point,
              :owner_id,
              :draft,
              :draft_of_switch_id,
              :source::layout.geometry_source
            )
            returning id, version
        """.trimIndent()
        jdbcTemplate.setUser()
        val id: RowVersion<TrackLayoutSwitch> = jdbcTemplate.queryForObject(
            sql, mapOf(
                "external_id" to newItem.externalId,
                "geometry_switch_id" to if (newItem.sourceId is IntId) newItem.sourceId.intValue else null,
                "name" to newItem.name,
                "switch_structure_id" to newItem.switchStructureId.intValue,
                "state_category" to newItem.stateCategory.name,
                "trap_point" to newItem.trapPoint,
                "owner_id" to newItem.ownerId?.intValue,
                "draft" to (newItem.draft != null),
                "draft_of_switch_id" to draftOfId(newItem.id, newItem.draft)?.intValue,
                "source" to newItem.source.name
            )
        ) { rs, _ -> rs.getRowVersion("id", "version") }
            ?: throw IllegalStateException("Failed to generate ID for new switch")
        if (newItem.joints.isNotEmpty()) upsertJoints(id, newItem.joints)
        logger.daoAccess(INSERT, TrackLayoutSwitch::class, id)
        return id
    }

    @Transactional
    override fun update(updatedItem: TrackLayoutSwitch): RowVersion<TrackLayoutSwitch> {
        val rowId = toDbId(updatedItem.draft?.draftRowId ?: updatedItem.id)
        val sql = """
            update layout.switch
            set
              external_id = :external_id,
              geometry_switch_id = :geometry_switch_id,
              name = :name,
              switch_structure_id = :switch_structure_id,
              state_category = :state_category::layout.state_category,
              trap_point = :trap_point,
              draft = :draft,
              draft_of_switch_id = :draft_of_switch_id
            where id = :id
            returning id, version
        """.trimIndent()
        val params = mapOf(
            "id" to rowId.intValue,
            "external_id" to updatedItem.externalId,
            "geometry_switch_id" to if (updatedItem.sourceId is IntId<GeometrySwitch>) updatedItem.sourceId.intValue else null,
            "name" to updatedItem.name,
            "switch_structure_id" to updatedItem.switchStructureId.intValue,
            "state_category" to updatedItem.stateCategory.name,
            "trap_point" to updatedItem.trapPoint,
            "draft" to (updatedItem.draft != null),
            "draft_of_switch_id" to draftOfId(updatedItem.id, updatedItem.draft)?.intValue,
        )
        jdbcTemplate.setUser()
        val result: RowVersion<TrackLayoutSwitch> =
            jdbcTemplate.queryForObject(sql, params) { rs, _ -> rs.getRowVersion("id", "version") }
                ?: throw IllegalStateException("Failed to get new version for Track Layout Switch")

        upsertJoints(result, updatedItem.joints)

        logger.daoAccess(UPDATE, TrackLayoutSwitch::class, rowId)
        return result
    }

    private fun upsertJoints(
        switchVersion: RowVersion<TrackLayoutSwitch>,
        joints: List<TrackLayoutSwitchJoint>
    ) {
        if (joints.isNotEmpty()) {
            val sql = """
              insert into layout.switch_joint(
                switch_id,
                switch_version,
                number, 
                location, 
                location_accuracy
                )
              values (
                :switch_id,
                :switch_version,
                :number, 
                postgis.st_setsrid(postgis.st_point(:location_x, :location_y), :srid), 
                :location_accuracy::common.location_accuracy
                )
              on conflict (switch_id, number) do update
              set
                switch_version = excluded.switch_version,
                location = excluded.location,
                location_accuracy = excluded.location_accuracy
          """.trimIndent()
            val params = joints.map { joint ->
                mapOf(
                    "switch_id" to switchVersion.id.intValue,
                    "switch_version" to switchVersion.version,
                    "number" to joint.number.intValue,
                    "location_x" to joint.location.x,
                    "location_y" to joint.location.y,
                    "srid" to LAYOUT_SRID.code,
                    "location_accuracy" to joint.locationAccuracy?.name,
                )
            }.toTypedArray()
            jdbcTemplate.batchUpdate(sql, params)
        }

        if (switchVersion.version > 1) {
            val sqlDelete = """ 
              delete from layout.switch_joint 
              where switch_id = :switch_id 
                and switch_joint.switch_version < :switch_version  
            """.trimIndent()
            val paramsDelete = mapOf(
                "switch_id" to switchVersion.id.intValue,
                "switch_version" to switchVersion.version,
            )
            jdbcTemplate.update(sqlDelete, paramsDelete)
        }
    }

    @Cacheable(CACHE_LAYOUT_SWITCH, sync = true)
    override fun fetch(version: RowVersion<TrackLayoutSwitch>): TrackLayoutSwitch {
        val sql = """
            select 
              row_id,
              row_version,
              official_id, 
              draft_id,
              geometry_switch_id, 
              external_id, 
              name, 
              switch_structure_id,
              state_category,
              trap_point,
              owner_id,
              source
            from layout.switch_publication_view
            where row_id = :id
        """.trimIndent()
        val params = mapOf("id" to version.id.intValue)
        val switch = getOne(version.id, jdbcTemplate.query(sql, params) { rs, _ ->
            val switchStructureId = rs.getIntId<SwitchStructure>("switch_structure_id")

            TrackLayoutSwitch(
                id = rs.getIntId("official_id"),
                dataType = DataType.STORED,
                externalId = rs.getOidOrNull("external_id"),
                sourceId = rs.getIntIdOrNull("geometry_switch_id"),
                name = SwitchName(rs.getString("name")),
                switchStructureId = switchStructureId,
                stateCategory = rs.getEnum("state_category"),
                joints = fetchSwitchJoints(version),
                trapPoint = rs.getBooleanOrNull("trap_point"),
                ownerId = rs.getIntIdOrNull("owner_id"),
                draft = rs.getIntIdOrNull<TrackLayoutSwitch>("draft_id")?.let { id -> Draft(id) },
                version = rs.getRowVersion("row_id", "row_version"),
                source = rs.getEnum("source")
            )
        })
        logger.daoAccess(FETCH, TrackLayoutSwitch::class, switch.id)
        return switch
    }

    private fun fetchSwitchJoints(switchId: RowVersion<TrackLayoutSwitch>): List<TrackLayoutSwitchJoint> {
        val sql = """
            select 
              number, 
              postgis.st_x(location) as location_x, 
              postgis.st_y(location) as location_y,
              location_accuracy
            from layout.switch_joint joint 
            where 
                switch_id = :switch_id and
                switch_version = :switch_version
            order by switch_id, number
        """.trimIndent()
        val params = mapOf(
            "switch_id" to switchId.id.intValue,
            "switch_version" to switchId.version
        )
        return jdbcTemplate.query(sql, params) { rs, _ ->
            TrackLayoutSwitchJoint(
                number = rs.getJointNumber("number"),
                location = rs.getPoint("location_x", "location_y"),
                locationAccuracy = rs.getEnumOrNull<LocationAccuracy>("location_accuracy")
            )
        }
    }

    data class LinkingInfoAggregation (
        val switchId: IntId<TrackLayoutSwitch>,
        val switchStructureId: IntId<SwitchStructure>,
        val jointLocation: Pair<JointNumber, Point>,
    )
    fun getLinkingInfoOfExistingSwitches(): Map<Oid<TrackLayoutSwitch>, SwitchLinkingInfo> {
        val sql = """
          select external_id, id, switch_structure_id, switch_joint.number,
                 postgis.st_x(switch_joint.location) as location_x, postgis.st_y(location) as location_y
          from layout.switch
            join layout.switch_joint on switch.id = switch_joint.switch_id
          where 
            switch.external_id is not null
            and state_category = 'EXISTING' 
        """.trimIndent()
        val rows = jdbcTemplate.query(sql, mapOf<String, Any>()) { rs, _ ->
            rs.getOid<TrackLayoutSwitch>("external_id") to
                    LinkingInfoAggregation(
                        rs.getIntId("id"),
                        rs.getIntId("switch_structure_id"),
                        rs.getJointNumber("number") to rs.getPoint("location_x", "location_y")
                    )
        }
        return rows.groupBy { it.first }.mapValues { entry ->
            val switches = entry.value
            val prototype = switches[0].second
            SwitchLinkingInfo(prototype.switchId, prototype.switchStructureId,
                switches.map { s -> s.second.jointLocation }.associate { it })
        }
    }

    fun fetchSwitchPublicationInformation(publicationId: IntId<Publication>): List<SwitchPublishCandidate> {
        val sql = """
            select
<<<<<<< HEAD
              switch_and_previous.id,
              switch_and_previous.change_time,
              switch_and_previous.name,
              switch_and_previous.version,
              switch_and_previous.change_user,
              layout.infer_operation_from_state_category_transition(switch_and_previous.old_state_category, switch_and_previous.state_category) operation
=======
              switch_version.id,
              switch_version.change_time,
              switch_version.name,
              (select array_agg(distinct track_number_id)
               from layout.segment_version
                 join layout.location_track_version using(alignment_id, alignment_version)
               where switch_version.id = segment_version.switch_id) as track_numbers
>>>>>>> 99dc4be8
            from publication.switch published_switch
              left join layout.switch_and_previous_view switch_and_previous
                on published_switch.switch_id = switch_and_previous.id
                  and published_switch.switch_version = switch_and_previous.version
            where publication_id = :id
        """.trimIndent()
        return jdbcTemplate.query(
            sql,
            mapOf(
                "id" to publicationId.intValue
            )
        ) { rs, _ ->
            SwitchPublishCandidate(
                id = rs.getIntId("id"),
                draftChangeTime = rs.getInstant("change_time"),
                name = SwitchName(rs.getString("name")),
<<<<<<< HEAD
                userName = UserName(rs.getString("change_user")),
                operation = rs.getEnum("operation")
=======
                trackNumberIds = rs.getIntIdArray("track_numbers"),
>>>>>>> 99dc4be8
            )
        }.also { logger.daoAccess(FETCH, Publication::class, publicationId) }
    }

    data class LocationTrackIdentifiers(
        val id: IntId<LocationTrack>,
        val rowVersion: RowVersion<LocationTrack>,
        val externalId: Oid<LocationTrack>?,
    )

    fun findLocationTracksLinkedToSwitch(
        publicationState: PublishType,
        switchId: IntId<TrackLayoutSwitch>,
        topologyJointNumber: JointNumber? = null
    ): List<LocationTrackIdentifiers> {
        val sql = """ 
            select 
              location_track.official_id, 
              location_track.row_id,
              location_track.row_version,
              location_track.external_id
            from layout.segment
            inner join layout.location_track_publication_view location_track 
                         on location_track.alignment_id = segment.alignment_id
            where :publication_state = any(publication_states)
             and (
               segment.switch_id = :switch_id
                 or (
                  location_track.topology_start_switch_id = :switch_id 
                  and (
                    :topology_joint_number::int is null 
                    or location_track.topology_start_switch_joint_number = :topology_joint_number::int
                  )
                 )
                 or (
                  location_track.topology_end_switch_id = :switch_id
                  and (
                    :topology_joint_number::int is null 
                    or location_track.topology_end_switch_joint_number = :topology_joint_number::int
                  )
                 )
               )
            group by 
              location_track.official_id, 
              location_track.row_id, 
              location_track.row_version, 
              location_track.external_id
        """.trimIndent()
        val params = mapOf(
            "switch_id" to switchId.intValue,
            "publication_state" to publicationState.name,
            "topology_joint_number" to topologyJointNumber?.intValue
        )
        return jdbcTemplate.query(sql, params) { rs, _ ->
            LocationTrackIdentifiers(
                id = rs.getIntId("official_id"),
                rowVersion = rs.getRowVersion("row_id", "row_version"),
                externalId = rs.getOidOrNull("external_id"),
            )
        }
    }
}<|MERGE_RESOLUTION|>--- conflicted
+++ resolved
@@ -373,22 +373,16 @@
     fun fetchSwitchPublicationInformation(publicationId: IntId<Publication>): List<SwitchPublishCandidate> {
         val sql = """
             select
-<<<<<<< HEAD
               switch_and_previous.id,
               switch_and_previous.change_time,
               switch_and_previous.name,
               switch_and_previous.version,
               switch_and_previous.change_user,
-              layout.infer_operation_from_state_category_transition(switch_and_previous.old_state_category, switch_and_previous.state_category) operation
-=======
-              switch_version.id,
-              switch_version.change_time,
-              switch_version.name,
+              layout.infer_operation_from_state_category_transition(switch_and_previous.old_state_category, switch_and_previous.state_category) operation,
               (select array_agg(distinct track_number_id)
                from layout.segment_version
                  join layout.location_track_version using(alignment_id, alignment_version)
                where switch_version.id = segment_version.switch_id) as track_numbers
->>>>>>> 99dc4be8
             from publication.switch published_switch
               left join layout.switch_and_previous_view switch_and_previous
                 on published_switch.switch_id = switch_and_previous.id
@@ -405,12 +399,10 @@
                 id = rs.getIntId("id"),
                 draftChangeTime = rs.getInstant("change_time"),
                 name = SwitchName(rs.getString("name")),
-<<<<<<< HEAD
                 userName = UserName(rs.getString("change_user")),
-                operation = rs.getEnum("operation")
-=======
+                operation = rs.getEnum("operation"),
+                name = SwitchName(rs.getString("name")),
                 trackNumberIds = rs.getIntIdArray("track_numbers"),
->>>>>>> 99dc4be8
             )
         }.also { logger.daoAccess(FETCH, Publication::class, publicationId) }
     }
