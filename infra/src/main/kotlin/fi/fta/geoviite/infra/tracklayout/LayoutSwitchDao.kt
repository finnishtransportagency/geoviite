--- conflicted
+++ resolved
@@ -172,13 +172,8 @@
                 "state_category" to newItem.stateCategory.name,
                 "trap_point" to newItem.trapPoint,
                 "owner_id" to newItem.ownerId?.intValue,
-<<<<<<< HEAD
-                "draft" to (newItem.draft != null),
-                "official_row_id" to officialRowId(newItem.id, newItem.draft)?.intValue,
-=======
                 "draft" to newItem.isDraft,
-                "draft_of_switch_id" to newItem.contextData.officialRowId?.let(::toDbId)?.intValue,
->>>>>>> 630c6de8
+                "official_row_id" to newItem.contextData.officialRowId?.let(::toDbId)?.intValue,
                 "source" to newItem.source.name
             )
         ) { rs, _ -> rs.getDaoResponse("official_id", "row_id", "row_version") }
@@ -216,13 +211,8 @@
             "switch_structure_id" to updatedItem.switchStructureId.intValue,
             "state_category" to updatedItem.stateCategory.name,
             "trap_point" to updatedItem.trapPoint,
-<<<<<<< HEAD
-            "draft" to (updatedItem.draft != null),
-            "official_row_id" to officialRowId(updatedItem.id, updatedItem.draft)?.intValue,
-=======
             "draft" to updatedItem.isDraft,
-            "draft_of_switch_id" to updatedItem.contextData.officialRowId?.let(::toDbId)?.intValue,
->>>>>>> 630c6de8
+            "official_row_id" to updatedItem.contextData.officialRowId?.let(::toDbId)?.intValue,
             "owner_id" to updatedItem.ownerId?.intValue
         )
         jdbcTemplate.setUser()
@@ -295,13 +285,8 @@
             select 
               sv.id as row_id,
               sv.version as row_version,
-<<<<<<< HEAD
-              coalesce(sv.official_row_id, sv.id) as official_id, 
-              case when sv.draft then sv.id end as draft_id,
-=======
-              sv.draft_of_switch_id as official_row_id, 
+              sv.official_row_id, 
               sv.draft,
->>>>>>> 630c6de8
               sv.geometry_switch_id, 
               sv.external_id, 
               sv.name, 
@@ -335,13 +320,8 @@
             select 
               s.id as row_id,
               s.version as row_version,
-<<<<<<< HEAD
-              coalesce(s.official_row_id, s.id) as official_id, 
-              case when s.draft then s.id end as draft_id,
-=======
-              s.draft_of_switch_id as official_row_id, 
+              s.official_row_id, 
               s.draft,
->>>>>>> 630c6de8
               s.geometry_switch_id, 
               s.external_id, 
               s.name, 
