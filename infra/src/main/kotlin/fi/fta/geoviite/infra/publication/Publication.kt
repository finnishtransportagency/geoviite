--- conflicted
+++ resolved
@@ -473,10 +473,5 @@
     val oid: Oid<LocationTrack>?,
     val startAddress: TrackMeter?,
     val endAddress: TrackMeter?,
-<<<<<<< HEAD
-    // TODO: GVT-2525 3-way enum: created, duplicate reused, target-transfer
-    val newlyCreated: Boolean,
-=======
     val operation: SplitTargetOperation,
->>>>>>> 843a4b8b
 )