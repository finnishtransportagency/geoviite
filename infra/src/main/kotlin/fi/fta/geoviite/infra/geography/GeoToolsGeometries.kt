package fi.fta.geoviite.infra.geography

import fi.fta.geoviite.infra.common.Srid
import fi.fta.geoviite.infra.math.IPoint
import fi.fta.geoviite.infra.math.Point
import fi.fta.geoviite.infra.math.Range
import fi.fta.geoviite.infra.tracklayout.LAYOUT_SRID
import fi.fta.geoviite.infra.util.logger
import java.util.concurrent.ConcurrentHashMap
import kotlin.concurrent.getOrSet
import kotlin.math.round
import org.geotools.api.referencing.crs.CoordinateReferenceSystem
import org.geotools.api.referencing.operation.MathTransform
import org.geotools.geometry.jts.GeometryBuilder
import org.geotools.geometry.jts.JTS
import org.geotools.geometry.jts.JTSFactoryFinder
import org.geotools.referencing.CRS
import org.geotools.referencing.GeodeticCalculator
import org.locationtech.jts.algorithm.ConvexHull
import org.locationtech.jts.geom.Coordinate as JtsCoordinate
import org.locationtech.jts.geom.GeometryFactory
import org.locationtech.jts.geom.LineString as JtsLineString
import org.locationtech.jts.geom.Point as JtsPoint
import org.locationtech.jts.geom.Polygon as JtsPolygon
import org.locationtech.jts.geom.PrecisionModel

val FINNISH_GK_LONGITUDE_RANGE = 19..31

private val geotoolsTransformations: MutableMap<Pair<Srid, Srid>, Transformation> = ConcurrentHashMap()

fun geotoolsTransformation(sourceSrid: Srid, targetSrid: Srid): Transformation =
    geotoolsTransformations.computeIfAbsent(Pair(sourceSrid, targetSrid)) {
        require(!isKKJ(sourceSrid)) { "KKJ ($sourceSrid) cannot be accurately transformed with GeoTools" }
        require(!isKKJ(targetSrid)) { "KKJ ($targetSrid) cannot be accurately transformed with GeoTools" }
        GeotoolsTransformation(sourceSrid, targetSrid)
    }

/**
 * GeoTools will lazily intialize some classes, which can be an issue if the first invocation comes from a thread in
 * ForkJoinPool as they have a different classloader. To ensure that the classes are properly loaded, call this method
 * from the main thread before launching Geoviite.
 *
 * For details, see Spring issue: https://github.com/spring-projects/spring-boot/issues/39843 Also
 * https://extranet.vayla.fi/jira/browse/GVT-2698 for more specifics on geoviite
 */
fun initGeotools() {
    logger.info("Initializing GeoTools (preload default crs)")
    geoviiteDefaultSrids.forEach { srid -> crs(srid) }
}

fun transformNonKKJCoordinate(sourceSrid: Srid, targetSrid: Srid, point: IPoint): Point {
    return geotoolsTransformation(sourceSrid, targetSrid).transform(point)
}

fun getFinnishGKCoordinateProjectionByLongitude(longitude: Double): Srid {
    val nearestLongitude = round(longitude).toInt()
    require(FINNISH_GK_LONGITUDE_RANGE.contains(nearestLongitude)) {
<<<<<<< HEAD
        "There is no Finnish GK coordinate projection for longitude $nearestLongitude"
    }
    val longitudeRelativeToGk19 = nearestLongitude - FINNISH_GK_LONGITUDE_RANGE.first
=======
        "Cannot get Finnish GK coordinate projection by longitude $nearestLongitude"
    }
    val longitudeRelativeToGk19 = nearestLongitude - 19
>>>>>>> 015a531d
    return Srid(FIN_GK19_SRID.code + longitudeRelativeToGk19)
}

fun transformFromLayoutToGKCoordinate(point: IPoint): GeometryPoint {
    val etrs89Coord = transformNonKKJCoordinate(LAYOUT_SRID, ETRS89_SRID, point)
    val gkSrid = getFinnishGKCoordinateProjectionByLongitude(etrs89Coord.x)
    val gkPoint = transformNonKKJCoordinate(LAYOUT_SRID, gkSrid, point)
    return GeometryPoint(gkPoint.x, gkPoint.y, gkSrid)
}

fun calculateDistance(points: List<IPoint>, srid: Srid): Double = calculateDistance(points, crs(srid))

fun calculateDistance(srid: Srid, vararg points: IPoint): Double = calculateDistance(points.toList(), crs(srid))

private object GeodeticCalculatorCache {
    val cache: ThreadLocal<Map<CoordinateReferenceSystem, GeodeticCalculator>> = ThreadLocal()

    fun get(crs: CoordinateReferenceSystem) = cache.getOrSet { HashMap() }.getOrElse(crs) { GeodeticCalculator(crs) }
}

fun calculateDistance(points: List<IPoint>, ref: CoordinateReferenceSystem): Double {
    val gc = GeodeticCalculatorCache.get(ref)

    val coordinates = points.map { toJtsCoordinate(it, ref) }
    return coordinates
        .mapIndexedNotNull { index, coordinate -> if (index == 0) null else listOf(coordinates[index - 1], coordinate) }
        .fold(0.0) { sum, coordinate ->
            gc.startingPosition = JTS.toDirectPosition(coordinate[0], ref)
            gc.destinationPosition = JTS.toDirectPosition(coordinate[1], ref)
            sum + gc.orthodromicDistance
        }
}

private val crsCache: MutableMap<Srid, CoordinateReferenceSystem> = ConcurrentHashMap()

private fun crs(srid: Srid): CoordinateReferenceSystem = crsCache.getOrPut(srid) { CRS.decode(srid.toString()) }

private val geometryFactory = JTSFactoryFinder.getGeometryFactory()

internal fun toJtsGeoPolygon(points: List<IPoint>, srid: Srid): JtsPolygon {
    val jtsPoints = points.map { point -> toJtsGeoPoint(point, crs(srid)) }.toTypedArray()
    val geometryCollection = geometryFactory.createGeometryCollection(jtsPoints).coordinates
    return requireNotNull(geometryFactory.createPolygon(geometryCollection)) {
        "Failed to create JTS polygon: jtsPoints=$jtsPoints"
    }
}

internal fun toJtsGeoPoint(point: IPoint, srid: Srid): JtsPoint = toJtsGeoPoint(toJtsCoordinate(point, crs(srid)))

private fun toJtsGeoPoint(point: IPoint, ref: CoordinateReferenceSystem): JtsPoint =
    toJtsGeoPoint(toJtsCoordinate(point, ref))

internal fun toJtsGeoPoint(coordinate: JtsCoordinate): JtsPoint {
    return requireNotNull(geometryFactory.createPoint(coordinate)) {
        "Failed to create JTS coordinate: coordinate=$coordinate"
    }
}

private val jtsBuilder = GeometryBuilder()

internal fun toJtsBox(x: Range<Double>, y: Range<Double>): JtsPolygon = jtsBuilder.box(x.min, y.min, x.max, y.max)

internal fun toJtsLineString(points: List<IPoint>): JtsLineString = jtsBuilder.lineString(*pointArray(points))

internal fun toJtsPolygon(points: List<IPoint>): JtsPolygon = jtsBuilder.polygon(*pointArray(points))

private fun pointArray(points: List<IPoint>): DoubleArray = points.flatMap { p -> listOf(p.x, p.y) }.toDoubleArray()

private fun toGvtPoint(point: JtsPoint, ref: CoordinateReferenceSystem): Point {
    return when (val order = CRS.getAxisOrder(ref)) {
        CRS.AxisOrder.EAST_NORTH -> Point(point.x, point.y)
        CRS.AxisOrder.NORTH_EAST -> Point(point.y, point.x)
        else -> throw CoordinateTransformationException(order, point.x, point.y, ref.name.code)
    }
}

private fun toGvtPoint(coordinate: JtsCoordinate, ref: CoordinateReferenceSystem): Point {
    return when (val order = CRS.getAxisOrder(ref)) {
        CRS.AxisOrder.EAST_NORTH -> Point(coordinate.x, coordinate.y)
        CRS.AxisOrder.NORTH_EAST -> Point(coordinate.y, coordinate.x)
        else -> throw CoordinateTransformationException(order, coordinate.x, coordinate.y, ref.name.code)
    }
}

private fun toJtsCoordinate(point: IPoint, ref: CoordinateReferenceSystem): JtsCoordinate =
    when (val order = CRS.getAxisOrder(ref)) {
        CRS.AxisOrder.EAST_NORTH -> JtsCoordinate(point.x, point.y)
        CRS.AxisOrder.NORTH_EAST -> JtsCoordinate(point.y, point.x)
        else -> throw CoordinateTransformationException(order, point.x, point.y, ref.name.code)
    }

fun boundingPolygonPointsByConvexHull(points: List<IPoint>, srid: Srid): List<Point> {
    val crs = crs(srid)
    val coordinates = points.map { p -> toJtsCoordinate(p, crs) }.toTypedArray()
    val geometryFactory = GeometryFactory(PrecisionModel(PrecisionModel.FLOATING), CRS.lookupEpsgCode(crs, false))
    val convexHull = ConvexHull(coordinates, geometryFactory).convexHull
    return convexHull.coordinates.map { c -> toGvtPoint(c, crs) }
}

class CoordinateTransformationException(message: String, cause: Throwable? = null) : Exception(message, cause) {
    constructor(
        point: JtsPoint,
        sourceSrid: Srid,
        targetSrid: Srid,
        cause: Throwable? = null,
    ) : this("Could not transform coordinate: x=${point.x} y=${point.y} source=$sourceSrid target=$targetSrid", cause)

    constructor(
        order: CRS.AxisOrder,
        x: Double,
        y: Double,
        crs: String,
    ) : this("Cannot determine coordinate axis order x=$x y=$y crs=$crs order=$order")
}

sealed class Transformation {
    abstract val sourceSrid: Srid
    abstract val targetSrid: Srid
    protected val sourceCrs: CoordinateReferenceSystem by lazy { crs(sourceSrid) }
    protected val targetCrs: CoordinateReferenceSystem by lazy { crs(targetSrid) }

    fun transform(point: IPoint): Point =
        if (sourceSrid == targetSrid) point.toPoint()
        else toGvtPoint(transformJts(toJtsGeoPoint(point, sourceCrs)), targetCrs)

    fun transformJts(point: JtsPoint): JtsPoint =
        try {
            if (sourceSrid == targetSrid) point else transformJtsInternal(point)
        } catch (e: Exception) {
            throw CoordinateTransformationException(point, sourceSrid, targetSrid, e)
        }

    protected abstract fun transformJtsInternal(point: JtsPoint): JtsPoint
}

data class GeotoolsTransformation(override val sourceSrid: Srid, override val targetSrid: Srid) : Transformation() {
    private val math: MathTransform = CRS.findMathTransform(sourceCrs, targetCrs)

    override fun transformJtsInternal(point: JtsPoint): JtsPoint = JTS.transform(point, math) as JtsPoint
}

data class KKJToTM35FINTransformation(
    override val sourceSrid: Srid,
    private val kkjToTm35FinTriangulation: KkjTm35FinTriangulationNetwork,
) : Transformation() {
    override val targetSrid: Srid = LAYOUT_SRID
    private val kkjToYkj = GeotoolsTransformation(sourceSrid, KKJ3_YKJ_SRID)

    init {
        require(isKKJ(sourceSrid)) { "This transformation is only for KKJ coordinates: sourceSrid=$sourceSrid" }
        val expected = KKJ3_YKJ_SRID to ETRS89_TM35FIN_SRID
        val actual = kkjToTm35FinTriangulation.sourceSrid to kkjToTm35FinTriangulation.targetSrid
        require(expected == actual) {
            "${this::class.simpleName} built with wrong triangulation network: expected=$expected actual=$actual"
        }
    }

    override fun transformJtsInternal(point: JtsPoint): JtsPoint =
        point.let(kkjToYkj::transformJts).let(kkjToTm35FinTriangulation::transformJts)
}

data class TM35FINToKKJTransformation(
    override val targetSrid: Srid,
    private val tm35FinToYkjTriangulation: KkjTm35FinTriangulationNetwork,
) : Transformation() {
    override val sourceSrid: Srid = LAYOUT_SRID
    private val ykjToKkj = GeotoolsTransformation(KKJ3_YKJ_SRID, targetSrid)

    init {
        require(isKKJ(targetSrid)) { "This transformation is only for KKJ coordinates: targetSrid=$targetSrid" }
        val expected = ETRS89_TM35FIN_SRID to KKJ3_YKJ_SRID
        val actual = tm35FinToYkjTriangulation.sourceSrid to tm35FinToYkjTriangulation.targetSrid
        require(expected == actual) {
            "${this::class.simpleName} built with wrong triangulation network: expected=$expected actual=$actual"
        }
    }

    override fun transformJtsInternal(point: JtsPoint): JtsPoint =
        point.let(tm35FinToYkjTriangulation::transformJts).let(ykjToKkj::transformJts)
}

fun interface ToGkFinTransformation {
    fun transform(point: Point): GeometryPoint
}<|MERGE_RESOLUTION|>--- conflicted
+++ resolved
@@ -55,15 +55,9 @@
 fun getFinnishGKCoordinateProjectionByLongitude(longitude: Double): Srid {
     val nearestLongitude = round(longitude).toInt()
     require(FINNISH_GK_LONGITUDE_RANGE.contains(nearestLongitude)) {
-<<<<<<< HEAD
-        "There is no Finnish GK coordinate projection for longitude $nearestLongitude"
-    }
-    val longitudeRelativeToGk19 = nearestLongitude - FINNISH_GK_LONGITUDE_RANGE.first
-=======
         "Cannot get Finnish GK coordinate projection by longitude $nearestLongitude"
     }
     val longitudeRelativeToGk19 = nearestLongitude - 19
->>>>>>> 015a531d
     return Srid(FIN_GK19_SRID.code + longitudeRelativeToGk19)
 }
 
