--- conflicted
+++ resolved
@@ -143,18 +143,6 @@
     ): GeometrySwitchSuggestionResult = switchLinkingService.getSuggestedSwitch(branch, geometrySwitchId)
 
     @PreAuthorize(AUTH_VIEW_LAYOUT_DRAFT)
-<<<<<<< HEAD
-    @GetMapping("/{$LAYOUT_BRANCH}/switches/suggested", params = ["points", "switchId"])
-    fun getSuggestedSwitchesForLayoutSwitchPlacing(
-        @PathVariable(LAYOUT_BRANCH) branch: LayoutBranch,
-        @RequestParam("points") points: List<Point>,
-        @RequestParam("switchId") switchId: IntId<TrackLayoutSwitch>,
-    ): SuggestedSwitchesAtGridPoints {
-        val suggestedSwitches = switchLinkingService.getSuggestedSwitches(
-            branch,
-            listOf(SwitchPlacingRequest(SamplingGridPoints(points), switchId))
-        )[0]
-=======
     @GetMapping("/{$LAYOUT_BRANCH}/switches/suggested", params = ["location", "layoutSwitchId"])
     fun getSingleSuggestedSwitchesForLayoutSwitchPlacing(
         @PathVariable(LAYOUT_BRANCH) branch: LayoutBranch,
@@ -180,7 +168,6 @@
         val suggestedSwitches =
             switchLinkingService
                 .getSuggestedSwitches(branch, listOf(SwitchPlacingRequest(SamplingGridPoints(points), switchId)))[0]
->>>>>>> 8ddb25d3
         return matchSamplingGridToQueryPoints(suggestedSwitches, points)
     }
 
