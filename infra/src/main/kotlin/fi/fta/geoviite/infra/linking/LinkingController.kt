package fi.fta.geoviite.infra.linking

import fi.fta.geoviite.infra.authorization.*
import fi.fta.geoviite.infra.common.IntId
import fi.fta.geoviite.infra.common.PublishType
import fi.fta.geoviite.infra.geometry.GeometryPlan
import fi.fta.geoviite.infra.geometry.GeometryPlanLinkStatus
import fi.fta.geoviite.infra.linking.switches.SwitchLinkingService
import fi.fta.geoviite.infra.logging.apiCall
import fi.fta.geoviite.infra.math.BoundingBox
import fi.fta.geoviite.infra.math.Point
import fi.fta.geoviite.infra.math.Range
import fi.fta.geoviite.infra.tracklayout.*
import org.slf4j.Logger
import org.slf4j.LoggerFactory
import org.springframework.beans.factory.annotation.Autowired
import org.springframework.security.access.prepost.PreAuthorize
import org.springframework.web.bind.annotation.*


@RestController
@RequestMapping("/linking")
class LinkingController @Autowired constructor(
    private val linkingService: LinkingService,
    private val switchLinkingService: SwitchLinkingService,
) {

    private val logger: Logger = LoggerFactory.getLogger(this::class.java)

    @PreAuthorize(AUTH_EDIT_LAYOUT)
    @PostMapping("/reference-lines/geometry")
    fun saveReferenceLineLinking(
        @RequestBody linkingParameters: LinkingParameters<ReferenceLine>,
    ): IntId<ReferenceLine> {
        logger.apiCall("saveReferenceLineLinking", "linkingParameters" to linkingParameters)
        return linkingService.saveReferenceLineLinking(linkingParameters)
    }

    @PreAuthorize(AUTH_EDIT_LAYOUT)
    @PostMapping("/location-tracks/geometry")
    fun saveLocationTrackLinking(
        @RequestBody linkingParameters: LinkingParameters<LocationTrack>,
    ): IntId<LocationTrack> {
        logger.apiCall("saveLocationTrackLinking", "linkingParameters" to linkingParameters)
        return linkingService.saveLocationTrackLinking(linkingParameters)
    }

    @PreAuthorize(AUTH_EDIT_LAYOUT)
    @PostMapping("/reference-lines/empty-geometry")
    fun saveEmptyReferenceLineLinking(
        @RequestBody linkingParameters: EmptyAlignmentLinkingParameters<ReferenceLine>,
    ): IntId<ReferenceLine> {
        logger.apiCall("saveEmptyReferenceLineLinking", "linkingParameters" to linkingParameters)
        return linkingService.saveReferenceLineLinking(linkingParameters)
    }

    @PreAuthorize(AUTH_EDIT_LAYOUT)
    @PostMapping("/location-tracks/empty-geometry")
    fun saveEmptyLocationTrackLinking(
        @RequestBody linkingParameters: EmptyAlignmentLinkingParameters<LocationTrack>,
    ): IntId<LocationTrack> {
        logger.apiCall("saveEmptyLocationTrackLinking", "linkingParameters" to linkingParameters)
        return linkingService.saveLocationTrackLinking(linkingParameters)
    }

    @PreAuthorize(AUTH_EDIT_LAYOUT)
    @PutMapping("/location-tracks/{id}/geometry")
    fun updateLocationTrackGeometry(
        @PathVariable("id") alignmentId: IntId<LocationTrack>,
        @RequestBody mRange: Range<Double>,
    ): IntId<LocationTrack> {
        logger.apiCall("updateLocationTrackGeometry", "alignmentId" to alignmentId, "mRange" to mRange)
        return linkingService.updateLocationTrackGeometry(alignmentId, mRange)
    }

    @PreAuthorize(AUTH_EDIT_LAYOUT)
    @PutMapping("/reference-lines/{id}/geometry")
    fun updateReferenceLineGeometry(
        @PathVariable("id") alignmentId: IntId<ReferenceLine>,
        @RequestBody mRange: Range<Double>,
    ): IntId<ReferenceLine> {
        logger.apiCall("updateReferenceLineGeometry", "alignmentId" to alignmentId, "mRange" to mRange)
        return linkingService.updateReferenceLineGeometry(alignmentId, mRange)
    }

    @PreAuthorize(AUTH_VIEW_DRAFT_OR_OFFICIAL_BY_PUBLISH_TYPE)
    @GetMapping("{$PUBLISH_TYPE}/plans/{id}/status")
    fun getPlanLinkStatus(
        @PathVariable("id") planId: IntId<GeometryPlan>,
        @PathVariable("$PUBLISH_TYPE") publishType: PublishType,
    ): GeometryPlanLinkStatus {
        logger.apiCall("getPlanLinkStatus", "planId" to planId, "$PUBLISH_TYPE" to publishType)
        return linkingService.getGeometryPlanLinkStatus(planId = planId, publishType = publishType)
    }

    @PreAuthorize(AUTH_VIEW_DRAFT_OR_OFFICIAL_BY_PUBLISH_TYPE)
    @GetMapping("{$PUBLISH_TYPE}/plans/status")
    fun getManyPlanLinkStatuses(
        @RequestParam("ids") planIds: List<IntId<GeometryPlan>>,
        @PathVariable("$PUBLISH_TYPE") publishType: PublishType,
    ): List<GeometryPlanLinkStatus> {
        logger.apiCall("getManyPlanLinkStatuses", "$PUBLISH_TYPE" to publishType)
        return linkingService.getGeometryPlanLinkStatuses(planIds = planIds, publishType = publishType)
    }

    @PreAuthorize(AUTH_VIEW_LAYOUT_DRAFT)
    @GetMapping("/location-tracks/suggested")
    fun getSuggestedConnectedLocationTracks(
        @RequestParam("id") locationTrackId: IntId<LocationTrack>,
        @RequestParam("location") location: Point,
        @RequestParam("locationTrackPointUpdateType") locationTrackPointUpdateType: LocationTrackPointUpdateType,
        @RequestParam("bbox") bbox: BoundingBox,
    ): List<LocationTrack> {
        logger.apiCall(
            "getSuggestedConnectedLocationTracks",
            "locationTrackId" to locationTrackId,
            "location" to location,
            "locationTrackPointUpdateType" to locationTrackPointUpdateType,
            "bbox" to bbox,
        )
        return linkingService.getSuggestedAlignments(
            locationTrackId,
            location,
            locationTrackPointUpdateType,
            bbox,
        )
    }

    @PreAuthorize(AUTH_VIEW_LAYOUT_DRAFT)
    @GetMapping("/switches/suggested", params = ["bbox"])
    fun getSuggestedSwitches(@RequestParam("bbox") bbox: BoundingBox): List<SuggestedSwitch> {
        logger.apiCall("getSuggestedSwitches", "bbox" to bbox)
        return switchLinkingService.getSuggestedSwitches(bbox)
    }

    @PreAuthorize(AUTH_VIEW_LAYOUT_DRAFT)
    @GetMapping("/switches/suggested", params = ["location", "switchId"])
    fun getSuggestedSwitches(
        @RequestParam("location") location: Point,
        @RequestParam("switchId") switchId: IntId<TrackLayoutSwitch>,
    ): List<SuggestedSwitch> {
        logger.apiCall("getSuggestedSwitches", "location" to location, "switchId" to switchId)
        return listOfNotNull(switchLinkingService.getSuggestedSwitch(location, switchId))
    }

    @PreAuthorize(AUTH_EDIT_LAYOUT)
    @PostMapping("/switches/suggested")
    fun getSuggestedSwitch(@RequestBody createParams: SuggestedSwitchCreateParams): List<SuggestedSwitch> {
        logger.apiCall("getSuggestedSwitch", "createParams" to createParams)
        return listOfNotNull(switchLinkingService.getSuggestedSwitch(createParams))
    }

<<<<<<< HEAD
    @PreAuthorize(AUTH_EDIT_LAYOUT)
    @PostMapping("/switches/geometry")
    fun saveSwitchLinking(@RequestBody linkingParameters: SwitchLinkingParameters): IntId<TrackLayoutSwitch> {
        logger.apiCall("saveSwitchLinking", "linkingParameters" to linkingParameters)
        return switchLinkingService.saveSwitchLinking(linkingParameters).id
=======
    @PreAuthorize(AUTH_ALL_WRITE)
    @PostMapping("/switches/{switchId}/geometry")
    fun saveSwitchLinking(@RequestBody suggestedSwitch: SuggestedSwitch, @PathVariable switchId: IntId<TrackLayoutSwitch>): IntId<TrackLayoutSwitch> {
        logger.apiCall("saveSwitchLinking", "switchLinkingParameters" to suggestedSwitch, "switchId" to switchId)
        return switchLinkingService.saveSwitchLinking(suggestedSwitch, switchId).id
>>>>>>> 1a7c561c
    }

    @PreAuthorize(AUTH_EDIT_LAYOUT)
    @PostMapping("/km-posts/geometry")
    fun saveKmPostLinking(@RequestBody linkingParameters: KmPostLinkingParameters): IntId<TrackLayoutKmPost> {
        logger.apiCall("saveKmPostLinking", "linkingParameters" to linkingParameters)
        return linkingService.saveKmPostLinking(linkingParameters).id
    }

    @PreAuthorize(AUTH_VIEW_LAYOUT_DRAFT)
    @GetMapping("/validate-relinking-track/{id}")
    fun validateRelinkingTrack(@PathVariable("id") id: IntId<LocationTrack>): List<SwitchRelinkingValidationResult> {
        logger.apiCall("validateRelinkingTrack", "id" to id)
        return switchLinkingService.validateRelinkingTrack(id)
    }

    @PreAuthorize(AUTH_EDIT_LAYOUT)
    @PostMapping("/relink-track-switches/{id}")
    fun relinkTrackSwitches(@PathVariable("id") id: IntId<LocationTrack>): List<TrackSwitchRelinkingResult> {
        logger.apiCall("relinkTrackSwitches", "id" to id)
        return switchLinkingService.relinkTrack(id)
    }
}<|MERGE_RESOLUTION|>--- conflicted
+++ resolved
@@ -150,19 +150,11 @@
         return listOfNotNull(switchLinkingService.getSuggestedSwitch(createParams))
     }
 
-<<<<<<< HEAD
     @PreAuthorize(AUTH_EDIT_LAYOUT)
-    @PostMapping("/switches/geometry")
-    fun saveSwitchLinking(@RequestBody linkingParameters: SwitchLinkingParameters): IntId<TrackLayoutSwitch> {
-        logger.apiCall("saveSwitchLinking", "linkingParameters" to linkingParameters)
-        return switchLinkingService.saveSwitchLinking(linkingParameters).id
-=======
-    @PreAuthorize(AUTH_ALL_WRITE)
     @PostMapping("/switches/{switchId}/geometry")
     fun saveSwitchLinking(@RequestBody suggestedSwitch: SuggestedSwitch, @PathVariable switchId: IntId<TrackLayoutSwitch>): IntId<TrackLayoutSwitch> {
         logger.apiCall("saveSwitchLinking", "switchLinkingParameters" to suggestedSwitch, "switchId" to switchId)
         return switchLinkingService.saveSwitchLinking(suggestedSwitch, switchId).id
->>>>>>> 1a7c561c
     }
 
     @PreAuthorize(AUTH_EDIT_LAYOUT)
