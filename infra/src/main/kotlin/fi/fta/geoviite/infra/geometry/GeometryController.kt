package fi.fta.geoviite.infra.geometry

import fi.fta.geoviite.infra.authorization.AUTH_ALL_READ
import fi.fta.geoviite.infra.authorization.AUTH_ALL_WRITE
import fi.fta.geoviite.infra.common.IndexedId
import fi.fta.geoviite.infra.common.IntId
import fi.fta.geoviite.infra.common.PublishType
import fi.fta.geoviite.infra.common.TrackMeter
import fi.fta.geoviite.infra.geocoding.AlignmentStartAndEnd
import fi.fta.geoviite.infra.geometry.GeometryPlanSortField.ID
import fi.fta.geoviite.infra.logging.apiCall
import fi.fta.geoviite.infra.math.BoundingBox
import fi.fta.geoviite.infra.tracklayout.GeometryPlanLayout
import fi.fta.geoviite.infra.tracklayout.LocationTrack
import fi.fta.geoviite.infra.tracklayout.TrackLayoutSwitch
import fi.fta.geoviite.infra.tracklayout.TrackLayoutTrackNumber
import fi.fta.geoviite.infra.util.*
import fi.fta.geoviite.infra.util.KnownFileSuffix.CSV
import fi.fta.geoviite.infra.util.SortOrder.ASCENDING
import org.slf4j.Logger
import org.slf4j.LoggerFactory
import org.springframework.beans.factory.annotation.Autowired
import org.springframework.http.HttpStatus
import org.springframework.http.ResponseEntity
import org.springframework.security.access.prepost.PreAuthorize
import org.springframework.web.bind.annotation.*

@RestController
@RequestMapping("/geometry")
class GeometryController @Autowired constructor(
    private val geometryService: GeometryService,
    private val planLayoutService: PlanLayoutService,
) {
    private val log: Logger = LoggerFactory.getLogger(this::class.java)

    @PreAuthorize(AUTH_ALL_READ)
    @GetMapping("/plan-headers")
    fun getPlanHeaders(
        @RequestParam("bbox") bbox: BoundingBox?,
        @RequestParam("sources") sources: List<PlanSource>,
        @RequestParam("freeText") freeText: FreeText?,
        @RequestParam("trackNumberIds") trackNumberIds: List<IntId<TrackLayoutTrackNumber>>?,
        @RequestParam("limit") limit: Int?,
        @RequestParam("offset") offset: Int?,
        @RequestParam("sortField") sortField: GeometryPlanSortField?,
        @RequestParam("sortOrder") sortOrder: SortOrder?,
    ): Page<GeometryPlanHeader> {
        log.apiCall("getPlanHeaders", "sources" to sources)
        val filter = geometryService.getFilter(freeText, trackNumberIds ?: listOf())
        val headers = geometryService.getPlanHeaders(sources, bbox, filter)
        val comparator = geometryService.getComparator(sortField ?: ID, sortOrder ?: ASCENDING)
        return page(items = headers, offset = offset ?: 0, limit = limit ?: 50, comparator = comparator)
    }

    @PreAuthorize(AUTH_ALL_READ)
    @GetMapping("/plan-headers/{planId}")
    fun getPlanHeader(@PathVariable("planId") planId: IntId<GeometryPlan>): GeometryPlanHeader {
        log.apiCall("getPlanHeader", "planId" to planId)
        return geometryService.getPlanHeader(planId)
    }

    @PreAuthorize(AUTH_ALL_READ)
    @GetMapping("/plan-headers", params = ["planIds"])
    fun getPlanHeaders(@RequestParam("planIds", required = true) planIds: List<IntId<GeometryPlan>>): List<GeometryPlanHeader> {
        log.apiCall("getPlanHeaders", "planIds" to planIds)
        return geometryService.getManyPlanHeaders(planIds)
    }

    @PreAuthorize(AUTH_ALL_READ)
    @GetMapping("/plans/areas")
    fun getGeometryPlanAreas(@RequestParam("bbox") bbox: BoundingBox): List<GeometryPlanArea> {
        log.apiCall("getGeometryPlanAreas", "bbox" to bbox)
        return geometryService.getGeometryPlanAreas(bbox)
    }

    @PreAuthorize(AUTH_ALL_READ)
    @GetMapping("/plans/{geometryPlanId}/layout")
    fun getTackLayoutPlan(
        @PathVariable("geometryPlanId") geometryPlanId: IntId<GeometryPlan>,
        @RequestParam("includeGeometryData") includeGeometryData: Boolean = true,
    ): GeometryPlanLayout? {
        log.apiCall(
            "getTackLayoutPlan",
            "planId" to geometryPlanId, "includeGeometryData" to includeGeometryData
        )
        return planLayoutService.getLayoutPlan(geometryPlanId, includeGeometryData).first
    }

    @PreAuthorize(AUTH_ALL_READ)
    @GetMapping("/switches/{switchId}")
    fun getGeometrySwitch(@PathVariable("switchId") switchId: IntId<GeometrySwitch>): GeometrySwitch {
        log.apiCall("getGeometrySwitch", "switchId" to switchId)
        return geometryService.getSwitch(switchId)
    }

    @PreAuthorize(AUTH_ALL_READ)
    @GetMapping("/switches/{switchId}/layout")
    fun getGeometrySwitchLayout(
        @PathVariable("switchId") switchId: IntId<GeometrySwitch>,
    ): ResponseEntity<TrackLayoutSwitch> {
        log.apiCall("getGeometrySwitchLayout", "switchId" to switchId)
        return toResponse(geometryService.getSwitchLayout(switchId))
    }

    @PreAuthorize(AUTH_ALL_READ)
    @GetMapping("/plans/{id}")
    fun getGeometryPlan(@PathVariable("id") planId: IntId<GeometryPlan>): GeometryPlan {
        log.apiCall("getGeometryPlan", "planId" to planId)
        return geometryService.getGeometryPlan(planId)
    }

    @PreAuthorize(AUTH_ALL_READ)
    @GetMapping("/plans/elements/{id}")
    fun getGeometryElement(@PathVariable("id") geometryElementId: IndexedId<GeometryElement>): GeometryElement {
        log.apiCall("getGeometryElement", "geometryElementId" to geometryElementId)
        return geometryService.getGeometryElement(geometryElementId)
    }


    @PreAuthorize(AUTH_ALL_READ)
    @GetMapping("/projects")
    fun getProjects(): List<Project> {
        log.apiCall("getProjects")
        return geometryService.getProjects()
    }

    @PreAuthorize(AUTH_ALL_READ)
    @GetMapping("/projects/{id}")
    fun getProject(@PathVariable("id") projectId: IntId<Project>): Project {
        log.apiCall("getProject")
        return geometryService.getProject(projectId)
    }

    @PreAuthorize(AUTH_ALL_WRITE)
    @PostMapping("/projects")
    fun createProject(@RequestBody project: Project): Project {
        log.apiCall("createProject", "project" to project)
        return geometryService.createProject(project)
    }

    @PreAuthorize(AUTH_ALL_READ)
    @GetMapping("/authors")
    fun getAuthors(): List<Author> {
        log.apiCall("getAuthors")
        return geometryService.getAuthors()
    }

    @PreAuthorize(AUTH_ALL_WRITE)
    @PostMapping("/authors")
    fun createAuthor(@RequestBody author: Author): Author {
        log.apiCall("createAuthor", "author" to author)
        return geometryService.createAuthor(author)
    }

    @PreAuthorize(AUTH_ALL_READ)
    @PostMapping("/plans/linking-summaries")
    fun getLinkingSummaries(
        @RequestBody planIds: List<IntId<GeometryPlan>>,
    ): Map<IntId<GeometryPlan>, GeometryPlanLinkingSummary> {
        log.apiCall("getLinkingSummaries", "planIds" to planIds)
        return geometryService.getLinkingSummaries(planIds)
    }

    @PreAuthorize(AUTH_ALL_READ)
    @GetMapping("/plans/{id}/element-listing")
    fun getPlanElementListing(
        @PathVariable("id") id: IntId<GeometryPlan>,
        @RequestParam("elementTypes") elementTypes: List<GeometryElementType>,
    ): List<ElementListing> {
        log.apiCall("getPlanElementList", "id" to id, "elementTypes" to elementTypes)
        return geometryService.getElementListing(id, elementTypes)
    }

    @PreAuthorize(AUTH_ALL_READ)
    @GetMapping("/plans/{id}/element-listing/file")
    fun getPlanElementListingCsv(
        @PathVariable("id") id: IntId<GeometryPlan>,
        @RequestParam("elementTypes") elementTypes: List<GeometryElementType>,
    ): ResponseEntity<ByteArray> {
        log.apiCall("getPlanElementList", "id" to id, "elementTypes" to elementTypes)
        val (filename, content) = geometryService.getElementListingCsv(id, elementTypes)
<<<<<<< HEAD
        return toFileDownloadResponse(filename.withSuffix(CSV), content)
=======
        return toFileDownloadResponse("${filename}.csv", content.toByteArray(Charsets.UTF_8))
>>>>>>> a8a3cf07
    }

    @PreAuthorize(AUTH_ALL_READ)
    @GetMapping("/layout/location-tracks/{id}/element-listing")
    fun getTrackElementListing(
        @PathVariable("id") id: IntId<LocationTrack>,
        @RequestParam("elementTypes") elementTypes: List<TrackGeometryElementType>,
        @RequestParam("startAddress") startAddress: TrackMeter? = null,
        @RequestParam("endAddress") endAddress: TrackMeter? = null,
    ): List<ElementListing> {
        log.apiCall("getPlanElementList",
            "id" to id, "elementTypes" to elementTypes, "startAddress" to startAddress,
            "endAddress" to endAddress)
        return geometryService.getElementListing(id, elementTypes, startAddress, endAddress)
    }

    @PreAuthorize(AUTH_ALL_READ)
    @GetMapping("/layout/location-tracks/{id}/element-listing/file")
    fun getTrackElementListingCSV(
        @PathVariable("id") id: IntId<LocationTrack>,
        @RequestParam("elementTypes") elementTypes: List<TrackGeometryElementType>,
        @RequestParam("startAddress") startAddress: TrackMeter? = null,
        @RequestParam("endAddress") endAddress: TrackMeter? = null,
    ): ResponseEntity<ByteArray> {
        log.apiCall("getPlanElementListCsv",
            "id" to id, "elementTypes" to elementTypes, "startAddress" to startAddress,
            "endAddress" to endAddress)
<<<<<<< HEAD
        val (filename, content) = geometryService.getElementListingCsv(id, elementTypes, startAddress, endAddress)
        return toFileDownloadResponse(filename.withSuffix(CSV), content)
=======
        val (filename, content) = geometryService
            .getElementListingCsv(id, elementTypes, startAddress, endAddress)
        return toFileDownloadResponse("${filename}.csv", content.toByteArray(Charsets.UTF_8))
    }

    @PreAuthorize(AUTH_ALL_READ)
    @GetMapping("/rail-network/element-listing/file")
    fun getEntireNetworkElementListingCSV(): ResponseEntity<ByteArray> {
        log.apiCall("getPlanElementListCsv")
        val elementListingFile = geometryService.getElementListingCsv()
        return elementListingFile?.let {
            toFileDownloadResponse(
                "${elementListingFile.name}.csv",
                elementListingFile.content.toByteArray(Charsets.UTF_8)
            )
        }
            ?: ResponseEntity(HttpStatus.NO_CONTENT)
>>>>>>> a8a3cf07
    }

    @PreAuthorize(AUTH_ALL_READ)
    @GetMapping("/plans/{id}/vertical-geometry")
    fun getPlanVerticalGeometryListing(
        @PathVariable("id") id: IntId<GeometryPlan>,
    ): List<VerticalGeometryListing> {
        log.apiCall("getPlanVerticalGeometryListing", "id" to id)
        return geometryService.getVerticalGeometryListing(id)
    }

    @PreAuthorize(AUTH_ALL_READ)
    @GetMapping("/plans/{id}/vertical-geometry/file")
    fun getTrackVerticalGeometryListingCsv(
        @PathVariable("id") id: IntId<GeometryPlan>,
    ): ResponseEntity<ByteArray> {
        log.apiCall("getPlanVerticalGeometryListingCsv", "id" to id)
        val (filename, content) = geometryService.getVerticalGeometryListingCsv(id)
        return toFileDownloadResponse(filename.withSuffix(CSV), content)
    }

    @PreAuthorize(AUTH_ALL_READ)
    @GetMapping("/layout/{publicationType}/location-tracks/{id}/vertical-geometry")
    fun getTrackVerticalGeometryListing(
        @PathVariable("publicationType") publicationType: PublishType,
        @PathVariable("id") id: IntId<LocationTrack>,
        @RequestParam("startAddress") startAddress: TrackMeter? = null,
        @RequestParam("endAddress") endAddress: TrackMeter? = null,
    ): List<VerticalGeometryListing> {
        log.apiCall("getTrackVerticalGeometryListing", "publicationType" to publicationType, "id" to id,
            "startAddress" to startAddress, "endAddress" to endAddress)
        return geometryService.getVerticalGeometryListing(publicationType, id, startAddress, endAddress)
    }

    @PreAuthorize(AUTH_ALL_READ)
    @GetMapping("/layout/location-tracks/{id}/vertical-geometry/file")
    fun getTrackVerticalGeometryListingCsv(
        @PathVariable("id") id: IntId<LocationTrack>,
        @RequestParam("startAddress") startAddress: TrackMeter? = null,
        @RequestParam("endAddress") endAddress: TrackMeter? = null,
    ): ResponseEntity<ByteArray> {
        log.apiCall("getTrackVerticalGeometryListingCsv",
            "id" to id, "startAddress" to startAddress,
            "endAddress" to endAddress)
        val (filename, content) = geometryService.getVerticalGeometryListingCsv(id, startAddress, endAddress)
        return toFileDownloadResponse(filename.withSuffix(CSV), content)
    }

    @PreAuthorize(AUTH_ALL_READ)
    @GetMapping("/plans/{planId}/start-and-end/{planAlignmentId}")
    fun getPlanAlignmentStartAndEnd(
        @PathVariable("planId") planId: IntId<GeometryPlan>,
        @PathVariable("planAlignmentId") planAlignmentId: IntId<GeometryAlignment>,
    ): AlignmentStartAndEnd? {
        logger.apiCall("getPlanAlignmentStartAndEnd", "planId" to planId, "planAlignmentId" to planAlignmentId)
        return geometryService.getPlanAlignmentStartAndEnd(planId, planAlignmentId)
    }

    @PreAuthorize(AUTH_ALL_READ)
    @GetMapping("/plans/{planId}/plan-alignment-heights/{planAlignmentId}")
    fun getPlanAlignmentHeights(
        @PathVariable("planId") planId: IntId<GeometryPlan>,
        @PathVariable("planAlignmentId") planAlignmentId: IntId<GeometryAlignment>,
        @RequestParam("startDistance") startDistance: Double,
        @RequestParam("endDistance") endDistance: Double,
        @RequestParam("tickLength") tickLength: Int,
    ): List<KmHeights>? {
        logger.apiCall(
            "getPlanAlignmentHeights",
            "planId" to planId,
            "planAlignmentId" to planAlignmentId,
            "startDistance" to startDistance,
            "endDistance" to endDistance,
            "tickLength" to tickLength
        )
        return geometryService.getPlanAlignmentHeights(planId, planAlignmentId, startDistance, endDistance, tickLength)
    }

    @PreAuthorize(AUTH_ALL_READ)
    @GetMapping("{publishType}/layout/location-tracks/{id}/linking-summary")
    fun getLocationTrackLinkingSummary(
        @PathVariable("publishType") publishType: PublishType,
        @PathVariable("id") id: IntId<LocationTrack>,
    ): List<PlanLinkingSummaryItem>? {
        logger.apiCall("getLocationTrackLinkingSummary", "publishType" to publishType, "id" to id)
        return geometryService.getLocationTrackGeometryLinkingSummary(id, publishType)
    }

    @PreAuthorize(AUTH_ALL_READ)
    @GetMapping("/{publishType}/layout/location-tracks/{id}/alignment-heights")
    fun getLayoutAlignmentHeights(
        @PathVariable("publishType") publishType: PublishType,
        @PathVariable("id") id: IntId<LocationTrack>,
        @RequestParam("startDistance") startDistance: Double,
        @RequestParam("endDistance") endDistance: Double,
        @RequestParam("tickLength") tickLength: Int,
    ): List<KmHeights>? {
        logger.apiCall(
            "getLayoutAlignmentHeights",
            "publishType" to publishType,
            "id" to id,
            "startDistance" to startDistance,
            "endDistance" to endDistance,
            "tickLength" to tickLength
        )
        return geometryService.getLocationTrackHeights(id, publishType, startDistance, endDistance, tickLength)
    }}<|MERGE_RESOLUTION|>--- conflicted
+++ resolved
@@ -179,11 +179,7 @@
     ): ResponseEntity<ByteArray> {
         log.apiCall("getPlanElementList", "id" to id, "elementTypes" to elementTypes)
         val (filename, content) = geometryService.getElementListingCsv(id, elementTypes)
-<<<<<<< HEAD
-        return toFileDownloadResponse(filename.withSuffix(CSV), content)
-=======
-        return toFileDownloadResponse("${filename}.csv", content.toByteArray(Charsets.UTF_8))
->>>>>>> a8a3cf07
+        return toFileDownloadResponse(filename.withSuffix(CSV), content.toByteArray(Charsets.UTF_8))
     }
 
     @PreAuthorize(AUTH_ALL_READ)
@@ -211,13 +207,8 @@
         log.apiCall("getPlanElementListCsv",
             "id" to id, "elementTypes" to elementTypes, "startAddress" to startAddress,
             "endAddress" to endAddress)
-<<<<<<< HEAD
         val (filename, content) = geometryService.getElementListingCsv(id, elementTypes, startAddress, endAddress)
-        return toFileDownloadResponse(filename.withSuffix(CSV), content)
-=======
-        val (filename, content) = geometryService
-            .getElementListingCsv(id, elementTypes, startAddress, endAddress)
-        return toFileDownloadResponse("${filename}.csv", content.toByteArray(Charsets.UTF_8))
+        return toFileDownloadResponse(filename.withSuffix(CSV), content.toByteArray(Charsets.UTF_8))
     }
 
     @PreAuthorize(AUTH_ALL_READ)
@@ -232,7 +223,6 @@
             )
         }
             ?: ResponseEntity(HttpStatus.NO_CONTENT)
->>>>>>> a8a3cf07
     }
 
     @PreAuthorize(AUTH_ALL_READ)
