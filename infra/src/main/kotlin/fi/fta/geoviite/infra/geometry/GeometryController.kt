package fi.fta.geoviite.infra.geometry

import fi.fta.geoviite.infra.authorization.AUTH_ALL_READ
import fi.fta.geoviite.infra.authorization.AUTH_ALL_WRITE
import fi.fta.geoviite.infra.common.IndexedId
import fi.fta.geoviite.infra.common.IntId
import fi.fta.geoviite.infra.common.PublishType
import fi.fta.geoviite.infra.common.TrackMeter
import fi.fta.geoviite.infra.geocoding.AlignmentStartAndEnd
import fi.fta.geoviite.infra.geometry.GeometryPlanSortField.ID
import fi.fta.geoviite.infra.logging.apiCall
import fi.fta.geoviite.infra.math.BoundingBox
import fi.fta.geoviite.infra.tracklayout.GeometryPlanLayout
import fi.fta.geoviite.infra.tracklayout.LocationTrack
import fi.fta.geoviite.infra.tracklayout.TrackLayoutSwitch
import fi.fta.geoviite.infra.tracklayout.TrackLayoutTrackNumber
import fi.fta.geoviite.infra.util.*
import fi.fta.geoviite.infra.util.KnownFileSuffix.CSV
import fi.fta.geoviite.infra.util.SortOrder.ASCENDING
import org.slf4j.Logger
import org.slf4j.LoggerFactory
import org.springframework.beans.factory.annotation.Autowired
import org.springframework.http.HttpStatus
import org.springframework.http.ResponseEntity
import org.springframework.security.access.prepost.PreAuthorize
import org.springframework.web.bind.annotation.*

@RestController
@RequestMapping("/geometry")
class GeometryController @Autowired constructor(
    private val geometryService: GeometryService,
    private val planLayoutService: PlanLayoutService,
) {
    private val log: Logger = LoggerFactory.getLogger(this::class.java)

    @PreAuthorize(AUTH_ALL_READ)
    @GetMapping("/plan-headers")
    fun getPlanHeaders(
        @RequestParam("bbox") bbox: BoundingBox?,
        @RequestParam("sources") sources: List<PlanSource>,
        @RequestParam("freeText") freeText: FreeText?,
        @RequestParam("trackNumberIds") trackNumberIds: List<IntId<TrackLayoutTrackNumber>>?,
        @RequestParam("limit") limit: Int?,
        @RequestParam("offset") offset: Int?,
        @RequestParam("sortField") sortField: GeometryPlanSortField?,
        @RequestParam("sortOrder") sortOrder: SortOrder?,
    ): Page<GeometryPlanHeader> {
        log.apiCall("getPlanHeaders", "sources" to sources)
        val filter = geometryService.getFilter(freeText, trackNumberIds ?: listOf())
        val headers = geometryService.getPlanHeaders(sources, bbox, filter)
        val comparator = geometryService.getComparator(sortField ?: ID, sortOrder ?: ASCENDING)
        return page(items = headers, offset = offset ?: 0, limit = limit ?: 50, comparator = comparator)
    }

    @PreAuthorize(AUTH_ALL_READ)
    @GetMapping("/plan-headers/{planId}")
    fun getPlanHeader(@PathVariable("planId") planId: IntId<GeometryPlan>): GeometryPlanHeader {
        log.apiCall("getPlanHeader", "planId" to planId)
        return geometryService.getPlanHeader(planId)
    }

    @PreAuthorize(AUTH_ALL_READ)
    @GetMapping("/plan-headers", params = ["planIds"])
    fun getPlanHeaders(
        @RequestParam(
            "planIds", required = true
        ) planIds: List<IntId<GeometryPlan>>,
    ): List<GeometryPlanHeader> {
        log.apiCall("getPlanHeaders", "planIds" to planIds)
        return geometryService.getManyPlanHeaders(planIds)
    }

    @PreAuthorize(AUTH_ALL_READ)
    @GetMapping("/plans/areas")
    fun getGeometryPlanAreas(@RequestParam("bbox") bbox: BoundingBox): List<GeometryPlanArea> {
        log.apiCall("getGeometryPlanAreas", "bbox" to bbox)
        return geometryService.getGeometryPlanAreas(bbox)
    }

    @PreAuthorize(AUTH_ALL_READ)
    @GetMapping("/plans/{geometryPlanId}/layout")
    fun getTrackLayoutPlan(
        @PathVariable("geometryPlanId") geometryPlanId: IntId<GeometryPlan>,
        @RequestParam("includeGeometryData") includeGeometryData: Boolean = true,
    ): GeometryPlanLayout? {
        log.apiCall(
<<<<<<< HEAD
            "getTackLayoutPlan", "planId" to geometryPlanId, "includeGeometryData" to includeGeometryData
=======
            "getTrackLayoutPlan",
            "planId" to geometryPlanId, "includeGeometryData" to includeGeometryData
>>>>>>> 6a4fd373
        )
        return planLayoutService.getLayoutPlan(geometryPlanId, includeGeometryData).first
    }

    @PreAuthorize(AUTH_ALL_READ)
    @GetMapping("/switches/{switchId}")
    fun getGeometrySwitch(@PathVariable("switchId") switchId: IntId<GeometrySwitch>): GeometrySwitch {
        log.apiCall("getGeometrySwitch", "switchId" to switchId)
        return geometryService.getSwitch(switchId)
    }

    @PreAuthorize(AUTH_ALL_READ)
    @GetMapping("/switches/{switchId}/layout")
    fun getGeometrySwitchLayout(
        @PathVariable("switchId") switchId: IntId<GeometrySwitch>,
    ): ResponseEntity<TrackLayoutSwitch> {
        log.apiCall("getGeometrySwitchLayout", "switchId" to switchId)
        return toResponse(geometryService.getSwitchLayout(switchId))
    }

    @PreAuthorize(AUTH_ALL_READ)
    @GetMapping("/plans/{id}")
    fun getGeometryPlan(@PathVariable("id") planId: IntId<GeometryPlan>): GeometryPlan {
        log.apiCall("getGeometryPlan", "planId" to planId)
        return geometryService.getGeometryPlan(planId)
    }

    @PreAuthorize(AUTH_ALL_READ)
    @GetMapping("/plans/elements/{id}")
    fun getGeometryElement(@PathVariable("id") geometryElementId: IndexedId<GeometryElement>): GeometryElement {
        log.apiCall("getGeometryElement", "geometryElementId" to geometryElementId)
        return geometryService.getGeometryElement(geometryElementId)
    }


    @PreAuthorize(AUTH_ALL_READ)
    @GetMapping("/projects")
    fun getProjects(): List<Project> {
        log.apiCall("getProjects")
        return geometryService.getProjects()
    }

    @PreAuthorize(AUTH_ALL_READ)
    @GetMapping("/projects/{id}")
    fun getProject(@PathVariable("id") projectId: IntId<Project>): Project {
        log.apiCall("getProject")
        return geometryService.getProject(projectId)
    }

    @PreAuthorize(AUTH_ALL_WRITE)
    @PostMapping("/projects")
    fun createProject(@RequestBody project: Project): Project {
        log.apiCall("createProject", "project" to project)
        return geometryService.createProject(project)
    }

    @PreAuthorize(AUTH_ALL_READ)
    @GetMapping("/authors")
    fun getAuthors(): List<Author> {
        log.apiCall("getAuthors")
        return geometryService.getAuthors()
    }

    @PreAuthorize(AUTH_ALL_WRITE)
    @PostMapping("/authors")
    fun createAuthor(@RequestBody author: Author): Author {
        log.apiCall("createAuthor", "author" to author)
        return geometryService.createAuthor(author)
    }

    @PreAuthorize(AUTH_ALL_READ)
    @PostMapping("/plans/linking-summaries")
    fun getLinkingSummaries(
        @RequestBody planIds: List<IntId<GeometryPlan>>,
    ): Map<IntId<GeometryPlan>, GeometryPlanLinkingSummary> {
        log.apiCall("getLinkingSummaries", "planIds" to planIds)
        return geometryService.getLinkingSummaries(planIds)
    }

    @PreAuthorize(AUTH_ALL_READ)
    @GetMapping("/plans/{id}/element-listing")
    fun getPlanElementListing(
        @PathVariable("id") id: IntId<GeometryPlan>,
        @RequestParam("elementTypes") elementTypes: List<GeometryElementType>,
    ): List<ElementListing> {
        log.apiCall("getPlanElementList", "id" to id, "elementTypes" to elementTypes)
        return geometryService.getElementListing(id, elementTypes)
    }

    @PreAuthorize(AUTH_ALL_READ)
    @GetMapping("/plans/{id}/element-listing/file")
    fun getPlanElementListingCsv(
        @PathVariable("id") id: IntId<GeometryPlan>,
        @RequestParam("elementTypes") elementTypes: List<GeometryElementType>,
    ): ResponseEntity<ByteArray> {
        log.apiCall("getPlanElementList", "id" to id, "elementTypes" to elementTypes)
        val (filename, content) = geometryService.getElementListingCsv(id, elementTypes)
        return toFileDownloadResponse(filename.withSuffix(CSV), content.toByteArray(Charsets.UTF_8))
    }

    @PreAuthorize(AUTH_ALL_READ)
    @GetMapping("/layout/location-tracks/{id}/element-listing")
    fun getTrackElementListing(
        @PathVariable("id") id: IntId<LocationTrack>,
        @RequestParam("elementTypes") elementTypes: List<TrackGeometryElementType>,
        @RequestParam("startAddress") startAddress: TrackMeter? = null,
        @RequestParam("endAddress") endAddress: TrackMeter? = null,
    ): List<ElementListing> {
        log.apiCall(
            "getPlanElementList",
            "id" to id,
            "elementTypes" to elementTypes,
            "startAddress" to startAddress,
            "endAddress" to endAddress
        )
        return geometryService.getElementListing(id, elementTypes, startAddress, endAddress)
    }

    @PreAuthorize(AUTH_ALL_READ)
    @GetMapping("/layout/location-tracks/{id}/element-listing/file")
    fun getTrackElementListingCSV(
        @PathVariable("id") id: IntId<LocationTrack>,
        @RequestParam("elementTypes") elementTypes: List<TrackGeometryElementType>,
        @RequestParam("startAddress") startAddress: TrackMeter? = null,
        @RequestParam("endAddress") endAddress: TrackMeter? = null,
    ): ResponseEntity<ByteArray> {
        log.apiCall(
            "getPlanElementListCsv",
            "id" to id,
            "elementTypes" to elementTypes,
            "startAddress" to startAddress,
            "endAddress" to endAddress
        )
        val (filename, content) = geometryService.getElementListingCsv(id, elementTypes, startAddress, endAddress)
        return toFileDownloadResponse(filename.withSuffix(CSV), content.toByteArray(Charsets.UTF_8))
    }

    @PreAuthorize(AUTH_ALL_READ)
    @GetMapping("/rail-network/element-listing/file")
    fun getEntireNetworkElementListingCSV(): ResponseEntity<ByteArray> {
        log.apiCall("getPlanElementListCsv")
        val elementListingFile = geometryService.getElementListingCsv()
        return elementListingFile?.let {
            toFileDownloadResponse(
                elementListingFile.name.withSuffix(CSV), elementListingFile.content.toByteArray(Charsets.UTF_8)
            )
        } ?: ResponseEntity(HttpStatus.NO_CONTENT)
    }

    @PreAuthorize(AUTH_ALL_READ)
    @GetMapping("/plans/{id}/vertical-geometry")
    fun getPlanVerticalGeometryListing(
        @PathVariable("id") id: IntId<GeometryPlan>,
    ): List<VerticalGeometryListing> {
        log.apiCall("getPlanVerticalGeometryListing", "id" to id)
        return geometryService.getVerticalGeometryListing(id)
    }

    @PreAuthorize(AUTH_ALL_READ)
    @GetMapping("/plans/{id}/vertical-geometry/file")
    fun getTrackVerticalGeometryListingCsv(
        @PathVariable("id") id: IntId<GeometryPlan>,
    ): ResponseEntity<ByteArray> {
        log.apiCall("getPlanVerticalGeometryListingCsv", "id" to id)
        val (filename, content) = geometryService.getVerticalGeometryListingCsv(id)
        return toFileDownloadResponse(filename.withSuffix(CSV), content)
    }

    @PreAuthorize(AUTH_ALL_READ)
    @GetMapping("/layout/{publicationType}/location-tracks/{id}/vertical-geometry")
    fun getTrackVerticalGeometryListing(
        @PathVariable("publicationType") publicationType: PublishType,
        @PathVariable("id") id: IntId<LocationTrack>,
        @RequestParam("startAddress") startAddress: TrackMeter? = null,
        @RequestParam("endAddress") endAddress: TrackMeter? = null,
    ): List<VerticalGeometryListing> {
        log.apiCall(
            "getTrackVerticalGeometryListing",
            "publicationType" to publicationType,
            "id" to id,
            "startAddress" to startAddress,
            "endAddress" to endAddress
        )
        return geometryService.getVerticalGeometryListing(publicationType, id, startAddress, endAddress)
    }

    @PreAuthorize(AUTH_ALL_READ)
    @GetMapping("/layout/location-tracks/{id}/vertical-geometry/file")
    fun getTrackVerticalGeometryListingCsv(
        @PathVariable("id") id: IntId<LocationTrack>,
        @RequestParam("startAddress") startAddress: TrackMeter? = null,
        @RequestParam("endAddress") endAddress: TrackMeter? = null,
    ): ResponseEntity<ByteArray> {
        log.apiCall(
            "getTrackVerticalGeometryListingCsv", "id" to id, "startAddress" to startAddress, "endAddress" to endAddress
        )
        val (filename, content) = geometryService.getVerticalGeometryListingCsv(id, startAddress, endAddress)
        return toFileDownloadResponse(filename.withSuffix(CSV), content)
    }

    @PreAuthorize(AUTH_ALL_READ)
    @GetMapping("/rail-network/vertical-geometry/file")
    fun getEntireNetworkVerticalGeometryListingCSV(): ResponseEntity<ByteArray> {
        log.apiCall("getEntireNetworkVerticalGeometryListingCSV")
        val verticalGeometryListingFile = geometryService.getEntireVerticalGeometryListingCsv()
        return verticalGeometryListingFile?.let {
            toFileDownloadResponse(
                verticalGeometryListingFile.name.withSuffix(CSV),
                verticalGeometryListingFile.content.toByteArray(Charsets.UTF_8)
            )
        } ?: ResponseEntity(HttpStatus.NO_CONTENT)
    }

    @PreAuthorize(AUTH_ALL_READ)
    @GetMapping("/plans/{planId}/start-and-end/{planAlignmentId}")
    fun getPlanAlignmentStartAndEnd(
        @PathVariable("planId") planId: IntId<GeometryPlan>,
        @PathVariable("planAlignmentId") planAlignmentId: IntId<GeometryAlignment>,
    ): ResponseEntity<AlignmentStartAndEnd> {
        logger.apiCall("getPlanAlignmentStartAndEnd", "planId" to planId, "planAlignmentId" to planAlignmentId)
        return toResponse(geometryService.getPlanAlignmentStartAndEnd(planId, planAlignmentId))

    }

    @PreAuthorize(AUTH_ALL_READ)
    @GetMapping("/plans/{planId}/plan-alignment-heights/{planAlignmentId}")
    fun getPlanAlignmentHeights(
        @PathVariable("planId") planId: IntId<GeometryPlan>,
        @PathVariable("planAlignmentId") planAlignmentId: IntId<GeometryAlignment>,
        @RequestParam("startDistance") startDistance: Double,
        @RequestParam("endDistance") endDistance: Double,
        @RequestParam("tickLength") tickLength: Int,
    ): List<KmHeights> {
        logger.apiCall(
            "getPlanAlignmentHeights",
            "planId" to planId,
            "planAlignmentId" to planAlignmentId,
            "startDistance" to startDistance,
            "endDistance" to endDistance,
            "tickLength" to tickLength
        )
        return geometryService.getPlanAlignmentHeights(planId, planAlignmentId, startDistance, endDistance, tickLength)
            ?: emptyList()
    }

    @PreAuthorize(AUTH_ALL_READ)
    @GetMapping("{publishType}/layout/location-tracks/{id}/linking-summary")
    fun getLocationTrackLinkingSummary(
        @PathVariable("publishType") publishType: PublishType,
        @PathVariable("id") id: IntId<LocationTrack>,
    ): List<PlanLinkingSummaryItem>? {
        logger.apiCall("getLocationTrackLinkingSummary", "publishType" to publishType, "id" to id)
        return geometryService.getLocationTrackGeometryLinkingSummary(id, publishType)
    }

    @PreAuthorize(AUTH_ALL_READ)
    @GetMapping("/{publishType}/layout/location-tracks/{id}/alignment-heights")
    fun getLayoutAlignmentHeights(
        @PathVariable("publishType") publishType: PublishType,
        @PathVariable("id") id: IntId<LocationTrack>,
        @RequestParam("startDistance") startDistance: Double,
        @RequestParam("endDistance") endDistance: Double,
        @RequestParam("tickLength") tickLength: Int,
    ): List<KmHeights>? {
        logger.apiCall(
            "getLayoutAlignmentHeights",
            "publishType" to publishType,
            "id" to id,
            "startDistance" to startDistance,
            "endDistance" to endDistance,
            "tickLength" to tickLength
        )
        return geometryService.getLocationTrackHeights(id, publishType, startDistance, endDistance, tickLength)
    }
}<|MERGE_RESOLUTION|>--- conflicted
+++ resolved
@@ -84,12 +84,7 @@
         @RequestParam("includeGeometryData") includeGeometryData: Boolean = true,
     ): GeometryPlanLayout? {
         log.apiCall(
-<<<<<<< HEAD
-            "getTackLayoutPlan", "planId" to geometryPlanId, "includeGeometryData" to includeGeometryData
-=======
-            "getTrackLayoutPlan",
-            "planId" to geometryPlanId, "includeGeometryData" to includeGeometryData
->>>>>>> 6a4fd373
+            "getTrackLayoutPlan", "planId" to geometryPlanId, "includeGeometryData" to includeGeometryData
         )
         return planLayoutService.getLayoutPlan(geometryPlanId, includeGeometryData).first
     }
