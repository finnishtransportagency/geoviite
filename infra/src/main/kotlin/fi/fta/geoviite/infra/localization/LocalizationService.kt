package fi.fta.geoviite.infra.localization

import com.fasterxml.jackson.databind.json.JsonMapper
import fi.fta.geoviite.infra.aspects.GeoviiteService
import java.io.File
import java.util.concurrent.ConcurrentHashMap
import org.springframework.beans.factory.annotation.Value

private val LOCALIZATION_PARAMS_PLACEHOLDER_REGEX = Regex("\\{\\{[a-zA-Z0-9_\\s\\-]*\\}\\}")

<<<<<<< HEAD
data class LocalizationParams
@JsonCreator(mode = JsonCreator.Mode.DELEGATING)
constructor(@JsonValue val params: Map<String, String>) {

    init {
        require(params.none { LOCALIZATION_PARAMS_KEY_REGEX.matchEntire(it.key) == null }) {
            "There are localization keys that do not match with the localization pattern regex. Keys in question are ${
                params.map { it.key }.filter { LOCALIZATION_PARAMS_KEY_REGEX.matchEntire(it) == null }
            }"
        }
    }

    fun get(key: String) = params[key] ?: ""

    companion object {
        val empty = LocalizationParams(emptyMap())
    }
}

fun localizationParams(params: Map<String, Any?>): LocalizationParams =
    LocalizationParams(params.mapValues { it.value?.toString() ?: "" })

fun localizationParams(vararg params: Pair<String, Any?>): LocalizationParams = localizationParams(mapOf(*params))

=======
>>>>>>> 050be566
data class Translation(val lang: LocalizationLanguage, val localization: String) {
    private val jsonRoot = JsonMapper().readTree(localization)

    fun t(key: LocalizationKey) = t(key, LocalizationParams.empty)

    fun t(key: String) = t(LocalizationKey(key), LocalizationParams.empty)

    fun t(key: String, params: LocalizationParams) = t(LocalizationKey(key), params)

    fun t(key: LocalizationKey, params: LocalizationParams): String {
        var node = jsonRoot
        key.split(".").let { keyPart -> keyPart.forEach { part -> node = node.path(part) } }

        val nodeText = if (node.isMissingNode) key.toString() else node.asText()
        return nodeText.replace(LOCALIZATION_PARAMS_PLACEHOLDER_REGEX) {
            val propKey = it.value.substring(2, it.value.length - 2).trim()
            params.get(propKey)
        }
    }
}

class TranslationCache {
    private val translations = ConcurrentHashMap<LocalizationLanguage, Translation>()

    fun getOrLoadTranslation(lang: LocalizationLanguage): Translation =
        translations.getOrPut(lang) {
            this::class.java.classLoader.getResource("i18n/translations.${lang.lowercase()}.json").let {
                Translation(lang, it?.readText() ?: "")
            }
        }
}

@GeoviiteService
class LocalizationService(@Value("\${geoviite.i18n.override-path:}") val overridePath: String = "") {
    val translationCache = TranslationCache()

    fun getLocalization(language: LocalizationLanguage): Translation =
        if (overridePath.isNotEmpty()) {
            Translation(language, File("${overridePath}translations.${language.lowercase()}.json").readText())
        } else {
            translationCache.getOrLoadTranslation(language)
        }
}<|MERGE_RESOLUTION|>--- conflicted
+++ resolved
@@ -2,51 +2,25 @@
 
 import com.fasterxml.jackson.databind.json.JsonMapper
 import fi.fta.geoviite.infra.aspects.GeoviiteService
+import org.springframework.beans.factory.annotation.Value
 import java.io.File
 import java.util.concurrent.ConcurrentHashMap
-import org.springframework.beans.factory.annotation.Value
 
 private val LOCALIZATION_PARAMS_PLACEHOLDER_REGEX = Regex("\\{\\{[a-zA-Z0-9_\\s\\-]*\\}\\}")
 
-<<<<<<< HEAD
-data class LocalizationParams
-@JsonCreator(mode = JsonCreator.Mode.DELEGATING)
-constructor(@JsonValue val params: Map<String, String>) {
-
-    init {
-        require(params.none { LOCALIZATION_PARAMS_KEY_REGEX.matchEntire(it.key) == null }) {
-            "There are localization keys that do not match with the localization pattern regex. Keys in question are ${
-                params.map { it.key }.filter { LOCALIZATION_PARAMS_KEY_REGEX.matchEntire(it) == null }
-            }"
-        }
-    }
-
-    fun get(key: String) = params[key] ?: ""
-
-    companion object {
-        val empty = LocalizationParams(emptyMap())
-    }
-}
-
-fun localizationParams(params: Map<String, Any?>): LocalizationParams =
-    LocalizationParams(params.mapValues { it.value?.toString() ?: "" })
-
-fun localizationParams(vararg params: Pair<String, Any?>): LocalizationParams = localizationParams(mapOf(*params))
-
-=======
->>>>>>> 050be566
 data class Translation(val lang: LocalizationLanguage, val localization: String) {
     private val jsonRoot = JsonMapper().readTree(localization)
 
     fun t(key: LocalizationKey) = t(key, LocalizationParams.empty)
-
     fun t(key: String) = t(LocalizationKey(key), LocalizationParams.empty)
-
     fun t(key: String, params: LocalizationParams) = t(LocalizationKey(key), params)
-
     fun t(key: LocalizationKey, params: LocalizationParams): String {
         var node = jsonRoot
-        key.split(".").let { keyPart -> keyPart.forEach { part -> node = node.path(part) } }
+        key.split(".").let { keyPart ->
+            keyPart.forEach { part ->
+                node = node.path(part)
+            }
+        }
 
         val nodeText = if (node.isMissingNode) key.toString() else node.asText()
         return nodeText.replace(LOCALIZATION_PARAMS_PLACEHOLDER_REGEX) {
@@ -58,23 +32,19 @@
 
 class TranslationCache {
     private val translations = ConcurrentHashMap<LocalizationLanguage, Translation>()
-
-    fun getOrLoadTranslation(lang: LocalizationLanguage): Translation =
-        translations.getOrPut(lang) {
-            this::class.java.classLoader.getResource("i18n/translations.${lang.lowercase()}.json").let {
-                Translation(lang, it?.readText() ?: "")
-            }
-        }
+    fun getOrLoadTranslation(lang: LocalizationLanguage): Translation = translations.getOrPut(lang) {
+        this::class.java.classLoader.getResource("i18n/translations.${lang.lowercase()}.json")
+            .let { Translation(lang, it?.readText() ?: "") }
+    }
 }
 
 @GeoviiteService
 class LocalizationService(@Value("\${geoviite.i18n.override-path:}") val overridePath: String = "") {
     val translationCache = TranslationCache()
 
-    fun getLocalization(language: LocalizationLanguage): Translation =
-        if (overridePath.isNotEmpty()) {
-            Translation(language, File("${overridePath}translations.${language.lowercase()}.json").readText())
-        } else {
-            translationCache.getOrLoadTranslation(language)
-        }
+    fun getLocalization(language: LocalizationLanguage): Translation = if (overridePath.isNotEmpty()) {
+        Translation(language, File("${overridePath}translations.${language.lowercase()}.json").readText())
+    } else {
+        translationCache.getOrLoadTranslation(language)
+    }
 }