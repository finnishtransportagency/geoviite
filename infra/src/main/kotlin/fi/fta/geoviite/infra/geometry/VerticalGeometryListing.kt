--- conflicted
+++ resolved
@@ -198,34 +198,8 @@
             .distinctBy { it.first }
             .map { it.second }
 
-<<<<<<< HEAD
-    fun getAlignmentStation(maybeAddress: TrackMeter?) =
-        maybeAddress?.let { address -> geocodingContext?.getTrackLocation(geometry, address)?.point?.m }
-
-    return listing
-        .parallelStream()
-        .map { entry ->
-            entry.copy(
-                overlapsAnother =
-                    listing
-                        .filter { overlapCandidate ->
-                            entry.start.address != null &&
-                                entry.end.address != null &&
-                                overlapCandidate.start.address != null &&
-                                overlapCandidate.end.address != null &&
-                                entry.start.address <= overlapCandidate.end.address &&
-                                entry.end.address >= overlapCandidate.start.address
-                        }
-                        .size > 1,
-                layoutStartStation = getAlignmentStation(entry.start.address),
-                layoutPointStation = getAlignmentStation(entry.point.address),
-                layoutEndStation = getAlignmentStation(entry.end.address),
-            )
-        }
-        .collect(Collectors.toList())
-=======
     val entryLayoutStations =
-        if (geocodingContext == null) null else getEntryLayoutStations(listing, geocodingContext, layoutAlignment)
+        if (geocodingContext == null) null else getEntryLayoutStations(listing, geocodingContext, geometry)
 
     return listing.mapIndexed { entryIndex, entry ->
         entry.copy(
@@ -245,7 +219,6 @@
             layoutEndStation = entryLayoutStations?.get(entryIndex)?.get(2),
         )
     }
->>>>>>> 383b5229
 }
 
 private fun getEntryLayoutStations(
