package fi.fta.geoviite.infra.ratko

import fi.fta.geoviite.infra.authorization.AUTH_ALL_READ
import fi.fta.geoviite.infra.authorization.AUTH_ALL_WRITE
import fi.fta.geoviite.infra.common.IntId
import fi.fta.geoviite.infra.error.Integration
import fi.fta.geoviite.infra.error.IntegrationNotConfiguredException
import fi.fta.geoviite.infra.integration.LocationTrackChange
import fi.fta.geoviite.infra.integration.RatkoPushErrorWithAsset
import fi.fta.geoviite.infra.logging.apiCall
import fi.fta.geoviite.infra.publication.Publication
import fi.fta.geoviite.infra.util.toResponse
import org.slf4j.Logger
import org.slf4j.LoggerFactory
import org.springframework.http.HttpStatus
import org.springframework.http.ResponseEntity
import org.springframework.security.access.prepost.PreAuthorize
import org.springframework.web.bind.annotation.*

@RestController
@RequestMapping("/ratko")
class RatkoController(
    private val ratkoServiceParam: RatkoService?,
    private val ratkoStatusService: RatkoStatusService,
) {
    private val logger: Logger = LoggerFactory.getLogger(this::class.java)

    private val ratkoService by lazy {
        ratkoServiceParam ?: throw IntegrationNotConfiguredException(Integration.RATKO)
    }

    @PreAuthorize(AUTH_ALL_WRITE)
    @GetMapping("/push")
    fun pushChangesToRatko() {
        logger.apiCall("pushChangesToRatko")
        ratkoService.pushChangesToRatko()
    }

    @PreAuthorize(AUTH_ALL_WRITE)
    @PostMapping("/push-location-tracks")
<<<<<<< HEAD
    fun pushLocationTracksToRatko(@RequestBody locationTrackChanges: List<LocationTrackChange>): ResponseEntity<String> {
        logger.apiCall("pushLocationTracksToRatko", "locationTrackChanges" to locationTrackChanges)
        ratkoService.pushLocationTracksToRatko(getCurrentUserName(), locationTrackChanges)
=======
    fun pushLocationTracksToRatko(@RequestBody changes: List<LocationTrackChange>): ResponseEntity<String> {
        logger.apiCall("pushLocationTracksToRatko", "changes" to changes)
        ratkoService.pushLocationTracksToRatko(changes)
>>>>>>> 12d6c6d8
        return ResponseEntity(HttpStatus.OK)
    }

    @PreAuthorize(AUTH_ALL_READ)
    @GetMapping("/errors/{publishId}")
    fun getRatkoPushErrors(
        @PathVariable("publishId") publishId: IntId<Publication>,
    ): ResponseEntity<RatkoPushErrorWithAsset> {
        logger.apiCall("getRatkoPushErrors", "publishId" to publishId)
<<<<<<< HEAD
        return toResponse(ratkoService.getRatkoPushError(publishId))
=======
        return toResponse(ratkoStatusService.getRatkoPushError(publishId))
>>>>>>> 12d6c6d8
    }

    @PreAuthorize(AUTH_ALL_READ)
    @GetMapping("/is-online")
    fun getRatkoOnlineStatus(): RatkoClient.RatkoStatus {
        logger.apiCall("ratkoIsOnline")
        return ratkoStatusService.getRatkoOnlineStatus()
    }
}<|MERGE_RESOLUTION|>--- conflicted
+++ resolved
@@ -38,15 +38,9 @@
 
     @PreAuthorize(AUTH_ALL_WRITE)
     @PostMapping("/push-location-tracks")
-<<<<<<< HEAD
-    fun pushLocationTracksToRatko(@RequestBody locationTrackChanges: List<LocationTrackChange>): ResponseEntity<String> {
-        logger.apiCall("pushLocationTracksToRatko", "locationTrackChanges" to locationTrackChanges)
-        ratkoService.pushLocationTracksToRatko(getCurrentUserName(), locationTrackChanges)
-=======
     fun pushLocationTracksToRatko(@RequestBody changes: List<LocationTrackChange>): ResponseEntity<String> {
         logger.apiCall("pushLocationTracksToRatko", "changes" to changes)
         ratkoService.pushLocationTracksToRatko(changes)
->>>>>>> 12d6c6d8
         return ResponseEntity(HttpStatus.OK)
     }
 
@@ -56,11 +50,7 @@
         @PathVariable("publishId") publishId: IntId<Publication>,
     ): ResponseEntity<RatkoPushErrorWithAsset> {
         logger.apiCall("getRatkoPushErrors", "publishId" to publishId)
-<<<<<<< HEAD
-        return toResponse(ratkoService.getRatkoPushError(publishId))
-=======
         return toResponse(ratkoStatusService.getRatkoPushError(publishId))
->>>>>>> 12d6c6d8
     }
 
     @PreAuthorize(AUTH_ALL_READ)
