package fi.fta.geoviite.infra.linking

import fi.fta.geoviite.infra.authorization.UserName
import fi.fta.geoviite.infra.common.*
import fi.fta.geoviite.infra.error.NoSuchEntityException
import fi.fta.geoviite.infra.geometry.GeometryAlignment
import fi.fta.geoviite.infra.geometry.GeometryKmPost
import fi.fta.geoviite.infra.geometry.GeometryPlan
import fi.fta.geoviite.infra.integration.RatkoPushStatus
import fi.fta.geoviite.infra.tracklayout.*
import fi.fta.geoviite.infra.util.LocalizationKey
import java.time.Instant


enum class PublicationCsvSortField {
    NAME,
    TRACK_NUMBERS,
    CHANGED_KM_NUMBERS,
    OPERATION,
    PUBLICATION_TIME,
    PUBLICATION_USER,
    MESSAGE,
    RATKO_PUSH_TIME,
}

data class PublicationCsvRow(
    val name: String,
    val trackNumbers: List<TrackNumber>,
    val changedKmNumbers: List<KmNumber>? = null,
    val operation: Operation,
    val publicationTime: Instant,
    val publicationUser: UserName,
    val message: String,
    val ratkoPushTime: Instant?,
)

open class Publication(
    open val id: IntId<Publication>,
    open val publicationTime: Instant,
    open val publicationUser: UserName,
    open val message: String?,
)

data class PublishedTrackNumber(
    val version: RowVersion<TrackLayoutTrackNumber>,
    val id: IntId<TrackLayoutTrackNumber> = version.id,
    val number: TrackNumber,
    val operation: Operation,
)

data class PublishedReferenceLine(
    val version: RowVersion<ReferenceLine>,
    val trackNumberId: IntId<TrackLayoutTrackNumber>,
    val operation: Operation,
    val changedKmNumbers: List<KmNumber>,
)

data class PublishedLocationTrack(
    val version: RowVersion<LocationTrack>,
    val name: AlignmentName,
    val trackNumberId: IntId<TrackLayoutTrackNumber>,
    val operation: Operation,
    val changedKmNumbers: List<KmNumber>,
)

data class PublishedSwitch(
    val version: RowVersion<TrackLayoutSwitch>,
    val trackNumberIds: Set<IntId<TrackLayoutTrackNumber>>,
    val name: SwitchName,
    val operation: Operation,
)

data class PublishedKmPost(
    val version: RowVersion<TrackLayoutKmPost>,
    val trackNumberId: IntId<TrackLayoutTrackNumber>,
    val kmNumber: KmNumber,
    val operation: Operation,
)

data class PublishedCalculatedChanges(
    val trackNumbers: List<PublishedTrackNumber>,
    val locationTracks: List<PublishedLocationTrack>,
    val switches: List<PublishedSwitch>,
)

data class PublicationDetails(
    override val id: IntId<Publication>,
    override val publicationTime: Instant,
    override val publicationUser: UserName,
    override val message: String?,
    val trackNumbers: List<PublishedTrackNumber>,
    val referenceLines: List<PublishedReferenceLine>,
    val locationTracks: List<PublishedLocationTrack>,
    val switches: List<PublishedSwitch>,
    val kmPosts: List<PublishedKmPost>,
    val ratkoPushStatus: RatkoPushStatus?,
    val ratkoPushTime: Instant?,
    val calculatedChanges: PublishedCalculatedChanges,
) : Publication(id, publicationTime, publicationUser, message)

enum class DraftChangeType {
    TRACK_NUMBER, LOCATION_TRACK, REFERENCE_LINE, SWITCH, KM_POST,
}

enum class Operation(val priority: Int) {
    CREATE(0),
    MODIFY(1),
    DELETE(2),
    RESTORE(3),
}

data class ValidatedPublishCandidates(
    val validatedAsPublicationUnit: PublishCandidates,
    val allChangesValidated: PublishCandidates,
)

data class PublishCandidates(
    val trackNumbers: List<TrackNumberPublishCandidate>,
    val locationTracks: List<LocationTrackPublishCandidate>,
    val referenceLines: List<ReferenceLinePublishCandidate>,
    val switches: List<SwitchPublishCandidate>,
    val kmPosts: List<KmPostPublishCandidate>,
) {
    fun candidatesInRequest(versions: PublicationVersions) = PublishCandidates(
        trackNumbers.filter { candidate -> versions.containsTrackNumber(candidate.id) },
        locationTracks.filter { candidate -> versions.containsLocationTrack(candidate.id) },
        referenceLines.filter { candidate -> versions.containsReferenceLine(candidate.id) },
        switches.filter { candidate -> versions.containsSwitch(candidate.id) },
        kmPosts.filter { candidate -> versions.containsKmPost(candidate.id) },
    )

    fun ids(): PublishRequestIds = PublishRequestIds(
        trackNumbers.map { candidate -> candidate.id },
        locationTracks.map { candidate -> candidate.id },
        referenceLines.map { candidate -> candidate.id },
        switches.map { candidate -> candidate.id },
        kmPosts.map { candidate -> candidate.id },
    )

    fun getTrackNumber(id: IntId<TrackLayoutTrackNumber>): TrackNumberPublishCandidate = getOrThrow(trackNumbers, id)
    fun getLocationTrack(id: IntId<LocationTrack>): LocationTrackPublishCandidate = getOrThrow(locationTracks, id)
    fun getReferenceLine(id: IntId<ReferenceLine>): ReferenceLinePublishCandidate = getOrThrow(referenceLines, id)
    fun getKmPost(id: IntId<TrackLayoutKmPost>): KmPostPublishCandidate = getOrThrow(kmPosts, id)
    fun getSwitch(id: IntId<TrackLayoutSwitch>): SwitchPublishCandidate = getOrThrow(switches, id)

    fun getPublicationVersions() = PublicationVersions(
        trackNumbers = trackNumbers.map(TrackNumberPublishCandidate::getPublicationVersion),
        referenceLines = referenceLines.map(ReferenceLinePublishCandidate::getPublicationVersion),
        locationTracks = locationTracks.map(LocationTrackPublishCandidate::getPublicationVersion),
        switches = switches.map(SwitchPublishCandidate::getPublicationVersion),
        kmPosts = kmPosts.map(KmPostPublishCandidate::getPublicationVersion),
    )

    fun filter(request: PublishRequestIds) = PublishCandidates(
        trackNumbers = trackNumbers.filter { candidate -> request.trackNumbers.contains(candidate.id) },
        referenceLines = referenceLines.filter { candidate -> request.referenceLines.contains(candidate.id) },
        locationTracks = locationTracks.filter { candidate -> request.locationTracks.contains(candidate.id) },
        switches = switches.filter { candidate -> request.switches.contains(candidate.id) },
        kmPosts = kmPosts.filter { candidate -> request.kmPosts.contains(candidate.id) },
    )
}

<<<<<<< HEAD
private inline fun <reified T, reified S : PublishCandidate<T>> getOrThrow(all: List<S>, id: IntId<T>) =
=======
private inline fun <reified T, reified S: PublishCandidate<T>> getOrThrow(all: List<S>, id: IntId<T>) =
>>>>>>> 0088fec8
    all.find { c -> c.id == id } ?: throw NoSuchEntityException(S::class, id)

data class PublicationVersions(
    val trackNumbers: List<PublicationVersion<TrackLayoutTrackNumber>>,
    val locationTracks: List<PublicationVersion<LocationTrack>>,
    val referenceLines: List<PublicationVersion<ReferenceLine>>,
    val switches: List<PublicationVersion<TrackLayoutSwitch>>,
    val kmPosts: List<PublicationVersion<TrackLayoutKmPost>>,
) {
    fun containsTrackNumber(id: IntId<TrackLayoutTrackNumber>) = trackNumbers.any { it.officialId == id }
    fun containsLocationTrack(id: IntId<LocationTrack>) = locationTracks.any { it.officialId == id }
    fun containsReferenceLine(id: IntId<ReferenceLine>) = referenceLines.any { it.officialId == id }
    fun containsSwitch(id: IntId<TrackLayoutSwitch>) = switches.any { it.officialId == id }
    fun containsKmPost(id: IntId<TrackLayoutKmPost>) = kmPosts.any { it.officialId == id }

    fun findTrackNumber(id: IntId<TrackLayoutTrackNumber>) = trackNumbers.find { it.officialId == id }
    fun findLocationTrack(id: IntId<LocationTrack>) = locationTracks.find { it.officialId == id }
}

data class PublicationVersion<T>(val officialId: IntId<T>, val draftVersion: RowVersion<T>)

data class PublishRequestIds(
    val trackNumbers: List<IntId<TrackLayoutTrackNumber>>,
    val locationTracks: List<IntId<LocationTrack>>,
    val referenceLines: List<IntId<ReferenceLine>>,
    val switches: List<IntId<TrackLayoutSwitch>>,
    val kmPosts: List<IntId<TrackLayoutKmPost>>,
) {
<<<<<<< HEAD
    constructor(withMessage: PublishRequest): this(
        withMessage.trackNumbers,
        withMessage.locationTracks,
        withMessage.referenceLines,
        withMessage.switches,
        withMessage.kmPosts
    )


    operator fun minus(other: PublishRequestIds) = PublishRequestIds(
        trackNumbers - other.trackNumbers.toSet(),
        locationTracks - other.locationTracks.toSet(),
        referenceLines - other.referenceLines.toSet(),
        switches - other.switches.toSet(),
        kmPosts - other.kmPosts.toSet(),
    )
=======
    operator fun minus(other: PublishRequestIds) =
        PublishRequestIds(
            trackNumbers - other.trackNumbers.toSet(),
            locationTracks - other.locationTracks.toSet(),
            referenceLines - other.referenceLines.toSet(),
            switches - other.switches.toSet(),
            kmPosts - other.kmPosts.toSet(),
        )
>>>>>>> 0088fec8
}

data class PublishRequest(
    val content: PublishRequestIds,
    val message: String,
)

data class PublishResult(
    val publishId: IntId<Publication>?,
    val trackNumbers: Int,
    val locationTracks: Int,
    val referenceLines: Int,
    val switches: Int,
    val kmPosts: Int,
)

enum class PublishValidationErrorType { ERROR, WARNING }
data class PublishValidationError(
    val type: PublishValidationErrorType,
    val localizationKey: LocalizationKey,
    val params: List<String> = listOf(),
) {
    constructor(type: PublishValidationErrorType, localizationKey: String, params: List<String> = listOf()) : this(
        type,
        LocalizationKey(localizationKey),
        params
    )
}

interface PublishCandidate<T> {
    val type: DraftChangeType
    val id: IntId<T>
    val rowVersion: RowVersion<T>
    val draftChangeTime: Instant
    val userName: UserName
    val errors: List<PublishValidationError>
    val operation: Operation?

    fun getPublicationVersion() = PublicationVersion(id, rowVersion)
}

data class TrackNumberPublishCandidate(
    override val id: IntId<TrackLayoutTrackNumber>,
    override val rowVersion: RowVersion<TrackLayoutTrackNumber>,
    val number: TrackNumber,
    override val draftChangeTime: Instant,
    override val userName: UserName,
    override val errors: List<PublishValidationError> = listOf(),
    override val operation: Operation,
) : PublishCandidate<TrackLayoutTrackNumber> {
    override val type = DraftChangeType.TRACK_NUMBER
}

data class ReferenceLinePublishCandidate(
    override val id: IntId<ReferenceLine>,
    override val rowVersion: RowVersion<ReferenceLine>,
    val name: TrackNumber,
    val trackNumberId: IntId<TrackLayoutTrackNumber>,
    override val draftChangeTime: Instant,
    override val userName: UserName,
    override val errors: List<PublishValidationError> = listOf(),
    override val operation: Operation?,
) : PublishCandidate<ReferenceLine> {
    override val type = DraftChangeType.REFERENCE_LINE
}

data class LocationTrackPublishCandidate(
    override val id: IntId<LocationTrack>,
    override val rowVersion: RowVersion<LocationTrack>,
    val name: AlignmentName,
    val trackNumberId: IntId<TrackLayoutTrackNumber>,
    override val draftChangeTime: Instant,
    val duplicateOf: IntId<LocationTrack>?,
    override val userName: UserName,
    override val errors: List<PublishValidationError> = listOf(),
    override val operation: Operation,
) : PublishCandidate<LocationTrack> {
    override val type = DraftChangeType.LOCATION_TRACK
}

data class SwitchPublishCandidate(
    override val id: IntId<TrackLayoutSwitch>,
    override val rowVersion: RowVersion<TrackLayoutSwitch>,
    val name: SwitchName,
    val trackNumberIds: List<IntId<TrackLayoutTrackNumber>>,
    override val draftChangeTime: Instant,
    override val userName: UserName,
    override val errors: List<PublishValidationError> = listOf(),
    override val operation: Operation,
) : PublishCandidate<TrackLayoutSwitch> {
    override val type = DraftChangeType.SWITCH
}

data class KmPostPublishCandidate(
    override val id: IntId<TrackLayoutKmPost>,
    override val rowVersion: RowVersion<TrackLayoutKmPost>,
    val trackNumberId: IntId<TrackLayoutTrackNumber>,
    val kmNumber: KmNumber,
    override val draftChangeTime: Instant,
    override val userName: UserName,
    override val errors: List<PublishValidationError> = listOf(),
    override val operation: Operation,
) : PublishCandidate<TrackLayoutKmPost> {
    override val type = DraftChangeType.KM_POST
}

data class RemovedTrackNumberReferenceIds(
    val kmPostIds: List<IntId<GeometryKmPost>>,
    val alignmentIds: List<IntId<GeometryAlignment>>,
    val planIds: List<IntId<GeometryPlan>>,
)<|MERGE_RESOLUTION|>--- conflicted
+++ resolved
@@ -160,11 +160,7 @@
     )
 }
 
-<<<<<<< HEAD
 private inline fun <reified T, reified S : PublishCandidate<T>> getOrThrow(all: List<S>, id: IntId<T>) =
-=======
-private inline fun <reified T, reified S: PublishCandidate<T>> getOrThrow(all: List<S>, id: IntId<T>) =
->>>>>>> 0088fec8
     all.find { c -> c.id == id } ?: throw NoSuchEntityException(S::class, id)
 
 data class PublicationVersions(
@@ -193,16 +189,6 @@
     val switches: List<IntId<TrackLayoutSwitch>>,
     val kmPosts: List<IntId<TrackLayoutKmPost>>,
 ) {
-<<<<<<< HEAD
-    constructor(withMessage: PublishRequest): this(
-        withMessage.trackNumbers,
-        withMessage.locationTracks,
-        withMessage.referenceLines,
-        withMessage.switches,
-        withMessage.kmPosts
-    )
-
-
     operator fun minus(other: PublishRequestIds) = PublishRequestIds(
         trackNumbers - other.trackNumbers.toSet(),
         locationTracks - other.locationTracks.toSet(),
@@ -210,16 +196,6 @@
         switches - other.switches.toSet(),
         kmPosts - other.kmPosts.toSet(),
     )
-=======
-    operator fun minus(other: PublishRequestIds) =
-        PublishRequestIds(
-            trackNumbers - other.trackNumbers.toSet(),
-            locationTracks - other.locationTracks.toSet(),
-            referenceLines - other.referenceLines.toSet(),
-            switches - other.switches.toSet(),
-            kmPosts - other.kmPosts.toSet(),
-        )
->>>>>>> 0088fec8
 }
 
 data class PublishRequest(
