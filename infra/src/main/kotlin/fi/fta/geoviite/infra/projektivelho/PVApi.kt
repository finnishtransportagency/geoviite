package fi.fta.geoviite.infra.projektivelho

import com.auth0.jwt.JWT
import com.fasterxml.jackson.annotation.JsonCreator
import com.fasterxml.jackson.annotation.JsonCreator.Mode.DELEGATING
import com.fasterxml.jackson.annotation.JsonIgnore
import com.fasterxml.jackson.annotation.JsonProperty
import com.fasterxml.jackson.annotation.JsonValue
import fi.fta.geoviite.infra.common.IntId
import fi.fta.geoviite.infra.common.Oid
<<<<<<< HEAD
import fi.fta.geoviite.infra.util.*
import java.time.Duration
import java.time.Instant
import java.util.*
import org.slf4j.LoggerFactory

private val logger = LoggerFactory.getLogger(PVClient::class.java)

val pvTargetCategoryLength = 1..100
val pvTargetCategoryRegex = Regex("^[A-ZÄÖÅa-zäöå0-9\\-/]+\$")

data class PVTargetCategory @JsonCreator(mode = DELEGATING) constructor(private val value: String) :
    Comparable<PVTargetCategory>, CharSequence by value {
    init {
        assertSanitized<PVTargetCategory>(value, pvTargetCategoryRegex, pvTargetCategoryLength)
    }

    @JsonValue override fun toString(): String = value

    override fun compareTo(other: PVTargetCategory): Int = value.compareTo(other.value)
}

val pvMasterSystemLength = 1..30
val pvMasterSystemRegex = Regex("^[A-ZÄÖÅa-zäöå0-9\\-/]+\$")

data class PVMasterSystem @JsonCreator(mode = DELEGATING) constructor(private val value: String) :
    Comparable<PVMasterSystem>, CharSequence by value {
    init {
        assertSanitized<PVMasterSystem>(value, pvMasterSystemRegex, pvMasterSystemLength)
    }

    @JsonValue override fun toString(): String = value

    override fun compareTo(other: PVMasterSystem): Int = value.compareTo(other.value)
}

val pvIdLength = 1..50
val pvIdRegex = Regex("^[A-Za-z0-9_\\-./]+\$")
=======
import fi.fta.geoviite.infra.util.StringSanitizer
import fi.fta.geoviite.infra.util.UnsafeString
import fi.fta.geoviite.infra.util.assertLength
import org.slf4j.LoggerFactory
import java.time.Duration
import java.time.Instant

private val logger = LoggerFactory.getLogger(PVClient::class.java)

data class PVId @JsonCreator(mode = DELEGATING) constructor(private val value: String) :
    Comparable<PVId>, CharSequence by value {

    companion object {
        val allowedLength = 1..50
        const val ALLOWED_CHARACTERS = "A-Za-z0-9_\\-./"
        val sanitizer = StringSanitizer(PVId::class, ALLOWED_CHARACTERS, allowedLength)
    }

    init { sanitizer.assertSanitized(value) }
>>>>>>> 050be566

data class PVId @JsonCreator(mode = DELEGATING) constructor(private val value: String) :
    Comparable<PVId>, CharSequence by value {
    init {
        assertSanitized<PVId>(value, pvIdRegex, pvIdLength)
    }

    @JsonValue override fun toString(): String = value

    override fun compareTo(other: PVId): Int = value.compareTo(other.value)
}

enum class PVApiSearchState {
    kaynnistetty,
    kaynnissa,
    valmis,
    virhe,
}

data class PVApiSearchStatus(
    @JsonProperty("tila") val state: PVApiSearchState,
    @JsonProperty("hakutunniste") val searchId: PVId,
    @JsonProperty("alkuaika") val startTime: Instant,
    @JsonProperty("hakutunniste-voimassa") val validFor: Long,
)

data class PVApiDictionaryEntry(
    val code: PVDictionaryCode,
    val name: UnsafeString,
) {
    constructor(code: String, name: String) : this(PVDictionaryCode(code), UnsafeString(name))
}

data class PVApiSearchResult(@JsonProperty("osumat") val matches: List<PVApiMatch>)

data class PVApiMatch(
    val oid: Oid<PVDocument>,
    @JsonProperty("luontikohdeluokan-oid") val assignmentOid: Oid<PVAssignment>,
)

data class PVApiLatestVersion(
    @JsonProperty("versio") val version: PVId,
<<<<<<< HEAD
    @JsonProperty("nimi") val name: FileName,
    @JsonProperty("muokattu") val changeTime: Instant,
=======
    @JsonProperty("nimi") val name: UnsafeString,
    @JsonProperty("muokattu") val changeTime: Instant
>>>>>>> 050be566
)

data class PVApiDocumentMetadata(
    @JsonProperty("tila") val materialState: PVDictionaryCode,
    @JsonProperty("kuvaus") val description: UnsafeString?,
    @JsonProperty("laji") val materialCategory: PVDictionaryCode?,
    @JsonProperty("dokumenttityyppi") val documentType: PVDictionaryCode,
    @JsonProperty("ryhma") val materialGroup: PVDictionaryCode,
    @JsonProperty("tekniikka-alat") val technicalFields: List<PVDictionaryCode>,
    @JsonProperty("sisaltaa-henkilotietoja") val containsPersonalInfo: Boolean?,
)

data class PVApiDocument(
    @JsonProperty("tuorein-versio") val latestVersion: PVApiLatestVersion,
    @JsonProperty("metatiedot") val metadata: PVApiDocumentMetadata,
)

data class PVApiProperties(
    @JsonProperty("nimi") val name: UnsafeString,
    @JsonProperty("tila") val state: PVDictionaryCode,
)

data class PVApiProjectGroup(
    @JsonProperty("ominaisuudet") val properties: PVApiProperties,
    @JsonProperty("oid") val oid: Oid<PVProjectGroup>,
    @JsonProperty("luotu") val createdAt: Instant,
    @JsonProperty("muokattu") val modified: Instant?,
)

data class PVApiProject(
    @JsonProperty("ominaisuudet") val properties: PVApiProperties,
    @JsonProperty("oid") val oid: Oid<PVProject>,
    @JsonProperty("projektijoukko") val projectGroupOid: Oid<PVProjectGroup>?,
    @JsonProperty("luotu") val createdAt: Instant,
    @JsonProperty("muokattu") val modified: Instant?,
)

data class PVApiAssignment(
    @JsonProperty("ominaisuudet") val properties: PVApiProperties,
    @JsonProperty("oid") val oid: Oid<PVAssignment>,
    @JsonProperty("projekti") val projectOid: Oid<PVProject>,
    @JsonProperty("luotu") val createdAt: Instant,
    @JsonProperty("muokattu") val modified: Instant?,
)

data class PVSearch(val id: IntId<PVSearch>, val token: PVId, val state: PVFetchStatus, val validUntil: Instant)

enum class PVFetchStatus {
    WAITING,
    FETCHING,
    FINISHED,
    ERROR,
}

val pvBearerTokenLength = 1..5000
<<<<<<< HEAD
=======
data class PVBearerToken @JsonCreator(mode = DELEGATING) constructor(private val value: String) :
    Comparable<PVBearerToken>, CharSequence by value {
>>>>>>> 050be566

data class PVBearerToken @JsonCreator(mode = DELEGATING) constructor(private val value: String) :
    Comparable<PVBearerToken>, CharSequence by value {

    @get:JsonIgnore val decoded by lazy { JWT.decode(value) }

<<<<<<< HEAD
    init {
        assertLength<PVBearerToken>(value, pvBearerTokenLength)
    }

    @JsonValue override fun toString(): String = value
=======
    init { assertLength(PVBearerToken::class, value, pvBearerTokenLength) }
>>>>>>> 050be566

    override fun compareTo(other: PVBearerToken): Int = value.compareTo(other.value)
}

enum class BearerTokenType {
    Bearer
}

data class PVAccessToken(
    @JsonProperty("access_token") val accessToken: PVBearerToken,
    @JsonProperty("expires_in") val expiresIn: Long,
    @JsonProperty("token_type") val tokenType: BearerTokenType,
) {
    private val issueTime: Instant = accessToken.decoded.issuedAtAsInstant ?: Instant.now()

    @get:JsonIgnore
    val expireTime: Instant
        get() = accessToken.decoded.expiresAtAsInstant ?: issueTime.plusSeconds(expiresIn)

    init {
        accessToken.decoded.let { t ->
            logger.info(
                "ProjektiVelho API Bearer token: " +
                    "audience=${t.audience} " +
                    "issuer=${t.issuer} " +
                    "subject=${t.subject} " +
                    "algorithm=${t.algorithm} " +
                    "issued=${t.issuedAtAsInstant} " +
                    "notBefore=${t.notBeforeAsInstant} " +
                    "expires=${t.expiresAtAsInstant} " +
                    "claims=${t.claims}"
            )
            if (t.issuedAtAsInstant == null) {
                logger.warn("ProjektiVelho API token does not have issued time available")
            } else if (Duration.between(t.issuedAtAsInstant, Instant.now()).abs() > Duration.ofSeconds(60)) {
                logger.warn(
                    "ProjektiVelho API token is not issued in 1 minute. The server time might differ from the client."
                )
            }
            if (t.expiresAtAsInstant == null) {
                logger.warn(
                    "ProjektiVelho API token does not have expiry time available: defaulting to now()+expiresIn"
                )
            }
        }
        if (issueTime.plusSeconds(expiresIn) != expireTime) {
            logger.warn(
                "ProjektiVelho API token expiry does not match expiresIn value:" +
                    " issued=${issueTime} expires=${expireTime} expiresIn=$expiresIn"
            )
        }
    }
}<|MERGE_RESOLUTION|>--- conflicted
+++ resolved
@@ -8,46 +8,6 @@
 import com.fasterxml.jackson.annotation.JsonValue
 import fi.fta.geoviite.infra.common.IntId
 import fi.fta.geoviite.infra.common.Oid
-<<<<<<< HEAD
-import fi.fta.geoviite.infra.util.*
-import java.time.Duration
-import java.time.Instant
-import java.util.*
-import org.slf4j.LoggerFactory
-
-private val logger = LoggerFactory.getLogger(PVClient::class.java)
-
-val pvTargetCategoryLength = 1..100
-val pvTargetCategoryRegex = Regex("^[A-ZÄÖÅa-zäöå0-9\\-/]+\$")
-
-data class PVTargetCategory @JsonCreator(mode = DELEGATING) constructor(private val value: String) :
-    Comparable<PVTargetCategory>, CharSequence by value {
-    init {
-        assertSanitized<PVTargetCategory>(value, pvTargetCategoryRegex, pvTargetCategoryLength)
-    }
-
-    @JsonValue override fun toString(): String = value
-
-    override fun compareTo(other: PVTargetCategory): Int = value.compareTo(other.value)
-}
-
-val pvMasterSystemLength = 1..30
-val pvMasterSystemRegex = Regex("^[A-ZÄÖÅa-zäöå0-9\\-/]+\$")
-
-data class PVMasterSystem @JsonCreator(mode = DELEGATING) constructor(private val value: String) :
-    Comparable<PVMasterSystem>, CharSequence by value {
-    init {
-        assertSanitized<PVMasterSystem>(value, pvMasterSystemRegex, pvMasterSystemLength)
-    }
-
-    @JsonValue override fun toString(): String = value
-
-    override fun compareTo(other: PVMasterSystem): Int = value.compareTo(other.value)
-}
-
-val pvIdLength = 1..50
-val pvIdRegex = Regex("^[A-Za-z0-9_\\-./]+\$")
-=======
 import fi.fta.geoviite.infra.util.StringSanitizer
 import fi.fta.geoviite.infra.util.UnsafeString
 import fi.fta.geoviite.infra.util.assertLength
@@ -67,31 +27,18 @@
     }
 
     init { sanitizer.assertSanitized(value) }
->>>>>>> 050be566
 
-data class PVId @JsonCreator(mode = DELEGATING) constructor(private val value: String) :
-    Comparable<PVId>, CharSequence by value {
-    init {
-        assertSanitized<PVId>(value, pvIdRegex, pvIdLength)
-    }
-
-    @JsonValue override fun toString(): String = value
-
+    @JsonValue
+    override fun toString(): String = value
     override fun compareTo(other: PVId): Int = value.compareTo(other.value)
 }
-
-enum class PVApiSearchState {
-    kaynnistetty,
-    kaynnissa,
-    valmis,
-    virhe,
-}
+enum class PVApiSearchState { kaynnistetty, kaynnissa, valmis, virhe }
 
 data class PVApiSearchStatus(
     @JsonProperty("tila") val state: PVApiSearchState,
     @JsonProperty("hakutunniste") val searchId: PVId,
     @JsonProperty("alkuaika") val startTime: Instant,
-    @JsonProperty("hakutunniste-voimassa") val validFor: Long,
+    @JsonProperty("hakutunniste-voimassa") val validFor: Long
 )
 
 data class PVApiDictionaryEntry(
@@ -107,16 +54,10 @@
     val oid: Oid<PVDocument>,
     @JsonProperty("luontikohdeluokan-oid") val assignmentOid: Oid<PVAssignment>,
 )
-
 data class PVApiLatestVersion(
     @JsonProperty("versio") val version: PVId,
-<<<<<<< HEAD
-    @JsonProperty("nimi") val name: FileName,
-    @JsonProperty("muokattu") val changeTime: Instant,
-=======
     @JsonProperty("nimi") val name: UnsafeString,
     @JsonProperty("muokattu") val changeTime: Instant
->>>>>>> 050be566
 )
 
 data class PVApiDocumentMetadata(
@@ -126,12 +67,12 @@
     @JsonProperty("dokumenttityyppi") val documentType: PVDictionaryCode,
     @JsonProperty("ryhma") val materialGroup: PVDictionaryCode,
     @JsonProperty("tekniikka-alat") val technicalFields: List<PVDictionaryCode>,
-    @JsonProperty("sisaltaa-henkilotietoja") val containsPersonalInfo: Boolean?,
+    @JsonProperty("sisaltaa-henkilotietoja") val containsPersonalInfo: Boolean?
 )
 
 data class PVApiDocument(
     @JsonProperty("tuorein-versio") val latestVersion: PVApiLatestVersion,
-    @JsonProperty("metatiedot") val metadata: PVApiDocumentMetadata,
+    @JsonProperty("metatiedot") val metadata: PVApiDocumentMetadata
 )
 
 data class PVApiProperties(
@@ -162,7 +103,12 @@
     @JsonProperty("muokattu") val modified: Instant?,
 )
 
-data class PVSearch(val id: IntId<PVSearch>, val token: PVId, val state: PVFetchStatus, val validUntil: Instant)
+data class PVSearch(
+    val id: IntId<PVSearch>,
+    val token: PVId,
+    val state: PVFetchStatus,
+    val validUntil: Instant,
+)
 
 enum class PVFetchStatus {
     WAITING,
@@ -172,34 +118,20 @@
 }
 
 val pvBearerTokenLength = 1..5000
-<<<<<<< HEAD
-=======
-data class PVBearerToken @JsonCreator(mode = DELEGATING) constructor(private val value: String) :
-    Comparable<PVBearerToken>, CharSequence by value {
->>>>>>> 050be566
-
 data class PVBearerToken @JsonCreator(mode = DELEGATING) constructor(private val value: String) :
     Comparable<PVBearerToken>, CharSequence by value {
 
-    @get:JsonIgnore val decoded by lazy { JWT.decode(value) }
+    @get:JsonIgnore
+    val decoded by lazy { JWT.decode(value) }
 
-<<<<<<< HEAD
-    init {
-        assertLength<PVBearerToken>(value, pvBearerTokenLength)
-    }
+    init { assertLength(PVBearerToken::class, value, pvBearerTokenLength) }
 
-    @JsonValue override fun toString(): String = value
-=======
-    init { assertLength(PVBearerToken::class, value, pvBearerTokenLength) }
->>>>>>> 050be566
-
+    @JsonValue
+    override fun toString(): String = value
     override fun compareTo(other: PVBearerToken): Int = value.compareTo(other.value)
 }
 
-enum class BearerTokenType {
-    Bearer
-}
-
+enum class BearerTokenType { Bearer }
 data class PVAccessToken(
     @JsonProperty("access_token") val accessToken: PVBearerToken,
     @JsonProperty("expires_in") val expiresIn: Long,
@@ -208,8 +140,7 @@
     private val issueTime: Instant = accessToken.decoded.issuedAtAsInstant ?: Instant.now()
 
     @get:JsonIgnore
-    val expireTime: Instant
-        get() = accessToken.decoded.expiresAtAsInstant ?: issueTime.plusSeconds(expiresIn)
+    val expireTime: Instant get() = accessToken.decoded.expiresAtAsInstant ?: issueTime.plusSeconds(expiresIn)
 
     init {
         accessToken.decoded.let { t ->
@@ -227,21 +158,15 @@
             if (t.issuedAtAsInstant == null) {
                 logger.warn("ProjektiVelho API token does not have issued time available")
             } else if (Duration.between(t.issuedAtAsInstant, Instant.now()).abs() > Duration.ofSeconds(60)) {
-                logger.warn(
-                    "ProjektiVelho API token is not issued in 1 minute. The server time might differ from the client."
-                )
+                logger.warn("ProjektiVelho API token is not issued in 1 minute. The server time might differ from the client.")
             }
             if (t.expiresAtAsInstant == null) {
-                logger.warn(
-                    "ProjektiVelho API token does not have expiry time available: defaulting to now()+expiresIn"
-                )
+                logger.warn("ProjektiVelho API token does not have expiry time available: defaulting to now()+expiresIn")
             }
         }
         if (issueTime.plusSeconds(expiresIn) != expireTime) {
-            logger.warn(
-                "ProjektiVelho API token expiry does not match expiresIn value:" +
-                    " issued=${issueTime} expires=${expireTime} expiresIn=$expiresIn"
-            )
+            logger.warn("ProjektiVelho API token expiry does not match expiresIn value:" +
+                    " issued=${issueTime} expires=${expireTime} expiresIn=$expiresIn")
         }
     }
 }