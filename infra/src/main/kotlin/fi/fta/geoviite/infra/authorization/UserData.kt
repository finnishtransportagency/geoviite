package fi.fta.geoviite.infra.authorization

import com.fasterxml.jackson.annotation.JsonCreator
import com.fasterxml.jackson.annotation.JsonCreator.Mode.DELEGATING
import com.fasterxml.jackson.annotation.JsonIgnore
import com.fasterxml.jackson.annotation.JsonValue
import fi.fta.geoviite.infra.util.StringSanitizer
import org.springframework.security.core.GrantedAuthority

data class User(val details: UserDetails, val role: Role, val availableRoles: List<Role>)

data class UserDetails(
    val userName: UserName,
    val firstName: AuthName?,
    val lastName: AuthName?,
    val organization: AuthName?,
)

data class Role(val code: AuthCode, val privileges: List<Privilege>)

data class Privilege(val code: AuthCode) : GrantedAuthority {
    @JsonIgnore override fun getAuthority(): String = code.toString()
}

<<<<<<< HEAD
val userNameLength = 3..300

data class UserName private constructor(private val value: String) : Comparable<UserName>, CharSequence by value {
    companion object {
        @JvmStatic @JsonCreator fun of(name: String) = UserName(removeLogUnsafe(name))
    }
=======
data class UserName private constructor(private val value: String)
    : Comparable<UserName>, CharSequence by value {
    companion object {
        val allowedLength = 3..300
        const val ALLOWED_CHARACTERS = "A-Za-z0-9_\\-"
        val sanitizer = StringSanitizer(UserName::class, ALLOWED_CHARACTERS, allowedLength)

        @JvmStatic
        @JsonCreator
        fun of(name: String) = UserName(sanitizer.sanitize(name))
    }
    init { sanitizer.assertSanitized(value) }
>>>>>>> 050be566

    init {
        assertLength<UserName>(value, userNameLength)
    }

    @JsonValue override fun toString(): String = value

    override fun compareTo(other: UserName): Int = value.compareTo(other.value)
}

<<<<<<< HEAD
val authNameLength = 1..300

data class AuthName private constructor(private val value: String) : Comparable<AuthName>, CharSequence by value {
    companion object {
        @JvmStatic @JsonCreator fun of(name: String) = AuthName(removeLogUnsafe(name))
    }

    init {
        assertLength<AuthName>(value, authNameLength)
    }
=======
data class AuthName private constructor(private val value: String)
    : Comparable<AuthName>, CharSequence by value {
    companion object {
        val allowedLength = 1..300
        const val ALLOWED_CHARACTERS = "A-ZÄÖÅa-zäöå0-9 _\\-+:.,'/"
        val sanitizer = StringSanitizer(UserName::class, ALLOWED_CHARACTERS, allowedLength)

        @JvmStatic
        @JsonCreator
        fun of(name: String) = AuthName(sanitizer.sanitize(name))
    }
    init { sanitizer.assertSanitized(value) }
>>>>>>> 050be566

    @JsonValue override fun toString(): String = value

    override fun compareTo(other: AuthName): Int = value.compareTo(other.value)
}

data class AuthCode @JsonCreator(mode = DELEGATING) constructor(private val value: String) :
    Comparable<AuthCode>, CharSequence by value {

    companion object {
        const val ALLOWED_CHARACTERS = "A-Za-z0-9_\\-."
        val allowedLength = 1..20
        val sanitizer = StringSanitizer(AuthCode::class, ALLOWED_CHARACTERS, allowedLength)
    }

<<<<<<< HEAD
    init {
        assertSanitized<AuthCode>(value, sanitizer)
    }

    @JsonValue override fun toString(): String = value
=======
    init { sanitizer.assertSanitized(value) }
>>>>>>> 050be566

    override fun compareTo(other: AuthCode): Int = value.compareTo(other.value)
}

fun isValidCode(source: String): Boolean = AuthCode.sanitizer.isSanitized(source)<|MERGE_RESOLUTION|>--- conflicted
+++ resolved
@@ -19,17 +19,10 @@
 data class Role(val code: AuthCode, val privileges: List<Privilege>)
 
 data class Privilege(val code: AuthCode) : GrantedAuthority {
-    @JsonIgnore override fun getAuthority(): String = code.toString()
+    @JsonIgnore
+    override fun getAuthority(): String = code.toString()
 }
 
-<<<<<<< HEAD
-val userNameLength = 3..300
-
-data class UserName private constructor(private val value: String) : Comparable<UserName>, CharSequence by value {
-    companion object {
-        @JvmStatic @JsonCreator fun of(name: String) = UserName(removeLogUnsafe(name))
-    }
-=======
 data class UserName private constructor(private val value: String)
     : Comparable<UserName>, CharSequence by value {
     companion object {
@@ -42,29 +35,12 @@
         fun of(name: String) = UserName(sanitizer.sanitize(name))
     }
     init { sanitizer.assertSanitized(value) }
->>>>>>> 050be566
 
-    init {
-        assertLength<UserName>(value, userNameLength)
-    }
-
-    @JsonValue override fun toString(): String = value
-
+    @JsonValue
+    override fun toString(): String = value
     override fun compareTo(other: UserName): Int = value.compareTo(other.value)
 }
 
-<<<<<<< HEAD
-val authNameLength = 1..300
-
-data class AuthName private constructor(private val value: String) : Comparable<AuthName>, CharSequence by value {
-    companion object {
-        @JvmStatic @JsonCreator fun of(name: String) = AuthName(removeLogUnsafe(name))
-    }
-
-    init {
-        assertLength<AuthName>(value, authNameLength)
-    }
-=======
 data class AuthName private constructor(private val value: String)
     : Comparable<AuthName>, CharSequence by value {
     companion object {
@@ -77,10 +53,9 @@
         fun of(name: String) = AuthName(sanitizer.sanitize(name))
     }
     init { sanitizer.assertSanitized(value) }
->>>>>>> 050be566
 
-    @JsonValue override fun toString(): String = value
-
+    @JsonValue
+    override fun toString(): String = value
     override fun compareTo(other: AuthName): Int = value.compareTo(other.value)
 }
 
@@ -93,16 +68,10 @@
         val sanitizer = StringSanitizer(AuthCode::class, ALLOWED_CHARACTERS, allowedLength)
     }
 
-<<<<<<< HEAD
-    init {
-        assertSanitized<AuthCode>(value, sanitizer)
-    }
+    init { sanitizer.assertSanitized(value) }
 
-    @JsonValue override fun toString(): String = value
-=======
-    init { sanitizer.assertSanitized(value) }
->>>>>>> 050be566
-
+    @JsonValue
+    override fun toString(): String = value
     override fun compareTo(other: AuthCode): Int = value.compareTo(other.value)
 }
 
