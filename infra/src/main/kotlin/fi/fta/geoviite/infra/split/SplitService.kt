package fi.fta.geoviite.infra.split

import fi.fta.geoviite.infra.common.IntId
import fi.fta.geoviite.infra.common.JointNumber
import fi.fta.geoviite.infra.common.PublicationState.DRAFT
import fi.fta.geoviite.infra.common.PublicationState.OFFICIAL
import fi.fta.geoviite.infra.common.RowVersion
import fi.fta.geoviite.infra.common.SwitchName
import fi.fta.geoviite.infra.error.SplitFailureException
import fi.fta.geoviite.infra.geocoding.AddressPoint
import fi.fta.geoviite.infra.geocoding.GeocodingContext
import fi.fta.geoviite.infra.geocoding.GeocodingService
import fi.fta.geoviite.infra.linking.SuggestedSwitch
import fi.fta.geoviite.infra.linking.fixSegmentStarts
import fi.fta.geoviite.infra.linking.switches.SwitchLinkingService
import fi.fta.geoviite.infra.localization.localizationParams
import fi.fta.geoviite.infra.logging.serviceCall
import fi.fta.geoviite.infra.publication.Publication
import fi.fta.geoviite.infra.publication.PublicationValidationError
import fi.fta.geoviite.infra.publication.PublicationValidationErrorType.ERROR
import fi.fta.geoviite.infra.publication.ValidationVersions
import fi.fta.geoviite.infra.switchLibrary.SwitchLibraryService
import fi.fta.geoviite.infra.tracklayout.DaoResponse
import fi.fta.geoviite.infra.tracklayout.LayoutAlignment
import fi.fta.geoviite.infra.tracklayout.LayoutContextData
import fi.fta.geoviite.infra.tracklayout.LayoutKmPostDao
import fi.fta.geoviite.infra.tracklayout.LayoutSegment
import fi.fta.geoviite.infra.tracklayout.LayoutSwitchService
import fi.fta.geoviite.infra.tracklayout.LocationTrack
import fi.fta.geoviite.infra.tracklayout.LocationTrackDao
import fi.fta.geoviite.infra.tracklayout.LocationTrackService
import fi.fta.geoviite.infra.tracklayout.LocationTrackState
import fi.fta.geoviite.infra.tracklayout.ReferenceLineDao
import fi.fta.geoviite.infra.tracklayout.TopologicalConnectivityType
import fi.fta.geoviite.infra.tracklayout.TrackLayoutSwitch
import fi.fta.geoviite.infra.tracklayout.TrackLayoutTrackNumber
import fi.fta.geoviite.infra.tracklayout.topologicalConnectivityTypeOf
import org.slf4j.Logger
import org.slf4j.LoggerFactory
import org.springframework.stereotype.Service
import org.springframework.transaction.annotation.Transactional
import java.time.Instant

@Service
class SplitService(
    private val splitDao: SplitDao,
    private val kmPostDao: LayoutKmPostDao,
    private val referenceLineDao: ReferenceLineDao,
    private val geocodingService: GeocodingService,
    private val locationTrackDao: LocationTrackDao,
    private val locationTrackService: LocationTrackService,
    private val switchLinkingService: SwitchLinkingService,
    private val switchLibraryService: SwitchLibraryService,
    private val switchService: LayoutSwitchService,
) {

    private val logger: Logger = LoggerFactory.getLogger(this::class.java)

    fun getChangeTime(): Instant {
        logger.serviceCall("getChangeTime")
        return splitDao.fetchChangeTime()
    }

    fun findPendingSplitsForLocationTracks(locationTracks: Collection<IntId<LocationTrack>>) =
        findUnfinishedSplitsForLocationTracks(locationTracks).filter { it.isPending }

    fun findUnpublishedSplitsForLocationTracks(locationTracks: Collection<IntId<LocationTrack>>): List<Split> {
        logger.serviceCall("findUnpublishedSplitsForLocationTracks", "locationTracks" to locationTracks)

        return findUnfinishedSplitsForLocationTracks(locationTracks).filter { split -> split.publicationId == null }
    }

    fun findUnfinishedSplitsForLocationTracks(locationTracks: Collection<IntId<LocationTrack>>): List<Split> {
        logger.serviceCall("findUnfinishedSplitsForLocationTracks", "locationTracks" to locationTracks)

<<<<<<< HEAD
        return splitDao.fetchUnfinishedSplits().filter { split ->
                locationTracks.any { lt -> split.containsLocationTrack(lt) }
            }
=======
        return splitDao
            .fetchUnfinishedSplits()
            .filter { split -> locationTracks.any { lt -> split.containsLocationTrack(lt) } }
>>>>>>> 843a4b8b
    }

    fun findUnpublishedSplitsForSwitches(switches: Collection<IntId<TrackLayoutSwitch>>): List<Split> {
        logger.serviceCall("findUnpublishedSplitsForSwitches", "switches" to switches)

        return findUnfinishedSplitsForSwitches(switches).filter { split -> split.publicationId == null }
    }

    fun findUnfinishedSplitsForSwitches(switches: Collection<IntId<TrackLayoutSwitch>>): List<Split> {
        logger.serviceCall("findUnfinishedSplitsForSwitches", "switches" to switches)

        return splitDao.fetchUnfinishedSplits().filter { split ->
            switches.any { s -> split.containsSwitch(s) }
        }
    }

    fun publishSplit(
        locationTracks: Collection<DaoResponse<LocationTrack>>,
        publicationId: IntId<Publication>,
    ): List<RowVersion<Split>> {
        logger.serviceCall("publishSplit", "locationTracks" to locationTracks, "publicationId" to publicationId)
        return findPendingSplitsForLocationTracks(locationTracks.map { v -> v.id }.distinct())
            .map { split ->
                val track = locationTracks.find { t -> t.id == split.sourceLocationTrackId }
                splitDao.updateSplit(
                    splitId = split.id,
                    publicationId = publicationId,
                    sourceTrackVersion = track?.rowVersion,
                )
            }
    }

    fun deleteSplit(splitId: IntId<Split>) {
        logger.serviceCall("deleteSplit", "splitId" to splitId)
        splitDao.deleteSplit(splitId)
    }

    fun validateSplit(candidates: ValidationVersions, allowMultipleSplits: Boolean): SplitPublicationValidationErrors {
        val splitsByLocationTracks = candidates.locationTracks.map { locationTrackValidationVersion ->
            locationTrackValidationVersion.officialId
        }.let(::findUnpublishedSplitsForLocationTracks)

        val splitsBySwitches = candidates.switches.map { switchValidationVersion ->
            switchValidationVersion.officialId
        }.let(::findUnpublishedSplitsForSwitches)

        val splits = (splitsByLocationTracks + splitsBySwitches).distinctBy { it.id }
        val splitErrors = validateSplitContent(
            trackVersions = candidates.locationTracks,
            switchVersions = candidates.switches,
            splits = splits,
            allowMultipleSplits = allowMultipleSplits,
        )

        val tnSplitErrors = candidates.trackNumbers.associate { (id, _) ->
            id to listOfNotNull(validateSplitReferencesByTrackNumber(id))
        }.filterValues { it.isNotEmpty() }

        val rlSplitErrors = candidates.referenceLines.associate { (id, version) ->
            val rl = referenceLineDao.fetch(version)
            id to listOfNotNull(validateSplitReferencesByTrackNumber(rl.trackNumberId))
        }.filterValues { it.isNotEmpty() }

        val kpSplitErrors = candidates.kmPosts.associate { (id, version) ->
            val trackNumberId = kmPostDao.fetch(version).trackNumberId
            id to listOfNotNull(trackNumberId?.let(::validateSplitReferencesByTrackNumber))
        }.filterValues { it.isNotEmpty() }

        val trackSplitErrors = candidates.locationTracks.associate { (id, _) ->
            val ltSplitErrors = validateSplitForLocationTrack(id, splits)
            val contentErrors = splitErrors.mapNotNull { (split, error) ->
                if (split.containsLocationTrack(id)) error else null
            }

            id to ltSplitErrors + contentErrors
        }.filterValues { it.isNotEmpty() }
        val switchSplitErrors = candidates.switches.associate { (id, _) ->
            id to splitErrors.mapNotNull { (split, error) ->
                if (split.containsSwitch(id)) error else null
            }
        }

        return SplitPublicationValidationErrors(
            tnSplitErrors,
            rlSplitErrors,
            kpSplitErrors,
            trackSplitErrors,
            switchSplitErrors,
        )
    }

    fun getSplitIdByPublicationId(publicationId: IntId<Publication>): IntId<Split>? {
        logger.serviceCall("getSplitIdByPublicationId", "publicationId" to publicationId)

        return splitDao.fetchSplitIdByPublication(publicationId)
    }

    fun get(splitId: IntId<Split>): Split? {
        logger.serviceCall("get", "splitId" to splitId)

        return splitDao.get(splitId)
    }

    fun getOrThrow(splitId: IntId<Split>): Split {
        logger.serviceCall("getOrThrow", "splitId" to splitId)

        return splitDao.getOrThrow(splitId)
    }

    private fun validateSplitForLocationTrack(
        trackId: IntId<LocationTrack>,
        splits: Collection<Split>,
    ): List<PublicationValidationError> {
        val pendingSplits = splits.filter { it.isPending }

<<<<<<< HEAD
        val trackNumberMismatchErrors =
            splits.firstOrNull { it.targetLocationTracks.any { tlt -> tlt.locationTrackId == trackId } }?.let { split ->
                    val sourceLocationTrack = locationTrackDao.getOrThrow(OFFICIAL, split.locationTrackId)
                    split.targetLocationTracks.mapNotNull { targetLt ->
                        val targetLocationTrack = locationTrackService.getOrThrow(DRAFT, targetLt.locationTrackId)
                        validateTargetTrackNumber(sourceLocationTrack, targetLocationTrack)
                    }
                } ?: emptyList()
=======
        val trackNumberMismatchErrors = splits
            .firstOrNull { it.targetLocationTracks.any { tlt -> tlt.locationTrackId == trackId } }
            ?.let { split ->
                val sourceLocationTrack = locationTrackDao.fetch(split.sourceLocationTrackVersion)
                split.targetLocationTracks.mapNotNull { targetLt ->
                    val targetLocationTrack = locationTrackService.getOrThrow(DRAFT, targetLt.locationTrackId)
                    validateTargetTrackNumber(sourceLocationTrack, targetLocationTrack)
                }
            } ?: emptyList()
>>>>>>> 843a4b8b

        // As an optimization, geometry error checking is skipped if the track numbers are different
        // between any source & target location tracks. The geometry check will rarely if ever succeed
        // for differing track numbers on source & target tracks, and differing track number for any
        // source & target track is already a considered a publication-blocking error.
        val splitGeometryErrors = when {
            trackNumberMismatchErrors.isEmpty() -> validateSplitGeometries(trackId, pendingSplits)
            else -> emptyList()
        }

<<<<<<< HEAD
        val splitSourceLocationTrackError = splits.firstOrNull { it.locationTrackId == trackId }?.let {
=======
        val splitSourceLocationTrackError = splits
            .firstOrNull { split -> split.sourceLocationTrackId == trackId }
            ?.let {
>>>>>>> 843a4b8b
                validateSplitSourceLocationTrack(locationTrackService.getOrThrow(DRAFT, trackId))
            }

        val statusError = splits
            .firstOrNull { !it.isPending }
            ?.let { PublicationValidationError(ERROR, "$VALIDATION_SPLIT.split-in-progress") }

        return listOf(
            listOfNotNull(
                statusError,
                splitSourceLocationTrackError,
            ),
            trackNumberMismatchErrors,
            splitGeometryErrors,
        ).flatten()
    }

    private fun validateSplitGeometries(
        trackId: IntId<LocationTrack>,
        pendingSplits: Collection<Split>,
    ): List<PublicationValidationError> {
        val targetGeometryError = pendingSplits
            .firstNotNullOfOrNull { split ->
                split.targetLocationTracks
                    .find { tlt -> tlt.locationTrackId == trackId }
                    ?.let { t -> split to t }
            }
            ?.let { (split, target) ->
                val (sourceAddresses, targetAddresses) = getTargetValidationAddressPoints(
                    split.sourceLocationTrackVersion,
                    target,
                )
                validateTargetGeometry(target.operation, targetAddresses, sourceAddresses)
            }

<<<<<<< HEAD
        val sourceGeometryErrors = pendingSplits.firstOrNull { it.locationTrackId == trackId }?.let {
=======
        val sourceGeometryErrors = pendingSplits
            .firstOrNull { it.sourceLocationTrackId == trackId }
            ?.let {
                // TODO: GVT-2442 Source track should be with fixed version. Source geocoding context should be official versus in-validation-context
>>>>>>> 843a4b8b
                val draftAddresses = geocodingService.getAddressPoints(trackId, DRAFT)
                val officialAddresses = geocodingService.getAddressPoints(trackId, OFFICIAL)
                validateSourceGeometry(draftAddresses, officialAddresses)
            }

        return listOfNotNull(targetGeometryError, sourceGeometryErrors)
    }

    private fun getTargetValidationAddressPoints(
        sourceTrackVersion: RowVersion<LocationTrack>,
        target: SplitTarget,
    ): Pair<List<AddressPoint>?, List<AddressPoint>?> {
        val sourceMRange = getSourceMRange(sourceTrackVersion, target.segmentIndices)
        val sourceAddresses = if (sourceMRange != null) {
            val locationTrack = locationTrackDao.fetch(sourceTrackVersion)
            // TODO: GVT-2442 Source track should be with fixed version. Source geocoding context should be in-validation-context for comparing with in-validation-context target tracks
            geocodingService.getGeocodingContextCacheKey(locationTrack.trackNumberId, OFFICIAL)
                ?.let { key -> geocodingService.getAddressPoints(key, locationTrack.getAlignmentVersionOrThrow()) }
                ?.exactMeterPoints
                ?.filter { p -> p.point.m in sourceMRange }
        } else {
            null
        }

        val targetAddressStart = sourceAddresses?.firstOrNull()?.address
        val targetAddressEnd = sourceAddresses?.lastOrNull()?.address
        val targetAddresses = if (targetAddressStart != null && targetAddressEnd != null) {
            geocodingService.getAddressPoints(target.locationTrackId, DRAFT)
                ?.exactMeterPoints
                ?.let { points ->
                    if (target.operation == SplitTargetOperation.TRANSFER) {
                        points.filter { p -> p.address in targetAddressStart..targetAddressEnd }
                    } else {
                        points
                    }
                }
        } else {
            null
        }

        return sourceAddresses to targetAddresses
    }

    private fun getSourceMRange(
        trackVersion: RowVersion<LocationTrack>,
        segmentIndices: IntRange,
    ): ClosedFloatingPointRange<Double>? {
        val (_, sourceAlignment) = locationTrackService.getWithAlignment(trackVersion)
        val sourceStartM = sourceAlignment.getSegmentStartM(segmentIndices.first)
        val sourceEndM = sourceAlignment.getSegmentEndM(segmentIndices.last)
        return if(sourceStartM != null && sourceEndM != null) {
            sourceStartM..sourceEndM
        } else {
            null
        }
    }

    private fun validateSplitReferencesByTrackNumber(
        trackNumberId: IntId<TrackLayoutTrackNumber>,
    ): PublicationValidationError? {
        val splitIds = splitDao.fetchUnfinishedSplitIdsByTrackNumber(trackNumberId)
        return if (splitIds.isNotEmpty()) {
            PublicationValidationError(ERROR, "$VALIDATION_SPLIT.split-in-progress")
        } else {
            null
        }
    }

    fun updateSplitState(splitId: IntId<Split>, state: BulkTransferState): RowVersion<Split> {
        logger.serviceCall("updateSplitState", "splitId" to splitId)

        return splitDao.getOrThrow(splitId).let { split ->
            splitDao.updateSplit(split.id, bulkTransferState = state)
        }
    }

    @Transactional
    fun split(request: SplitRequest): IntId<Split> {
        // Original duplicate ids to be stored in split data before updating the location track
        // references which they referenced before the split (request source track).
        // If the references are not updated, the duplicate-of reference will be removed entirely when the
        // source track's layout state is set to "DELETED".
        val sourceTrackDuplicateIds = locationTrackService
            .fetchDuplicates(DRAFT, request.sourceTrackId)
            .map { duplicateTrack -> duplicateTrack.id as IntId }

        val sourceTrack = locationTrackDao.getOrThrow(DRAFT, request.sourceTrackId)
        if (sourceTrack.state != LocationTrackState.IN_USE) throw SplitFailureException(
            message = "Source track state is not IN_USE: id=${sourceTrack.id}",
            localizedMessageKey = "source-track-state-not-in-use",
        )

        val suggestions = verifySwitchSuggestions(switchLinkingService.getTrackSwitchSuggestions(DRAFT, sourceTrack))
        val relinkedSwitches = switchLinkingService.relinkTrack(request.sourceTrackId).map { it.id }

        // Fetch post-re-linking track & alignment
        val (track, alignment) = locationTrackService.getWithAlignmentOrThrow(DRAFT, request.sourceTrackId)
        val targetResults = splitLocationTrack(
            track = track,
            alignment = alignment,
            targets = collectSplitTargetParams(request.targetTracks, suggestions),
        )

        val savedSplitTargetLocationTracks = targetResults.map { result ->
            val response = saveTargetTrack(result)
            val (resultTrack, resultAlignment) = locationTrackService.getWithAlignment(response.rowVersion)
            result.copy(locationTrack = resultTrack, alignment = resultAlignment)
        }

        geocodingService.getGeocodingContext(DRAFT, sourceTrack.trackNumberId)?.let { geocodingContext ->
            val splitTargetTracksWithAlignments = savedSplitTargetLocationTracks.map { splitTargetResult ->
                splitTargetResult.locationTrack to splitTargetResult.alignment
            }

            updateUnusedDuplicateReferencesToSplitTargetTracks(
                geocodingContext,
                request,
                splitTargetTracksWithAlignments,
            )
        } ?: throw SplitFailureException(
            message = "Geocoding context creation failed: trackNumber=${sourceTrack.trackNumberId}",
            localizedMessageKey = "geocoding-failed",
            localizationParams = localizationParams("trackName" to sourceTrack.name)
        )

        val savedSource = locationTrackService.updateState(request.sourceTrackId, LocationTrackState.DELETED)

        return savedSplitTargetLocationTracks.map { splitTargetResult ->
            SplitTarget(
                locationTrackId = splitTargetResult.locationTrack.id as IntId,
                segmentIndices = splitTargetResult.indices,
                operation = splitTargetResult.operation,
            )
        }.let { splitTargets ->
            splitDao.saveSplit(savedSource.rowVersion, splitTargets, relinkedSwitches, sourceTrackDuplicateIds)
        }
    }

    private fun updateUnusedDuplicateReferencesToSplitTargetTracks(
        geocodingContext: GeocodingContext,
        splitRequest: SplitRequest,
        splitTargetLocationTracks: List<Pair<LocationTrack, LayoutAlignment>>,
    ) {
<<<<<<< HEAD
        val unusedDuplicates =
            locationTrackService.fetchDuplicates(DRAFT, splitRequest.sourceTrackId).filter { locationTrackDuplicate ->
                    !splitRequest.targetTracks.any { targetTrack ->
                        targetTrack.duplicateTrack?.id == locationTrackDuplicate.id
                    }
                }.let { unusedDuplicateTracks ->
                    locationTrackService.getAlignmentsForTracks(unusedDuplicateTracks)
=======
        val unusedDuplicates = locationTrackService.fetchDuplicates(DRAFT, splitRequest.sourceTrackId)
            .filter { locationTrackDuplicate ->
                !splitRequest.targetTracks.any { targetTrack ->
                    targetTrack.duplicateTrack?.id == locationTrackDuplicate.id
>>>>>>> 843a4b8b
                }

        findNewLocationTracksForUnusedDuplicates(
            geocodingContext,
            unusedDuplicates,
            splitTargetLocationTracks,
        ).forEach { updatedDuplicate ->
            locationTrackService.saveDraft(updatedDuplicate)
        }
    }

    private fun saveTargetTrack(target: SplitTargetResult): DaoResponse<LocationTrack> = locationTrackService.saveDraft(
        draft = locationTrackService.fetchNearbyTracksAndCalculateLocationTrackTopology(
            track = target.locationTrack,
            alignment = target.alignment,
            startChanged = true,
            endChanged = true,
        ),
        alignment = target.alignment,
    )

    private fun collectSplitTargetParams(
        targets: List<SplitRequestTarget>,
        suggestions: List<Pair<IntId<TrackLayoutSwitch>, SuggestedSwitch>>,
    ): List<SplitTargetParams> {
        return targets.map { target ->
            val startSwitch = target.startAtSwitchId?.let { switchId ->
<<<<<<< HEAD
                val jointNumber = suggestions.find { (id, _) -> id == switchId }?.let { (_, suggestion) ->
                        switchLibraryService.getSwitchStructure(suggestion.switchStructureId).presentationJointNumber
                    } ?: throw SplitFailureException(
                    message = "No re-linked switch for switch: id=$switchId",
                    localizedMessageKey = "no-switch-suggestion",
                )
                switchId to jointNumber
=======
                val (jointNumber, name) = suggestions
                    .find { (id, _) -> id == switchId }
                    ?.let { (_, suggestion) ->
                        val joint = switchLibraryService.getPresentationJointNumber(suggestion.switchStructureId)
                        val name = switchService.getOrThrow(DRAFT, switchId).name
                        joint to name
                    }
                    ?: throw SplitFailureException(
                        message = "No re-linked switch for switch: id=$switchId",
                        localizedMessageKey = "no-switch-suggestion",
                    )
                SplitPointSwitch(switchId, jointNumber, name)
>>>>>>> 843a4b8b
            }
            val duplicate = target.duplicateTrack?.let { d ->
                val (track, alignment) = locationTrackService.getWithAlignmentOrThrow(DRAFT, d.id)
                SplitTargetDuplicate(d.operation, track, alignment)
            }
            SplitTargetParams(target, startSwitch, duplicate)
        }
    }
}

data class SplitPointSwitch(
    val id: IntId<TrackLayoutSwitch>,
    val jointNumber: JointNumber,
    val name: SwitchName,
)

data class SplitTargetParams(
    val request: SplitRequestTarget,
<<<<<<< HEAD
    val startSwitch: Pair<IntId<TrackLayoutSwitch>, JointNumber>?,
    val duplicate: SplitTargetDuplicate?,
)

data class SplitTargetDuplicate(
    val operation: SplitTargetOperation,
=======
    val startSwitch: SplitPointSwitch?,
    val duplicate: SplitTargetDuplicate?,
) {
    fun getOperation(): SplitTargetOperation =
        duplicate?.operation?.toSplitTargetOperation() ?: SplitTargetOperation.CREATE
}

data class SplitTargetDuplicate(
    val operation: SplitTargetDuplicateOperation,
>>>>>>> 843a4b8b
    val track: LocationTrack,
    val alignment: LayoutAlignment,
)

data class SplitTargetResult(
    val locationTrack: LocationTrack,
    val alignment: LayoutAlignment,
    val indices: IntRange,
    val operation: SplitTargetOperation,
)

fun splitLocationTrack(
    track: LocationTrack,
    alignment: LayoutAlignment,
    targets: List<SplitTargetParams>,
): List<SplitTargetResult> {
    return targets.mapIndexed { index, target ->
        val nextSwitch = targets.getOrNull(index + 1)?.startSwitch
        val segmentIndices = findSplitIndices(alignment, target.startSwitch, nextSwitch)
        val segments = cutSegments(alignment, segmentIndices)
        val connectivityType = calculateTopologicalConnectivity(track, alignment.segments.size, segmentIndices)
        val (newTrack, newAlignment) = target.duplicate?.let { d ->
            when (d.operation) {
<<<<<<< HEAD
                SplitTargetOperation.TRANSFER -> {
                    TODO("GVT-2525 handle transfer operation")
                }

                SplitTargetOperation.OVERWRITE -> updateDuplicateToSplitTarget(
=======
                SplitTargetDuplicateOperation.TRANSFER -> updateSplitTargetForTransferAssets(
                    duplicateTrack = d.track,
                    topologicalConnectivityType = connectivityType,
                ) to d.alignment
                SplitTargetDuplicateOperation.OVERWRITE -> updateSplitTargetForOverwriteDuplicate(
>>>>>>> 843a4b8b
                    sourceTrack = track,
                    duplicateTrack = d.track,
                    duplicateAlignment = d.alignment,
                    request = target.request,
                    segments = segments,
                    topologicalConnectivityType = connectivityType,
                )
            }
        } ?: createSplitTarget(track, target.request, segments, connectivityType)
        SplitTargetResult(
            locationTrack = newTrack,
            alignment = newAlignment,
            indices = segmentIndices,
            operation = target.getOperation(),
        )
    }.also { result -> validateSplitResult(result, alignment) }
}

<<<<<<< HEAD
fun validateSplitResult(result: List<SplitTargetResult>, alignment: LayoutAlignment) {
    if (result.sumOf { r -> r.alignment.segments.size } != alignment.segments.size) {
        throw SplitFailureException(
            message = "Not all segments were allocated in the split",
            localizedMessageKey = "segment-allocation-failed",
        )
    }
=======
fun validateSplitResult(results: List<SplitTargetResult>, alignment: LayoutAlignment) {
    results.forEachIndexed { index, result ->
        val previousIndices = results.getOrNull(index - 1)?.indices
        val previousEndIndex = previousIndices?.last ?: -1
        if (previousEndIndex + 1 != result.indices.first) {
            throw SplitFailureException(
                message = "Not all segments were allocated in the split: last=${previousIndices?.last} first=${result.indices.first}",
                localizedMessageKey = "segment-allocation-failed",
            )
        }
        if (result.operation != SplitTargetOperation.TRANSFER && result.alignment.segments.size != result.indices.count()) {
            throw SplitFailureException(
                message = "Split target segments don't match calculated indices: segments=${result.alignment.segments.size} indices=${result.indices.count()}",
                localizedMessageKey = "segment-allocation-failed",
            )
        }
    }
    if (results.last().indices.last != alignment.segments.lastIndex) {
        throw SplitFailureException(
            message = "Not all segments were allocated in the split: lastIndex=${results.last().indices.last} lastAlignmentIndex=${alignment.segments.lastIndex}",
            localizedMessageKey = "segment-allocation-failed",
        )
    }
}

private fun updateSplitTargetForTransferAssets(
    duplicateTrack: LocationTrack,
    topologicalConnectivityType: TopologicalConnectivityType,
): LocationTrack {
    return duplicateTrack.copy(
        // After split, the track is no longer duplicate
        duplicateOf = null,
        // Topology is re-resolved after tracks and switches are updated
        topologyStartSwitch = null,
        topologyEndSwitch = null,
        topologicalConnectivity = topologicalConnectivityType,
    )
>>>>>>> 843a4b8b
}

private fun updateSplitTargetForOverwriteDuplicate(
    sourceTrack: LocationTrack,
    duplicateTrack: LocationTrack,
    duplicateAlignment: LayoutAlignment,
    request: SplitRequestTarget,
    segments: List<LayoutSegment>,
    topologicalConnectivityType: TopologicalConnectivityType,
): Pair<LocationTrack, LayoutAlignment> {
    val newAlignment = duplicateAlignment.withSegments(segments)
    val newTrack = duplicateTrack.copy(
        name = request.name,
        descriptionBase = request.descriptionBase,
        descriptionSuffix = request.descriptionSuffix,

        // After split, the track is no longer duplicate
        duplicateOf = null,
        // Topology is re-resolved after tracks and switches are updated
        topologyStartSwitch = null,
        topologyEndSwitch = null,
        topologicalConnectivity = topologicalConnectivityType,

        state = sourceTrack.state,
        trackNumberId = sourceTrack.trackNumberId,
        sourceId = sourceTrack.sourceId,
        // owner remains that of the duplicate
        type = sourceTrack.type,

        // Geometry fields come from alignment
        segmentCount = newAlignment.segments.size,
        length = newAlignment.length,
        boundingBox = newAlignment.boundingBox,
    )
    return newTrack to newAlignment
}

private fun createSplitTarget(
    sourceTrack: LocationTrack,
    request: SplitRequestTarget,
    segments: List<LayoutSegment>,
    topologicalConnectivityType: TopologicalConnectivityType,
): Pair<LocationTrack, LayoutAlignment> {
    val newAlignment = LayoutAlignment(segments)
    val newTrack = LocationTrack(
        name = request.name,
        descriptionBase = request.descriptionBase,
        descriptionSuffix = request.descriptionSuffix,

        // New track -> no external ID
        externalId = null,
        // After split, tracks are not duplicates
        duplicateOf = null,
        // Topology is re-resolved after tracks and switches are updated
        topologyStartSwitch = null,
        topologyEndSwitch = null,
        topologicalConnectivity = topologicalConnectivityType,

        state = sourceTrack.state,
        trackNumberId = sourceTrack.trackNumberId,
        sourceId = sourceTrack.sourceId,
        ownerId = sourceTrack.ownerId,
        type = sourceTrack.type,

        // Geometry fields come from alignment
        segmentCount = newAlignment.segments.size,
        length = newAlignment.length,
        boundingBox = newAlignment.boundingBox,
        contextData = LayoutContextData.newDraft(),
    )
    return newTrack to newAlignment
}

private fun calculateTopologicalConnectivity(
    sourceTrack: LocationTrack,
    sourceSegments: Int,
    segmentIndices: ClosedRange<Int>,
): TopologicalConnectivityType {
    val startConnected = if (0 == segmentIndices.start) {
        sourceTrack.topologicalConnectivity.isStartConnected()
    } else {
        true
    }
    val endConnected = if (sourceSegments == segmentIndices.endInclusive + 1) {
        sourceTrack.topologicalConnectivity.isEndConnected()
    } else {
        true
    }
    return topologicalConnectivityTypeOf(startConnected, endConnected)
}

private fun findSplitIndices(
    alignment: LayoutAlignment,
    startSwitch: SplitPointSwitch?,
    endSwitch: SplitPointSwitch?,
): IntRange {
    val startIndex = startSwitch?.let { (s, j) -> findIndex(alignment, s, j) } ?: 0
    val endIndex = endSwitch?.let { (s, j) -> findIndex(alignment, s, j) - 1 } ?: alignment.segments.lastIndex

    return if (startIndex < 0) {
        throwSwitchSegmentMappingFailure(alignment, startSwitch)
    } else if (endIndex < startIndex || endIndex > alignment.segments.lastIndex) {
        throwSwitchSegmentMappingFailure(alignment, endSwitch)
    } else {
        (startIndex..endIndex)
    }
}

private fun throwSwitchSegmentMappingFailure(alignment: LayoutAlignment, switch: SplitPointSwitch?): Nothing {
    val aligmentDesc = alignment.segments.map { s -> s.switchId to "${s.startJointNumber}..${s.endJointNumber}" }
    throw SplitFailureException(
        message = "Failed to map split switches to segment indices: switch=$switch alignment=$aligmentDesc",
        localizedMessageKey = "switch-segment-mapping-failed",
        localizationParams = localizationParams("switchName" to switch?.name, "joint" to switch?.jointNumber),
    )
}

private fun findIndex(alignment: LayoutAlignment, switchId: IntId<TrackLayoutSwitch>, joint: JointNumber): Int {
    alignment.segments.forEachIndexed { index, segment ->
        if (segment.switchId == switchId && segment.startJointNumber == joint) return index
        else if (segment.switchId == switchId && segment.endJointNumber == joint) return index + 1
    }
    return -1
}

private fun cutSegments(alignment: LayoutAlignment, segmentIndices: ClosedRange<Int>): List<LayoutSegment> =
    fixSegmentStarts(alignment.segments.subList(segmentIndices.start, segmentIndices.endInclusive + 1))

private fun verifySwitchSuggestions(
    suggestions: List<Pair<IntId<TrackLayoutSwitch>, SuggestedSwitch?>>,
): List<Pair<IntId<TrackLayoutSwitch>, SuggestedSwitch>> = suggestions.map { (id, suggestion) ->
    if (suggestion == null) {
        throw SplitFailureException(
            message = "Switch re-linking failed to produce a suggestion: switch=$id",
            localizedMessageKey = "switch-linking-failed",
        )
    } else {
        id to suggestion
    }
}

private fun findNewLocationTracksForUnusedDuplicates(
    geocodingContext: GeocodingContext,
    unusedDuplicates: List<Pair<LocationTrack, LayoutAlignment>>,
    splitTargetLocationTracks: List<Pair<LocationTrack, LayoutAlignment>>,
): List<LocationTrack> {
<<<<<<< HEAD
    val geocodedUnusedDuplicates = unusedDuplicates.mapNotNull { (unusedDuplicate, alignment) ->
=======
    val geocodedUnusedDuplicates = unusedDuplicates
        .mapNotNull { (unusedDuplicate, alignment) ->
>>>>>>> 843a4b8b
            getAlignmentStartAndEndM(geocodingContext, alignment)?.let { startAndEnd ->
                unusedDuplicate to startAndEnd
            }
        }

    val geocodedSplitTargets = splitTargetLocationTracks.mapNotNull { (locationTrack, alignment) ->
            getAlignmentStartAndEndM(geocodingContext, alignment)?.let { startEnd ->
                locationTrack to startEnd
            }
        }

    return geocodedUnusedDuplicates.map { (duplicate, duplicateStartAndEnd) ->
        geocodedSplitTargets.fold(
            LocationTrackOverlapReference()
        ) { currentHighestOverlap, (splitTarget, splitTargetStartEnd) ->

            if (currentHighestOverlap.percentage > 99.9) {
                currentHighestOverlap
            } else {
                calculateDuplicateLocationTrackOverlap(
                    splitTarget,
                    splitTargetStartEnd,
                    duplicateStartAndEnd
                ).takeIf { calculatedOverlap ->
                        calculatedOverlap.percentage > currentHighestOverlap.percentage
                    } ?: currentHighestOverlap
            }
        }.let { bestNewLocationTrackReference ->
            bestNewLocationTrackReference.locationTrack?.id as IntId?
        }?.let { newReferenceTrackId ->
            duplicate.copy(duplicateOf = newReferenceTrackId)
        } ?: throw SplitFailureException(
            message = "Could not find a new reference for duplicate location track: duplicateId=${duplicate.id}",
            localizedMessageKey = "new-duplicate-reference-assignment-failed",
            localizationParams = localizationParams("duplicate" to duplicate.name),
        )
    }
}

data class LocationTrackOverlapReference(
    val locationTrack: LocationTrack? = null,
    val percentage: Double = 0.0,
)

private fun calculateDuplicateLocationTrackOverlap(
    splitTarget: LocationTrack,
    splitTargetStartEnd: AlignmentStartAndEndMeters,
    duplicateStartAndEnd: AlignmentStartAndEndMeters,
): LocationTrackOverlapReference {
    val overlapStart = maxOf(duplicateStartAndEnd.start, splitTargetStartEnd.start)
    val overlapEnd = minOf(duplicateStartAndEnd.end, splitTargetStartEnd.end)

    val overlap = maxOf(0.0, overlapEnd - overlapStart)
    val intervalLength = duplicateStartAndEnd.end - duplicateStartAndEnd.start

    return LocationTrackOverlapReference(
        locationTrack = splitTarget, percentage = overlap / intervalLength * 100
    )
}

private data class AlignmentStartAndEndMeters(
    val start: Double,
    val end: Double,
)

private fun getAlignmentStartAndEndM(
    geocodingContext: GeocodingContext,
    alignment: LayoutAlignment,
): AlignmentStartAndEndMeters? {
    val startMeters = alignment.start?.let(geocodingContext::getM)?.first
    val endMeters = alignment.end?.let(geocodingContext::getM)?.first

    return if (startMeters != null && endMeters != null) {
        AlignmentStartAndEndMeters(startMeters, endMeters)
    } else {
        null
    }
}<|MERGE_RESOLUTION|>--- conflicted
+++ resolved
@@ -20,21 +20,7 @@
 import fi.fta.geoviite.infra.publication.PublicationValidationErrorType.ERROR
 import fi.fta.geoviite.infra.publication.ValidationVersions
 import fi.fta.geoviite.infra.switchLibrary.SwitchLibraryService
-import fi.fta.geoviite.infra.tracklayout.DaoResponse
-import fi.fta.geoviite.infra.tracklayout.LayoutAlignment
-import fi.fta.geoviite.infra.tracklayout.LayoutContextData
-import fi.fta.geoviite.infra.tracklayout.LayoutKmPostDao
-import fi.fta.geoviite.infra.tracklayout.LayoutSegment
-import fi.fta.geoviite.infra.tracklayout.LayoutSwitchService
-import fi.fta.geoviite.infra.tracklayout.LocationTrack
-import fi.fta.geoviite.infra.tracklayout.LocationTrackDao
-import fi.fta.geoviite.infra.tracklayout.LocationTrackService
-import fi.fta.geoviite.infra.tracklayout.LocationTrackState
-import fi.fta.geoviite.infra.tracklayout.ReferenceLineDao
-import fi.fta.geoviite.infra.tracklayout.TopologicalConnectivityType
-import fi.fta.geoviite.infra.tracklayout.TrackLayoutSwitch
-import fi.fta.geoviite.infra.tracklayout.TrackLayoutTrackNumber
-import fi.fta.geoviite.infra.tracklayout.topologicalConnectivityTypeOf
+import fi.fta.geoviite.infra.tracklayout.*
 import org.slf4j.Logger
 import org.slf4j.LoggerFactory
 import org.springframework.stereotype.Service
@@ -73,15 +59,9 @@
     fun findUnfinishedSplitsForLocationTracks(locationTracks: Collection<IntId<LocationTrack>>): List<Split> {
         logger.serviceCall("findUnfinishedSplitsForLocationTracks", "locationTracks" to locationTracks)
 
-<<<<<<< HEAD
-        return splitDao.fetchUnfinishedSplits().filter { split ->
-                locationTracks.any { lt -> split.containsLocationTrack(lt) }
-            }
-=======
         return splitDao
             .fetchUnfinishedSplits()
             .filter { split -> locationTracks.any { lt -> split.containsLocationTrack(lt) } }
->>>>>>> 843a4b8b
     }
 
     fun findUnpublishedSplitsForSwitches(switches: Collection<IntId<TrackLayoutSwitch>>): List<Split> {
@@ -197,16 +177,6 @@
     ): List<PublicationValidationError> {
         val pendingSplits = splits.filter { it.isPending }
 
-<<<<<<< HEAD
-        val trackNumberMismatchErrors =
-            splits.firstOrNull { it.targetLocationTracks.any { tlt -> tlt.locationTrackId == trackId } }?.let { split ->
-                    val sourceLocationTrack = locationTrackDao.getOrThrow(OFFICIAL, split.locationTrackId)
-                    split.targetLocationTracks.mapNotNull { targetLt ->
-                        val targetLocationTrack = locationTrackService.getOrThrow(DRAFT, targetLt.locationTrackId)
-                        validateTargetTrackNumber(sourceLocationTrack, targetLocationTrack)
-                    }
-                } ?: emptyList()
-=======
         val trackNumberMismatchErrors = splits
             .firstOrNull { it.targetLocationTracks.any { tlt -> tlt.locationTrackId == trackId } }
             ?.let { split ->
@@ -216,7 +186,6 @@
                     validateTargetTrackNumber(sourceLocationTrack, targetLocationTrack)
                 }
             } ?: emptyList()
->>>>>>> 843a4b8b
 
         // As an optimization, geometry error checking is skipped if the track numbers are different
         // between any source & target location tracks. The geometry check will rarely if ever succeed
@@ -227,13 +196,9 @@
             else -> emptyList()
         }
 
-<<<<<<< HEAD
-        val splitSourceLocationTrackError = splits.firstOrNull { it.locationTrackId == trackId }?.let {
-=======
         val splitSourceLocationTrackError = splits
             .firstOrNull { split -> split.sourceLocationTrackId == trackId }
             ?.let {
->>>>>>> 843a4b8b
                 validateSplitSourceLocationTrack(locationTrackService.getOrThrow(DRAFT, trackId))
             }
 
@@ -269,14 +234,10 @@
                 validateTargetGeometry(target.operation, targetAddresses, sourceAddresses)
             }
 
-<<<<<<< HEAD
-        val sourceGeometryErrors = pendingSplits.firstOrNull { it.locationTrackId == trackId }?.let {
-=======
         val sourceGeometryErrors = pendingSplits
             .firstOrNull { it.sourceLocationTrackId == trackId }
             ?.let {
                 // TODO: GVT-2442 Source track should be with fixed version. Source geocoding context should be official versus in-validation-context
->>>>>>> 843a4b8b
                 val draftAddresses = geocodingService.getAddressPoints(trackId, DRAFT)
                 val officialAddresses = geocodingService.getAddressPoints(trackId, OFFICIAL)
                 validateSourceGeometry(draftAddresses, officialAddresses)
@@ -420,7 +381,6 @@
         splitRequest: SplitRequest,
         splitTargetLocationTracks: List<Pair<LocationTrack, LayoutAlignment>>,
     ) {
-<<<<<<< HEAD
         val unusedDuplicates =
             locationTrackService.fetchDuplicates(DRAFT, splitRequest.sourceTrackId).filter { locationTrackDuplicate ->
                     !splitRequest.targetTracks.any { targetTrack ->
@@ -428,12 +388,6 @@
                     }
                 }.let { unusedDuplicateTracks ->
                     locationTrackService.getAlignmentsForTracks(unusedDuplicateTracks)
-=======
-        val unusedDuplicates = locationTrackService.fetchDuplicates(DRAFT, splitRequest.sourceTrackId)
-            .filter { locationTrackDuplicate ->
-                !splitRequest.targetTracks.any { targetTrack ->
-                    targetTrack.duplicateTrack?.id == locationTrackDuplicate.id
->>>>>>> 843a4b8b
                 }
 
         findNewLocationTracksForUnusedDuplicates(
@@ -461,15 +415,6 @@
     ): List<SplitTargetParams> {
         return targets.map { target ->
             val startSwitch = target.startAtSwitchId?.let { switchId ->
-<<<<<<< HEAD
-                val jointNumber = suggestions.find { (id, _) -> id == switchId }?.let { (_, suggestion) ->
-                        switchLibraryService.getSwitchStructure(suggestion.switchStructureId).presentationJointNumber
-                    } ?: throw SplitFailureException(
-                    message = "No re-linked switch for switch: id=$switchId",
-                    localizedMessageKey = "no-switch-suggestion",
-                )
-                switchId to jointNumber
-=======
                 val (jointNumber, name) = suggestions
                     .find { (id, _) -> id == switchId }
                     ?.let { (_, suggestion) ->
@@ -482,7 +427,6 @@
                         localizedMessageKey = "no-switch-suggestion",
                     )
                 SplitPointSwitch(switchId, jointNumber, name)
->>>>>>> 843a4b8b
             }
             val duplicate = target.duplicateTrack?.let { d ->
                 val (track, alignment) = locationTrackService.getWithAlignmentOrThrow(DRAFT, d.id)
@@ -501,14 +445,6 @@
 
 data class SplitTargetParams(
     val request: SplitRequestTarget,
-<<<<<<< HEAD
-    val startSwitch: Pair<IntId<TrackLayoutSwitch>, JointNumber>?,
-    val duplicate: SplitTargetDuplicate?,
-)
-
-data class SplitTargetDuplicate(
-    val operation: SplitTargetOperation,
-=======
     val startSwitch: SplitPointSwitch?,
     val duplicate: SplitTargetDuplicate?,
 ) {
@@ -518,7 +454,6 @@
 
 data class SplitTargetDuplicate(
     val operation: SplitTargetDuplicateOperation,
->>>>>>> 843a4b8b
     val track: LocationTrack,
     val alignment: LayoutAlignment,
 )
@@ -542,19 +477,11 @@
         val connectivityType = calculateTopologicalConnectivity(track, alignment.segments.size, segmentIndices)
         val (newTrack, newAlignment) = target.duplicate?.let { d ->
             when (d.operation) {
-<<<<<<< HEAD
-                SplitTargetOperation.TRANSFER -> {
-                    TODO("GVT-2525 handle transfer operation")
-                }
-
-                SplitTargetOperation.OVERWRITE -> updateDuplicateToSplitTarget(
-=======
                 SplitTargetDuplicateOperation.TRANSFER -> updateSplitTargetForTransferAssets(
                     duplicateTrack = d.track,
                     topologicalConnectivityType = connectivityType,
                 ) to d.alignment
                 SplitTargetDuplicateOperation.OVERWRITE -> updateSplitTargetForOverwriteDuplicate(
->>>>>>> 843a4b8b
                     sourceTrack = track,
                     duplicateTrack = d.track,
                     duplicateAlignment = d.alignment,
@@ -573,15 +500,6 @@
     }.also { result -> validateSplitResult(result, alignment) }
 }
 
-<<<<<<< HEAD
-fun validateSplitResult(result: List<SplitTargetResult>, alignment: LayoutAlignment) {
-    if (result.sumOf { r -> r.alignment.segments.size } != alignment.segments.size) {
-        throw SplitFailureException(
-            message = "Not all segments were allocated in the split",
-            localizedMessageKey = "segment-allocation-failed",
-        )
-    }
-=======
 fun validateSplitResult(results: List<SplitTargetResult>, alignment: LayoutAlignment) {
     results.forEachIndexed { index, result ->
         val previousIndices = results.getOrNull(index - 1)?.indices
@@ -619,7 +537,6 @@
         topologyEndSwitch = null,
         topologicalConnectivity = topologicalConnectivityType,
     )
->>>>>>> 843a4b8b
 }
 
 private fun updateSplitTargetForOverwriteDuplicate(
@@ -766,12 +683,7 @@
     unusedDuplicates: List<Pair<LocationTrack, LayoutAlignment>>,
     splitTargetLocationTracks: List<Pair<LocationTrack, LayoutAlignment>>,
 ): List<LocationTrack> {
-<<<<<<< HEAD
     val geocodedUnusedDuplicates = unusedDuplicates.mapNotNull { (unusedDuplicate, alignment) ->
-=======
-    val geocodedUnusedDuplicates = unusedDuplicates
-        .mapNotNull { (unusedDuplicate, alignment) ->
->>>>>>> 843a4b8b
             getAlignmentStartAndEndM(geocodingContext, alignment)?.let { startAndEnd ->
                 unusedDuplicate to startAndEnd
             }
