package fi.fta.geoviite.infra.split

import fi.fta.geoviite.infra.aspects.GeoviiteService
import fi.fta.geoviite.infra.common.AlignmentName
import fi.fta.geoviite.infra.common.IntId
import fi.fta.geoviite.infra.common.JointNumber
import fi.fta.geoviite.infra.common.LayoutBranch
import fi.fta.geoviite.infra.common.RowVersion
import fi.fta.geoviite.infra.common.SwitchName
import fi.fta.geoviite.infra.error.PublicationFailureException
import fi.fta.geoviite.infra.error.SplitFailureException
import fi.fta.geoviite.infra.geocoding.AddressPoint
import fi.fta.geoviite.infra.geocoding.GeocodingContext
import fi.fta.geoviite.infra.geocoding.GeocodingService
import fi.fta.geoviite.infra.linking.switches.SuggestedSwitch
import fi.fta.geoviite.infra.linking.switches.SwitchLinkingService
import fi.fta.geoviite.infra.localization.localizationParams
import fi.fta.geoviite.infra.publication.LayoutValidationIssue
import fi.fta.geoviite.infra.publication.Publication
import fi.fta.geoviite.infra.publication.ValidationContext
import fi.fta.geoviite.infra.publication.ValidationVersions
import fi.fta.geoviite.infra.publication.validationError
import fi.fta.geoviite.infra.switchLibrary.SwitchLibraryService
import fi.fta.geoviite.infra.tracklayout.IAlignment
import fi.fta.geoviite.infra.tracklayout.LayoutAlignmentDao
import fi.fta.geoviite.infra.tracklayout.LayoutContextData
import fi.fta.geoviite.infra.tracklayout.LayoutEdge
import fi.fta.geoviite.infra.tracklayout.LayoutKmPostDao
import fi.fta.geoviite.infra.tracklayout.LayoutRowVersion
import fi.fta.geoviite.infra.tracklayout.LayoutSwitch
import fi.fta.geoviite.infra.tracklayout.LayoutSwitchService
import fi.fta.geoviite.infra.tracklayout.LayoutTrackNumber
import fi.fta.geoviite.infra.tracklayout.LocationTrack
import fi.fta.geoviite.infra.tracklayout.LocationTrackDao
import fi.fta.geoviite.infra.tracklayout.LocationTrackGeometry
import fi.fta.geoviite.infra.tracklayout.LocationTrackService
import fi.fta.geoviite.infra.tracklayout.LocationTrackState
import fi.fta.geoviite.infra.tracklayout.ReferenceLineDao
import fi.fta.geoviite.infra.tracklayout.TmpLocationTrackGeometry
import fi.fta.geoviite.infra.tracklayout.TopologicalConnectivityType
import fi.fta.geoviite.infra.tracklayout.topologicalConnectivityTypeOf
import fi.fta.geoviite.infra.util.produceIf
import org.springframework.http.HttpStatus
import org.springframework.transaction.annotation.Transactional
import java.time.Instant

@GeoviiteService
class SplitService(
    private val splitDao: SplitDao,
    private val kmPostDao: LayoutKmPostDao,
    private val referenceLineDao: ReferenceLineDao,
    private val geocodingService: GeocodingService,
    private val locationTrackDao: LocationTrackDao,
    private val locationTrackService: LocationTrackService,
    private val switchLinkingService: SwitchLinkingService,
    private val switchLibraryService: SwitchLibraryService,
    private val switchService: LayoutSwitchService,
    private val alignmentDao: LayoutAlignmentDao,
) {
    fun getChangeTime(): Instant {
        return splitDao.fetchChangeTime()
    }

    /**
     * Fetches all splits that are not published. Can be filtered by location tracks or switches. If both filters are
     * defined, the result is combined by OR (match by either).
     */
    fun findUnpublishedSplits(
        branch: LayoutBranch,
        locationTrackIds: List<IntId<LocationTrack>>? = null,
        switchIds: List<IntId<LayoutSwitch>>? = null,
    ): List<Split> =
        findUnfinishedSplits(branch, locationTrackIds, switchIds).filter { split -> split.publicationId == null }

    /**
     * Fetches all splits that are not marked as DONE. Can be filtered by location tracks or switches. If both filters
     * are defined, the result is combined by OR (match by either).
     */
    fun findUnfinishedSplits(
        branch: LayoutBranch,
        locationTrackIds: List<IntId<LocationTrack>>? = null,
        switchIds: List<IntId<LayoutSwitch>>? = null,
    ): List<Split> =
        splitDao.fetchUnfinishedSplits(branch).filter { split ->
            val containsTrack = locationTrackIds?.any(split::containsLocationTrack)
            val containsSwitch = switchIds?.any(split::containsSwitch)
            when {
                containsTrack != null && containsSwitch != null -> containsTrack || containsSwitch
                containsTrack != null -> containsTrack
                containsSwitch != null -> containsSwitch
                else -> true
            }
        }

    fun fetchPublicationVersions(
        branch: LayoutBranch,
        locationTracks: List<IntId<LocationTrack>>,
        switches: List<IntId<LayoutSwitch>>,
    ): List<RowVersion<Split>> =
        findUnpublishedSplits(branch, locationTracks, switches).map { split -> split.rowVersion }

    @Transactional
    fun publishSplit(
        validatedSplitVersions: List<RowVersion<Split>>,
        locationTracks: Collection<LayoutRowVersion<LocationTrack>>,
        publicationId: IntId<Publication>,
    ): List<RowVersion<Split>> {
        return validatedSplitVersions.map { splitVersion ->
            val split = splitDao.getOrThrow(splitVersion.id)
            val track =
                requireNotNull(locationTracks.find { t -> t.id == split.sourceLocationTrackId }) {
                    "Source track must be part of the same publication as the split: split=$split"
                }
            splitDao.updateSplit(splitId = split.id, publicationId = publicationId, sourceTrackVersion = track).also {
                updatedVersion ->
                // Sanity-check the version for conflicting update, though this should not be
                // possible
                if (updatedVersion != splitVersion.next()) {
                    throw PublicationFailureException(
                        message = "Split version has changed between validation and publication: split=${split.id}",
                        localizedMessageKey = "split-version-changed",
                        status = HttpStatus.CONFLICT,
                    )
                }
            }
        }
    }

    @Transactional
    fun deleteSplit(splitId: IntId<Split>) {
        splitDao.deleteSplit(splitId)
    }

    @Transactional(readOnly = true)
    fun validateSplit(
        candidates: ValidationVersions,
        context: ValidationContext,
        allowMultipleSplits: Boolean,
        getLocationTrackName: (IntId<LocationTrack>) -> AlignmentName,
    ): SplitLayoutValidationIssues {
        val splitIssues =
            validateSplitContent(
                trackVersions = candidates.locationTracks,
                switchVersions = candidates.switches,
                publicationSplits = context.getPublicationSplits(),
                allowMultipleSplits = allowMultipleSplits,
            )

        val tnSplitIssues =
            candidates.trackNumbers
                .associate { version ->
                    version.id to
                        listOfNotNull(validateSplitReferencesByTrackNumber(version.id, context, getLocationTrackName))
                }
                .filterValues { it.isNotEmpty() }

        val rlSplitIssues =
            candidates.referenceLines
                .associate { version ->
                    val trackNumberId = referenceLineDao.fetch(version).trackNumberId
                    version.id to
                        listOfNotNull(
                            validateSplitReferencesByTrackNumber(trackNumberId, context, getLocationTrackName)
                        )
                }
                .filterValues { it.isNotEmpty() }

        val kpSplitIssues =
            candidates.kmPosts
                .associate { version ->
                    val trackNumberId = kmPostDao.fetch(version).trackNumberId
                    version.id to
                        listOfNotNull(
                            trackNumberId?.let { tnId ->
                                validateSplitReferencesByTrackNumber(tnId, context, getLocationTrackName)
                            }
                        )
                }
                .filterValues { it.isNotEmpty() }

        val trackSplitIssues =
            candidates.locationTracks
                .associate { version ->
                    val ltSplitIssues = validateSplitForLocationTrack(version.id, context, getLocationTrackName)
                    val contentIssues =
                        splitIssues.mapNotNull { (split, error) ->
                            if (split.containsLocationTrack(version.id)) error else null
                        }
                    version.id to ltSplitIssues + contentIssues
                }
                .filterValues { it.isNotEmpty() }

        val switchSplitIssues =
            candidates.switches.associate { version ->
                version.id to
                    splitIssues.mapNotNull { (split, error) -> if (split.containsSwitch(version.id)) error else null }
            }

        return SplitLayoutValidationIssues(
            tnSplitIssues,
            rlSplitIssues,
            kpSplitIssues,
            trackSplitIssues,
            switchSplitIssues,
        )
    }

    fun getSplitIdByPublicationId(publicationId: IntId<Publication>): IntId<Split>? {
        return splitDao.fetchSplitIdByPublication(publicationId)
    }

    fun get(splitId: IntId<Split>): Split? {
        return splitDao.get(splitId)
    }

    fun getOrThrow(splitId: IntId<Split>): Split {
        return splitDao.getOrThrow(splitId)
    }

    private fun validateSplitForLocationTrack(
        trackId: IntId<LocationTrack>,
        context: ValidationContext,
        getLocationTrackName: (IntId<LocationTrack>) -> AlignmentName,
    ): List<LayoutValidationIssue> {
        val splits = context.getUnfinishedSplits().filter { split -> split.locationTracks.contains(trackId) }
        val track = context.getLocationTrack(trackId)

        return if (track == null) validateLocationTrackAbsence(trackId, context, splits, getLocationTrackName)
        else
            validateSplitForFoundLocationTrack(
                trackId,
                context,
                splits.map { split -> split to locationTrackDao.fetch(split.sourceLocationTrackVersion) },
                track,
            )
    }

    private fun validateLocationTrackAbsence(
        trackId: IntId<LocationTrack>,
        context: ValidationContext,
        splits: List<Split>,
        getLocationTrackName: (IntId<LocationTrack>) -> AlignmentName,
    ): List<LayoutValidationIssue> {
        if (!context.locationTrackIsCancelled(trackId)) {
            throw IllegalArgumentException("The track to validate must exist in the validation context: id=$trackId")
        }
        return splits.flatMap { split ->
            if (trackId == split.sourceLocationTrackId || split.locationTracks.contains(trackId)) {
                listOf(
                    validationError(
                        "$VALIDATION_SPLIT.track-is-cancelled",
                        "name" to
                            context.getCandidateLocationTrack(trackId)?.let { track ->
                                getLocationTrackName(track.id as IntId)
                            },
                    )
                )
            } else listOf()
        }
    }

    private fun validateSplitForFoundLocationTrack(
        trackId: IntId<LocationTrack>,
        context: ValidationContext,
        splits: List<Pair<Split, LocationTrack>>,
        track: LocationTrack,
    ): List<LayoutValidationIssue> {
        val splitSourceLocationTrackErrors =
            splits.flatMap { (split, _) ->
                if (split.sourceLocationTrackId == trackId)
                    validateSplitSourceLocationTrack(track, split) {
                        locationTrackService.getNameOrThrow(context.target.candidateContext, trackId).name
                    }
                else emptyList()
            }

        val statusErrors =
            splits.mapNotNull { (split, sourceTrack) ->
                validateSplitStatus(track, sourceTrack, split) {
                    locationTrackService.getNameOrThrow(context.target.candidateContext, trackId).name
                }
            }

        // Note: we only check draft splits from here on, since the situation cannot change after
        // publication:
        // - Official tracks are already validated and published
        // - The above status check will not allow draft tracks to be involved in published pending
        // splits
        // - Published DONE splits don't matter and shouldn't affect future changes
        // - Changes to the geocoding context are blocked for any tracks associated with a split
        val draftSplits = splits.filter { (split, _) -> split.publicationId == null }

        val trackNumberMismatchErrors =
            draftSplits.mapNotNull { (split, sourceTrack) ->
                produceIf(split.containsTargetTrack(trackId)) {
                    validateTargetTrackNumberIsUnchanged(sourceTrack, track) {
                        locationTrackService.getNameOrThrow(context.target.candidateContext, trackId).name
                    }
                }
            }

        // Geometry error checking is skipped if the track numbers are different between any source
        // & target tracks,
        // The geometry check will rarely if ever succeed for differing track numbers on source &
        // target tracks, and
        // differing track number for any source & target track is already a considered a
        // publication-blocking error.
        val splitGeometryErrors =
            when {
                trackNumberMismatchErrors.isEmpty() -> validateSplitGeometries(trackId, draftSplits, context)
                else -> emptyList()
            }

        return listOf(statusErrors, splitSourceLocationTrackErrors, trackNumberMismatchErrors, splitGeometryErrors)
            .flatten()
    }

    private fun validateSplitGeometries(
        trackId: IntId<LocationTrack>,
        splits: List<Pair<Split, LocationTrack>>,
        context: ValidationContext,
    ): List<LayoutValidationIssue> {
        // Target address validation ensures that all split target addresspoints match the source
        // addresspoints in
        // the validation context (that is: draft target geometry is a subset of draft source
        // geometry)
        val targetGeometryErrors =
            splits.mapNotNull { (split, sourceTrack) ->
                split.getTargetLocationTrack(trackId)?.let { target ->
                    val (sourceAddresses, targetAddresses) =
                        getTargetValidationAddressPoints(sourceTrack, target, context)
                    validateTargetGeometry(target.operation, targetAddresses, sourceAddresses)
                }
            }

        // Source address validation ensures that the in-validationcontext source addresspoints are
        // unchanged from the
        // official ones (that is: draft source geometry == official source geometry)
        val sourceGeometryErrors =
            splits.mapNotNull { (_, sourceTrack) ->
                produceIf(trackId == sourceTrack.id) {
                    val draftAddresses = context.getAddressPoints(sourceTrack)
                    val officialAddresses = geocodingService.getAddressPoints(context.target.baseContext, trackId)
                    validateSourceGeometry(draftAddresses, officialAddresses)
                }
            }

        return targetGeometryErrors + sourceGeometryErrors
    }

    private fun getTargetValidationAddressPoints(
        sourceTrack: LocationTrack,
        target: SplitTarget,
        context: ValidationContext,
    ): Pair<List<AddressPoint>?, List<AddressPoint>?> {
        val sourceGeometry = alignmentDao.fetch(sourceTrack.versionOrThrow)
        val (sourceStartPoint, sourceEndPoint) = sourceGeometry.getEdgeStartAndEnd(target.edgeIndices)
        val sourceAddressPointRange =
            context.getGeocodingContext(sourceTrack.trackNumberId)?.let { geocodingContext ->
                val start = geocodingContext.toAddressPoint(sourceStartPoint)?.first
                val end = geocodingContext.toAddressPoint(sourceEndPoint)?.first
                if (start != null && end != null) start to end else null
            }
        val sourceAddresses: List<AddressPoint>? =
            sourceAddressPointRange?.let { (start, end) ->
                context
                    .getAddressPoints(sourceTrack)
                    ?.midPoints
                    ?.filter { p -> p.address > start.address && p.address < end.address }
                    ?.let { midPoints ->
                        listOfNotNull(start.withIntegerPrecision()) +
                            midPoints +
                            listOfNotNull(end.withIntegerPrecision())
                    }
            }

        val targetAddresses =
            sourceAddressPointRange?.let { (sourceStart, sourceEnd) ->
                val addressRange = sourceStart.address..sourceEnd.address
                context.getAddressPoints(target.locationTrackId)?.integerPrecisionPoints?.let { points ->
                    if (target.operation == SplitTargetOperation.TRANSFER) {
                        points.filter { p -> p.address in addressRange }
                    } else {
                        points
                    }
                }
            }

        return sourceAddresses to targetAddresses
    }

    private fun validateSplitReferencesByTrackNumber(
        trackNumberId: IntId<LayoutTrackNumber>,
        context: ValidationContext,
        getLocationTrackName: (IntId<LocationTrack>) -> AlignmentName,
    ): LayoutValidationIssue? {
        val affectedTracks = context.getLocationTracksByTrackNumber(trackNumberId)
        val affectedSplits =
            context.getUnfinishedSplits().filter { split ->
                split.locationTracks.any { ltId -> affectedTracks.any { a -> a.id == ltId } }
            }
        return if (affectedSplits.isNotEmpty()) {
            val sourceTrackNames =
                affectedSplits
                    .mapNotNull { split ->
                        context.getLocationTrack(split.sourceLocationTrackId)?.let { track ->
                            getLocationTrackName(track.id as IntId)
                        }
                    }
                    .joinToString(", ")
            validationError("$VALIDATION_SPLIT.affected-split-in-progress", "sourceName" to sourceTrackNames)
        } else {
            null
        }
    }

    @Transactional
    fun updateSplit(
        splitId: IntId<Split>,
        bulkTransferState: BulkTransferState,
        bulkTransferId: IntId<BulkTransfer>? = null,
    ): RowVersion<Split> {
        return splitDao.getOrThrow(splitId).let { split ->
            splitDao.updateSplit(
                splitId = split.id,
                bulkTransferState = bulkTransferState,
                bulkTransferId = bulkTransferId,
            )
        }
    }

    @Transactional
    fun split(branch: LayoutBranch, request: SplitRequest): IntId<Split> {
        // Original duplicate ids to be stored in split data before updating the location track
        // references which they referenced before the split (request source track).
        // If the references are not updated, the duplicate-of reference will be removed entirely
        // when the
        // source track's layout state is set to "DELETED".
        val sourceTrackDuplicateIds =
            locationTrackService.fetchDuplicates(branch.draft, request.sourceTrackId).map { duplicateTrack ->
                duplicateTrack.id as IntId
            }

        val sourceTrack = locationTrackDao.getOrThrow(branch.draft, request.sourceTrackId)
        if (sourceTrack.state != LocationTrackState.IN_USE) {
            throw SplitFailureException(
                message = "Source track state is not IN_USE: id=${sourceTrack.id}",
                localizedMessageKey = "source-track-state-not-in-use",
            )
        }

        val suggestions =
            switchLinkingService.getTrackSwitchSuggestions(branch.draft, sourceTrack).let(::verifySwitchSuggestions)
        val relinkedSwitches = switchLinkingService.relinkTrack(branch, request.sourceTrackId).map { it.id }

        // Fetch post-re-linking track & alignment
        val (track, geometry) = locationTrackService.getWithGeometryOrThrow(branch.draft, request.sourceTrackId)
        val targetResults =
            splitLocationTrack(
                track = track,
                geometry = geometry,
                targets = collectSplitTargetParams(branch, request.targetTracks, suggestions),
            )

        val savedSplitTargetLocationTracks =
            targetResults.map { result ->
                val response = locationTrackService.saveDraft(branch, result.locationTrack, result.geometry)
                val (resultTrack, resultGeometry) = locationTrackService.getWithGeometry(response)
                result.copy(locationTrack = resultTrack, geometry = resultGeometry)
            }

        geocodingService.getGeocodingContext(branch.draft, sourceTrack.trackNumberId)?.let { geocodingContext ->
            updateUnusedDuplicateReferencesToSplitTargetTracks(
                branch,
                geocodingContext,
                request,
<<<<<<< HEAD
                splitTargetTracksWithAlignments,
                { id -> locationTrackService.getNameOrThrow(branch.draft, id).name },
=======
                savedSplitTargetLocationTracks,
>>>>>>> 3703f547
            )
        }
            ?: throw SplitFailureException(
                message = "Geocoding context creation failed: trackNumber=${sourceTrack.trackNumberId}",
                localizedMessageKey = "geocoding-failed",
                localizationParams =
                    localizationParams(
                        "trackName" to locationTrackService.getNameOrThrow(branch.draft, sourceTrack.id as IntId)
                    ),
            )

        val savedSource = locationTrackService.updateState(branch, request.sourceTrackId, LocationTrackState.DELETED)

        return savedSplitTargetLocationTracks
            .map { splitTargetResult ->
                SplitTarget(
                    locationTrackId = splitTargetResult.locationTrack.id as IntId,
                    edgeIndices = splitTargetResult.edgeIndices,
                    operation = splitTargetResult.operation,
                )
            }
            .let { splitTargets ->
                splitDao.saveSplit(savedSource, splitTargets, relinkedSwitches, sourceTrackDuplicateIds)
            }
    }

    private fun updateUnusedDuplicateReferencesToSplitTargetTracks(
        branch: LayoutBranch,
        geocodingContext: GeocodingContext,
        splitRequest: SplitRequest,
<<<<<<< HEAD
        splitTargetLocationTracks: List<Pair<LocationTrack, LayoutAlignment>>,
        getLocationTrackName: (IntId<LocationTrack>) -> AlignmentName,
=======
        splitTargetResults: List<SplitTargetResult>,
>>>>>>> 3703f547
    ) {
        val unusedDuplicates =
            locationTrackService
                .fetchDuplicates(branch.draft, splitRequest.sourceTrackId)
                .filter { locationTrackDuplicate ->
                    !splitRequest.targetTracks.any { targetTrack ->
                        targetTrack.duplicateTrack?.id == locationTrackDuplicate.id
                    }
                }
                .let { unusedDuplicateTracks -> locationTrackService.getAlignmentsForTracks(unusedDuplicateTracks) }

<<<<<<< HEAD
        findNewLocationTracksForUnusedDuplicates(
                geocodingContext,
                unusedDuplicates,
                splitTargetLocationTracks,
                getLocationTrackName,
            )
            .forEach { updatedDuplicate -> locationTrackService.saveDraft(branch, updatedDuplicate) }
=======
        findNewLocationTracksForUnusedDuplicates(geocodingContext, unusedDuplicates, splitTargetResults).forEach {
            (track, geometry) ->
            locationTrackService.saveDraft(branch, track, geometry)
        }
>>>>>>> 3703f547
    }

    private fun collectSplitTargetParams(
        branch: LayoutBranch,
        targets: List<SplitRequestTarget>,
        suggestions: List<Pair<IntId<LayoutSwitch>, SuggestedSwitch>>,
    ): List<SplitTargetParams> {
        return targets.map { target ->
            val startSwitch =
                target.startAtSwitchId?.let { switchId ->
                    val (jointNumber, name) =
                        suggestions
                            .find { (id, _) -> id == switchId }
                            ?.let { (_, suggestion) ->
                                val joint =
                                    switchLibraryService.getPresentationJointNumber(suggestion.switchStructureId)
                                val name = switchService.getOrThrow(branch.draft, switchId).name
                                joint to name
                            }
                            ?: throw SplitFailureException(
                                message = "No re-linked switch for switch: id=$switchId",
                                localizedMessageKey = "no-switch-suggestion",
                            )
                    SplitPointSwitch(switchId, jointNumber, name)
                }
            val duplicate =
                target.duplicateTrack?.let { d ->
                    val (track, alignment) = locationTrackService.getWithGeometryOrThrow(branch.draft, d.id)
                    SplitTargetDuplicate(d.operation, track, alignment)
                }
            SplitTargetParams(target, startSwitch, duplicate)
        }
    }
}

data class SplitPointSwitch(val id: IntId<LayoutSwitch>, val jointNumber: JointNumber, val name: SwitchName)

data class SplitTargetParams(
    val request: SplitRequestTarget,
    val startSwitch: SplitPointSwitch?,
    val duplicate: SplitTargetDuplicate?,
) {
    fun getOperation(): SplitTargetOperation =
        duplicate?.operation?.toSplitTargetOperation() ?: SplitTargetOperation.CREATE
}

data class SplitTargetDuplicate(
    val operation: SplitTargetDuplicateOperation,
    val track: LocationTrack,
    val geometry: LocationTrackGeometry,
)

data class SplitTargetResult(
    val locationTrack: LocationTrack,
    val geometry: LocationTrackGeometry,
    val edgeIndices: IntRange,
    val operation: SplitTargetOperation,
)

fun splitLocationTrack(
    track: LocationTrack,
    geometry: LocationTrackGeometry,
    targets: List<SplitTargetParams>,
): List<SplitTargetResult> {
    return targets
        .mapIndexed { index, target ->
            val nextSwitch = targets.getOrNull(index + 1)?.startSwitch
            val edgeIndices = findSplitEdgeIndices(geometry, target.startSwitch, nextSwitch)
            val edges: List<LayoutEdge> = cutEdges(geometry, edgeIndices)
            val connectivityType = calculateTopologicalConnectivity(track, geometry.segments.size, edgeIndices)
            val (newTrack, newGeometry) =
                target.duplicate?.let { d ->
                    when (d.operation) {
                        SplitTargetDuplicateOperation.TRANSFER ->
                            updateSplitTargetForTransferAssets(
                                duplicateTrack = d.track,
                                topologicalConnectivityType = connectivityType,
                            ) to d.geometry
                        SplitTargetDuplicateOperation.OVERWRITE ->
                            updateSplitTargetForOverwriteDuplicate(
                                sourceTrack = track,
                                duplicateTrack = d.track,
                                request = target.request,
                                edges = edges,
                                topologicalConnectivityType = connectivityType,
                            )
                    }
                } ?: createSplitTarget(track, target.request, edges, connectivityType)
            SplitTargetResult(
                locationTrack = newTrack,
                geometry = newGeometry,
                edgeIndices = edgeIndices,
                operation = target.getOperation(),
            )
        }
        .also { result -> validateSplitResult(result, geometry) }
}

fun validateSplitResult(results: List<SplitTargetResult>, geometry: LocationTrackGeometry) {
    results.forEachIndexed { index, result ->
        val previousIndices = results.getOrNull(index - 1)?.edgeIndices
        val previousEndIndex = previousIndices?.last ?: -1
        if (previousEndIndex + 1 != result.edgeIndices.first) {
            throw SplitFailureException(
                message =
                    "Not all edges were allocated in the split: last=${previousIndices?.last} first=${result.edgeIndices.first}",
                localizedMessageKey = "segment-allocation-failed",
            )
        }
        if (
            result.operation != SplitTargetOperation.TRANSFER &&
                result.geometry.edges.size != result.edgeIndices.count()
        ) {
            throw SplitFailureException(
                message =
                    "Split target edges don't match calculated indices: edges=${result.geometry.edges.size} indices=${result.edgeIndices.count()}",
                localizedMessageKey = "segment-allocation-failed",
            )
        }
    }
    if (results.last().edgeIndices.last != geometry.edges.lastIndex) {
        throw SplitFailureException(
            message =
                "Not all edges were allocated in the split: lastIndex=${results.last().edgeIndices.last} lastGeometryIndex=${geometry.edges.lastIndex}",
            localizedMessageKey = "segment-allocation-failed",
        )
    }
}

private fun updateSplitTargetForTransferAssets(
    duplicateTrack: LocationTrack,
    topologicalConnectivityType: TopologicalConnectivityType,
): LocationTrack {
    return duplicateTrack.copy(
        // After split, the track is no longer duplicate
        duplicateOf = null,
        topologicalConnectivity = topologicalConnectivityType,
    )
}

private fun updateSplitTargetForOverwriteDuplicate(
    sourceTrack: LocationTrack,
    duplicateTrack: LocationTrack,
    request: SplitRequestTarget,
    edges: List<LayoutEdge>,
    topologicalConnectivityType: TopologicalConnectivityType,
): Pair<LocationTrack, LocationTrackGeometry> {
    val newGeometry = TmpLocationTrackGeometry.of(edges, duplicateTrack.id as? IntId)
    val newTrack =
        duplicateTrack.copy(
            namingScheme = request.namingScheme,
            nameFreeText = request.nameFreeText,
            nameSpecifier = request.nameSpecifier,
            descriptionBase = request.descriptionBase,
            descriptionSuffix = request.descriptionSuffix,

            // After split, the track is no longer duplicate
            duplicateOf = null,
            topologicalConnectivity = topologicalConnectivityType,
            state = sourceTrack.state,
            trackNumberId = sourceTrack.trackNumberId,
            sourceId = sourceTrack.sourceId,
            // owner remains that of the duplicate
            type = sourceTrack.type,

            // Geometry fields come from alignment
            segmentCount = newGeometry.segments.size,
            length = newGeometry.length,
            boundingBox = newGeometry.boundingBox,
        )
    return newTrack to newGeometry
}

private fun createSplitTarget(
    sourceTrack: LocationTrack,
    request: SplitRequestTarget,
    edges: List<LayoutEdge>,
    topologicalConnectivityType: TopologicalConnectivityType,
): Pair<LocationTrack, LocationTrackGeometry> {
    val newGeometry = TmpLocationTrackGeometry.of(edges, null)
    val newTrack =
        LocationTrack(
            namingScheme = request.namingScheme,
            nameFreeText = request.nameFreeText,
            nameSpecifier = request.nameSpecifier,
            descriptionBase = request.descriptionBase,
            descriptionSuffix = request.descriptionSuffix,

            // After split, tracks are not duplicates
            duplicateOf = null,
            topologicalConnectivity = topologicalConnectivityType,
            state = sourceTrack.state,
            trackNumberId = sourceTrack.trackNumberId,
            sourceId = sourceTrack.sourceId,
            ownerId = sourceTrack.ownerId,
            type = sourceTrack.type,

            // Geometry fields come from alignment
            segmentCount = newGeometry.segments.size,
            length = newGeometry.length,
            boundingBox = newGeometry.boundingBox,
            // TODO: GVT-2399 Split in design branches
            contextData = LayoutContextData.newDraft(LayoutBranch.main, id = null),
        )
    return newTrack to newGeometry
}

private fun calculateTopologicalConnectivity(
    sourceTrack: LocationTrack,
    sourceEdges: Int,
    edgeIndices: ClosedRange<Int>,
): TopologicalConnectivityType {
    val startConnected =
        if (0 == edgeIndices.start) {
            sourceTrack.topologicalConnectivity.isStartConnected()
        } else {
            true
        }
    val endConnected =
        if (sourceEdges == edgeIndices.endInclusive + 1) {
            sourceTrack.topologicalConnectivity.isEndConnected()
        } else {
            true
        }
    return topologicalConnectivityTypeOf(startConnected, endConnected)
}

private fun findSplitEdgeIndices(
    geometry: LocationTrackGeometry,
    startSwitch: SplitPointSwitch?,
    endSwitch: SplitPointSwitch?,
): IntRange {
    val startIndex =
        startSwitch?.let { (s, j) ->
            findIndex(geometry, 0, s, j) ?: throwSwitchSegmentMappingFailure(geometry, startSwitch)
        } ?: 0
    val endIndex =
        endSwitch?.let { (s, j) ->
            findIndex(geometry, startIndex, s, j)?.let(Int::dec)
                ?: throwSwitchSegmentMappingFailure(geometry, endSwitch)
        } ?: geometry.edges.lastIndex

    return (startIndex..endIndex)
}

private fun throwSwitchSegmentMappingFailure(geometry: LocationTrackGeometry, switch: SplitPointSwitch?): Nothing {
    val geometrySwitches = geometry.trackSwitchLinks.joinToString(", ") { s -> "${s.switchId}[${s.jointNumber}]" }
    throw SplitFailureException(
        message = "Failed to map split switches to segment indices: switch=$switch geometrySwitches=$geometrySwitches",
        localizedMessageKey = "switch-segment-mapping-failed",
        localizationParams = localizationParams("switchName" to switch?.name, "joint" to switch?.jointNumber),
    )
}

private fun findIndex(
    geometry: LocationTrackGeometry,
    startIndex: Int,
    switchId: IntId<LayoutSwitch>,
    joint: JointNumber,
): Int? = geometry.nodes.indexOfFirst { node -> node.containsJoint(switchId, joint) }.takeIf { it >= startIndex }

private fun cutEdges(geometry: LocationTrackGeometry, indices: ClosedRange<Int>): List<LayoutEdge> =
    geometry.edges.subList(indices.start, indices.endInclusive + 1)

private fun verifySwitchSuggestions(
    suggestions: List<Pair<IntId<LayoutSwitch>, SuggestedSwitch?>>
): List<Pair<IntId<LayoutSwitch>, SuggestedSwitch>> =
    suggestions.map { (id, suggestion) ->
        if (suggestion == null) {
            throw SplitFailureException(
                message = "Switch re-linking failed to produce a suggestion: switch=$id",
                localizedMessageKey = "switch-linking-failed",
            )
        } else {
            id to suggestion
        }
    }

private data class GeocodedLocationTrack(
    val track: LocationTrack,
    val geometry: LocationTrackGeometry,
    val startAndEnd: AlignmentStartAndEndMeters,
)

private fun getGeocoded(
    context: GeocodingContext,
    track: LocationTrack,
    geometry: LocationTrackGeometry,
): GeocodedLocationTrack? =
    getAlignmentStartAndEndM(context, geometry)?.let { startAndEnd ->
        GeocodedLocationTrack(track, geometry, startAndEnd)
    }

private fun findNewLocationTracksForUnusedDuplicates(
    geocodingContext: GeocodingContext,
<<<<<<< HEAD
    unusedDuplicates: List<Pair<LocationTrack, LayoutAlignment>>,
    splitTargetLocationTracks: List<Pair<LocationTrack, LayoutAlignment>>,
    getLocationTrackName: (IntId<LocationTrack>) -> AlignmentName,
): List<LocationTrack> {
=======
    unusedDuplicates: List<Pair<LocationTrack, LocationTrackGeometry>>,
    splitTargetLocationTracks: List<SplitTargetResult>,
): List<Pair<LocationTrack, LocationTrackGeometry>> {
>>>>>>> 3703f547
    val geocodedUnusedDuplicates =
        unusedDuplicates.mapNotNull { (track, geometry) -> getGeocoded(geocodingContext, track, geometry) }

    val geocodedSplitTargets =
        splitTargetLocationTracks.mapNotNull { (track, geometry) -> getGeocoded(geocodingContext, track, geometry) }

    return geocodedUnusedDuplicates.map { duplicate ->
        geocodedSplitTargets
            .fold(LocationTrackOverlapReference()) { currentHighestOverlap, target ->
                if (currentHighestOverlap.percentage > 99.9) {
                    currentHighestOverlap
                } else {
                    calculateDuplicateLocationTrackOverlap(target.track, target.startAndEnd, duplicate.startAndEnd)
                        .takeIf { calculatedOverlap -> calculatedOverlap.percentage > currentHighestOverlap.percentage }
                        ?: currentHighestOverlap
                }
            }
            .let { bestNewLocationTrackReference -> bestNewLocationTrackReference.locationTrack?.id as IntId? }
            ?.let { newReferenceTrackId ->
                duplicate.track.copy(duplicateOf = newReferenceTrackId) to duplicate.geometry
            }
            ?: throw SplitFailureException(
                message =
                    "Could not find a new reference for duplicate location track: duplicateId=${duplicate.track.id}",
                localizedMessageKey = "new-duplicate-reference-assignment-failed",
<<<<<<< HEAD
                localizationParams = localizationParams("duplicate" to getLocationTrackName(duplicate.id as IntId)),
=======
                localizationParams = localizationParams("duplicate" to duplicate.track.name),
>>>>>>> 3703f547
            )
    }
}

data class LocationTrackOverlapReference(val locationTrack: LocationTrack? = null, val percentage: Double = 0.0)

private fun calculateDuplicateLocationTrackOverlap(
    splitTarget: LocationTrack,
    splitTargetStartEnd: AlignmentStartAndEndMeters,
    duplicateStartAndEnd: AlignmentStartAndEndMeters,
): LocationTrackOverlapReference {
    val overlapStart = maxOf(duplicateStartAndEnd.start, splitTargetStartEnd.start)
    val overlapEnd = minOf(duplicateStartAndEnd.end, splitTargetStartEnd.end)

    val overlap = maxOf(0.0, overlapEnd - overlapStart)
    val intervalLength = duplicateStartAndEnd.end - duplicateStartAndEnd.start

    return LocationTrackOverlapReference(locationTrack = splitTarget, percentage = overlap / intervalLength * 100)
}

private data class AlignmentStartAndEndMeters(val start: Double, val end: Double)

private fun getAlignmentStartAndEndM(
    geocodingContext: GeocodingContext,
    alignment: IAlignment,
): AlignmentStartAndEndMeters? {
    val startMeters = alignment.start?.let(geocodingContext::getM)?.first
    val endMeters = alignment.end?.let(geocodingContext::getM)?.first

    return if (startMeters != null && endMeters != null) {
        AlignmentStartAndEndMeters(startMeters, endMeters)
    } else {
        null
    }
}<|MERGE_RESOLUTION|>--- conflicted
+++ resolved
@@ -474,12 +474,8 @@
                 branch,
                 geocodingContext,
                 request,
-<<<<<<< HEAD
-                splitTargetTracksWithAlignments,
+                savedSplitTargetLocationTracks,
                 { id -> locationTrackService.getNameOrThrow(branch.draft, id).name },
-=======
-                savedSplitTargetLocationTracks,
->>>>>>> 3703f547
             )
         }
             ?: throw SplitFailureException(
@@ -510,12 +506,8 @@
         branch: LayoutBranch,
         geocodingContext: GeocodingContext,
         splitRequest: SplitRequest,
-<<<<<<< HEAD
-        splitTargetLocationTracks: List<Pair<LocationTrack, LayoutAlignment>>,
+        splitTargetResults: List<SplitTargetResult>,
         getLocationTrackName: (IntId<LocationTrack>) -> AlignmentName,
-=======
-        splitTargetResults: List<SplitTargetResult>,
->>>>>>> 3703f547
     ) {
         val unusedDuplicates =
             locationTrackService
@@ -527,20 +519,8 @@
                 }
                 .let { unusedDuplicateTracks -> locationTrackService.getAlignmentsForTracks(unusedDuplicateTracks) }
 
-<<<<<<< HEAD
-        findNewLocationTracksForUnusedDuplicates(
-                geocodingContext,
-                unusedDuplicates,
-                splitTargetLocationTracks,
-                getLocationTrackName,
-            )
+        findNewLocationTracksForUnusedDuplicates(geocodingContext, unusedDuplicates, splitTargetResults, getLocationTrackName)
             .forEach { updatedDuplicate -> locationTrackService.saveDraft(branch, updatedDuplicate) }
-=======
-        findNewLocationTracksForUnusedDuplicates(geocodingContext, unusedDuplicates, splitTargetResults).forEach {
-            (track, geometry) ->
-            locationTrackService.saveDraft(branch, track, geometry)
-        }
->>>>>>> 3703f547
     }
 
     private fun collectSplitTargetParams(
@@ -836,16 +816,10 @@
 
 private fun findNewLocationTracksForUnusedDuplicates(
     geocodingContext: GeocodingContext,
-<<<<<<< HEAD
-    unusedDuplicates: List<Pair<LocationTrack, LayoutAlignment>>,
-    splitTargetLocationTracks: List<Pair<LocationTrack, LayoutAlignment>>,
-    getLocationTrackName: (IntId<LocationTrack>) -> AlignmentName,
-): List<LocationTrack> {
-=======
     unusedDuplicates: List<Pair<LocationTrack, LocationTrackGeometry>>,
     splitTargetLocationTracks: List<SplitTargetResult>,
+    getLocationTrackName: (IntId<LocationTrack>) -> AlignmentName,
 ): List<Pair<LocationTrack, LocationTrackGeometry>> {
->>>>>>> 3703f547
     val geocodedUnusedDuplicates =
         unusedDuplicates.mapNotNull { (track, geometry) -> getGeocoded(geocodingContext, track, geometry) }
 
@@ -871,11 +845,7 @@
                 message =
                     "Could not find a new reference for duplicate location track: duplicateId=${duplicate.track.id}",
                 localizedMessageKey = "new-duplicate-reference-assignment-failed",
-<<<<<<< HEAD
                 localizationParams = localizationParams("duplicate" to getLocationTrackName(duplicate.id as IntId)),
-=======
-                localizationParams = localizationParams("duplicate" to duplicate.track.name),
->>>>>>> 3703f547
             )
     }
 }
