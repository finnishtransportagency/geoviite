package fi.fta.geoviite.infra.split

import fi.fta.geoviite.infra.common.IntId
import fi.fta.geoviite.infra.common.PublishType
import fi.fta.geoviite.infra.common.RowVersion
import fi.fta.geoviite.infra.geocoding.GeocodingService
import fi.fta.geoviite.infra.logging.serviceCall
import fi.fta.geoviite.infra.publication.Publication
import fi.fta.geoviite.infra.publication.PublishValidationError
import fi.fta.geoviite.infra.publication.PublishValidationErrorType
import fi.fta.geoviite.infra.publication.ValidationVersions
import fi.fta.geoviite.infra.tracklayout.*
import org.slf4j.Logger
import org.slf4j.LoggerFactory
import org.springframework.stereotype.Service

@Service
class SplitService(
    private val splitDao: SplitDao,
    private val kmPostDao: LayoutKmPostDao,
    private val referenceLineDao: ReferenceLineDao,
    private val geocodingService: GeocodingService,
    private val locationTrackDao: LocationTrackDao,
    private val locationTrackService: LocationTrackService,
) {

    private val logger: Logger = LoggerFactory.getLogger(this::class.java)

    fun saveSplit(
        locationTrackId: IntId<LocationTrack>,
        splitTargets: Collection<SplitTargetSaveRequest>,
    ): IntId<Split> {
        logger.serviceCall(
            "saveSplit",
            "locationTrackId" to locationTrackId,
            "splitTargets" to splitTargets
        )

        return splitDao.saveSplit(locationTrackId, splitTargets)
    }

    fun findPendingSplits(locationTracks: Collection<IntId<LocationTrack>>) =
        findUnfinishedSplits(locationTracks).filter { it.isPending }

    fun findUnfinishedSplits(locationTracks: Collection<IntId<LocationTrack>>): List<Split> {
        logger.serviceCall("findSplits", "locationTracks" to locationTracks)

        return splitDao.fetchUnfinishedSplits().filter { split ->
            locationTracks.any { lt -> split.containsLocationTrack(lt) }
        }
    }

    fun publishSplit(
        locationTracks: Collection<IntId<LocationTrack>>,
        publicationId: IntId<Publication>,
    ) {
        logger.serviceCall(
            "publishSplit",
            "locationTracks" to locationTracks,
            "publicationId" to publicationId,
        )

        findPendingSplits(locationTracks)
            .distinctBy { it.id }
            .map { split -> splitDao.updateSplitState(split.copy(publicationId = publicationId)) }
    }

    fun deleteSplit(splitId: IntId<Split>) {
        logger.serviceCall(
            "deleteSplit",
            "splitId" to splitId
        )

        splitDao.deleteSplit(splitId)
    }

    fun validateSplit(candidates: ValidationVersions): SplitPublishValidationErrors {
        val splits = findUnfinishedSplits(candidates.locationTracks.map { it.officialId })
        val splitErrors = validateSplitContent(candidates.locationTracks, splits)

        val tnSplitErrors = candidates.trackNumbers.associate { (id, _) ->
            id to listOfNotNull(validateSplitReferencesByTrackNumber(id))
        }.filterValues { it.isNotEmpty() }

        val rlSplitErrors = candidates.referenceLines.associate { (id, version) ->
            val rl = referenceLineDao.fetch(version)
            id to listOfNotNull(validateSplitReferencesByTrackNumber(rl.trackNumberId))
        }.filterValues { it.isNotEmpty() }

        val kpSplitErrors = candidates.kmPosts.associate { (id, version) ->
            val trackNumberId = kmPostDao.fetch(version).trackNumberId
            id to listOfNotNull(trackNumberId?.let(::validateSplitReferencesByTrackNumber))
        }.filterValues { it.isNotEmpty() }

        val trackSplitErrors = candidates.locationTracks.associate { (id, version) ->
<<<<<<< HEAD
            val ltSplitErrors = validateSplitForLocationTrack(id, version, splits)
=======
            val ltSplitErrors = validateSplitForLocationTrack(id, splits)
>>>>>>> 7d107792
            val contentErrors = splitErrors.mapNotNull { (split, error) ->
                if (split.containsLocationTrack(id)) error else null
            }

            id to ltSplitErrors + contentErrors
        }.filterValues { it.isNotEmpty() }

        return SplitPublishValidationErrors(tnSplitErrors, rlSplitErrors, kpSplitErrors, trackSplitErrors)
    }

    private fun validateSplitForLocationTrack(
<<<<<<< HEAD
        trackId: IntId<LocationTrack>,
        trackVersion: RowVersion<LocationTrack>,
        splits: Collection<Split>,
=======
        locationTrackId: IntId<LocationTrack>,
        splits: List<SplitSource>,
>>>>>>> 7d107792
    ): List<PublishValidationError> {
        val pendingSplits = splits.filter { it.isPending }

        val targetGeometryError = pendingSplits
            .firstOrNull { it.targetLocationTracks.any { tlt -> tlt.locationTrackId == trackId } }
            ?.let { split ->
                val targetAddresses = geocodingService.getAddressPoints(trackId, PublishType.DRAFT)
                val sourceAddresses = geocodingService.getAddressPoints(split.locationTrackId, PublishType.OFFICIAL)

                validateTargetGeometry(targetAddresses, sourceAddresses)
            }

        val sourceTrackErrors = pendingSplits
            .firstOrNull { it.locationTrackId == trackId }
            ?.let {
                val draftAddresses = geocodingService.getAddressPoints(trackId, PublishType.DRAFT)
                val officialAddresses = geocodingService.getAddressPoints(trackId, PublishType.OFFICIAL)
                val geometryErrors = validateSourceGeometry(draftAddresses, officialAddresses)
                val sourceSplitErrors = validateSplitSourceLocationTrack(locationTrackDao.fetch(trackVersion))

                listOfNotNull(geometryErrors, sourceSplitErrors)
            } ?: emptyList()

<<<<<<< HEAD
        val statusError = splits
            .firstOrNull { !it.isPending }
=======
        val splitSourceLocationTrackErrors = splits
            .firstOrNull { it.locationTrackId == locationTrackId }
            ?.let { split ->
                validateSplitSourceLocationTrack(split, locationTrackService.getOrThrow(PublishType.DRAFT, locationTrackId))
            }

        val sourceDuplicateTrackErrors = splits
            .firstOrNull { it.targetLocationTracks.any { tlt -> tlt.locationTrackId == locationTrackId } }
            ?.let { split ->
                val sourceLocationTrack = locationTrackDao.getOrThrow(PublishType.DRAFT, split.locationTrackId)
                split.targetLocationTracks.mapNotNull { targetLt ->
                    val targetLocationTrack = locationTrackService.getOrThrow(PublishType.DRAFT, targetLt.locationTrackId)
                    validateTargetTrackNumber(sourceLocationTrack, targetLocationTrack)
                }
            } ?: emptyList()

        val statusErrors = splits
            .filterNot { it.bulkTransferState == BulkTransferState.PENDING }
            .firstOrNull { it.isPartOf(locationTrackId) }
>>>>>>> 7d107792
            ?.let {
                PublishValidationError(
                    PublishValidationErrorType.ERROR,
                    "$VALIDATION_SPLIT.split-in-progress"
                )
            }

<<<<<<< HEAD
        return sourceTrackErrors + listOfNotNull(statusError, targetGeometryError)
=======
        return listOfNotNull(statusErrors, targetGeometryErrors, sourceGeometryErrors, splitSourceLocationTrackErrors) + sourceDuplicateTrackErrors
>>>>>>> 7d107792
    }

    fun validateSplitReferencesByTrackNumber(
        trackNumberId: IntId<TrackLayoutTrackNumber>,
    ): PublishValidationError? {
        val splitIds = splitDao.fetchUnfinishedSplitIdsByTrackNumber(trackNumberId)
        return if (splitIds.isNotEmpty())
            PublishValidationError(
                PublishValidationErrorType.ERROR,
                "$VALIDATION_SPLIT.split-in-progress"
            )
        else null
    }
}<|MERGE_RESOLUTION|>--- conflicted
+++ resolved
@@ -2,7 +2,6 @@
 
 import fi.fta.geoviite.infra.common.IntId
 import fi.fta.geoviite.infra.common.PublishType
-import fi.fta.geoviite.infra.common.RowVersion
 import fi.fta.geoviite.infra.geocoding.GeocodingService
 import fi.fta.geoviite.infra.logging.serviceCall
 import fi.fta.geoviite.infra.publication.Publication
@@ -92,12 +91,8 @@
             id to listOfNotNull(trackNumberId?.let(::validateSplitReferencesByTrackNumber))
         }.filterValues { it.isNotEmpty() }
 
-        val trackSplitErrors = candidates.locationTracks.associate { (id, version) ->
-<<<<<<< HEAD
-            val ltSplitErrors = validateSplitForLocationTrack(id, version, splits)
-=======
+        val trackSplitErrors = candidates.locationTracks.associate { (id, _) ->
             val ltSplitErrors = validateSplitForLocationTrack(id, splits)
->>>>>>> 7d107792
             val contentErrors = splitErrors.mapNotNull { (split, error) ->
                 if (split.containsLocationTrack(id)) error else null
             }
@@ -109,14 +104,8 @@
     }
 
     private fun validateSplitForLocationTrack(
-<<<<<<< HEAD
         trackId: IntId<LocationTrack>,
-        trackVersion: RowVersion<LocationTrack>,
         splits: Collection<Split>,
-=======
-        locationTrackId: IntId<LocationTrack>,
-        splits: List<SplitSource>,
->>>>>>> 7d107792
     ): List<PublishValidationError> {
         val pendingSplits = splits.filter { it.isPending }
 
@@ -129,29 +118,22 @@
                 validateTargetGeometry(targetAddresses, sourceAddresses)
             }
 
-        val sourceTrackErrors = pendingSplits
+        val sourceGeometryErrors = pendingSplits
             .firstOrNull { it.locationTrackId == trackId }
             ?.let {
                 val draftAddresses = geocodingService.getAddressPoints(trackId, PublishType.DRAFT)
                 val officialAddresses = geocodingService.getAddressPoints(trackId, PublishType.OFFICIAL)
-                val geometryErrors = validateSourceGeometry(draftAddresses, officialAddresses)
-                val sourceSplitErrors = validateSplitSourceLocationTrack(locationTrackDao.fetch(trackVersion))
-
-                listOfNotNull(geometryErrors, sourceSplitErrors)
-            } ?: emptyList()
-
-<<<<<<< HEAD
-        val statusError = splits
-            .firstOrNull { !it.isPending }
-=======
+                validateSourceGeometry(draftAddresses, officialAddresses)
+            }
+        
         val splitSourceLocationTrackErrors = splits
-            .firstOrNull { it.locationTrackId == locationTrackId }
-            ?.let { split ->
-                validateSplitSourceLocationTrack(split, locationTrackService.getOrThrow(PublishType.DRAFT, locationTrackId))
+            .firstOrNull { it.locationTrackId == trackId }
+            ?.let {
+                validateSplitSourceLocationTrack(locationTrackService.getOrThrow(PublishType.DRAFT, trackId))
             }
 
         val sourceDuplicateTrackErrors = splits
-            .firstOrNull { it.targetLocationTracks.any { tlt -> tlt.locationTrackId == locationTrackId } }
+            .firstOrNull { it.targetLocationTracks.any { tlt -> tlt.locationTrackId == trackId } }
             ?.let { split ->
                 val sourceLocationTrack = locationTrackDao.getOrThrow(PublishType.DRAFT, split.locationTrackId)
                 split.targetLocationTracks.mapNotNull { targetLt ->
@@ -160,10 +142,8 @@
                 }
             } ?: emptyList()
 
-        val statusErrors = splits
-            .filterNot { it.bulkTransferState == BulkTransferState.PENDING }
-            .firstOrNull { it.isPartOf(locationTrackId) }
->>>>>>> 7d107792
+        val statusError = splits
+            .firstOrNull { !it.isPending }
             ?.let {
                 PublishValidationError(
                     PublishValidationErrorType.ERROR,
@@ -171,11 +151,8 @@
                 )
             }
 
-<<<<<<< HEAD
-        return sourceTrackErrors + listOfNotNull(statusError, targetGeometryError)
-=======
-        return listOfNotNull(statusErrors, targetGeometryErrors, sourceGeometryErrors, splitSourceLocationTrackErrors) + sourceDuplicateTrackErrors
->>>>>>> 7d107792
+        return sourceDuplicateTrackErrors +
+                listOfNotNull(targetGeometryError, sourceGeometryErrors, splitSourceLocationTrackErrors, statusError)
     }
 
     fun validateSplitReferencesByTrackNumber(
