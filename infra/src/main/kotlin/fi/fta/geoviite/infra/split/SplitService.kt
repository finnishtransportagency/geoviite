package fi.fta.geoviite.infra.split

import fi.fta.geoviite.infra.common.IntId
import fi.fta.geoviite.infra.common.JointNumber
import fi.fta.geoviite.infra.common.PublishType
import fi.fta.geoviite.infra.common.PublishType.DRAFT
import fi.fta.geoviite.infra.error.SplitFailureException
import fi.fta.geoviite.infra.geocoding.GeocodingService
<<<<<<< HEAD
import fi.fta.geoviite.infra.logging.serviceCall
import fi.fta.geoviite.infra.publication.Publication
=======
import fi.fta.geoviite.infra.linking.SuggestedSwitch
import fi.fta.geoviite.infra.linking.SwitchLinkingService
import fi.fta.geoviite.infra.linking.createSwitchLinkingParameters
import fi.fta.geoviite.infra.linking.fixSegmentStarts
>>>>>>> 7587d65c
import fi.fta.geoviite.infra.publication.PublishValidationError
import fi.fta.geoviite.infra.publication.PublishValidationErrorType
import fi.fta.geoviite.infra.publication.ValidationVersions
import fi.fta.geoviite.infra.tracklayout.*
<<<<<<< HEAD
import org.slf4j.Logger
import org.slf4j.LoggerFactory
=======
>>>>>>> 7587d65c
import org.springframework.stereotype.Service
import org.springframework.transaction.annotation.Transactional

@Service
class SplitService(
    private val splitDao: SplitDao,
    private val kmPostDao: LayoutKmPostDao,
    private val referenceLineDao: ReferenceLineDao,
    private val geocodingService: GeocodingService,
    private val locationTrackDao: LocationTrackDao,
    private val locationTrackService: LocationTrackService,
<<<<<<< HEAD
=======
    private val switchLinkingService: SwitchLinkingService,
>>>>>>> 7587d65c
) {

    private val logger: Logger = LoggerFactory.getLogger(this::class.java)

    fun saveSplit(
        locationTrackId: IntId<LocationTrack>,
        splitTargets: Collection<SplitTargetSaveRequest>,
    ): IntId<Split> {
        logger.serviceCall(
            "saveSplit",
            "locationTrackId" to locationTrackId,
            "splitTargets" to splitTargets
        )

        return splitDao.saveSplit(locationTrackId, splitTargets)
    }

    fun findPendingSplits(locationTracks: Collection<IntId<LocationTrack>>) =
        findUnfinishedSplits(locationTracks).filter { it.isPending }

    fun findUnfinishedSplits(locationTracks: Collection<IntId<LocationTrack>>): List<Split> {
        logger.serviceCall("findSplits", "locationTracks" to locationTracks)

        return splitDao.fetchUnfinishedSplits().filter { split ->
            locationTracks.any { lt -> split.containsLocationTrack(lt) }
        }
    }

    fun publishSplit(
        locationTracks: Collection<IntId<LocationTrack>>,
        publicationId: IntId<Publication>,
    ) {
        logger.serviceCall(
            "publishSplit",
            "locationTracks" to locationTracks,
            "publicationId" to publicationId,
        )

        findPendingSplits(locationTracks)
            .distinctBy { it.id }
            .map { split -> splitDao.updateSplitState(split.copy(publicationId = publicationId)) }
    }

    fun deleteSplit(splitId: IntId<Split>) {
        logger.serviceCall(
            "deleteSplit",
            "splitId" to splitId
        )

        splitDao.deleteSplit(splitId)
    }

    fun validateSplit(candidates: ValidationVersions): SplitPublishValidationErrors {
        val splits = findUnfinishedSplits(candidates.locationTracks.map { it.officialId })
        val splitErrors = validateSplitContent(candidates.locationTracks, splits)

        val tnSplitErrors = candidates.trackNumbers.associate { (id, _) ->
            id to listOfNotNull(validateSplitReferencesByTrackNumber(id))
        }.filterValues { it.isNotEmpty() }

        val rlSplitErrors = candidates.referenceLines.associate { (id, version) ->
            val rl = referenceLineDao.fetch(version)
            id to listOfNotNull(validateSplitReferencesByTrackNumber(rl.trackNumberId))
        }.filterValues { it.isNotEmpty() }

        val kpSplitErrors = candidates.kmPosts.associate { (id, version) ->
            val trackNumberId = kmPostDao.fetch(version).trackNumberId
            id to listOfNotNull(trackNumberId?.let(::validateSplitReferencesByTrackNumber))
        }.filterValues { it.isNotEmpty() }

        val trackSplitErrors = candidates.locationTracks.associate { (id, _) ->
            val ltSplitErrors = validateSplitForLocationTrack(id, splits)
            val contentErrors = splitErrors.mapNotNull { (split, error) ->
                if (split.containsLocationTrack(id)) error else null
            }

            id to ltSplitErrors + contentErrors
        }.filterValues { it.isNotEmpty() }

        return SplitPublishValidationErrors(tnSplitErrors, rlSplitErrors, kpSplitErrors, trackSplitErrors)
    }

    private fun validateSplitForLocationTrack(
        trackId: IntId<LocationTrack>,
        splits: Collection<Split>,
    ): List<PublishValidationError> {
        val pendingSplits = splits.filter { it.isPending }

        val targetGeometryError = pendingSplits
            .firstOrNull { it.targetLocationTracks.any { tlt -> tlt.locationTrackId == trackId } }
            ?.let { split ->
<<<<<<< HEAD
                val targetAddresses = geocodingService.getAddressPoints(trackId, PublishType.DRAFT)
=======
                val targetAddresses = geocodingService.getAddressPoints(locationTrackId, DRAFT)
>>>>>>> 7587d65c
                val sourceAddresses = geocodingService.getAddressPoints(split.locationTrackId, PublishType.OFFICIAL)

                validateTargetGeometry(targetAddresses, sourceAddresses)
            }

        val sourceGeometryErrors = pendingSplits
            .firstOrNull { it.locationTrackId == trackId }
            ?.let {
<<<<<<< HEAD
                val draftAddresses = geocodingService.getAddressPoints(trackId, PublishType.DRAFT)
                val officialAddresses = geocodingService.getAddressPoints(trackId, PublishType.OFFICIAL)
=======
                val draftAddresses = geocodingService.getAddressPoints(locationTrackId, DRAFT)
                val officialAddresses = geocodingService.getAddressPoints(locationTrackId, PublishType.OFFICIAL)

>>>>>>> 7587d65c
                validateSourceGeometry(draftAddresses, officialAddresses)
            }
        
        val splitSourceLocationTrackErrors = splits
            .firstOrNull { it.locationTrackId == trackId }
            ?.let {
                validateSplitSourceLocationTrack(locationTrackService.getOrThrow(PublishType.DRAFT, trackId))
            }

        val sourceDuplicateTrackErrors = splits
            .firstOrNull { it.targetLocationTracks.any { tlt -> tlt.locationTrackId == trackId } }
            ?.let { split ->
                val sourceLocationTrack = locationTrackDao.getOrThrow(PublishType.DRAFT, split.locationTrackId)
                split.targetLocationTracks.mapNotNull { targetLt ->
                    val targetLocationTrack = locationTrackService.getOrThrow(PublishType.DRAFT, targetLt.locationTrackId)
                    validateTargetTrackNumber(sourceLocationTrack, targetLocationTrack)
                }
            } ?: emptyList()

        val statusError = splits
            .firstOrNull { !it.isPending }
            ?.let {
                PublishValidationError(
                    PublishValidationErrorType.ERROR,
                    "$VALIDATION_SPLIT.split-in-progress",
                )
            }

        return sourceDuplicateTrackErrors +
                listOfNotNull(targetGeometryError, sourceGeometryErrors, splitSourceLocationTrackErrors, statusError)
    }

    fun validateSplitReferencesByTrackNumber(
        trackNumberId: IntId<TrackLayoutTrackNumber>,
    ): PublishValidationError? {
<<<<<<< HEAD
        val splitIds = splitDao.fetchUnfinishedSplitIdsByTrackNumber(trackNumberId)
        return if (splitIds.isNotEmpty())
            PublishValidationError(
                PublishValidationErrorType.ERROR,
                "$VALIDATION_SPLIT.split-in-progress"
            )
        else null
    }
=======
        val splitIds = splitDao.fetchUnfinishedSplitsByTrackNumber(trackNumberId)
        return if (splitIds.isNotEmpty()) PublishValidationError(
            PublishValidationErrorType.ERROR,
            "$VALIDATION_SPLIT.split-in-progress",
        )
        else null
    }

    fun locationTrackHasAnySplitsNotDone(locationTrackId: IntId<LocationTrack>): Boolean = splitDao
        .fetchUnfinishedSplits()
        .any { it.isPartOf(locationTrackId) && it.bulkTransferState != BulkTransferState.DONE }

    @Transactional
    fun split(request: SplitRequest): IntId<SplitSource> {
        val sourceTrack = locationTrackDao.getOrThrow(DRAFT, request.sourceTrackId)
        val suggestions = verifySwitchSuggestions(switchLinkingService.getTrackSwitchSuggestions(sourceTrack))
        suggestions.forEach { (id, suggestion) ->
            switchLinkingService.saveSwitchLinking(createSwitchLinkingParameters(suggestion, id))
        }

        // Fetch post-re-linking track & alignment
        val (track, alignment) = locationTrackService.getWithAlignmentOrThrow(DRAFT, request.sourceTrackId)
        val targetTracks = splitLocationTrack(
            track = track,
            alignment = alignment,
            targets = collectSplitTargetParams(request.targetTracks, suggestions),
        )
        val splitTargets = targetTracks.map(::saveTargetTrack)

        locationTrackService.updateState(request.sourceTrackId, LayoutState.DELETED)
        return splitDao.saveSplit(request.sourceTrackId, splitTargets)
    }

    private fun saveTargetTrack(target: SplitTargetResult): SplitTargetSaveRequest {
        val id = locationTrackService.saveDraft(
            draft = locationTrackService.fetchNearbyTracksAndCalculateLocationTrackTopology(
                track = target.locationTrack,
                alignment = target.alignment,
                startChanged = true,
                endChanged = true,
            ),
            alignment = target.alignment,
        ).id
        return SplitTargetSaveRequest(id, target.indices)
    }

    private fun collectSplitTargetParams(
        targets: List<SplitRequestTarget>,
        suggestions: List<Pair<IntId<TrackLayoutSwitch>, SuggestedSwitch>>,
    ): List<SplitTargetParams> {
        return targets.map { target ->
            val endSwitch = target.endsAtSwitch?.let { switchId ->
                val jointNumber = suggestions
                    .find { (id, _) -> id == switchId }
                    ?.let { (_, suggestion) -> suggestion.switchStructure.presentationJointNumber }
                    ?: throw SplitFailureException("No re-linked switch for switch: id=${switchId}")
                switchId to jointNumber
            }
            val duplicate = target.duplicateTrackId?.let { id ->
                locationTrackService.getWithAlignmentOrThrow(DRAFT, id)
            }
            SplitTargetParams(target, endSwitch, duplicate)
        }
    }
}

private data class SplitTargetParams(
    val request: SplitRequestTarget,
    val endSwitch: Pair<IntId<TrackLayoutSwitch>, JointNumber>?,
    val duplicate: Pair<LocationTrack, LayoutAlignment>?,
)
private data class SplitTargetResult(
    val locationTrack: LocationTrack,
    val alignment: LayoutAlignment,
    val indices: IntRange,
)

private fun splitLocationTrack(
    track: LocationTrack,
    alignment: LayoutAlignment,
    targets: List<SplitTargetParams>,
): List<SplitTargetResult> {
    var startIndex = 0
    return targets.map { target ->
        val segmentIndices = findSplitIndices(alignment, target.endSwitch, startIndex)
            .also { range -> startIndex = range.endInclusive + 1 }
        val segments = cutSegments(alignment, segmentIndices)
        val connectivityType = calculateTopologicalConnectivity(track, alignment.segments.size, segmentIndices)
        val (newTrack, newAlignment) = target.duplicate?.let { (track, alignment) ->
            updateDuplicateToSplitTarget(track, track, alignment, target.request, segments, connectivityType)
        } ?: createSplitTarget(track, target.request, segments, connectivityType)
        SplitTargetResult(newTrack, newAlignment, segmentIndices)
    }
}

private fun updateDuplicateToSplitTarget(
    sourceTrack: LocationTrack,
    duplicateTrack: LocationTrack,
    duplicateAlignment: LayoutAlignment,
    request: SplitRequestTarget,
    segments: List<LayoutSegment>,
    topologicalConnectivityType: TopologicalConnectivityType,
): Pair<LocationTrack, LayoutAlignment> {
    val newAlignment = duplicateAlignment.withSegments(segments)
    val newTrack = duplicateTrack.copy(
        name = request.name,
        descriptionBase = request.descriptionBase,
        descriptionSuffix = request.descriptionSuffix,

        duplicateOf = null,
        topologyStartSwitch = null,
        topologyEndSwitch = null,
        topologicalConnectivity = topologicalConnectivityType,

        state = sourceTrack.state,
        trackNumberId = sourceTrack.trackNumberId,
        sourceId = sourceTrack.sourceId,
        // owner remains that of the duplicate
        type = sourceTrack.type,

        // Geometry fields come from alignment
        // TODO: GVT-2154 Check that these are updated in withSegments!
        segmentCount = newAlignment.segments.size,
        length = newAlignment.length,
        boundingBox = newAlignment.boundingBox,
    )
    return newTrack to newAlignment
}

private fun createSplitTarget(
    sourceTrack: LocationTrack,
    request: SplitRequestTarget,
    segments: List<LayoutSegment>,
    topologicalConnectivityType: TopologicalConnectivityType,
): Pair<LocationTrack, LayoutAlignment> {
    val newAlignment = LayoutAlignment(segments)
    val newTrack = LocationTrack(
        name = request.name,
        descriptionBase = request.descriptionBase,
        descriptionSuffix = request.descriptionSuffix,

        duplicateOf = null,
        externalId = null,
        topologyStartSwitch = null,
        topologyEndSwitch = null,
        topologicalConnectivity = topologicalConnectivityType,

        state = sourceTrack.state,
        trackNumberId = sourceTrack.trackNumberId,
        sourceId = sourceTrack.sourceId,
        ownerId = sourceTrack.ownerId,
        type = sourceTrack.type,

        // Geometry fields come from alignment
        segmentCount = newAlignment.segments.size,
        length = newAlignment.length,
        boundingBox = newAlignment.boundingBox,
    )
    return newTrack to newAlignment
}

private fun calculateTopologicalConnectivity(
    sourceTrack: LocationTrack,
    sourceSegments: Int,
    segmentIndices: ClosedRange<Int>,
): TopologicalConnectivityType {
    val startConnected = if (0 == segmentIndices.start) {
        sourceTrack.topologicalConnectivity.isStartConnected()
    } else true
    val endConnected = if (sourceSegments == segmentIndices.endInclusive + 1) {
        sourceTrack.topologicalConnectivity.isEndConnected()
    } else true
    return topologicalConnectivityTypeOf(startConnected, endConnected)
}

private fun findSplitIndices(
    alignment: LayoutAlignment,
    endSwitch: Pair<IntId<TrackLayoutSwitch>, JointNumber>?,
    startIndex: Int,
): IntRange {
    return if (startIndex > alignment.segments.lastIndex) {
        throw SplitFailureException(
            message = "Failed to map split switches to segment indices",
            localizedMessageKey = "segment-allocation-failed",
        )
    } else if (endSwitch == null) {
        (startIndex..alignment.segments.lastIndex)
    } else {
        val endIndex = alignment.segments.indexOfFirst { s ->
            s.switchId == endSwitch.first && s.endJointNumber == endSwitch.second
        }
        if (endIndex < startIndex) throw SplitFailureException(
            message = "Failed to map split switches to segment indices",
            localizedMessageKey = "segment-allocation-failed",
        )
        (startIndex..endIndex)
    }
}

private fun cutSegments(alignment: LayoutAlignment, segmentIndices: ClosedRange<Int>): List<LayoutSegment> =
    fixSegmentStarts(alignment.segments.subList(segmentIndices.start, segmentIndices.endInclusive + 1))

private fun verifySwitchSuggestions(
    suggestions: List<Pair<IntId<TrackLayoutSwitch>, SuggestedSwitch?>>,
): List<Pair<IntId<TrackLayoutSwitch>, SuggestedSwitch>> = suggestions.map { (id, suggestion) ->
    if (suggestion == null) {
        throw SplitFailureException(
            message = "Switch re-linking failed to produce a suggestion: switch=$id",
            localizedMessageKey = "switch-linking-failed",
        )
    } else {
        id to suggestion
    }
>>>>>>> 7587d65c
}<|MERGE_RESOLUTION|>--- conflicted
+++ resolved
@@ -4,26 +4,22 @@
 import fi.fta.geoviite.infra.common.JointNumber
 import fi.fta.geoviite.infra.common.PublishType
 import fi.fta.geoviite.infra.common.PublishType.DRAFT
+import fi.fta.geoviite.infra.common.PublishType.OFFICIAL
 import fi.fta.geoviite.infra.error.SplitFailureException
 import fi.fta.geoviite.infra.geocoding.GeocodingService
-<<<<<<< HEAD
 import fi.fta.geoviite.infra.logging.serviceCall
 import fi.fta.geoviite.infra.publication.Publication
-=======
 import fi.fta.geoviite.infra.linking.SuggestedSwitch
 import fi.fta.geoviite.infra.linking.SwitchLinkingService
 import fi.fta.geoviite.infra.linking.createSwitchLinkingParameters
 import fi.fta.geoviite.infra.linking.fixSegmentStarts
->>>>>>> 7587d65c
 import fi.fta.geoviite.infra.publication.PublishValidationError
 import fi.fta.geoviite.infra.publication.PublishValidationErrorType
 import fi.fta.geoviite.infra.publication.ValidationVersions
 import fi.fta.geoviite.infra.tracklayout.*
-<<<<<<< HEAD
 import org.slf4j.Logger
 import org.slf4j.LoggerFactory
-=======
->>>>>>> 7587d65c
+import fi.fta.geoviite.infra.tracklayout.*
 import org.springframework.stereotype.Service
 import org.springframework.transaction.annotation.Transactional
 
@@ -35,10 +31,7 @@
     private val geocodingService: GeocodingService,
     private val locationTrackDao: LocationTrackDao,
     private val locationTrackService: LocationTrackService,
-<<<<<<< HEAD
-=======
     private val switchLinkingService: SwitchLinkingService,
->>>>>>> 7587d65c
 ) {
 
     private val logger: Logger = LoggerFactory.getLogger(this::class.java)
@@ -130,12 +123,8 @@
         val targetGeometryError = pendingSplits
             .firstOrNull { it.targetLocationTracks.any { tlt -> tlt.locationTrackId == trackId } }
             ?.let { split ->
-<<<<<<< HEAD
-                val targetAddresses = geocodingService.getAddressPoints(trackId, PublishType.DRAFT)
-=======
-                val targetAddresses = geocodingService.getAddressPoints(locationTrackId, DRAFT)
->>>>>>> 7587d65c
-                val sourceAddresses = geocodingService.getAddressPoints(split.locationTrackId, PublishType.OFFICIAL)
+                val targetAddresses = geocodingService.getAddressPoints(trackId, DRAFT)
+                val sourceAddresses = geocodingService.getAddressPoints(split.locationTrackId, OFFICIAL)
 
                 validateTargetGeometry(targetAddresses, sourceAddresses)
             }
@@ -143,29 +132,23 @@
         val sourceGeometryErrors = pendingSplits
             .firstOrNull { it.locationTrackId == trackId }
             ?.let {
-<<<<<<< HEAD
-                val draftAddresses = geocodingService.getAddressPoints(trackId, PublishType.DRAFT)
-                val officialAddresses = geocodingService.getAddressPoints(trackId, PublishType.OFFICIAL)
-=======
-                val draftAddresses = geocodingService.getAddressPoints(locationTrackId, DRAFT)
-                val officialAddresses = geocodingService.getAddressPoints(locationTrackId, PublishType.OFFICIAL)
-
->>>>>>> 7587d65c
+                val draftAddresses = geocodingService.getAddressPoints(trackId, DRAFT)
+                val officialAddresses = geocodingService.getAddressPoints(trackId, OFFICIAL)
                 validateSourceGeometry(draftAddresses, officialAddresses)
             }
-        
+
         val splitSourceLocationTrackErrors = splits
             .firstOrNull { it.locationTrackId == trackId }
             ?.let {
-                validateSplitSourceLocationTrack(locationTrackService.getOrThrow(PublishType.DRAFT, trackId))
+                validateSplitSourceLocationTrack(locationTrackService.getOrThrow(DRAFT, trackId))
             }
 
         val sourceDuplicateTrackErrors = splits
             .firstOrNull { it.targetLocationTracks.any { tlt -> tlt.locationTrackId == trackId } }
             ?.let { split ->
-                val sourceLocationTrack = locationTrackDao.getOrThrow(PublishType.DRAFT, split.locationTrackId)
+                val sourceLocationTrack = locationTrackDao.getOrThrow(DRAFT, split.locationTrackId)
                 split.targetLocationTracks.mapNotNull { targetLt ->
-                    val targetLocationTrack = locationTrackService.getOrThrow(PublishType.DRAFT, targetLt.locationTrackId)
+                    val targetLocationTrack = locationTrackService.getOrThrow(DRAFT, targetLt.locationTrackId)
                     validateTargetTrackNumber(sourceLocationTrack, targetLocationTrack)
                 }
             } ?: emptyList()
@@ -186,21 +169,12 @@
     fun validateSplitReferencesByTrackNumber(
         trackNumberId: IntId<TrackLayoutTrackNumber>,
     ): PublishValidationError? {
-<<<<<<< HEAD
         val splitIds = splitDao.fetchUnfinishedSplitIdsByTrackNumber(trackNumberId)
         return if (splitIds.isNotEmpty())
             PublishValidationError(
                 PublishValidationErrorType.ERROR,
-                "$VALIDATION_SPLIT.split-in-progress"
+                "$VALIDATION_SPLIT.split-in-progress",
             )
-        else null
-    }
-=======
-        val splitIds = splitDao.fetchUnfinishedSplitsByTrackNumber(trackNumberId)
-        return if (splitIds.isNotEmpty()) PublishValidationError(
-            PublishValidationErrorType.ERROR,
-            "$VALIDATION_SPLIT.split-in-progress",
-        )
         else null
     }
 
@@ -409,5 +383,4 @@
     } else {
         id to suggestion
     }
->>>>>>> 7587d65c
 }