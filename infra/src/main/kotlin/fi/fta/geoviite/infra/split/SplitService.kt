package fi.fta.geoviite.infra.split

import fi.fta.geoviite.infra.common.IntId
import fi.fta.geoviite.infra.common.JointNumber
import fi.fta.geoviite.infra.common.PublicationState.DRAFT
import fi.fta.geoviite.infra.common.PublicationState.OFFICIAL
import fi.fta.geoviite.infra.error.SplitFailureException
import fi.fta.geoviite.infra.geocoding.GeocodingContext
import fi.fta.geoviite.infra.geocoding.GeocodingService
import fi.fta.geoviite.infra.linking.SuggestedSwitch
import fi.fta.geoviite.infra.linking.fixSegmentStarts
import fi.fta.geoviite.infra.linking.switches.SwitchLinkingService
import fi.fta.geoviite.infra.localization.localizationParams
import fi.fta.geoviite.infra.logging.serviceCall
import fi.fta.geoviite.infra.publication.Publication
import fi.fta.geoviite.infra.publication.PublicationValidationError
import fi.fta.geoviite.infra.publication.PublicationValidationErrorType.ERROR
import fi.fta.geoviite.infra.publication.ValidationVersions
import fi.fta.geoviite.infra.switchLibrary.SwitchLibraryService
import fi.fta.geoviite.infra.tracklayout.DaoResponse
import fi.fta.geoviite.infra.tracklayout.LayoutAlignment
import fi.fta.geoviite.infra.tracklayout.LayoutContextData
import fi.fta.geoviite.infra.tracklayout.LayoutKmPostDao
import fi.fta.geoviite.infra.tracklayout.LayoutSegment
import fi.fta.geoviite.infra.tracklayout.LayoutState
import fi.fta.geoviite.infra.tracklayout.LocationTrack
import fi.fta.geoviite.infra.tracklayout.LocationTrackDao
import fi.fta.geoviite.infra.tracklayout.LocationTrackService
import fi.fta.geoviite.infra.tracklayout.ReferenceLineDao
import fi.fta.geoviite.infra.tracklayout.TopologicalConnectivityType
import fi.fta.geoviite.infra.tracklayout.TrackLayoutSwitch
import fi.fta.geoviite.infra.tracklayout.TrackLayoutTrackNumber
import fi.fta.geoviite.infra.tracklayout.topologicalConnectivityTypeOf
import org.slf4j.Logger
import org.slf4j.LoggerFactory
import org.springframework.stereotype.Service
import org.springframework.transaction.annotation.Transactional
import java.time.Instant

@Service
class SplitService(
    private val splitDao: SplitDao,
    private val kmPostDao: LayoutKmPostDao,
    private val referenceLineDao: ReferenceLineDao,
    private val geocodingService: GeocodingService,
    private val locationTrackDao: LocationTrackDao,
    private val locationTrackService: LocationTrackService,
    private val switchLinkingService: SwitchLinkingService,
    private val switchLibraryService: SwitchLibraryService,
) {

    private val logger: Logger = LoggerFactory.getLogger(this::class.java)

    fun getChangeTime(): Instant {
        logger.serviceCall("getChangeTime")
        return splitDao.fetchChangeTime()
    }

    fun findPendingSplitsForLocationTracks(locationTracks: Collection<IntId<LocationTrack>>) =
        findUnfinishedSplitsForLocationTracks(locationTracks).filter { it.isPending }

    fun findUnpublishedSplitsForLocationTracks(locationTracks: Collection<IntId<LocationTrack>>): List<Split> {
        logger.serviceCall("findUnpublishedSplitsForLocationTracks", "locationTracks" to locationTracks)

        return findUnfinishedSplitsForLocationTracks(locationTracks)
            .filter { split -> split.publicationId == null }
    }

    fun findUnfinishedSplitsForLocationTracks(locationTracks: Collection<IntId<LocationTrack>>): List<Split> {
        logger.serviceCall("findUnfinishedSplitsForLocationTracks", "locationTracks" to locationTracks)

        return splitDao.fetchUnfinishedSplits()
            .filter { split ->
                locationTracks.any { lt -> split.containsLocationTrack(lt) }
            }
    }

    fun findUnpublishedSplitsForSwitches(switches: Collection<IntId<TrackLayoutSwitch>>): List<Split> {
        logger.serviceCall("findUnpublishedSplitsForSwitches", "switches" to switches)

        return findUnfinishedSplitsForSwitches(switches)
            .filter { split -> split.publicationId == null }
    }

    fun findUnfinishedSplitsForSwitches(switches: Collection<IntId<TrackLayoutSwitch>>): List<Split> {
        logger.serviceCall("findUnfinishedSplitsForSwitches", "switches" to switches)

        return splitDao.fetchUnfinishedSplits().filter { split ->
            switches.any { s -> split.containsSwitch(s) }
        }
    }

    fun publishSplit(
        locationTracks: Collection<IntId<LocationTrack>>,
        publicationId: IntId<Publication>,
    ) {
        logger.serviceCall("publishSplit", "locationTracks" to locationTracks, "publicationId" to publicationId)

        findPendingSplitsForLocationTracks(locationTracks)
            .distinctBy { it.id }
            .map { split -> splitDao.updateSplitState(split.id, publicationId = publicationId) }
    }

    fun deleteSplit(splitId: IntId<Split>) {
        logger.serviceCall("deleteSplit", "splitId" to splitId)
        splitDao.deleteSplit(splitId)
    }

    fun validateSplit(candidates: ValidationVersions, allowMultipleSplits: Boolean): SplitPublicationValidationErrors {
        val splitsByLocationTracks = candidates.locationTracks.map { locationTrackValidationVersion ->
            locationTrackValidationVersion.officialId
        }.let(::findUnpublishedSplitsForLocationTracks)

        val splitsBySwitches = candidates.switches.map { switchValidationVersion ->
            switchValidationVersion.officialId
        }.let(::findUnpublishedSplitsForSwitches)

        val splits = (splitsByLocationTracks + splitsBySwitches).distinctBy { it.id }
        val splitErrors = validateSplitContent(
            trackVersions = candidates.locationTracks,
            switchVersions = candidates.switches,
            splits = splits,
            allowMultipleSplits = allowMultipleSplits,
        )

        val tnSplitErrors = candidates.trackNumbers.associate { (id, _) ->
            id to listOfNotNull(validateSplitReferencesByTrackNumber(id))
        }.filterValues { it.isNotEmpty() }

        val rlSplitErrors = candidates.referenceLines.associate { (id, version) ->
            val rl = referenceLineDao.fetch(version)
            id to listOfNotNull(validateSplitReferencesByTrackNumber(rl.trackNumberId))
        }.filterValues { it.isNotEmpty() }

        val kpSplitErrors = candidates.kmPosts.associate { (id, version) ->
            val trackNumberId = kmPostDao.fetch(version).trackNumberId
            id to listOfNotNull(trackNumberId?.let(::validateSplitReferencesByTrackNumber))
        }.filterValues { it.isNotEmpty() }

        val trackSplitErrors = candidates.locationTracks.associate { (id, _) ->
            val ltSplitErrors = validateSplitForLocationTrack(id, splits)
            val contentErrors = splitErrors.mapNotNull { (split, error) ->
                if (split.containsLocationTrack(id)) error else null
            }

            id to ltSplitErrors + contentErrors
        }.filterValues { it.isNotEmpty() }
        val switchSplitErrors = candidates.switches.associate { (id, _) ->
            id to splitErrors.mapNotNull { (split, error) ->
                if (split.containsSwitch(id)) error else null
            }
        }

        return SplitPublicationValidationErrors(
            tnSplitErrors,
            rlSplitErrors,
            kpSplitErrors,
            trackSplitErrors,
            switchSplitErrors,
        )
    }

    fun getSplitIdByPublicationId(publicationId: IntId<Publication>): IntId<Split>? {
        logger.serviceCall("getSplitIdByPublicationId", "publicationId" to publicationId)

        return splitDao.fetchSplitIdByPublication(publicationId)
    }

    fun get(splitId: IntId<Split>): Split? {
        logger.serviceCall("get", "splitId" to splitId)

        return splitDao.get(splitId)
    }

    fun getOrThrow(splitId: IntId<Split>): Split {
        logger.serviceCall("getOrThrow", "splitId" to splitId)

        return splitDao.getOrThrow(splitId)
    }

    private fun validateSplitForLocationTrack(
        trackId: IntId<LocationTrack>,
        splits: Collection<Split>,
    ): List<PublicationValidationError> {
        val pendingSplits = splits.filter { it.isPending }

        val trackNumberMismatchErrors = splits
            .firstOrNull { it.targetLocationTracks.any { tlt -> tlt.locationTrackId == trackId } }
            ?.let { split ->
                val sourceLocationTrack = locationTrackDao.getOrThrow(OFFICIAL, split.locationTrackId)
                split.targetLocationTracks.mapNotNull { targetLt ->
                    val targetLocationTrack = locationTrackService.getOrThrow(DRAFT, targetLt.locationTrackId)
                    validateTargetTrackNumber(sourceLocationTrack, targetLocationTrack)
                }
            } ?: emptyList()

        // As an optimization, geometry error checking is skipped if the track numbers are different
        // between any source & target location tracks. The geometry check will rarely if ever succeed
        // for differing track numbers on source & target tracks, and differing track number for any
        // source & target track is already a considered a publication-blocking error.
        val splitGeometryErrors = when {
            trackNumberMismatchErrors.isEmpty() -> validateSplitGeometries(trackId, pendingSplits)
            else -> emptyList()
        }

        val splitSourceLocationTrackError = splits
            .firstOrNull { it.locationTrackId == trackId }
            ?.let {
                validateSplitSourceLocationTrack(locationTrackService.getOrThrow(DRAFT, trackId))
            }

        val statusError = splits
            .firstOrNull { !it.isPending }
            ?.let { PublicationValidationError(ERROR, "$VALIDATION_SPLIT.split-in-progress") }

        return listOf(
            listOfNotNull(
                statusError,
                splitSourceLocationTrackError,
            ),
            trackNumberMismatchErrors,
            splitGeometryErrors,
        ).flatten()
    }

    fun validateSplitGeometries(
        trackId: IntId<LocationTrack>,
        pendingSplits: Collection<Split>,
    ): List<PublicationValidationError> {
        val targetGeometryError = pendingSplits
            .firstOrNull { it.targetLocationTracks.any { tlt -> tlt.locationTrackId == trackId } }
            ?.let { split ->
                val targetAddresses = geocodingService.getAddressPoints(trackId, DRAFT)
                val sourceAddresses = geocodingService.getAddressPoints(split.locationTrackId, OFFICIAL)

                validateTargetGeometry(targetAddresses, sourceAddresses)
            }

        val sourceGeometryErrors = pendingSplits
            .firstOrNull { it.locationTrackId == trackId }
            ?.let {
                val draftAddresses = geocodingService.getAddressPoints(trackId, DRAFT)
                val officialAddresses = geocodingService.getAddressPoints(trackId, OFFICIAL)
                validateSourceGeometry(draftAddresses, officialAddresses)
            }

        return listOfNotNull(
            targetGeometryError,
            sourceGeometryErrors,
        )
    }

    fun validateSplitReferencesByTrackNumber(
        trackNumberId: IntId<TrackLayoutTrackNumber>,
    ): PublicationValidationError? {
        val splitIds = splitDao.fetchUnfinishedSplitIdsByTrackNumber(trackNumberId)
        return if (splitIds.isNotEmpty()) {
            PublicationValidationError(ERROR, "$VALIDATION_SPLIT.split-in-progress")
        } else {
            null
        }
    }

    fun updateSplitState(splitId: IntId<Split>, state: BulkTransferState): IntId<Split> {
        logger.serviceCall("updateSplitState", "splitId" to splitId)

        return splitDao.getOrThrow(splitId).let { split ->
            splitDao.updateSplitState(split.id, bulkTransferState = state)
        }
    }

    @Transactional
    fun split(request: SplitRequest): IntId<Split> {
        // Original duplicate ids to be stored in split data before updating the location track
        // references which they referenced before the split (request source track).
        // If the references are not updated, the duplicate-of reference will be removed entirely when the
        // source track's layout state is set to "DELETED".
        val sourceTrackDuplicateIds = locationTrackService
            .fetchDuplicates(DRAFT, request.sourceTrackId)
            .map { duplicateTrack -> duplicateTrack.id as IntId }

        val sourceTrack = locationTrackDao.getOrThrow(DRAFT, request.sourceTrackId)
<<<<<<< HEAD
        if (sourceTrack.state != LayoutState.IN_USE) {
            throw SplitFailureException(
                message = "Source track state is not IN_USE: id=${sourceTrack.id}",
                localizedMessageKey = "source-track-state-not-in-use",
            )
        }
=======
        if (sourceTrack.state != LocationTrackLayoutState.IN_USE) throw SplitFailureException(
            message = "Source track state is not IN_USE: id=${sourceTrack.id}",
            localizedMessageKey = "source-track-state-not-in-use",
        )
>>>>>>> 8b0c06d3

        val suggestions = verifySwitchSuggestions(switchLinkingService.getTrackSwitchSuggestions(DRAFT, sourceTrack))
        val relinkedSwitches = switchLinkingService.relinkTrack(request.sourceTrackId).map { it.id }

        // Fetch post-re-linking track & alignment
        val (track, alignment) = locationTrackService.getWithAlignmentOrThrow(DRAFT, request.sourceTrackId)
        val targetTracks = splitLocationTrack(
            track = track,
            alignment = alignment,
            targets = collectSplitTargetParams(request.targetTracks, suggestions),
        )

        val savedSplitTargetLocationTracks = targetTracks
            .map { targetTrack -> targetTrack to saveTargetTrack(targetTrack) }
            .map { (targetTrack, response) ->
                targetTrack.copy(locationTrack = locationTrackDao.fetch(response.rowVersion))
            }

        geocodingService.getGeocodingContext(DRAFT, sourceTrack.trackNumberId)?.let { geocodingContext ->
            val splitTargetTracksWithAlignments = savedSplitTargetLocationTracks.map { splitTargetResult ->
                splitTargetResult.locationTrack to splitTargetResult.alignment
            }

            updateUnusedDuplicateReferencesToSplitTargetTracks(
                geocodingContext,
                request,
                splitTargetTracksWithAlignments,
            )
        } ?: throw SplitFailureException(
            message = "Geocoding context creation failed: trackNumber=${sourceTrack.trackNumberId}",
            localizedMessageKey = "geocoding-failed",
            localizationParams = localizationParams("trackName" to sourceTrack.name)
        )

        locationTrackService.updateState(request.sourceTrackId, LocationTrackLayoutState.DELETED)

        return savedSplitTargetLocationTracks.map { splitTargetResult ->
            SplitTarget(splitTargetResult.locationTrack.id as IntId, splitTargetResult.indices)
        }.let { splitTargets ->
            splitDao.saveSplit(request.sourceTrackId, splitTargets, relinkedSwitches, sourceTrackDuplicateIds)
        }
    }

    private fun updateUnusedDuplicateReferencesToSplitTargetTracks(
        geocodingContext: GeocodingContext,
        splitRequest: SplitRequest,
        splitTargetLocationTracks: List<Pair<LocationTrack, LayoutAlignment>>,
    ) {
        val unusedDuplicates = locationTrackService.fetchDuplicates(DRAFT, splitRequest.sourceTrackId)
            .filter { locationTrackDuplicate ->
                !splitRequest.targetTracks.any { targetTrack ->
                    targetTrack.duplicateTrack?.id == locationTrackDuplicate.id
                }
            }
            .let { unusedDuplicateTracks ->
                locationTrackService.getAlignmentsForTracks(unusedDuplicateTracks)
            }

        findNewLocationTracksForUnusedDuplicates(
            geocodingContext,
            unusedDuplicates,
            splitTargetLocationTracks,
        ).forEach { updatedDuplicate ->
            locationTrackService.saveDraft(updatedDuplicate)
        }
    }

    private fun saveTargetTrack(target: SplitTargetResult): DaoResponse<LocationTrack> =
        locationTrackService.saveDraft(
            draft = locationTrackService.fetchNearbyTracksAndCalculateLocationTrackTopology(
                track = target.locationTrack,
                alignment = target.alignment,
                startChanged = true,
                endChanged = true,
            ),
            alignment = target.alignment,
        )

    private fun collectSplitTargetParams(
        targets: List<SplitRequestTarget>,
        suggestions: List<Pair<IntId<TrackLayoutSwitch>, SuggestedSwitch>>,
    ): List<SplitTargetParams> {
        return targets.map { target ->
            val startSwitch = target.startAtSwitchId?.let { switchId ->
                val jointNumber = suggestions
                    .find { (id, _) -> id == switchId }
                    ?.let { (_, suggestion) ->
                        switchLibraryService.getSwitchStructure(suggestion.switchStructureId).presentationJointNumber
                    }
                    ?: throw SplitFailureException(
                        message = "No re-linked switch for switch: id=$switchId",
                        localizedMessageKey = "no-switch-suggestion",
                    )
                switchId to jointNumber
            }
            val duplicate = target.duplicateTrack?.let { d ->
                val (track, alignment) = locationTrackService.getWithAlignmentOrThrow(DRAFT, d.id)
                SplitTargetDuplicate(d.operation, track, alignment)
            }
            SplitTargetParams(target, startSwitch, duplicate)
        }
    }
}

data class SplitTargetParams(
    val request: SplitRequestTarget,
    val startSwitch: Pair<IntId<TrackLayoutSwitch>, JointNumber>?,
    val duplicate: SplitTargetDuplicate?,
)

data class SplitTargetDuplicate(
    val operation: SplitTargetOperation,
    val track: LocationTrack,
    val alignment: LayoutAlignment,
)

data class SplitTargetResult(
    val locationTrack: LocationTrack,
    val alignment: LayoutAlignment,
    val indices: IntRange,
)

fun splitLocationTrack(
    track: LocationTrack,
    alignment: LayoutAlignment,
    targets: List<SplitTargetParams>,
): List<SplitTargetResult> {
    return targets.mapIndexed { index, target ->
        val nextSwitch = targets.getOrNull(index + 1)?.startSwitch
        val segmentIndices = findSplitIndices(alignment, target.startSwitch, nextSwitch)
        val segments = cutSegments(alignment, segmentIndices)
        val connectivityType = calculateTopologicalConnectivity(track, alignment.segments.size, segmentIndices)
        val (newTrack, newAlignment) = target.duplicate?.let { d ->
            when (d.operation) {
                SplitTargetOperation.TRANSFER -> {
                    TODO("GVT-2525 handle transfer operation")
                }
                SplitTargetOperation.OVERWRITE -> updateDuplicateToSplitTarget(
                    sourceTrack = track,
                    duplicateTrack = d.track,
                    duplicateAlignment = d.alignment,
                    request = target.request,
                    segments = segments,
                    topologicalConnectivityType = connectivityType,
                )
            }
        } ?: createSplitTarget(track, target.request, segments, connectivityType)
        SplitTargetResult(newTrack, newAlignment, segmentIndices)
    }.also { result -> validateSplitResult(result, alignment) }
}

fun validateSplitResult(result: List<SplitTargetResult>, alignment: LayoutAlignment) {
    if (result.sumOf { r -> r.alignment.segments.size } != alignment.segments.size) {
        throw SplitFailureException(
            message = "Not all segments were allocated in the split",
            localizedMessageKey = "segment-allocation-failed",
        )
    }
}

private fun updateDuplicateToSplitTarget(
    sourceTrack: LocationTrack,
    duplicateTrack: LocationTrack,
    duplicateAlignment: LayoutAlignment,
    request: SplitRequestTarget,
    segments: List<LayoutSegment>,
    topologicalConnectivityType: TopologicalConnectivityType,
): Pair<LocationTrack, LayoutAlignment> {
    val newAlignment = duplicateAlignment.withSegments(segments)
    val newTrack = duplicateTrack.copy(
        name = request.name,
        descriptionBase = request.descriptionBase,
        descriptionSuffix = request.descriptionSuffix,

        // After split, the track is no longer duplicate
        duplicateOf = null,
        // Topology is re-resolved after tracks and switches are updated
        topologyStartSwitch = null,
        topologyEndSwitch = null,
        topologicalConnectivity = topologicalConnectivityType,

        state = sourceTrack.state,
        trackNumberId = sourceTrack.trackNumberId,
        sourceId = sourceTrack.sourceId,
        // owner remains that of the duplicate
        type = sourceTrack.type,

        // Geometry fields come from alignment
        segmentCount = newAlignment.segments.size,
        length = newAlignment.length,
        boundingBox = newAlignment.boundingBox,
    )
    return newTrack to newAlignment
}

private fun createSplitTarget(
    sourceTrack: LocationTrack,
    request: SplitRequestTarget,
    segments: List<LayoutSegment>,
    topologicalConnectivityType: TopologicalConnectivityType,
): Pair<LocationTrack, LayoutAlignment> {
    val newAlignment = LayoutAlignment(segments)
    val newTrack = LocationTrack(
        name = request.name,
        descriptionBase = request.descriptionBase,
        descriptionSuffix = request.descriptionSuffix,

        // New track -> no external ID
        externalId = null,
        // After split, tracks are not duplicates
        duplicateOf = null,
        // Topology is re-resolved after tracks and switches are updated
        topologyStartSwitch = null,
        topologyEndSwitch = null,
        topologicalConnectivity = topologicalConnectivityType,

        state = sourceTrack.state,
        trackNumberId = sourceTrack.trackNumberId,
        sourceId = sourceTrack.sourceId,
        ownerId = sourceTrack.ownerId,
        type = sourceTrack.type,

        // Geometry fields come from alignment
        segmentCount = newAlignment.segments.size,
        length = newAlignment.length,
        boundingBox = newAlignment.boundingBox,
        contextData = LayoutContextData.newDraft(),
    )
    return newTrack to newAlignment
}

private fun calculateTopologicalConnectivity(
    sourceTrack: LocationTrack,
    sourceSegments: Int,
    segmentIndices: ClosedRange<Int>,
): TopologicalConnectivityType {
    val startConnected = if (0 == segmentIndices.start) {
        sourceTrack.topologicalConnectivity.isStartConnected()
    } else {
        true
    }
    val endConnected = if (sourceSegments == segmentIndices.endInclusive + 1) {
        sourceTrack.topologicalConnectivity.isEndConnected()
    } else {
        true
    }
    return topologicalConnectivityTypeOf(startConnected, endConnected)
}

private fun findSplitIndices(
    alignment: LayoutAlignment,
    startSwitch: Pair<IntId<TrackLayoutSwitch>, JointNumber>?,
    endSwitch: Pair<IntId<TrackLayoutSwitch>, JointNumber>?,
): IntRange {
    val startIndex = startSwitch?.let { (s, j) -> findIndex(alignment, s, j) } ?: 0
    val endIndex = endSwitch?.let { (s, j) -> findIndex(alignment, s, j) - 1 } ?: alignment.segments.lastIndex

    return if (startIndex < 0 || endIndex > alignment.segments.lastIndex || endIndex < startIndex) {
        val aligmentDesc = alignment.segments.map { s -> s.switchId to "${s.startJointNumber}..${s.endJointNumber}" }
        val debug = "result=$startIndex..$endIndex start=$startSwitch end=$endSwitch alignment=$aligmentDesc"
        throw SplitFailureException(
            message = "Failed to map split switches to segment indices: $debug",
            localizedMessageKey = "segment-allocation-failed",
        )
    } else {
        (startIndex..endIndex)
    }
}

private fun findIndex(alignment: LayoutAlignment, switchId: IntId<TrackLayoutSwitch>, joint: JointNumber): Int {
    alignment.segments.forEachIndexed { index, segment ->
        if (segment.switchId == switchId && segment.startJointNumber == joint) return index
        else if (segment.switchId == switchId && segment.endJointNumber == joint) return index + 1
    }
    return -1
}

private fun cutSegments(alignment: LayoutAlignment, segmentIndices: ClosedRange<Int>): List<LayoutSegment> =
    fixSegmentStarts(alignment.segments.subList(segmentIndices.start, segmentIndices.endInclusive + 1))

private fun verifySwitchSuggestions(
    suggestions: List<Pair<IntId<TrackLayoutSwitch>, SuggestedSwitch?>>,
): List<Pair<IntId<TrackLayoutSwitch>, SuggestedSwitch>> = suggestions.map { (id, suggestion) ->
    if (suggestion == null) {
        throw SplitFailureException(
            message = "Switch re-linking failed to produce a suggestion: switch=$id",
            localizedMessageKey = "switch-linking-failed",
        )
    } else {
        id to suggestion
    }
}

private fun findNewLocationTracksForUnusedDuplicates(
    geocodingContext: GeocodingContext,
    unusedDuplicates: List<Pair<LocationTrack, LayoutAlignment>>,
    splitTargetLocationTracks: List<Pair<LocationTrack, LayoutAlignment>>,
): List<LocationTrack> {
    val geocodedUnusedDuplicates = unusedDuplicates
        .mapNotNull { (unusedDuplicate, alignment) ->
            getAlignmentStartAndEndM(geocodingContext, alignment)?.let { startAndEnd ->
                unusedDuplicate to startAndEnd
            }
        }

    val geocodedSplitTargets = splitTargetLocationTracks
        .mapNotNull { (locationTrack, alignment) ->
            getAlignmentStartAndEndM(geocodingContext, alignment)?.let { startEnd ->
                locationTrack to startEnd
            }
        }

    return geocodedUnusedDuplicates.map { (duplicate, duplicateStartAndEnd) ->
        geocodedSplitTargets.fold(
            LocationTrackOverlapReference()
        ) { currentHighestOverlap, (splitTarget, splitTargetStartEnd) ->

            if (currentHighestOverlap.percentage > 99.9) {
                currentHighestOverlap
            } else {
                calculateDuplicateLocationTrackOverlap(splitTarget, splitTargetStartEnd, duplicateStartAndEnd)
                    .takeIf { calculatedOverlap ->
                        calculatedOverlap.percentage > currentHighestOverlap.percentage
                    }
                    ?: currentHighestOverlap
            }
        }.let { bestNewLocationTrackReference ->
            bestNewLocationTrackReference.locationTrack?.id as IntId?
        }?.let { newReferenceTrackId ->
            duplicate.copy(duplicateOf = newReferenceTrackId)
        } ?: throw SplitFailureException(
            message = "Could not find a new reference for duplicate location track: duplicateId=${duplicate.id}",
            localizedMessageKey = "new-duplicate-reference-assignment-failed",
            localizationParams = localizationParams("duplicate" to duplicate.name),
        )
    }
}

data class LocationTrackOverlapReference(
    val locationTrack: LocationTrack? = null,
    val percentage: Double = 0.0,
)

private fun calculateDuplicateLocationTrackOverlap(
    splitTarget: LocationTrack,
    splitTargetStartEnd: AlignmentStartAndEndMeters,
    duplicateStartAndEnd: AlignmentStartAndEndMeters,
): LocationTrackOverlapReference {
    val overlapStart = maxOf(duplicateStartAndEnd.start, splitTargetStartEnd.start)
    val overlapEnd = minOf(duplicateStartAndEnd.end, splitTargetStartEnd.end)

    val overlap = maxOf(0.0, overlapEnd - overlapStart)
    val intervalLength = duplicateStartAndEnd.end - duplicateStartAndEnd.start

    return LocationTrackOverlapReference(
        locationTrack = splitTarget,
        percentage = overlap / intervalLength * 100
    )
}

private data class AlignmentStartAndEndMeters(
    val start: Double,
    val end: Double,
)

private fun getAlignmentStartAndEndM(
    geocodingContext: GeocodingContext,
    alignment: LayoutAlignment
): AlignmentStartAndEndMeters? {
    val startMeters = alignment.start?.let(geocodingContext::getM)?.first
    val endMeters = alignment.end?.let(geocodingContext::getM)?.first

    return if (startMeters != null && endMeters != null) {
        AlignmentStartAndEndMeters(startMeters, endMeters)
    } else {
        null
    }
}<|MERGE_RESOLUTION|>--- conflicted
+++ resolved
@@ -17,20 +17,7 @@
 import fi.fta.geoviite.infra.publication.PublicationValidationErrorType.ERROR
 import fi.fta.geoviite.infra.publication.ValidationVersions
 import fi.fta.geoviite.infra.switchLibrary.SwitchLibraryService
-import fi.fta.geoviite.infra.tracklayout.DaoResponse
-import fi.fta.geoviite.infra.tracklayout.LayoutAlignment
-import fi.fta.geoviite.infra.tracklayout.LayoutContextData
-import fi.fta.geoviite.infra.tracklayout.LayoutKmPostDao
-import fi.fta.geoviite.infra.tracklayout.LayoutSegment
-import fi.fta.geoviite.infra.tracklayout.LayoutState
-import fi.fta.geoviite.infra.tracklayout.LocationTrack
-import fi.fta.geoviite.infra.tracklayout.LocationTrackDao
-import fi.fta.geoviite.infra.tracklayout.LocationTrackService
-import fi.fta.geoviite.infra.tracklayout.ReferenceLineDao
-import fi.fta.geoviite.infra.tracklayout.TopologicalConnectivityType
-import fi.fta.geoviite.infra.tracklayout.TrackLayoutSwitch
-import fi.fta.geoviite.infra.tracklayout.TrackLayoutTrackNumber
-import fi.fta.geoviite.infra.tracklayout.topologicalConnectivityTypeOf
+import fi.fta.geoviite.infra.tracklayout.*
 import org.slf4j.Logger
 import org.slf4j.LoggerFactory
 import org.springframework.stereotype.Service
@@ -62,15 +49,13 @@
     fun findUnpublishedSplitsForLocationTracks(locationTracks: Collection<IntId<LocationTrack>>): List<Split> {
         logger.serviceCall("findUnpublishedSplitsForLocationTracks", "locationTracks" to locationTracks)
 
-        return findUnfinishedSplitsForLocationTracks(locationTracks)
-            .filter { split -> split.publicationId == null }
+        return findUnfinishedSplitsForLocationTracks(locationTracks).filter { split -> split.publicationId == null }
     }
 
     fun findUnfinishedSplitsForLocationTracks(locationTracks: Collection<IntId<LocationTrack>>): List<Split> {
         logger.serviceCall("findUnfinishedSplitsForLocationTracks", "locationTracks" to locationTracks)
 
-        return splitDao.fetchUnfinishedSplits()
-            .filter { split ->
+        return splitDao.fetchUnfinishedSplits().filter { split ->
                 locationTracks.any { lt -> split.containsLocationTrack(lt) }
             }
     }
@@ -78,8 +63,7 @@
     fun findUnpublishedSplitsForSwitches(switches: Collection<IntId<TrackLayoutSwitch>>): List<Split> {
         logger.serviceCall("findUnpublishedSplitsForSwitches", "switches" to switches)
 
-        return findUnfinishedSplitsForSwitches(switches)
-            .filter { split -> split.publicationId == null }
+        return findUnfinishedSplitsForSwitches(switches).filter { split -> split.publicationId == null }
     }
 
     fun findUnfinishedSplitsForSwitches(switches: Collection<IntId<TrackLayoutSwitch>>): List<Split> {
@@ -184,15 +168,14 @@
     ): List<PublicationValidationError> {
         val pendingSplits = splits.filter { it.isPending }
 
-        val trackNumberMismatchErrors = splits
-            .firstOrNull { it.targetLocationTracks.any { tlt -> tlt.locationTrackId == trackId } }
-            ?.let { split ->
-                val sourceLocationTrack = locationTrackDao.getOrThrow(OFFICIAL, split.locationTrackId)
-                split.targetLocationTracks.mapNotNull { targetLt ->
-                    val targetLocationTrack = locationTrackService.getOrThrow(DRAFT, targetLt.locationTrackId)
-                    validateTargetTrackNumber(sourceLocationTrack, targetLocationTrack)
-                }
-            } ?: emptyList()
+        val trackNumberMismatchErrors =
+            splits.firstOrNull { it.targetLocationTracks.any { tlt -> tlt.locationTrackId == trackId } }?.let { split ->
+                    val sourceLocationTrack = locationTrackDao.getOrThrow(OFFICIAL, split.locationTrackId)
+                    split.targetLocationTracks.mapNotNull { targetLt ->
+                        val targetLocationTrack = locationTrackService.getOrThrow(DRAFT, targetLt.locationTrackId)
+                        validateTargetTrackNumber(sourceLocationTrack, targetLocationTrack)
+                    }
+                } ?: emptyList()
 
         // As an optimization, geometry error checking is skipped if the track numbers are different
         // between any source & target location tracks. The geometry check will rarely if ever succeed
@@ -203,9 +186,7 @@
             else -> emptyList()
         }
 
-        val splitSourceLocationTrackError = splits
-            .firstOrNull { it.locationTrackId == trackId }
-            ?.let {
+        val splitSourceLocationTrackError = splits.firstOrNull { it.locationTrackId == trackId }?.let {
                 validateSplitSourceLocationTrack(locationTrackService.getOrThrow(DRAFT, trackId))
             }
 
@@ -236,9 +217,7 @@
                 validateTargetGeometry(targetAddresses, sourceAddresses)
             }
 
-        val sourceGeometryErrors = pendingSplits
-            .firstOrNull { it.locationTrackId == trackId }
-            ?.let {
+        val sourceGeometryErrors = pendingSplits.firstOrNull { it.locationTrackId == trackId }?.let {
                 val draftAddresses = geocodingService.getAddressPoints(trackId, DRAFT)
                 val officialAddresses = geocodingService.getAddressPoints(trackId, OFFICIAL)
                 validateSourceGeometry(draftAddresses, officialAddresses)
@@ -280,19 +259,10 @@
             .map { duplicateTrack -> duplicateTrack.id as IntId }
 
         val sourceTrack = locationTrackDao.getOrThrow(DRAFT, request.sourceTrackId)
-<<<<<<< HEAD
-        if (sourceTrack.state != LayoutState.IN_USE) {
-            throw SplitFailureException(
-                message = "Source track state is not IN_USE: id=${sourceTrack.id}",
-                localizedMessageKey = "source-track-state-not-in-use",
-            )
-        }
-=======
         if (sourceTrack.state != LocationTrackLayoutState.IN_USE) throw SplitFailureException(
             message = "Source track state is not IN_USE: id=${sourceTrack.id}",
             localizedMessageKey = "source-track-state-not-in-use",
         )
->>>>>>> 8b0c06d3
 
         val suggestions = verifySwitchSuggestions(switchLinkingService.getTrackSwitchSuggestions(DRAFT, sourceTrack))
         val relinkedSwitches = switchLinkingService.relinkTrack(request.sourceTrackId).map { it.id }
@@ -341,15 +311,14 @@
         splitRequest: SplitRequest,
         splitTargetLocationTracks: List<Pair<LocationTrack, LayoutAlignment>>,
     ) {
-        val unusedDuplicates = locationTrackService.fetchDuplicates(DRAFT, splitRequest.sourceTrackId)
-            .filter { locationTrackDuplicate ->
-                !splitRequest.targetTracks.any { targetTrack ->
-                    targetTrack.duplicateTrack?.id == locationTrackDuplicate.id
+        val unusedDuplicates =
+            locationTrackService.fetchDuplicates(DRAFT, splitRequest.sourceTrackId).filter { locationTrackDuplicate ->
+                    !splitRequest.targetTracks.any { targetTrack ->
+                        targetTrack.duplicateTrack?.id == locationTrackDuplicate.id
+                    }
+                }.let { unusedDuplicateTracks ->
+                    locationTrackService.getAlignmentsForTracks(unusedDuplicateTracks)
                 }
-            }
-            .let { unusedDuplicateTracks ->
-                locationTrackService.getAlignmentsForTracks(unusedDuplicateTracks)
-            }
 
         findNewLocationTracksForUnusedDuplicates(
             geocodingContext,
@@ -360,16 +329,15 @@
         }
     }
 
-    private fun saveTargetTrack(target: SplitTargetResult): DaoResponse<LocationTrack> =
-        locationTrackService.saveDraft(
-            draft = locationTrackService.fetchNearbyTracksAndCalculateLocationTrackTopology(
-                track = target.locationTrack,
-                alignment = target.alignment,
-                startChanged = true,
-                endChanged = true,
-            ),
+    private fun saveTargetTrack(target: SplitTargetResult): DaoResponse<LocationTrack> = locationTrackService.saveDraft(
+        draft = locationTrackService.fetchNearbyTracksAndCalculateLocationTrackTopology(
+            track = target.locationTrack,
             alignment = target.alignment,
-        )
+            startChanged = true,
+            endChanged = true,
+        ),
+        alignment = target.alignment,
+    )
 
     private fun collectSplitTargetParams(
         targets: List<SplitRequestTarget>,
@@ -377,15 +345,12 @@
     ): List<SplitTargetParams> {
         return targets.map { target ->
             val startSwitch = target.startAtSwitchId?.let { switchId ->
-                val jointNumber = suggestions
-                    .find { (id, _) -> id == switchId }
-                    ?.let { (_, suggestion) ->
+                val jointNumber = suggestions.find { (id, _) -> id == switchId }?.let { (_, suggestion) ->
                         switchLibraryService.getSwitchStructure(suggestion.switchStructureId).presentationJointNumber
-                    }
-                    ?: throw SplitFailureException(
-                        message = "No re-linked switch for switch: id=$switchId",
-                        localizedMessageKey = "no-switch-suggestion",
-                    )
+                    } ?: throw SplitFailureException(
+                    message = "No re-linked switch for switch: id=$switchId",
+                    localizedMessageKey = "no-switch-suggestion",
+                )
                 switchId to jointNumber
             }
             val duplicate = target.duplicateTrack?.let { d ->
@@ -430,6 +395,7 @@
                 SplitTargetOperation.TRANSFER -> {
                     TODO("GVT-2525 handle transfer operation")
                 }
+
                 SplitTargetOperation.OVERWRITE -> updateDuplicateToSplitTarget(
                     sourceTrack = track,
                     duplicateTrack = d.track,
@@ -591,15 +557,13 @@
     unusedDuplicates: List<Pair<LocationTrack, LayoutAlignment>>,
     splitTargetLocationTracks: List<Pair<LocationTrack, LayoutAlignment>>,
 ): List<LocationTrack> {
-    val geocodedUnusedDuplicates = unusedDuplicates
-        .mapNotNull { (unusedDuplicate, alignment) ->
+    val geocodedUnusedDuplicates = unusedDuplicates.mapNotNull { (unusedDuplicate, alignment) ->
             getAlignmentStartAndEndM(geocodingContext, alignment)?.let { startAndEnd ->
                 unusedDuplicate to startAndEnd
             }
         }
 
-    val geocodedSplitTargets = splitTargetLocationTracks
-        .mapNotNull { (locationTrack, alignment) ->
+    val geocodedSplitTargets = splitTargetLocationTracks.mapNotNull { (locationTrack, alignment) ->
             getAlignmentStartAndEndM(geocodingContext, alignment)?.let { startEnd ->
                 locationTrack to startEnd
             }
@@ -613,11 +577,13 @@
             if (currentHighestOverlap.percentage > 99.9) {
                 currentHighestOverlap
             } else {
-                calculateDuplicateLocationTrackOverlap(splitTarget, splitTargetStartEnd, duplicateStartAndEnd)
-                    .takeIf { calculatedOverlap ->
+                calculateDuplicateLocationTrackOverlap(
+                    splitTarget,
+                    splitTargetStartEnd,
+                    duplicateStartAndEnd
+                ).takeIf { calculatedOverlap ->
                         calculatedOverlap.percentage > currentHighestOverlap.percentage
-                    }
-                    ?: currentHighestOverlap
+                    } ?: currentHighestOverlap
             }
         }.let { bestNewLocationTrackReference ->
             bestNewLocationTrackReference.locationTrack?.id as IntId?
@@ -648,8 +614,7 @@
     val intervalLength = duplicateStartAndEnd.end - duplicateStartAndEnd.start
 
     return LocationTrackOverlapReference(
-        locationTrack = splitTarget,
-        percentage = overlap / intervalLength * 100
+        locationTrack = splitTarget, percentage = overlap / intervalLength * 100
     )
 }
 
@@ -660,7 +625,7 @@
 
 private fun getAlignmentStartAndEndM(
     geocodingContext: GeocodingContext,
-    alignment: LayoutAlignment
+    alignment: LayoutAlignment,
 ): AlignmentStartAndEndMeters? {
     val startMeters = alignment.start?.let(geocodingContext::getM)?.first
     val endMeters = alignment.end?.let(geocodingContext::getM)?.first
