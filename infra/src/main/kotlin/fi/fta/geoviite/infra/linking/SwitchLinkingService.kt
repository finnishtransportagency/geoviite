--- conflicted
+++ resolved
@@ -1186,24 +1186,11 @@
 
     @Transactional(readOnly = true)
     fun validateRelinkingTrack(trackId: IntId<LocationTrack>): List<SwitchRelinkingResult> {
-<<<<<<< HEAD
         val trackVersion = locationTrackDao.fetchDraftVersionOrThrow(trackId)
         val track = trackVersion.let(locationTrackDao::fetch)
         val switchSuggestions = getTrackSwitchSuggestions(track)
         val geocodingContext = requireNotNull(geocodingService.getGeocodingContext(OFFICIAL, track.trackNumberId)) {
             "Could not get geocoding context: trackNumber=${track.trackNumberId} track=$track"
-=======
-        val track = locationTrackDao.fetchDraftVersionOrThrow(trackId).let(locationTrackDao::fetch)
-        checkNotNull(track.alignmentVersion)
-        val geocodingContext = geocodingService.getGeocodingContext(OFFICIAL, track.trackNumberId)
-        checkNotNull(geocodingContext)
-        val alignment = track.alignmentVersion.let(alignmentDao::fetch)
-
-        val switchIds = alignment.segments.mapNotNull { it.switchId as? IntId }.distinct()
-        val replacementSwitchLocations = switchIds.map { switchId ->
-            val switch = switchService.getOrThrow(OFFICIAL, switchId)
-            switchService.getPresentationJointOrThrow(switch).location to switch.switchStructureId
->>>>>>> da158b63
         }
         return switchSuggestions.map { (switchId, suggestedSwitch) ->
             if (suggestedSwitch == null) SwitchRelinkingResult(switchId, null, listOf())
@@ -1478,45 +1465,6 @@
     )
 }
 
-<<<<<<< HEAD
-private fun getSwitchBoundsFromTracksAndAlignments(
-    switchId: IntId<TrackLayoutSwitch>,
-    locationTracksAndAlignments: List<Pair<LocationTrack, LayoutAlignment>>,
-): BoundingBox? {
-    return locationTracksAndAlignments.flatMap { (locationTrack, alignment) ->
-        val lastSegmentIndex = alignment.segments.lastIndex
-
-        alignment.segments
-            .filterIndexed { segmentIndex, layoutSegment ->
-                val layoutSegmentSwitchIdMatches = layoutSegment.switchId == switchId
-
-                val topologyStartSwitchMatches =
-                    segmentIndex == 0 && locationTrack.topologyStartSwitch?.switchId == switchId
-
-                val topologyEndSwitchMatches =
-                    segmentIndex == lastSegmentIndex && locationTrack.topologyEndSwitch?.switchId == switchId
-
-                layoutSegmentSwitchIdMatches || topologyStartSwitchMatches || topologyEndSwitchMatches
-            }
-            .flatMapIndexed { segmentIndex, layoutSegment ->
-                val startIsJoint =
-                    layoutSegment.switchId == switchId && layoutSegment.startJointNumber != null ||
-                            segmentIndex == 0 && locationTrack.topologyStartSwitch?.switchId == switchId
-
-                val endIsJoint =
-                    layoutSegment.switchId == switchId && layoutSegment.endJointNumber != null ||
-                            segmentIndex == lastSegmentIndex && locationTrack.topologyEndSwitch?.switchId == switchId
-
-                listOfNotNull(
-                    if (startIsJoint) layoutSegment.geometry.segmentPoints.first() else null,
-                    if (endIsJoint) layoutSegment.geometry.segmentPoints.last() else null,
-                )
-            }
-    }.let { layoutPoints -> boundingBoxAroundPointsOrNull(layoutPoints) }
-}
-
-=======
->>>>>>> da158b63
 private fun locationTrackHasTemporaryTopologicalSwitchConnection(
     locationTrack: LocationTrack,
     switchId: IntId<TrackLayoutSwitch> = temporarySwitchId,
