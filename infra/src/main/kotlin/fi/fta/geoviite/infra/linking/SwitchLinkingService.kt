package fi.fta.geoviite.infra.linking

import fi.fta.geoviite.infra.common.*
import fi.fta.geoviite.infra.common.PublishType.DRAFT
import fi.fta.geoviite.infra.geography.Transformation
import fi.fta.geoviite.infra.geometry.GeometryDao
import fi.fta.geoviite.infra.geometry.GeometryPlan
import fi.fta.geoviite.infra.geometry.GeometrySwitch
import fi.fta.geoviite.infra.logging.serviceCall
import fi.fta.geoviite.infra.math.*
import fi.fta.geoviite.infra.switchLibrary.*
import fi.fta.geoviite.infra.tracklayout.*
import fi.fta.geoviite.infra.util.RowVersion
import org.slf4j.Logger
import org.slf4j.LoggerFactory
import org.springframework.beans.factory.annotation.Autowired
import org.springframework.stereotype.Service
import org.springframework.transaction.annotation.Transactional
import kotlin.math.abs
import kotlin.math.max
import kotlin.math.min

private const val TOLERANCE_JOINT_LOCATION_SEGMENT_END_POINT = 0.5
private const val TOLERANCE_JOINT_LOCATION_NEW_POINT = 0.01
private const val TOLERANCE_JOINT_LOCATION_SAME_POINT = 0.001

fun calculateLayoutSwitchJoints(
    geomSwitch: GeometrySwitch,
    switchStructure: SwitchStructure,
    planSrid: Srid,
): List<SwitchJoint>? {
    val fromPlanToLayoutTransformation = Transformation(planSrid, LAYOUT_SRID)

    val layoutJointPoints = geomSwitch.joints.map { geomJoint ->
        SwitchJoint(
            number = geomJoint.number,
            location = fromPlanToLayoutTransformation.transform(geomJoint.location),
        )
    }
    val switchLocationDelta = calculateSwitchLocationDeltaOrNull(layoutJointPoints, switchStructure)
    return if (switchLocationDelta != null) {
        switchStructure.alignmentJoints.map { joint ->
            SwitchJoint(
                number = joint.number,
                location = transformSwitchPoint(switchLocationDelta, joint.location)
            )
        }
    } else {
        null
    }
}


fun findSuggestedSwitchJointMatches(
    joint: SwitchJoint,
    locationTrack: LocationTrack,
    alignment: LayoutAlignment,
    tolerance: Double,
): List<SuggestedSwitchJointMatch> {
    val jointLocation = joint.location

    val closestSegmentIndex = alignment.findClosestSegmentIndex(jointLocation)
        ?: return listOf()
    val possibleSegmentIndices = IntRange(
        (closestSegmentIndex - 1).coerceAtLeast(0),
        (closestSegmentIndex + 1).coerceAtMost(alignment.segments.lastIndex)
    )

    return alignment.segments
        .slice(possibleSegmentIndices)
        .flatMapIndexed { index, segment ->
            val segmentIndex = possibleSegmentIndices.first + index

            val startPoint = segment.points.first()
            val endPoint = segment.points.last()

            val startMatches = startPoint.isSame(jointLocation, TOLERANCE_JOINT_LOCATION_SEGMENT_END_POINT)
            val endMatches = endPoint.isSame(jointLocation, TOLERANCE_JOINT_LOCATION_SEGMENT_END_POINT)

            listOfNotNull(
                //Check if segment's start point is within tolerance
                if (startMatches) {
                    SuggestedSwitchJointMatch(
                        locationTrackId = locationTrack.id,
                        segmentIndex = segmentIndex,
                        layoutSwitchId = segment.switchId,
                        segmentM = startPoint.m,
                        matchType = SuggestedSwitchJointMatchType.START,
                        switchJoint = joint,
                        distance = lineLength(startPoint, jointLocation),
                        alignmentId = locationTrack.alignmentVersion?.id,
                    )
                } else null,

                //Check if segment's end point is within tolerance
                if (endMatches) {
                    SuggestedSwitchJointMatch(
                        locationTrackId = locationTrack.id,
                        segmentIndex = segmentIndex,
                        layoutSwitchId = segment.switchId,
                        segmentM = endPoint.m,
                        matchType = SuggestedSwitchJointMatchType.END,
                        switchJoint = joint,
                        distance = lineLength(endPoint, jointLocation),
                        alignmentId = locationTrack.alignmentVersion?.id,
                    )
                } else null
            ) + segment.points.mapIndexedNotNull { pIdx, point ->
                segment.points.getOrNull(pIdx - 1)?.let { previousPoint ->
                    val closestAlignmentPoint = closestPointOnLine(previousPoint, point, jointLocation)
                    val jointDistanceToAlignment = lineLength(closestAlignmentPoint, jointLocation)

                    if (jointDistanceToAlignment < tolerance) {
                        SuggestedSwitchJointMatch(
                            locationTrackId = locationTrack.id,
                            segmentIndex = segmentIndex,
                            layoutSwitchId = segment.switchId,
                            segmentM = segment.getLengthUntil(closestAlignmentPoint).first,
                            matchType = SuggestedSwitchJointMatchType.LINE,
                            switchJoint = joint,
                            distance = jointDistanceToAlignment,
                            alignmentId = locationTrack.alignmentVersion?.id,
                        )
                    } else null
                }
            }
        }
}

fun findSuggestedSwitchJointMatches(
    joints: List<SwitchJoint>,
    locationTrackAlignment: Pair<LocationTrack, LayoutAlignment>,
    tolerance: Double,
): List<SuggestedSwitchJointMatch> {
    return joints.flatMap { joint ->
        findSuggestedSwitchJointMatches(
            joint = joint,
            locationTrack = locationTrackAlignment.first,
            alignment = locationTrackAlignment.second,
            tolerance = tolerance,
        )
    }
}

fun createSuggestedSwitch(
    jointsInLayoutSpace: List<SwitchJoint>,
    switchStructure: SwitchStructure,
    alignments: List<Pair<LocationTrack, LayoutAlignment>>,
    alignmentEndPoint: LocationTrackEndpoint?,
    geometrySwitch: GeometrySwitch? = null,
    geometryPlanId: IntId<GeometryPlan>? = null,
    getMeasurementMethod: (segment: IndexedId<LayoutSegment>) -> MeasurementMethod?,
): SuggestedSwitch {
    val jointMatchTolerance = 0.2 // TODO: There could be tolerance per joint point in switch structure

    val matchesByLocationTrack = alignments.associate { alignment ->
        alignment.first to findSuggestedSwitchJointMatches(
            joints = jointsInLayoutSpace,
            locationTrackAlignment = alignment,
            tolerance = jointMatchTolerance,
        )
    }.filter { it.value.isNotEmpty() }

    val endJoints = getEndJoints(matchesByLocationTrack)
    val matchByJoint = getBestMatchByJoint(matchesByLocationTrack, endJoints)
    val jointsWithoutMatches = jointsInLayoutSpace
        .filterNot { matchByJoint.containsKey(it) }
        .associateWith { emptyList<SuggestedSwitchJointMatch>() }

    val suggestedJoints = (matchByJoint + jointsWithoutMatches)
        .map { (joint, matches) ->
            val locationAccuracy = switchJointLocationAccuracy(matches, getMeasurementMethod, geometrySwitch)

            SuggestedSwitchJoint(
                number = joint.number,
                location = joint.location,
                matches = matches,
                locationAccuracy = locationAccuracy
            )
        }

    return SuggestedSwitch(
        name = geometrySwitch?.name ?: SwitchName(switchStructure.baseType.name),
        switchStructure = switchStructure,
        joints = suggestedJoints,
        geometrySwitchId = geometrySwitch?.id?.let { id -> if (id is IntId) id else null },
        alignmentEndPoint = alignmentEndPoint,
        geometryPlanId = geometryPlanId,
    )
}

private fun getBestMatchByJoint(
    matchesByLocationTrack: Map<LocationTrack, List<SuggestedSwitchJointMatch>>,
    endJoints: Map<LocationTrack, Pair<SwitchJoint, SwitchJoint>>
) = matchesByLocationTrack
    .flatMap { (lt, matches) ->
        matches
            .groupBy { it.switchJoint }
            .map { (joint, jointMatches) ->
                getBestMatchesForJoint(
                    jointMatches = jointMatches,
                    isFirstJoint = endJoints[lt]?.first == joint,
                    isLastJoint = endJoints[lt]?.second == joint
                )
            }
            .mapNotNull { filteredMatches -> filteredMatches.minByOrNull { it.distance } }
    }
    .groupBy { it.switchJoint }

private fun getBestMatchesForJoint(
    jointMatches: List<SuggestedSwitchJointMatch>,
    isFirstJoint: Boolean,
    isLastJoint: Boolean
): List<SuggestedSwitchJointMatch> {
    return if (isFirstJoint) {
        //First joint should never match with the last point of a segment
        jointMatches
            .filter { it.matchType == SuggestedSwitchJointMatchType.START }
            .ifEmpty { jointMatches.filterNot { it.matchType == SuggestedSwitchJointMatchType.END } }
    } else if (isLastJoint) {
        //Last joint should never match with the first point of a segment
        jointMatches
            .filter { it.matchType == SuggestedSwitchJointMatchType.END }
            .ifEmpty { jointMatches.filterNot { it.matchType == SuggestedSwitchJointMatchType.START } }
    } else {
        //Prefer end points over "normal" ones
        jointMatches
            .filter { it.matchType == SuggestedSwitchJointMatchType.START || it.matchType == SuggestedSwitchJointMatchType.END }
            .ifEmpty { jointMatches }
    }
}

private fun getEndJoints(matchesByLocationTrack: Map<LocationTrack, List<SuggestedSwitchJointMatch>>) =
    matchesByLocationTrack
        .mapValues { (_, joints) ->
            val jointsSortedByMatchLength = joints.sortedWith(compareBy({ it.segmentIndex }, { it.segmentM }))
            val min = jointsSortedByMatchLength.first().switchJoint
            val max = jointsSortedByMatchLength.last().switchJoint
            min to max
        }

private fun switchJointLocationAccuracy(
    matches: List<SuggestedSwitchJointMatch>,
    getMeasurementMethod: (match: IndexedId<LayoutSegment>) -> MeasurementMethod?,
    geometrySwitch: GeometrySwitch?
): LocationAccuracy? {
    val worstMatchMeasurementMethod =
        matches.mapNotNull { match -> match.segmentId() }
            .distinct()
            .map(getMeasurementMethod)
            .maxByOrNull(::measurementMethodQualityRank)
    return if (geometrySwitch == null) {
        if (worstMatchMeasurementMethod == null) {
            null
        } else {
            LocationAccuracy.GEOMETRY_CALCULATED
        }
    } else {
        worstMatchMeasurementMethod?.let(::mapMeasurementMethodToLocationAccuracy)
    }
}

private fun measurementMethodQualityRank(mm: MeasurementMethod?) = when (mm) {
    MeasurementMethod.VERIFIED_DESIGNED_GEOMETRY -> 0
    MeasurementMethod.OFFICIALLY_MEASURED_GEODETICALLY -> 1
    MeasurementMethod.UNVERIFIED_DESIGNED_GEOMETRY -> 2
    MeasurementMethod.TRACK_INSPECTION -> 3
    MeasurementMethod.DIGITIZED_AERIAL_IMAGE -> 4
    null -> 5
}

private fun mapMeasurementMethodToLocationAccuracy(mm: MeasurementMethod): LocationAccuracy = when (mm) {
    MeasurementMethod.VERIFIED_DESIGNED_GEOMETRY -> LocationAccuracy.DESIGNED_GEOLOCATION
    MeasurementMethod.OFFICIALLY_MEASURED_GEODETICALLY -> LocationAccuracy.OFFICIALLY_MEASURED_GEODETICALLY
    MeasurementMethod.TRACK_INSPECTION -> LocationAccuracy.MEASURED_GEODETICALLY
    MeasurementMethod.DIGITIZED_AERIAL_IMAGE -> LocationAccuracy.DIGITIZED_AERIAL_IMAGE
    MeasurementMethod.UNVERIFIED_DESIGNED_GEOMETRY -> LocationAccuracy.MEASURED_GEODETICALLY
}

fun inferSwitchTransformationBothDirection(
    location: IPoint,
    switchStructure: SwitchStructure,
    switchAlignmentId: StringId<SwitchAlignment>,
    alignment: LayoutAlignment,
): SwitchPositionTransformation? {
    return inferSwitchTransformation(
        location, switchStructure, switchAlignmentId, alignment, true
    ) ?: inferSwitchTransformation(
        location, switchStructure, switchAlignmentId, alignment, false
    )
}

fun inferSwitchTransformation(
    location: IPoint,
    switchStructure: SwitchStructure,
    switchAlignmentId: StringId<SwitchAlignment>,
    alignment: LayoutAlignment,
    ascending: Boolean,
): SwitchPositionTransformation? {
    val switchAlignment = switchStructure.getAlignment(switchAlignmentId)

    val alignmentJointNumberPairs = switchAlignment.jointNumbers
        .flatMapIndexed { index1, jointNumber1 ->
            switchAlignment.jointNumbers
                .mapIndexed { index2, jointNumber2 ->
                    if (index2 > index1) jointNumber1 to jointNumber2
                    else null
                }
                .filterNotNull()
        }
        .sortedBy { (jointNumber1, jointNumber2) ->
            // Prefer full alignments, then alignments from the presentation point
            if (jointNumber1 == switchAlignment.jointNumbers.first() &&
                jointNumber2 == switchAlignment.jointNumbers.last()
            ) 0
            else if (jointNumber1 == switchStructure.presentationJointNumber) 1
            else 2
        }

    val alignmentPoints = alignment.allPoints()
    //Find the "start" point for switch joint
    //It's usually the first or the last point of alignment
    val startPointIndex = alignmentPoints
        .indexOfFirst { point -> point.isSame(location, TOLERANCE_JOINT_LOCATION_NEW_POINT) }

    if (startPointIndex == -1) return null

    val switchEndPointSearchIndexes = if (ascending) (startPointIndex..alignmentPoints.lastIndex)
    else (startPointIndex downTo 0)

    val startPoint = alignmentPoints[startPointIndex]

    return alignmentJointNumberPairs.firstNotNullOfOrNull { (startJointNumber, endJointNumber) ->
        val startJointLocation = switchStructure.getJointLocation(startJointNumber)
        val endJointLocation = switchStructure.getJointLocation(endJointNumber)
        val switchJointLength = lineLength(startJointLocation, endJointLocation)

        switchEndPointSearchIndexes
            .firstOrNull { endPointIndex ->
                val pointsLength = lineLength(alignmentPoints[endPointIndex], startPoint)
                pointsLength > switchJointLength
            }
            ?.let { endPointIndex ->
                alignmentPoints.getOrNull(if (ascending) endPointIndex - 1 else endPointIndex + 1)
                    ?.let { previousEndPoint ->
                        val endPoint = alignmentPoints[endPointIndex]
                        val lengthToPreviousEndPoint = lineLength(previousEndPoint, startPoint)
                        val lengthToEndPoint = lineLength(endPoint, startPoint)

                        val proportion =
                            (switchJointLength - lengthToPreviousEndPoint) / (lengthToEndPoint - lengthToPreviousEndPoint)
                        interpolate(previousEndPoint, endPoint, proportion)
                    }
            }
            ?.let { endPoint ->
                val testJoints = listOf(
                    SwitchJoint(startJointNumber, startPoint.toPoint()),
                    SwitchJoint(endJointNumber, endPoint.toPoint()),
                )

                calculateSwitchLocationDeltaOrNull(testJoints, switchStructure)
            }
    }
}

fun hasAllMappedAlignments(
    alignmentMappings: List<SuggestedSwitchCreateParamsAlignmentMapping>,
    suggestedSwitch: SuggestedSwitch,
): Boolean {
    return alignmentMappings.all { mappingToCheck ->
        val switchAlignmentToCheck = suggestedSwitch.switchStructure.getAlignment(mappingToCheck.switchAlignmentId)
        switchAlignmentToCheck.jointNumbers.all { jointNumberToCheck ->
            suggestedSwitch.joints.any { suggestedSwitchJoint ->
                suggestedSwitchJoint.number == jointNumberToCheck &&
                        suggestedSwitchJoint.matches.any { match ->
                            match.locationTrackId == mappingToCheck.locationTrackId
                        }
            }
        }
    }
}

fun createSuggestedSwitch(
    locationTrackEndpoint: LocationTrackEndpoint,
    switchStructure: SwitchStructure,
    alignmentMappings: List<SuggestedSwitchCreateParamsAlignmentMapping>,
    nearbyAlignments: List<Pair<LocationTrack, LayoutAlignment>>,
    alignmentById: Map<IntId<LocationTrack>, Pair<LocationTrack, LayoutAlignment>>,
    getMeasurementMethod: (segment: IndexedId<LayoutSegment>) -> MeasurementMethod?,
): SuggestedSwitch? {
    val mappedAlignments = alignmentMappings.map { mapping ->
        alignmentById[mapping.locationTrackId]
            ?: throw IllegalArgumentException("Alignment with id ${mapping.locationTrackId} is not provided")
    }

    alignmentMappings
        .forEach { alignmentMapping ->
            val switchTransformation = if (alignmentMapping.ascending == null)
                inferSwitchTransformationBothDirection(
                    locationTrackEndpoint.location,
                    switchStructure,
                    alignmentMapping.switchAlignmentId,
                    alignmentById[alignmentMapping.locationTrackId]!!.second,
                ) else
                inferSwitchTransformation(
                    locationTrackEndpoint.location,
                    switchStructure,
                    alignmentMapping.switchAlignmentId,
                    alignmentById[alignmentMapping.locationTrackId]!!.second,
                    alignmentMapping.ascending
                )

            if (switchTransformation != null) {
                val jointsInLayoutSpace = switchStructure.joints.map { joint ->
                    joint.copy(location = transformSwitchPoint(switchTransformation, joint.location))
                }

                val alignments = (nearbyAlignments + mappedAlignments)
                    .distinctBy { (locationTrack, _) -> locationTrack.id }

                val suggestedSwitch = createSuggestedSwitch(
                    jointsInLayoutSpace = jointsInLayoutSpace,
                    switchStructure = switchStructure,
                    alignments = alignments,
                    geometrySwitch = null,
                    geometryPlanId = null,
                    alignmentEndPoint = locationTrackEndpoint,
                    getMeasurementMethod = getMeasurementMethod
                )

                return if (hasAllMappedAlignments(alignmentMappings, suggestedSwitch))
                    suggestedSwitch
                else
                    null
            }
        }

    return null
}

fun updateAlignmentSegmentsWithSwitchLinking(
    alignment: LayoutAlignment,
    layoutSwitchId: IntId<TrackLayoutSwitch>,
    matchingJoints: List<SwitchLinkingJoint>,
): LayoutAlignment {
    val segmentIndexRange = matchingJoints
        .flatMap { joint -> joint.segments }
        .let { segments ->
            val min = segments.minOf { segment -> segment.segmentIndex }
            val max = segments.maxOf { segment -> segment.segmentIndex }
            min..max
        }

    val overriddenSwitches = alignment.segments.mapIndexedNotNull { index, segment ->
        if (index in segmentIndexRange) segment.switchId
        else null
    }.distinct()

    val segmentsWithNewSwitch = alignment.segments
        .map { segment ->
            if (overriddenSwitches.contains(segment.switchId)) clearSwitchInformation(segment)
            else segment
        }
        .mapIndexed { index, segment ->
            if (index in segmentIndexRange) {
                val switchLinkingJoints = matchingJoints
                    .filter { joint -> joint.segments.any { segment -> segment.segmentIndex == index } }
                    .onEach { joint ->
                        check(joint.segments.size == 1) {
                            "Switch joint has multiple segment matches. Only one is allowed: $joint"
                        }
                    }
                    // getSegmentsByLinkingJoints expects the linking joints to be in track address order, and we
                    // couldn't sort them earlier due to the possibility of duplicate tracks going in the opposite
                    // direction
                    .sortedWith(compareBy({ it.segments.first().segmentIndex }, { it.segments.first().segmentM }))

                if (switchLinkingJoints.isEmpty()) {
                    //Segment that is between two other segments that are linked to the switch joints
                    listOf(segment.copy(switchId = layoutSwitchId, startJointNumber = null, endJointNumber = null))
                } else {
                    getSegmentsByLinkingJoints(
                        switchLinkingJoints,
                        segment,
                        layoutSwitchId,
                        index == segmentIndexRange.first,
                        index == segmentIndexRange.last
                    )
                }
            } else {
                listOf(segment)
            }
        }

    return alignment.withSegments(combineAdjacentSegmentJointNumbers(segmentsWithNewSwitch, layoutSwitchId))
}

private fun filterMatchingJointsBySwitchAlignment(
    switchStructure: SwitchStructure,
    matchingJoints: List<SwitchLinkingJoint>,
    locationTrackId: DomainId<LocationTrack>
): List<SwitchLinkingJoint> {
    val locationTrackSwitchJoints = matchingJoints
        .map { joint ->
            joint.copy(segments = joint.segments.filter { segment -> segment.locationTrackId == locationTrackId })
        }
        .filter { it.segments.isNotEmpty() }

    val switchStructureJointNumbers = switchStructure.alignments
        .firstOrNull { alignment ->
            val frontJoint = alignment.jointNumbers.first()
            val backJoint = alignment.jointNumbers.last()
            val presentationJoint = switchStructure.presentationJointNumber
            val hasFrontJoint =
                locationTrackSwitchJoints.any { joint -> joint.jointNumber == frontJoint }
            val hasBackJoint =
                locationTrackSwitchJoints.any { joint -> joint.jointNumber == backJoint }
            val hasSeparatePresentationJoint =
                presentationJoint != frontJoint &&
                        presentationJoint != backJoint &&
                        alignment.jointNumbers.any { jointNumber -> jointNumber == presentationJoint } &&
                        locationTrackSwitchJoints.any { joint -> joint.jointNumber == presentationJoint }

            // Alignment must contain at least two of these ("etujatkos", "takajatkos", presentation joint)
            listOf(hasFrontJoint, hasBackJoint, hasSeparatePresentationJoint).count { it } >= 2
        }?.jointNumbers

    return locationTrackSwitchJoints.filter { joint ->
        switchStructureJointNumbers?.any { structureJoint -> structureJoint == joint.jointNumber } ?: false
    }
}

private fun getSegmentsByLinkingJoints(
    linkingJoints: List<SwitchLinkingJoint>,
    segment: LayoutSegment,
    layoutSwitchId: IntId<TrackLayoutSwitch>,
    isFirstSegment: Boolean,
    isLastSegment: Boolean,
) = linkingJoints
    .foldIndexed(mutableListOf<LayoutSegment>()) { index, acc, linkingJoint ->
        val jointNumber = linkingJoint.jointNumber
        val previousSegment = acc.lastOrNull()?.also { acc.removeLast() } ?: segment
        val suggestedPointLength = linkingJoint.segments.first().segmentM

        if (isSame(segment.points.first().m, suggestedPointLength, TOLERANCE_JOINT_LOCATION_SAME_POINT)) {
            //Check if suggested point is start point
            acc.add(setStartJointNumber(segment, layoutSwitchId, jointNumber))
        } else if (isSame(segment.points.last().m, suggestedPointLength, TOLERANCE_JOINT_LOCATION_SAME_POINT)) {
            //Check if suggested point is end point
            if (linkingJoints.size == 1) {
                acc.add(setEndJointNumber(previousSegment, layoutSwitchId, jointNumber))
            } else {
                acc.add(previousSegment.copy(endJointNumber = jointNumber))
            }
        } else {
            //Otherwise split the segment
            //StartSplitSegment: before M-value
            //EndSplitSegment: after M-value
            val (startSplitSegment, endSplitSegment) = previousSegment.splitAtM(
                suggestedPointLength,
                TOLERANCE_JOINT_LOCATION_NEW_POINT
            )

            //Handle cases differently when there are multiple joint matches in a single segment
            if (linkingJoints.size == 1) {
                acc.add(
                    if (isFirstSegment) clearSwitchInformation(startSplitSegment)
                    else if (isLastSegment) setEndJointNumber(startSplitSegment, layoutSwitchId, jointNumber)
                    else startSplitSegment.copy(
                        switchId = layoutSwitchId, startJointNumber = null, endJointNumber = null
                    )
                )
                endSplitSegment?.let {
                    acc.add(
                        if (isFirstSegment) setStartJointNumber(endSplitSegment, layoutSwitchId, jointNumber)
                        else if (isLastSegment) clearSwitchInformation(endSplitSegment)
                        else setStartJointNumber(endSplitSegment, layoutSwitchId, jointNumber)
                    )
                }
            } else {
                when (index) {
                    //First joint match
                    0 -> {
                        acc.add(
                            if (isFirstSegment) clearSwitchInformation(startSplitSegment)
                            else startSplitSegment.copy(
                                switchId = layoutSwitchId,
                                startJointNumber = null,
                                endJointNumber = null,
                            )
                        )

                        endSplitSegment?.let {
                            acc.add(setStartJointNumber(endSplitSegment, layoutSwitchId, jointNumber))
                        }
                    }
                    //Last joint match
                    linkingJoints.lastIndex -> {
                        acc.add(startSplitSegment.copy(endJointNumber = jointNumber))

                        endSplitSegment?.let {
                            acc.add(
                                if (isLastSegment) clearSwitchInformation(endSplitSegment)
                                else endSplitSegment.copy(
                                    switchId = layoutSwitchId,
                                    startJointNumber = null,
                                    endJointNumber = null
                                )
                            )
                        }
                    }

                    else -> {
                        acc.add(startSplitSegment.copy(endJointNumber = jointNumber))
                        endSplitSegment?.let {
                            acc.add(setStartJointNumber(endSplitSegment, layoutSwitchId, jointNumber))
                        }

                    }
                }
            }
        }

        acc
    }.toList()

private fun clearSwitchInformation(segment: LayoutSegment) =
    segment.copy(switchId = null, startJointNumber = null, endJointNumber = null)

private fun setStartJointNumber(segment: LayoutSegment, switchId: IntId<TrackLayoutSwitch>, jointNumber: JointNumber) =
    segment.copy(switchId = switchId, startJointNumber = jointNumber, endJointNumber = null)

private fun setEndJointNumber(segment: LayoutSegment, switchId: IntId<TrackLayoutSwitch>, jointNumber: JointNumber) =
    segment.copy(switchId = switchId, startJointNumber = null, endJointNumber = jointNumber)

private fun combineAdjacentSegmentJointNumbers(
    layoutSegments: List<List<LayoutSegment>>,
    switchId: IntId<TrackLayoutSwitch>
) = layoutSegments.fold(mutableListOf<LayoutSegment>()) { acc, segments ->
    val currentSegment = segments.first()
    val previousSegment = acc.lastOrNull()

    /**
     * For instance in case of line 1-5-2
     *      J1      J5      J2
     * -----|-------|-------|------
     * S0      S1      S2     S3
     * where the first switch segment S1 has start joint number 1,
     * and the last switch segment S2 has start joint number 5 and end joint number 2
     * we want the S1 to have end joint number 5
     */
    if (currentSegment.switchId == switchId && previousSegment?.switchId == switchId) {
        if (previousSegment.startJointNumber != null && previousSegment.endJointNumber == null && currentSegment.startJointNumber != null) {
            acc[acc.lastIndex] = previousSegment.copy(endJointNumber = currentSegment.startJointNumber)
            acc.addAll(segments)
            return@fold acc
        } else if (previousSegment.endJointNumber != null && currentSegment.startJointNumber == null && currentSegment.endJointNumber != null) {
            acc.add(currentSegment.copy(startJointNumber = previousSegment.endJointNumber))
            acc.addAll(segments.drop(1))
            return@fold acc
        }
    }

    acc.addAll(segments)
    acc
}

/**
 * Returns a copy of the alignment filtering out points that do not locate
 * in the given bounding box.
 */
fun cropPoints(alignment: LayoutAlignment, bbox: BoundingBox): LayoutAlignment {
    val filteredSegments = alignment.segments
        .mapNotNull { segment ->
            if (bbox.intersects(segment.boundingBox)) {
                val firstMatchingPointIndex = segment.points.indexOfFirst { point ->
                    bbox.contains(point)
                }
                if (firstMatchingPointIndex != -1) {
                    val firstMatchingPoint = segment.points[firstMatchingPointIndex]
                    val matchingPoints = segment.points
                        .drop(firstMatchingPointIndex)
                        .takeWhile { point ->
                            bbox.contains(point)
                        }

                    // We need at least two points to create a segment
                    if (matchingPoints.size >= 2) {
                        segment.withPoints(
                            matchingPoints,
                            segment.start + firstMatchingPoint.m
                        )
                    } else null
                } else null
            } else null
        }

    val firstSegmentStart = filteredSegments.firstOrNull()?.start ?: 0.0
    val segmentsForAlignments = filteredSegments.map { segment ->
        segment.copy(
            start = segment.start - firstSegmentStart
        )
    }

    return alignment.copy(
        segments = segmentsForAlignments
    )
}

data class TrackIntersection(
    val point: IPoint,
    val distance: Double,
    val track1: Pair<LocationTrack, LayoutAlignment>,
    val track2: Pair<LocationTrack, LayoutAlignment>,
    val desiredLocation: IPoint
) : Comparable<TrackIntersection> {
    private val distanceToDesiredLocation by lazy { lineLength(point, desiredLocation) }

    override fun compareTo(other: TrackIntersection): Int {
        return when {
            distance < other.distance -> -1
            distance > other.distance -> 1
            else -> when {
                distanceToDesiredLocation < other.distanceToDesiredLocation -> -1
                distanceToDesiredLocation > other.distanceToDesiredLocation -> 1
                else -> 0
            }
        }
    }

}

private fun lines(alignment: LayoutAlignment): List<Line> {
    return alignment.segments.flatMap { segment ->
        segment.points.dropLast(1).mapIndexed { index, point ->
            Line(point, segment.points[index + 1])
        }
    }
}

const val MAX_LINE_INTERSECTION_DISTANCE = 0.5
const val MAX_PARALLEL_LINE_ANGLE_DIFF_IN_DEGREES = 1

fun findClosestIntersection(
    track1: Pair<LocationTrack, LayoutAlignment>,
    track2: Pair<LocationTrack, LayoutAlignment>,
    desiredLocation: IPoint
): TrackIntersection? {
    val alignment1 = track1.second
    val alignment2 = track2.second

    // Ignore parallel alignments. Points of alignments are filtered so
    // that alignments are about 0 - 200 meters long, and therefore we can compare
    // angles from start to end.
    if (radsToDegrees(
            angleDiffRads(
                directionBetweenPoints(alignment1.start!!, alignment1.end!!),
                directionBetweenPoints(alignment2.start!!, alignment2.end!!)
            )
        ) < MAX_PARALLEL_LINE_ANGLE_DIFF_IN_DEGREES
    ) return null

    val lines1 = lines(alignment1)
    val lines2 = lines(alignment2)
    val intersections = lines1.flatMap { line1 ->
        lines2.mapNotNull { line2 ->
            val intersection = lineIntersection(line1.start, line1.end, line2.start, line2.end)
            if (intersection != null && intersection.inSegment1 == IntersectType.WITHIN &&
                intersection.inSegment2 == IntersectType.WITHIN
            ) {
                TrackIntersection(
                    point = intersection.point,
                    distance = 0.0,
                    track1 = track1,
                    track2 = track2,
                    desiredLocation = desiredLocation
                )
            } else {
                val distance1 = pointDistanceToLine(line1.start, line1.end, line2.start)
                val distance2 = pointDistanceToLine(line1.start, line1.end, line2.end)
                val minDistance = min(distance1, distance2)
                if (minDistance <= MAX_LINE_INTERSECTION_DISTANCE) {
                    TrackIntersection(
                        point = if (minDistance == distance1) line2.start
                        else line2.end,
                        distance = minDistance,
                        track1 = track1,
                        track2 = track2,
                        desiredLocation = desiredLocation
                    )
                } else null
            }
        }
    }
    return intersections.minOrNull()
}

fun findTrackIntersections(
    locationTracks: List<Pair<LocationTrack, LayoutAlignment>>,
    desiredLocation: IPoint
): List<TrackIntersection> {
    val trackPairs = locationTracks.flatMapIndexed { index, track1 ->
        locationTracks.drop(index + 1).map { track2 -> track1 to track2 }
    }
    return trackPairs.mapNotNull { (track1, track2) -> findClosestIntersection(track1, track2, desiredLocation) }
}

fun findFarthestJoint(
    switchStructure: SwitchStructure,
    joint: SwitchJoint,
    switchAlignment: SwitchAlignment
): SwitchJoint {
    val jointNumber = switchAlignment.jointNumbers.maxByOrNull { jointNumber ->
        lineLength(
            joint.location,
            switchStructure.getJointLocation(jointNumber)
        )
    } ?: throw IllegalStateException("Cannot find farthest joint!")
    return switchStructure.getJoint(jointNumber)
}

fun findPointMatchingToDistance(from: IPoint, points: List<IPoint>, distance: Double): IPoint? {
    val firstAfterIndex = points.indexOfFirst { candidatePoint ->
        val candidateDistance = lineLength(from, candidatePoint)
        if (abs(candidateDistance - distance) < 0.1) {
            // is "exact" point, no need to search anymore
            return candidatePoint
        }
        candidateDistance > distance
    }
    if (firstAfterIndex == -1) return null

    val firstAfterPoint = points[firstAfterIndex]
    val firstAfterDistance = lineLength(from, firstAfterPoint)
    val firstAfterDistanceDiff = abs(distance - firstAfterDistance)

    val lastBeforeIndex = firstAfterIndex - 1
    val lastBeforePoint = points[lastBeforeIndex]
    val lastBeforeDistance = lineLength(from, lastBeforePoint)
    val lastBeforeDistanceDiff = abs(distance - lastBeforeDistance)

    val distanceDiffRatio = lastBeforeDistanceDiff / (firstAfterDistanceDiff + lastBeforeDistanceDiff)

    val lastBeforeToFirstAfterVector = firstAfterPoint - lastBeforePoint
    return lastBeforePoint + lastBeforeToFirstAfterVector * distanceDiffRatio
}

fun findPointsOnTrack(
    from: IPoint,
    distance: Double,
    track: Pair<LocationTrack, LayoutAlignment>
): List<Pair<IPoint, IPoint>> {
    val alignment = track.second
    val pointOnTrack = alignment.getLengthUntil(from)
        .let { pointAtLength ->
            if (pointAtLength != null) {
                alignment
                    .getPointAtLength(pointAtLength.first)
                    ?.copy(
                        // We need M value from the start of the alignment
                        m = pointAtLength.first
                    )
            } else null
        } ?: return listOf()
    val allPoints = alignment.segments.flatMap { segment ->
        segment.points.map { point ->
            point.copy(
                m = segment.start + point.m
            )
        }
    }

    val pointAhead = findPointMatchingToDistance(
        pointOnTrack,
        allPoints.dropWhile { point -> point.m < pointOnTrack.m },
        distance
    )

    val pointBehind = findPointMatchingToDistance(
        pointOnTrack,
        allPoints.takeWhile { point -> point.m < pointOnTrack.m }.reversed(),
        distance
    )

    return listOfNotNull(pointAhead, pointBehind).map { point -> pointOnTrack to point }
}

fun findTransformations(
    point: IPoint, track: Pair<LocationTrack, LayoutAlignment>, switchAlignment: SwitchAlignment, joint: SwitchJoint,
    switchStructure: SwitchStructure
): List<SwitchPositionTransformation> {
    val farthestJoint = findFarthestJoint(switchStructure, joint, switchAlignment)
    val jointDistance = lineLength(joint.location, farthestJoint.location)
    val pointsOnTrack = findPointsOnTrack(point, jointDistance, track)
    val transformations = pointsOnTrack.mapNotNull { (from, to) ->
        val testJoints = listOf(
            joint.copy(
                location = Point(from)
            ),
            farthestJoint.copy(
                location = Point(to)
            )
        )
        calculateSwitchLocationDeltaOrNull(
            testJoints,
            switchStructure
        )
    }
    return transformations
}

fun findTransformations(
    point: IPoint,
    track1: Pair<LocationTrack, LayoutAlignment>,
    track2: Pair<LocationTrack, LayoutAlignment>,
    switchAlignment1: SwitchAlignment,
    switchAlignment2: SwitchAlignment,
    joint: SwitchJoint,
    switchStructure: SwitchStructure
): List<SwitchPositionTransformation> {
    return findTransformations(point, track1, switchAlignment1, joint, switchStructure) +
            findTransformations(point, track1, switchAlignment2, joint, switchStructure) +
            findTransformations(point, track2, switchAlignment1, joint, switchStructure) +
            findTransformations(point, track2, switchAlignment2, joint, switchStructure)
}

fun createSuggestedSwitch(
    transformation: SwitchPositionTransformation,
    tracks: List<Pair<LocationTrack, LayoutAlignment>>,
    switchStructure: SwitchStructure
): SuggestedSwitch {
    val jointsInLayoutSpace = switchStructure.joints.map { joint ->
        joint.copy(
            location = transformSwitchPoint(transformation, joint.location)
        )
    }

    return createSuggestedSwitch(
        jointsInLayoutSpace = jointsInLayoutSpace,
        switchStructure = switchStructure,
        alignments = tracks,
        geometrySwitch = null,
        geometryPlanId = null,
        alignmentEndPoint = null,
        getMeasurementMethod = { MeasurementMethod.DIGITIZED_AERIAL_IMAGE }
    )
}

fun getSharedSwitchJoint(switchStructure: SwitchStructure): Pair<SwitchJoint, List<SwitchAlignment>> {
    val sortedSwitchJoints = switchStructure
        .joints.sortedWith { jointA, jointB ->
            when {
                jointA.number == switchStructure.presentationJointNumber -> -1
                jointB.number == switchStructure.presentationJointNumber -> 1
                else -> 0
            }
        }

    val (sharedSwitchJoint, switchAlignmentsContainingCommonJoint) = sortedSwitchJoints.firstNotNullOfOrNull { joint ->
        val alignmentsContainingJoint = switchStructure.alignments.filter { alignment ->
            alignment.jointNumbers.contains(joint.number)
        }
        if (alignmentsContainingJoint.size >= 2) joint to alignmentsContainingJoint
        else null
    }
        ?: throw IllegalStateException("Switch structure ${switchStructure.type} does not contain shared switch joint and that is weird!")

    return sharedSwitchJoint to switchAlignmentsContainingCommonJoint
}

fun getSuggestedSwitchScore(
    suggestedSwitch: SuggestedSwitch,
    farthestJoint: SwitchJoint,
    maxFarthestJointDistance: Double,
    desiredLocation: IPoint
): Double {
    return suggestedSwitch.joints.sumOf { joint ->
        // Select best of each joint
        (joint.matches.maxOfOrNull { match ->
            // Smaller the match distance, better the score
            max(1.0 - match.distance, 0.0)
        } ?: 0.0) +


                if (joint.number == farthestJoint.number && maxFarthestJointDistance > 0) {
                    val distanceToFarthestJoint = lineLength(desiredLocation, joint.location)
                    val maxExtraScore = 0.5
                    val extraScore = (distanceToFarthestJoint / maxFarthestJointDistance) * maxExtraScore
                    extraScore
                } else 0.0
    }
}

fun selectBestSuggestedSwitch(
    suggestedSwitches: List<SuggestedSwitch>,
    farthestJoint: SwitchJoint,
    desiredLocation: IPoint
): SuggestedSwitch? {
    if (suggestedSwitches.isEmpty()) {
        return null
    }

    val maxFarthestJointDistance = suggestedSwitches.maxOf { suggestedSwitch ->
        suggestedSwitch.joints.maxOf { joint ->
            if (joint.number == farthestJoint.number) {
                lineLength(desiredLocation, joint.location)
            } else 0.0
        }
    }

    return suggestedSwitches.maxBy { suggestedSwitch ->
        getSuggestedSwitchScore(
            suggestedSwitch,
            farthestJoint,
            maxFarthestJointDistance,
            desiredLocation
        )
    }
}

fun createSuggestedSwitchByPoint(
    point: IPoint,
    switchStructure: SwitchStructure,
    nearbyLocationTracks: List<Pair<LocationTrack, LayoutAlignment>>
): SuggestedSwitch? {
    val bboxSize = max(switchStructure.bbox.width, switchStructure.bbox.height) * 2.25
    val bbox = BoundingBox(0.0..bboxSize, 0.0..bboxSize).centerAt(point)
    val croppedTracks = nearbyLocationTracks.map { (locationTrack, alignment) ->
        locationTrack to cropPoints(alignment, bbox)
    }

    val intersections = findTrackIntersections(croppedTracks, point)
    val (sharedSwitchJoint, switchAlignmentsContainingSharedJoint) = getSharedSwitchJoint(switchStructure)

    val suggestedSwitches = intersections.flatMap { intersection ->
        val transformations = findTransformations(
            intersection.point,
            intersection.track1,
            intersection.track2,
            switchAlignmentsContainingSharedJoint[0],
            switchAlignmentsContainingSharedJoint[1],
            sharedSwitchJoint,
            switchStructure
        )
        val suggestedSwitches = transformations.map { transformation ->
            createSuggestedSwitch(transformation, nearbyLocationTracks, switchStructure)
        }
        suggestedSwitches
    }

    val farthestJoint = findFarthestJoint(switchStructure, sharedSwitchJoint, switchAlignmentsContainingSharedJoint[0])
    return selectBestSuggestedSwitch(suggestedSwitches, farthestJoint, point)
}


@Service
class SwitchLinkingService @Autowired constructor(
    private val switchService: LayoutSwitchService,
    private val locationTrackService: LocationTrackService,
    private val locationTrackDao: LocationTrackDao,
    private val linkingDao: LinkingDao,
    private val geometryDao: GeometryDao,
    private val switchLibraryService: SwitchLibraryService,
) {
    private val logger: Logger = LoggerFactory.getLogger(this::class.java)

    @Transactional(readOnly = true)
    fun getSuggestedSwitches(bbox: BoundingBox): List<SuggestedSwitch> {
        logger.serviceCall("getSuggestedSwitches", "bbox" to bbox)
        val missing = linkingDao.getMissingLayoutSwitchLinkings(bbox)
        val result = missing.mapNotNull { missingLayoutSwitchLinking ->
            // Transform joints to layout space and calculate missing joints
            val geomSwitch = geometryDao.getSwitch(missingLayoutSwitchLinking.geometrySwitchId)
            val structure = geomSwitch.switchStructureId?.let(switchLibraryService::getSwitchStructure)
            // TODO: There is a missing switch here, but current logic doesn't support non-typed suggestions
            if (structure == null) null
            else calculateLayoutSwitchJoints(geomSwitch, structure, missingLayoutSwitchLinking.planSrid)
                ?.let { calculatedJoints ->
                    val switchBoundingBox = boundingBoxAroundPoints(calculatedJoints.map { it.location }) * 1.5
                    val nearAlignmentIds = locationTrackDao.fetchVersionsNear(DRAFT, switchBoundingBox)
                    val locationTrackIds = (nearAlignmentIds + missingLayoutSwitchLinking.locationTrackIds).distinct()
                    val alignments = locationTrackIds.map { version ->
                        locationTrackService.getWithAlignment(version)
                    }

                    createSuggestedSwitch(
                        jointsInLayoutSpace = calculatedJoints,
                        switchStructure = structure,
                        alignments = alignments,
                        geometrySwitch = geomSwitch,
                        alignmentEndPoint = null,
                        geometryPlanId = missingLayoutSwitchLinking.planId,
                        getMeasurementMethod = this::getMeasurementMethod,
                    )
                }
        }
        return result
    }

    @Transactional(readOnly = true)
    fun getSuggestedSwitch(location: IPoint, switchStructureId: IntId<SwitchStructure>): SuggestedSwitch? {
        val switchStructure = switchLibraryService.getSwitchStructure(switchStructureId)
        val alignmentSearchAreaSize = 2.0
        val alignmentSearchArea = BoundingBox(
            Point(0.0, 0.0),
            Point(alignmentSearchAreaSize, alignmentSearchAreaSize)
        ).centerAt(location)
        val nearbyLocationTracks = locationTrackService
            .listNearWithAlignments(DRAFT, alignmentSearchArea)
            .filter { (locationTrack, _) -> locationTrack.state != LayoutState.DELETED }
            .filter { (_, alignment) ->
                alignment.segments.any { segment ->
                    alignmentSearchArea.intersects(segment.boundingBox) &&
                            segment.points.any { point -> alignmentSearchArea.contains(point) }
                }
            }

        return createSuggestedSwitchByPoint(
            location,
            switchStructure,
            nearbyLocationTracks
        )
    }

    @Transactional(readOnly = true)
    fun getSuggestedSwitch(createParams: SuggestedSwitchCreateParams): SuggestedSwitch? {
        logger.serviceCall("getSuggestedSwitch", "createParams" to createParams)

        val switchStructure =
            createParams.switchStructureId?.let(switchLibraryService::getSwitchStructure) ?: return null
        val locationTrackIds = createParams.alignmentMappings.map { mapping -> mapping.locationTrackId }
        val areaSize = switchStructure.bbox.width.coerceAtLeast(switchStructure.bbox.height) * 2.0
        val switchAreaBbox = BoundingBox(
            Point(0.0, 0.0),
            Point(areaSize, areaSize)
        ).centerAt(createParams.locationTrackEndpoint.location)
        val nearbyLocationTracks = locationTrackService.listNearWithAlignments(DRAFT, switchAreaBbox)

        return createSuggestedSwitch(
            createParams.locationTrackEndpoint,
            switchStructure,
            createParams.alignmentMappings,
            nearbyLocationTracks,
            locationTrackIds.associateWith { id -> locationTrackService.getWithAlignmentOrThrow(DRAFT, id) },
            getMeasurementMethod = this::getMeasurementMethod,
        )
    }

    @Transactional
    fun saveSwitchLinking(linkingParameters: SwitchLinkingParameters): RowVersion<TrackLayoutSwitch> {
        val originalArea = linkingDao.getSwitchBoundsFromTracks(DRAFT, linkingParameters.layoutSwitchId)
        switchService.clearSwitchInformationFromSegments(linkingParameters.layoutSwitchId)
        val switchId = updateLayoutSwitch(linkingParameters)
        updateSwitchLinkingIntoSegments(linkingParameters)
        val updatedArea = linkingDao.getSwitchBoundsFromTracks(DRAFT, linkingParameters.layoutSwitchId)
        val potentiallyChangedTracks =
            (listDraftTracksNearArea(originalArea) + listDraftTracksNearArea(updatedArea))
                .distinctBy { t -> t.first.id }
        potentiallyChangedTracks.forEach { (locationTrack, alignment) ->
            val updated = locationTrackService.updateTopology(locationTrack, alignment)
            if (updated != locationTrack) locationTrackService.saveDraft(updated)
        }
        return switchId
    }

    private fun listDraftTracksNearArea(area: BoundingBox?) =
        if (area == null) listOf()
        else locationTrackService.listNearWithAlignments(DRAFT, area.plus(1.0))

<<<<<<< HEAD
    private fun clearSwitchInformationFromSegments(layoutSwitchId: IntId<TrackLayoutSwitch>) {
        getLocationTracksLinkedToSwitch(DRAFT, layoutSwitchId).forEach { (locationTrack, alignment) ->
            val (updatedLocationTrack, updatedAlignment) = clearSwitchInformationFromSegments(
                locationTrack,
                alignment,
                layoutSwitchId,
            )
            locationTrackService.saveDraft(updatedLocationTrack, updatedAlignment)
        }
    }

    private fun getLocationTracksLinkedToSwitch(
        publicationState: PublishType,
        layoutSwitchId: IntId<TrackLayoutSwitch>
    ): List<Pair<LocationTrack, LayoutAlignment>> {
        return linkingDao.findLocationTracksLinkedToSwitch(DRAFT, layoutSwitchId)
            .map { ids ->
                locationTrackService.getWithAlignment(ids.rowVersion)
            }
    }

    @Transactional(readOnly = true)
    fun getSwitchJointConnections(
        publishType: PublishType,
        switchId: IntId<TrackLayoutSwitch>
    ): List<TrackLayoutSwitchJointConnection> {
        logger.serviceCall(
            "getSwitchJointConnections",
            "publishType" to publishType,
            "switchId" to switchId
        )
        val segment = switchService.getSegmentSwitchJointConnections(publishType, switchId)
        val topological = getTopologySwitchJointConnections(publishType, switchId)
        return (segment + topological)
            .groupBy { joint -> joint.number }
            .values.map { jointConnections ->
                jointConnections.reduceRight(TrackLayoutSwitchJointConnection::merge)
            }
    }

    private fun getTopologySwitchJointConnections(
        publicationState: PublishType,
        layoutSwitchId: IntId<TrackLayoutSwitch>
    ): List<TrackLayoutSwitchJointConnection> {
        val layoutSwitch = switchService.get(publicationState, layoutSwitchId)
            ?: return listOf()
        return getLocationTracksLinkedToSwitch(publicationState, layoutSwitchId)
            .flatMap { (locationTrack, layoutAlignment) ->
                listOf(
                    locationTrack.topologyStartSwitch to layoutAlignment.start,
                    locationTrack.topologyEndSwitch to layoutAlignment.end
                )
                    .mapNotNull { (connection, point) ->
                        if (connection == null || point == null || connection.switchId != layoutSwitchId) null else {
                            layoutSwitch.getJoint(connection.jointNumber)?.let { joint ->
                                TrackLayoutSwitchJointConnection(
                                    connection.jointNumber,
                                    listOf(TrackLayoutSwitchJointMatch(locationTrack.id as IntId, point.toPoint())),
                                    listOf(),
                                    joint.locationAccuracy
                                )
                            }
                        }
                    }
            }
    }

    @Transactional
    fun insertSwitch(request: TrackLayoutSwitchSaveRequest): IntId<TrackLayoutSwitch> {
        logger.serviceCall("insertSwitch", "request" to request)

        val switch = TrackLayoutSwitch(
            name = request.name,
            switchStructureId = request.switchStructureId,
            stateCategory = request.stateCategory,
            joints = listOf(),
            externalId = null,
            sourceId = null,
            trapPoint = request.trapPoint,
            ownerId = request.ownerId,
            source = GeometrySource.GENERATED,
        )
        return switchService.saveDraft(switch).id
    }

    @Transactional
    fun updateSwitch(id: IntId<TrackLayoutSwitch>, switch: TrackLayoutSwitchSaveRequest): IntId<TrackLayoutSwitch> {
        logger.serviceCall("updateSwitch", "id" to id, "switch" to switch)
        val layoutSwitch = switchService.getDraft(id);
        val switchStructureChanged = switch.switchStructureId != layoutSwitch.switchStructureId

        if (switch.stateCategory == LayoutStateCategory.NOT_EXISTING || switchStructureChanged) {
            clearSwitchInformationFromSegments(id)
        }

        val updatedLayoutSwitch = layoutSwitch.copy(
            id = id,
            name = switch.name,
            switchStructureId = switch.switchStructureId,
            stateCategory = switch.stateCategory,
            trapPoint = switch.trapPoint,
            joints = if (switchStructureChanged) emptyList() else layoutSwitch.joints
        )
        return switchService.saveDraft(updatedLayoutSwitch).id
    }

    @Transactional
    fun deleteDraftSwitch(switchId: IntId<TrackLayoutSwitch>): IntId<TrackLayoutSwitch> {
        logger.serviceCall("deleteDraftSwitch", "switchId" to switchId)
        clearSwitchInformationFromSegments(switchId)
        return switchService.deleteUnpublishedDraft(switchId).id
    }

=======
>>>>>>> 3fa8be26
    private fun updateLayoutSwitch(linkingParameters: SwitchLinkingParameters): RowVersion<TrackLayoutSwitch> {
        val layoutSwitch = switchService.getDraft(linkingParameters.layoutSwitchId)
        val newGeometrySwitchId = linkingParameters.geometrySwitchId ?: layoutSwitch.sourceId
        val newJoints = linkingParameters.joints.map { linkingJoint ->
            TrackLayoutSwitchJoint(
                number = linkingJoint.jointNumber,
                location = linkingJoint.location,
                locationAccuracy = linkingJoint.locationAccuracy
            )
        }
        val newLayoutSwitch = layoutSwitch.copy(
            sourceId = newGeometrySwitchId,
            switchStructureId = linkingParameters.switchStructureId,
            joints = newJoints,
            source = if (newGeometrySwitchId != null) GeometrySource.PLAN else GeometrySource.GENERATED,
        )
        return switchService.saveDraft(newLayoutSwitch)
    }

    private fun updateSwitchLinkingIntoSegments(linkingParameters: SwitchLinkingParameters) {
        val switchStructure = switchLibraryService.getSwitchStructure(linkingParameters.switchStructureId)

        val switchJointsByLocationTrack = linkingParameters.joints
            .flatMap { joint -> joint.segments.map { segment -> segment.locationTrackId } }
            .distinct()
            .associateWith { locationTrackId ->
                filterMatchingJointsBySwitchAlignment(switchStructure, linkingParameters.joints, locationTrackId)
            }
            .filter { it.value.isNotEmpty() }

        switchJointsByLocationTrack.forEach { (locationTrackId, switchJoints) ->
            val (locationTrack, alignment) = locationTrackService.getWithAlignmentOrThrow(DRAFT, locationTrackId)
            val updatedAlignment = updateAlignmentSegmentsWithSwitchLinking(
                alignment = alignment,
                layoutSwitchId = linkingParameters.layoutSwitchId,
                matchingJoints = switchJoints,
            )
            val updatedLocationTrack = locationTrackService.updateTopology(locationTrack, updatedAlignment)
            locationTrackService.saveDraft(updatedLocationTrack, updatedAlignment)
        }
    }


    private fun getMeasurementMethod(id: IndexedId<LayoutSegment>): MeasurementMethod? =
        geometryDao.getMeasurementMethodForLayoutSegment(id)

}<|MERGE_RESOLUTION|>--- conflicted
+++ resolved
@@ -1167,122 +1167,6 @@
         if (area == null) listOf()
         else locationTrackService.listNearWithAlignments(DRAFT, area.plus(1.0))
 
-<<<<<<< HEAD
-    private fun clearSwitchInformationFromSegments(layoutSwitchId: IntId<TrackLayoutSwitch>) {
-        getLocationTracksLinkedToSwitch(DRAFT, layoutSwitchId).forEach { (locationTrack, alignment) ->
-            val (updatedLocationTrack, updatedAlignment) = clearSwitchInformationFromSegments(
-                locationTrack,
-                alignment,
-                layoutSwitchId,
-            )
-            locationTrackService.saveDraft(updatedLocationTrack, updatedAlignment)
-        }
-    }
-
-    private fun getLocationTracksLinkedToSwitch(
-        publicationState: PublishType,
-        layoutSwitchId: IntId<TrackLayoutSwitch>
-    ): List<Pair<LocationTrack, LayoutAlignment>> {
-        return linkingDao.findLocationTracksLinkedToSwitch(DRAFT, layoutSwitchId)
-            .map { ids ->
-                locationTrackService.getWithAlignment(ids.rowVersion)
-            }
-    }
-
-    @Transactional(readOnly = true)
-    fun getSwitchJointConnections(
-        publishType: PublishType,
-        switchId: IntId<TrackLayoutSwitch>
-    ): List<TrackLayoutSwitchJointConnection> {
-        logger.serviceCall(
-            "getSwitchJointConnections",
-            "publishType" to publishType,
-            "switchId" to switchId
-        )
-        val segment = switchService.getSegmentSwitchJointConnections(publishType, switchId)
-        val topological = getTopologySwitchJointConnections(publishType, switchId)
-        return (segment + topological)
-            .groupBy { joint -> joint.number }
-            .values.map { jointConnections ->
-                jointConnections.reduceRight(TrackLayoutSwitchJointConnection::merge)
-            }
-    }
-
-    private fun getTopologySwitchJointConnections(
-        publicationState: PublishType,
-        layoutSwitchId: IntId<TrackLayoutSwitch>
-    ): List<TrackLayoutSwitchJointConnection> {
-        val layoutSwitch = switchService.get(publicationState, layoutSwitchId)
-            ?: return listOf()
-        return getLocationTracksLinkedToSwitch(publicationState, layoutSwitchId)
-            .flatMap { (locationTrack, layoutAlignment) ->
-                listOf(
-                    locationTrack.topologyStartSwitch to layoutAlignment.start,
-                    locationTrack.topologyEndSwitch to layoutAlignment.end
-                )
-                    .mapNotNull { (connection, point) ->
-                        if (connection == null || point == null || connection.switchId != layoutSwitchId) null else {
-                            layoutSwitch.getJoint(connection.jointNumber)?.let { joint ->
-                                TrackLayoutSwitchJointConnection(
-                                    connection.jointNumber,
-                                    listOf(TrackLayoutSwitchJointMatch(locationTrack.id as IntId, point.toPoint())),
-                                    listOf(),
-                                    joint.locationAccuracy
-                                )
-                            }
-                        }
-                    }
-            }
-    }
-
-    @Transactional
-    fun insertSwitch(request: TrackLayoutSwitchSaveRequest): IntId<TrackLayoutSwitch> {
-        logger.serviceCall("insertSwitch", "request" to request)
-
-        val switch = TrackLayoutSwitch(
-            name = request.name,
-            switchStructureId = request.switchStructureId,
-            stateCategory = request.stateCategory,
-            joints = listOf(),
-            externalId = null,
-            sourceId = null,
-            trapPoint = request.trapPoint,
-            ownerId = request.ownerId,
-            source = GeometrySource.GENERATED,
-        )
-        return switchService.saveDraft(switch).id
-    }
-
-    @Transactional
-    fun updateSwitch(id: IntId<TrackLayoutSwitch>, switch: TrackLayoutSwitchSaveRequest): IntId<TrackLayoutSwitch> {
-        logger.serviceCall("updateSwitch", "id" to id, "switch" to switch)
-        val layoutSwitch = switchService.getDraft(id);
-        val switchStructureChanged = switch.switchStructureId != layoutSwitch.switchStructureId
-
-        if (switch.stateCategory == LayoutStateCategory.NOT_EXISTING || switchStructureChanged) {
-            clearSwitchInformationFromSegments(id)
-        }
-
-        val updatedLayoutSwitch = layoutSwitch.copy(
-            id = id,
-            name = switch.name,
-            switchStructureId = switch.switchStructureId,
-            stateCategory = switch.stateCategory,
-            trapPoint = switch.trapPoint,
-            joints = if (switchStructureChanged) emptyList() else layoutSwitch.joints
-        )
-        return switchService.saveDraft(updatedLayoutSwitch).id
-    }
-
-    @Transactional
-    fun deleteDraftSwitch(switchId: IntId<TrackLayoutSwitch>): IntId<TrackLayoutSwitch> {
-        logger.serviceCall("deleteDraftSwitch", "switchId" to switchId)
-        clearSwitchInformationFromSegments(switchId)
-        return switchService.deleteUnpublishedDraft(switchId).id
-    }
-
-=======
->>>>>>> 3fa8be26
     private fun updateLayoutSwitch(linkingParameters: SwitchLinkingParameters): RowVersion<TrackLayoutSwitch> {
         val layoutSwitch = switchService.getDraft(linkingParameters.layoutSwitchId)
         val newGeometrySwitchId = linkingParameters.geometrySwitchId ?: layoutSwitch.sourceId
