--- conflicted
+++ resolved
@@ -739,32 +739,19 @@
     return if (start != null && end != null) directionBetweenPoints(start, end) else null
 }
 
-<<<<<<< HEAD
 private fun getClosestPointAsIntersection(track1: IAlignment, track2:IAlignment, desiredLocation: IPoint):TrackIntersection {
-    val closestPoint = (track1.allPoints() + track2.allPoints()).minBy { point -> lineLength(point, desiredLocation) }
-    return TrackIntersection(
-        alignment1 = track1,
-        alignment2 = track2,
-        point = closestPoint,
-        distance = 0.0,
-        desiredLocation = desiredLocation
-    )
-=======
-private fun getClosestPointAsIntersection(
-    track1: IAlignment,
-    track2:IAlignment,
-    desiredLocation: IPoint,
-): TrackIntersection? {
-    return track1.getClosestPoint(desiredLocation)?.let { (closestPoint, _) ->
-        TrackIntersection(
-            alignment1 = track1,
-            alignment2 = track2,
-            point = closestPoint,
-            distance = 0.0,
-            desiredLocation = desiredLocation,
-        )
-    }
->>>>>>> 2dc490bb
+    return listOf(track1, track2)
+            .mapNotNull { track -> track.getClosestPoint(desiredLocation) }
+            .minBy { (point, _) -> lineLength(point,desiredLocation) }
+            .let { (closestPoint,_) ->
+                TrackIntersection(
+                    alignment1 = track1,
+                    alignment2 = track2,
+                    point = closestPoint,
+                    distance = 0.0,
+                    desiredLocation = desiredLocation
+                )
+            }
 }
 
 private fun findTrackIntersections(
@@ -781,11 +768,7 @@
         // be two points very close to each other and it is cheap to
         // calculate additional suggested switch and then select the best one.
         val actualIntersections = findClosestIntersections(track1, track2, desiredLocation, 2)
-<<<<<<< HEAD
         val allIntersections = actualIntersections+closestPointAsIntersection
-=======
-        val allIntersections = actualIntersections + listOfNotNull(closestPointAsIntersection)
->>>>>>> 2dc490bb
         allIntersections
     }
 }
