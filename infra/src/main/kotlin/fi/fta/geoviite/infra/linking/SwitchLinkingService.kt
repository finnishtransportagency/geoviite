--- conflicted
+++ resolved
@@ -1154,23 +1154,14 @@
 
         val withTopologicalLinks = getPotentiallyChangedTracks(
             originalTracks,
-<<<<<<< HEAD
-            linkingParameters.layoutSwitchId,
-            segmentLinksMadeOverlay,
-=======
             switchId,
             // only tracks without segment links to the switch can have topo links to it
             originalTracks + existingLinksCleared
->>>>>>> 033702c2
         ).mapNotNull { (locationTrack, alignment) ->
             val linked = locationTrackService.fetchNearbyTracksAndCalculateLocationTrackTopology(
                 locationTrack,
                 alignment,
-<<<<<<< HEAD
-                overlaidTracks = segmentLinksMadeOverlay,
-=======
-                overlaidTracks = existingLinksCleared + segmentLinksMadeOverlay
->>>>>>> 033702c2
+                overlaidTracks = existingLinksCleared + segmentLinksMadeOverlay,
             )
             val hasTopoLink =
                 linked.topologyStartSwitch?.switchId == switchId || linked.topologyEndSwitch?.switchId == switchId
@@ -1187,14 +1178,8 @@
             .map { (_, track) -> track }
         return LocationTrackChangesFromLinkingSwitch(
             onlyDelinked,
-<<<<<<< HEAD
-            topologicalLinksMade,
-            segmentLinksMade.filter { (track) -> !topoLinksMadeIds.contains(track.id) },
-        )
-=======
             withTopologicalLinks.filter { track -> alignmentLinkEdited.none { (edited) -> edited.id == track.id} },
             alignmentLinkEdited)
->>>>>>> 033702c2
     }
 
     private fun getPotentiallyChangedTracks(
