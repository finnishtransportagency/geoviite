package fi.fta.geoviite.infra.tracklayout

import fi.fta.geoviite.infra.aspects.GeoviiteService
import fi.fta.geoviite.infra.common.DomainId
import fi.fta.geoviite.infra.common.IntId
import fi.fta.geoviite.infra.common.LayoutContext
import fi.fta.geoviite.infra.map.AlignmentHeader
import fi.fta.geoviite.infra.map.AlignmentPolyLine
import fi.fta.geoviite.infra.map.MapAlignmentType
import fi.fta.geoviite.infra.map.MapAlignmentType.LOCATION_TRACK
import fi.fta.geoviite.infra.map.MapAlignmentType.REFERENCE_LINE
import fi.fta.geoviite.infra.map.getSegmentBorderMValues
import fi.fta.geoviite.infra.map.toAlignmentHeader
import fi.fta.geoviite.infra.map.toAlignmentPolyLine
import fi.fta.geoviite.infra.math.BoundingBox
import fi.fta.geoviite.infra.math.Range
import fi.fta.geoviite.infra.math.combineContinuous
import org.springframework.transaction.annotation.Transactional

enum class AlignmentFetchType {
    LOCATION_TRACKS,
    REFERENCE_LINES,
    ALL,
}

data class MapAlignmentHighlight<T>(val id: IntId<T>, val type: MapAlignmentType, val ranges: List<Range<Double>>)

data class MapAlignmentEndPoints(val start: List<AlignmentPoint>, val end: List<AlignmentPoint>)

@GeoviiteService
class MapAlignmentService(
    private val trackNumberService: LayoutTrackNumberService,
    private val locationTrackService: LocationTrackService,
    private val referenceLineService: ReferenceLineService,
    private val alignmentDao: LayoutAlignmentDao,
) {
    @Transactional(readOnly = true)
    fun getAlignmentPolyLines(
        layoutContext: LayoutContext,
        bbox: BoundingBox,
        resolution: Int,
        type: AlignmentFetchType,
        includeSegmentEndPoints: Boolean = false,
        minLength: Double? = null,
        locationTrackIds: Set<IntId<LocationTrack>>? = null,
    ): List<AlignmentPolyLine<*>> {
        val referenceLines =
            if (type == AlignmentFetchType.LOCATION_TRACKS) listOf()
            else getReferenceLinePolyLines(layoutContext, bbox, resolution, includeSegmentEndPoints)
        val locationTracks =
            if (type == AlignmentFetchType.REFERENCE_LINES) listOf()
            else
                getLocationTrackPolyLines(
                    layoutContext,
                    bbox,
                    resolution,
                    includeSegmentEndPoints,
                    minLength,
                    locationTrackIds,
                )

        return (referenceLines + locationTracks).filter { pl -> pl.points.isNotEmpty() }
    }

    fun getAlignmentPolyline(
        layoutContext: LayoutContext,
        id: IntId<LocationTrack>,
        bbox: BoundingBox,
        resolution: Int,
    ): AlignmentPolyLine<LocationTrack>? {
        return locationTrackService
            .getWithGeometry(layoutContext, id)
            ?.takeIf { (t, _) -> t.state != LocationTrackState.DELETED }
            ?.let { (track, geometry) ->
                toAlignmentPolyLine(
                    track.id,
                    LOCATION_TRACK,
                    geometry,
                    resolution,
                    bbox,
                    includeSegmentEndPoints = false,
                )
            }
    }

    fun getSectionsWithoutLinking(
        layoutContext: LayoutContext,
        bbox: BoundingBox,
        type: AlignmentFetchType,
    ): List<MapAlignmentHighlight<*>> {
        val referenceLines =
            if (type == AlignmentFetchType.LOCATION_TRACKS) listOf()
            else getReferenceLineMissingLinkings(layoutContext, bbox)
        val locationTracks =
            if (type == AlignmentFetchType.REFERENCE_LINES) listOf()
            else getLocationTrackMissingLinkings(layoutContext, bbox)
        return referenceLines + locationTracks
    }

    fun getSectionsWithoutProfile(
        layoutContext: LayoutContext,
        bbox: BoundingBox,
    ): List<MapAlignmentHighlight<LocationTrack>> {
        return alignmentDao
            .fetchProfileInfoForSegmentsInBoundingBox<LocationTrack>(layoutContext, bbox, false)
            .groupBy { it.id }
            .map { (id, profileInfos) ->
                MapAlignmentHighlight(
                    id = id,
                    type = LOCATION_TRACK,
                    ranges =
                        profileInfos
                            .fold(mutableMapOf<Int, Range<Double>>()) { acc, info ->
                                val prev = acc.remove(info.alignmentId.index - 1)
                                acc[info.alignmentId.index] = Range(prev?.min ?: info.segmentStartM, info.segmentEndM)
                                acc
                            }
                            .values
                            .toList(),
                )
            }
    }

    @Transactional(readOnly = true)
    fun getReferenceLineHeaders(
        layoutContext: LayoutContext,
        referenceLineIds: List<IntId<ReferenceLine>>,
    ): List<AlignmentHeader<ReferenceLine, LayoutState>> {
        val referenceLines = referenceLineService.getManyWithAlignments(layoutContext, referenceLineIds)
        val trackNumbers =
            trackNumberService
                .getMany(layoutContext, referenceLines.map { (rl, _) -> rl.trackNumberId })
                .associateBy(LayoutTrackNumber::id)
        return referenceLines.map { (line, alignment) ->
            val trackNumber =
                requireNotNull(trackNumbers[line.trackNumberId]) {
                    "ReferenceLine in DB must have a TrackNumber: line=${line.id} trackNumberId=${line.trackNumberId}"
                }
            toAlignmentHeader(trackNumber, line, alignment)
        }
    }

    fun getLocationTrackHeaders(
        layoutContext: LayoutContext,
        locationTrackIds: List<IntId<LocationTrack>>,
    ): List<AlignmentHeader<LocationTrack, LocationTrackState>> {
        return locationTrackService.getManyWithGeometries(layoutContext, locationTrackIds).map { (track, alignment) ->
            toAlignmentHeader(track, alignment)
        }
    }

    fun getLocationTrackSegmentMValues(layoutContext: LayoutContext, id: IntId<LocationTrack>): List<Double> {
        val (_, alignment) = locationTrackService.getWithGeometryOrThrow(layoutContext, id)
        return getSegmentBorderMValues(alignment)
    }

    fun getReferenceLineSegmentMValues(layoutContext: LayoutContext, id: IntId<ReferenceLine>): List<Double> {
        val (_, alignment) = referenceLineService.getWithAlignmentOrThrow(layoutContext, id)
        return getSegmentBorderMValues(alignment)
    }

    fun getLocationTrackEnds(layoutContext: LayoutContext, id: IntId<LocationTrack>): MapAlignmentEndPoints {
        val (_, alignment) = locationTrackService.getWithGeometryOrThrow(layoutContext, id)
        return getEndPoints(alignment)
    }

    fun getReferenceLineEnds(layoutContext: LayoutContext, id: IntId<ReferenceLine>): MapAlignmentEndPoints {
        val (_, alignment) = referenceLineService.getWithAlignmentOrThrow(layoutContext, id)
        return getEndPoints(alignment)
    }

    private fun getLocationTrackPolyLines(
        layoutContext: LayoutContext,
        bbox: BoundingBox,
        resolution: Int,
        includeSegmentEndPoints: Boolean,
        minLength: Double? = null,
        locationTrackIds: Set<IntId<LocationTrack>>? = null,
    ): List<AlignmentPolyLine<LocationTrack>> =
<<<<<<< HEAD
        locationTrackService.listWithGeometries(layoutContext, includeDeleted = false, boundingBox = bbox).map {
            (track, geometry) ->
            toAlignmentPolyLine(track.id, LOCATION_TRACK, geometry, resolution, bbox, includeSegmentEndPoints)
        }
=======
        locationTrackService
            .listWithAlignments(
                layoutContext,
                includeDeleted = false,
                boundingBox = bbox,
                minLength = minLength,
                locationTrackIds = locationTrackIds,
            )
            .map { (track, alignment) ->
                toAlignmentPolyLine(track.id, LOCATION_TRACK, alignment, resolution, bbox, includeSegmentEndPoints)
            }
>>>>>>> 87ca733c

    private fun getReferenceLinePolyLines(
        layoutContext: LayoutContext,
        bbox: BoundingBox,
        resolution: Int,
        includeSegmentEndPoints: Boolean,
    ): List<AlignmentPolyLine<*>> {
        val trackNumbers = trackNumberService.mapById(layoutContext)
        return referenceLineService
            .listWithAlignments(layoutContext, includeDeleted = false, boundingBox = bbox)
            .mapNotNull { (line, alignment) ->
                val trackNumber = trackNumbers[line.trackNumberId]
                if (trackNumber != null)
                    toAlignmentPolyLine(line.id, REFERENCE_LINE, alignment, resolution, bbox, includeSegmentEndPoints)
                else null
            }
    }

    private fun getLocationTrackMissingLinkings(
        layoutContext: LayoutContext,
        bbox: BoundingBox,
    ): List<MapAlignmentHighlight<LocationTrack>> =
        locationTrackService.listWithGeometries(layoutContext, boundingBox = bbox, includeDeleted = false).mapNotNull {
            (track, alignment) ->
            getMissingLinkings(track.id, LOCATION_TRACK, alignment)
        }

    private fun getReferenceLineMissingLinkings(
        layoutContext: LayoutContext,
        bbox: BoundingBox,
    ): List<MapAlignmentHighlight<ReferenceLine>> {
        return referenceLineService
            .listWithAlignments(layoutContext, boundingBox = bbox, includeDeleted = false)
            .mapNotNull { (line, alignment) -> getMissingLinkings(line.id, REFERENCE_LINE, alignment) }
    }
}

private fun <T> getMissingLinkings(
    id: DomainId<T>,
    type: MapAlignmentType,
    alignment: IAlignment,
): MapAlignmentHighlight<T>? =
    getMissingLinkingRanges(alignment)
        .takeIf { list -> list.isNotEmpty() }
        ?.let { ranges -> MapAlignmentHighlight(id as IntId, type, ranges) }

private fun getMissingLinkingRanges(alignment: IAlignment): List<Range<Double>> =
    combineContinuous(alignment.segmentsWithM.mapNotNull { (s, m) -> m.takeIf { s.sourceId == null } })

private fun getEndPoints(alignment: IAlignment): MapAlignmentEndPoints =
    MapAlignmentEndPoints(alignment.takeFirst(2), alignment.takeLast(2))<|MERGE_RESOLUTION|>--- conflicted
+++ resolved
@@ -177,24 +177,17 @@
         minLength: Double? = null,
         locationTrackIds: Set<IntId<LocationTrack>>? = null,
     ): List<AlignmentPolyLine<LocationTrack>> =
-<<<<<<< HEAD
-        locationTrackService.listWithGeometries(layoutContext, includeDeleted = false, boundingBox = bbox).map {
-            (track, geometry) ->
-            toAlignmentPolyLine(track.id, LOCATION_TRACK, geometry, resolution, bbox, includeSegmentEndPoints)
-        }
-=======
         locationTrackService
-            .listWithAlignments(
+            .listWithGeometries(
                 layoutContext,
                 includeDeleted = false,
                 boundingBox = bbox,
                 minLength = minLength,
                 locationTrackIds = locationTrackIds,
             )
-            .map { (track, alignment) ->
-                toAlignmentPolyLine(track.id, LOCATION_TRACK, alignment, resolution, bbox, includeSegmentEndPoints)
-            }
->>>>>>> 87ca733c
+            .map { (track, geometry) ->
+                toAlignmentPolyLine(track.id, LOCATION_TRACK, geometry, resolution, bbox, includeSegmentEndPoints)
+            }
 
     private fun getReferenceLinePolyLines(
         layoutContext: LayoutContext,
