--- conflicted
+++ resolved
@@ -114,23 +114,18 @@
         return toResponse(locationTrackService.getInfoboxExtras(publicationState, id))
     }
 
-<<<<<<< HEAD
-    @PreAuthorize(AUTH_VIEW_DRAFT_OR_OFFICIAL_BY_PUBLISH_TYPE)
-    @GetMapping("/location-tracks/{$PUBLISH_TYPE}/{id}/relinkable-switches-count")
+    @PreAuthorize(AUTH_VIEW_DRAFT_OR_OFFICIAL_BY_PUBLICATION_STATE)
+    @GetMapping("/location-tracks/{$PUBLICATION_STATE}/{id}/relinkable-switches-count")
     fun getLocationRelinkableSwitchesCount(
-        @PathVariable("$PUBLISH_TYPE") publishType: PublishType,
+        @PathVariable("$PUBLICATION_STATE") publishType: PublicationState,
         @PathVariable("id") id: IntId<LocationTrack>,
     ): ResponseEntity<Int> {
-        logger.apiCall("getLocationTrackRelinkableSwitchesCount", "$PUBLISH_TYPE" to publishType, "id" to id)
+        logger.apiCall("getLocationTrackRelinkableSwitchesCount", "$PUBLICATION_STATE" to publishType, "id" to id)
         return toResponse(locationTrackService.getRelinkableSwitchesCount(publishType, id))
     }
 
-    @PreAuthorize(AUTH_VIEW_DRAFT_OR_OFFICIAL_BY_PUBLISH_TYPE)
-    @GetMapping("/location-tracks/{$PUBLISH_TYPE}/description")
-=======
     @PreAuthorize(AUTH_VIEW_DRAFT_OR_OFFICIAL_BY_PUBLICATION_STATE)
     @GetMapping("/location-tracks/{$PUBLICATION_STATE}/description")
->>>>>>> 61583bef
     fun getDescription(
         @PathVariable("$PUBLICATION_STATE") publicationState: PublicationState,
         @RequestParam("ids") ids: List<IntId<LocationTrack>>,
