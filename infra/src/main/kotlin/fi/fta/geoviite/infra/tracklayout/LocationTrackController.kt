--- conflicted
+++ resolved
@@ -4,7 +4,6 @@
 import fi.fta.geoviite.infra.authorization.AUTH_ALL_WRITE
 import fi.fta.geoviite.infra.common.IntId
 import fi.fta.geoviite.infra.common.PublishType
-import fi.fta.geoviite.infra.common.TrackMeter
 import fi.fta.geoviite.infra.geocoding.AlignmentStartAndEnd
 import fi.fta.geoviite.infra.geocoding.AlignmentStartAndEndWithId
 import fi.fta.geoviite.infra.geocoding.GeocodingService
@@ -127,7 +126,6 @@
         logger.apiCall("getSwitchesOnLocationTrack", "publishType" to publishType, "id" to id)
         val locationTrack = locationTrackService.getOrThrow(publishType, id)
         return locationTrackService.getSwitchesForLocationTrack(id, publishType).map { switchId ->
-<<<<<<< HEAD
             val presentationJoint = switchService.get(publishType, switchId)?.let(switchService::getPresentationJoint)
             val addressAndM =
                 geocodingService.getGeocodingContext(publishType, locationTrack.trackNumberId)?.let { context ->
@@ -135,16 +133,6 @@
                 }
             requireNotNull(addressAndM)
             SwitchOnLocationTrack(switchId, addressAndM.address, presentationJoint?.location, addressAndM.m)
-=======
-            SwitchOnLocationTrack(switchId,
-                switchService.get(publishType, switchId)
-                    ?.let(switchService::getPresentationJoint)
-                    ?.let { presentationJoint ->
-                        geocodingService.getAddress(
-                            publishType, locationTrack.trackNumberId, presentationJoint.location
-                        )?.first
-                    })
->>>>>>> 638a819a
         }
     }
 
