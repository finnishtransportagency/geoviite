--- conflicted
+++ resolved
@@ -181,15 +181,10 @@
         logger.apiCall("validateLocationTrackSwitches", "publishType" to publishType, "id" to id)
         val switchIds = locationTrackService.getSwitchesForLocationTrack(id, publishType)
         val switchValidation = publicationService.validateSwitches(switchIds, publishType)
-<<<<<<< HEAD
         val switchSuggestions =
-            switchLinkingService.getSuggestedSwitchesAtPresentationJointLocations(switchIds.distinct()
-                .let { swId -> switchService.getMany(publishType, swId) })
-=======
-        val switchSuggestions = switchLinkingService.getSuggestedSwitchesAtPresentationJointLocations(switchIds
+            switchLinkingService.getSuggestedSwitchesAtPresentationJointLocations(switchIds
             .distinct()
             .let { swId -> switchService.getMany(publishType, swId) })
->>>>>>> 6a4fd373
         return switchValidation.map { validatedAsset ->
             SwitchValidationWithSuggestedSwitch(
                 validatedAsset.id, validatedAsset, switchSuggestions.find { it.first == validatedAsset.id }?.second
