package fi.fta.geoviite.infra.tracklayout

import fi.fta.geoviite.infra.aspects.GeoviiteController
import fi.fta.geoviite.infra.authorization.AUTH_EDIT_LAYOUT
import fi.fta.geoviite.infra.authorization.AUTH_VIEW_DRAFT_OR_OFFICIAL_BY_PUBLICATION_STATE
import fi.fta.geoviite.infra.authorization.AUTH_VIEW_LAYOUT
import fi.fta.geoviite.infra.authorization.AUTH_VIEW_LAYOUT_DRAFT
import fi.fta.geoviite.infra.authorization.LAYOUT_BRANCH
import fi.fta.geoviite.infra.authorization.PUBLICATION_STATE
import fi.fta.geoviite.infra.common.AlignmentName
import fi.fta.geoviite.infra.common.IntId
import fi.fta.geoviite.infra.common.LayoutBranch
import fi.fta.geoviite.infra.common.LayoutContext
import fi.fta.geoviite.infra.common.PublicationState
import fi.fta.geoviite.infra.geocoding.AlignmentStartAndEndWithId
import fi.fta.geoviite.infra.geocoding.GeocodingService
import fi.fta.geoviite.infra.linking.LocationTrackSaveRequest
import fi.fta.geoviite.infra.linking.switches.SwitchLinkingService
import fi.fta.geoviite.infra.localization.LocalizationLanguage
import fi.fta.geoviite.infra.math.BoundingBox
import fi.fta.geoviite.infra.publication.PublicationService
import fi.fta.geoviite.infra.publication.ValidatedAsset
import fi.fta.geoviite.infra.util.FreeText
import fi.fta.geoviite.infra.util.toResponse
import org.springframework.http.ResponseEntity
import org.springframework.security.access.prepost.PreAuthorize
import org.springframework.web.bind.annotation.DeleteMapping
import org.springframework.web.bind.annotation.GetMapping
import org.springframework.web.bind.annotation.PathVariable
import org.springframework.web.bind.annotation.PostMapping
import org.springframework.web.bind.annotation.PutMapping
import org.springframework.web.bind.annotation.RequestBody
import org.springframework.web.bind.annotation.RequestParam

@GeoviiteController("/track-layout")
class LocationTrackController(
    private val locationTrackService: LocationTrackService,
    private val searchService: LayoutSearchService,
    private val geocodingService: GeocodingService,
    private val publicationService: PublicationService,
    private val switchLinkingService: SwitchLinkingService,
) {

    @PreAuthorize(AUTH_VIEW_DRAFT_OR_OFFICIAL_BY_PUBLICATION_STATE)
    @GetMapping("/location-tracks/{$LAYOUT_BRANCH}/{$PUBLICATION_STATE}", params = ["bbox"])
    fun getLocationTracksNear(
        @PathVariable(LAYOUT_BRANCH) layoutBranch: LayoutBranch,
        @PathVariable(PUBLICATION_STATE) publicationState: PublicationState,
        @RequestParam("bbox") bbox: BoundingBox,
    ): List<LocationTrack> {
        val context = LayoutContext.of(layoutBranch, publicationState)
        return locationTrackService.listNear(context, bbox)
    }

    @PreAuthorize(AUTH_VIEW_DRAFT_OR_OFFICIAL_BY_PUBLICATION_STATE)
    @GetMapping("/location-tracks/{$LAYOUT_BRANCH}/{$PUBLICATION_STATE}", params = ["searchTerm", "limit"])
    fun searchLocationTracks(
        @PathVariable(LAYOUT_BRANCH) layoutBranch: LayoutBranch,
        @PathVariable(PUBLICATION_STATE) publicationState: PublicationState,
        @RequestParam("searchTerm", required = true) searchTerm: FreeText,
        @RequestParam("limit", required = true) limit: Int,
    ): List<LocationTrack> {
        val context = LayoutContext.of(layoutBranch, publicationState)
        return searchService.searchAllLocationTracks(context, searchTerm, limit)
    }

    @PreAuthorize(AUTH_VIEW_DRAFT_OR_OFFICIAL_BY_PUBLICATION_STATE)
    @GetMapping("/location-tracks/{$LAYOUT_BRANCH}/{$PUBLICATION_STATE}/{id}")
    fun getLocationTrack(
        @PathVariable(LAYOUT_BRANCH) layoutBranch: LayoutBranch,
        @PathVariable(PUBLICATION_STATE) publicationState: PublicationState,
        @PathVariable("id") id: IntId<LocationTrack>,
    ): ResponseEntity<LocationTrack> {
        val context = LayoutContext.of(layoutBranch, publicationState)
        return toResponse(locationTrackService.get(context, id))
    }

    @PreAuthorize(AUTH_VIEW_DRAFT_OR_OFFICIAL_BY_PUBLICATION_STATE)
    @GetMapping("/location-tracks/{$LAYOUT_BRANCH}/{$PUBLICATION_STATE}", params = ["ids"])
    fun getLocationTracks(
        @PathVariable(LAYOUT_BRANCH) layoutBranch: LayoutBranch,
        @PathVariable(PUBLICATION_STATE) publicationState: PublicationState,
        @RequestParam("ids", required = true) ids: List<IntId<LocationTrack>>,
    ): List<LocationTrack> {
        val context = LayoutContext.of(layoutBranch, publicationState)
        return locationTrackService.getMany(context, ids)
    }

    @PreAuthorize(AUTH_VIEW_DRAFT_OR_OFFICIAL_BY_PUBLICATION_STATE)
    @GetMapping("/location-tracks/{$LAYOUT_BRANCH}/{$PUBLICATION_STATE}/{id}/start-and-end")
    fun getLocationTrackStartAndEnd(
        @PathVariable(LAYOUT_BRANCH) layoutBranch: LayoutBranch,
        @PathVariable(PUBLICATION_STATE) publicationState: PublicationState,
        @PathVariable("id") id: IntId<LocationTrack>,
    ): ResponseEntity<AlignmentStartAndEndWithId<*>> {
        val context = LayoutContext.of(layoutBranch, publicationState)
        val locationTrackAndAlignment = locationTrackService.getWithAlignment(context, id)
        return toResponse(locationTrackAndAlignment?.let { (locationTrack, alignment) ->
            geocodingService.getLocationTrackStartAndEnd(context, locationTrack, alignment)
                ?.let { AlignmentStartAndEndWithId(locationTrack.id as IntId, it.start, it.end) }
        })
    }

    @PreAuthorize(AUTH_VIEW_DRAFT_OR_OFFICIAL_BY_PUBLICATION_STATE)
    @GetMapping("/location-tracks/{$LAYOUT_BRANCH}/{$PUBLICATION_STATE}/start-and-end")
    fun getManyLocationTracksStartsAndEnds(
        @PathVariable(LAYOUT_BRANCH) layoutBranch: LayoutBranch,
        @PathVariable(PUBLICATION_STATE) publicationState: PublicationState,
        @RequestParam("ids") ids: List<IntId<LocationTrack>>,
    ): List<AlignmentStartAndEndWithId<*>> {
        val context = LayoutContext.of(layoutBranch, publicationState)
        return ids.mapNotNull { id ->
            locationTrackService.getWithAlignment(context, id)?.let { (locationTrack, alignment) ->
                geocodingService.getLocationTrackStartAndEnd(context, locationTrack, alignment)
                    ?.let { AlignmentStartAndEndWithId(locationTrack.id as IntId, it.start, it.end) }
            }
        }
    }

    @PreAuthorize(AUTH_VIEW_DRAFT_OR_OFFICIAL_BY_PUBLICATION_STATE)
    @GetMapping("/location-tracks/{$LAYOUT_BRANCH}/{$PUBLICATION_STATE}/{id}/infobox-extras")
    fun getLocationTrackInfoboxExtras(
        @PathVariable(LAYOUT_BRANCH) layoutBranch: LayoutBranch,
        @PathVariable(PUBLICATION_STATE) publicationState: PublicationState,
        @PathVariable("id") id: IntId<LocationTrack>,
    ): ResponseEntity<LocationTrackInfoboxExtras> {
        val context = LayoutContext.of(layoutBranch, publicationState)
        return toResponse(locationTrackService.getInfoboxExtras(context, id))
    }

    @PreAuthorize(AUTH_VIEW_DRAFT_OR_OFFICIAL_BY_PUBLICATION_STATE)
    @GetMapping("/location-tracks/{$LAYOUT_BRANCH}/{$PUBLICATION_STATE}/{id}/relinkable-switches-count")
    fun getRelinkableSwitchesCount(
        @PathVariable(LAYOUT_BRANCH) layoutBranch: LayoutBranch,
        @PathVariable(PUBLICATION_STATE) publicationState: PublicationState,
        @PathVariable("id") id: IntId<LocationTrack>,
    ): ResponseEntity<Int> {
        val context = LayoutContext.of(layoutBranch, publicationState)
        return toResponse(locationTrackService.getRelinkableSwitchesCount(context, id))
    }

    @PreAuthorize(AUTH_VIEW_DRAFT_OR_OFFICIAL_BY_PUBLICATION_STATE)
    @GetMapping("/location-tracks/{$LAYOUT_BRANCH}/{$PUBLICATION_STATE}/description")
    fun getDescription(
        @PathVariable(LAYOUT_BRANCH) layoutBranch: LayoutBranch,
        @PathVariable(PUBLICATION_STATE) publicationState: PublicationState,
        @RequestParam("ids") ids: List<IntId<LocationTrack>>,
        @RequestParam("lang") lang: LocalizationLanguage,
    ): List<LocationTrackDescription> {
        val context = LayoutContext.of(layoutBranch, publicationState)
        return ids.mapNotNull { id ->
            id.let { locationTrackService.get(context, it) }?.let { lt ->
                LocationTrackDescription(id, locationTrackService.getFullDescription(context, lt, lang))
            }
        }
    }

    @PreAuthorize(AUTH_VIEW_DRAFT_OR_OFFICIAL_BY_PUBLICATION_STATE)
    @GetMapping("/location-tracks/{$LAYOUT_BRANCH}/{$PUBLICATION_STATE}/{id}/validation")
    fun validateLocationTrack(
        @PathVariable(LAYOUT_BRANCH) layoutBranch: LayoutBranch,
        @PathVariable(PUBLICATION_STATE) publicationState: PublicationState,
        @PathVariable("id") id: IntId<LocationTrack>,
    ): ResponseEntity<ValidatedAsset<LocationTrack>> {
        val context = LayoutContext.of(layoutBranch, publicationState)
        return publicationService.validateLocationTracks(context, listOf(id)).firstOrNull().let(::toResponse)
    }

    @PreAuthorize(AUTH_VIEW_DRAFT_OR_OFFICIAL_BY_PUBLICATION_STATE)
    @GetMapping("/location-tracks/{$LAYOUT_BRANCH}/{$PUBLICATION_STATE}/{id}/validation/switches")
    fun validateLocationTrackSwitches(
        @PathVariable(LAYOUT_BRANCH) layoutBranch: LayoutBranch,
        @PathVariable(PUBLICATION_STATE) publicationState: PublicationState,
        @PathVariable("id") id: IntId<LocationTrack>,
    ): List<SwitchValidationWithSuggestedSwitch> {
        val context = LayoutContext.of(layoutBranch, publicationState)
        val switchSuggestions = switchLinkingService.getTrackSwitchSuggestions(context, id)
        val switchValidation = publicationService.validateSwitches(context, switchSuggestions.map { (id, _) -> id })
        return switchValidation.map { validatedAsset ->
            SwitchValidationWithSuggestedSwitch(
                validatedAsset.id,
                validatedAsset,
                switchSuggestions.find { it.first == validatedAsset.id }?.second,
            )
        }
    }

    @PreAuthorize(AUTH_EDIT_LAYOUT)
    @PostMapping("/location-tracks/{$LAYOUT_BRANCH}/draft")
    fun insertLocationTrack(
        @PathVariable(LAYOUT_BRANCH) layoutBranch: LayoutBranch,
        @RequestBody request: LocationTrackSaveRequest,
    ): IntId<LocationTrack> {
        return locationTrackService.insert(layoutBranch, request).id
    }

    @PreAuthorize(AUTH_EDIT_LAYOUT)
    @PutMapping("/location-tracks/{$LAYOUT_BRANCH}/draft/{id}")
    fun updateLocationTrack(
        @PathVariable(LAYOUT_BRANCH) layoutBranch: LayoutBranch,
        @PathVariable("id") locationTrackId: IntId<LocationTrack>,
        @RequestBody request: LocationTrackSaveRequest,
    ): IntId<LocationTrack> {
        return locationTrackService.update(layoutBranch, locationTrackId, request).id
    }

    @PreAuthorize(AUTH_EDIT_LAYOUT)
    @DeleteMapping("/location-tracks/{$LAYOUT_BRANCH}/draft/{id}")
    fun deleteLocationTrack(
        @PathVariable(LAYOUT_BRANCH) layoutBranch: LayoutBranch,
        @PathVariable("id") id: IntId<LocationTrack>,
    ): IntId<LocationTrack> {
        return locationTrackService.deleteDraft(layoutBranch, id).id
    }

    @PreAuthorize(AUTH_VIEW_LAYOUT_DRAFT)
    @GetMapping("/location-tracks/{$LAYOUT_BRANCH}/draft/non-linked")
    fun getNonLinkedLocationTracks(
        @PathVariable(LAYOUT_BRANCH) layoutBranch: LayoutBranch,
    ): List<LocationTrack> {
        return locationTrackService.listNonLinked(layoutBranch)
    }

    @PreAuthorize(AUTH_VIEW_DRAFT_OR_OFFICIAL_BY_PUBLICATION_STATE)
    @GetMapping("/location-tracks/{$LAYOUT_BRANCH}/{$PUBLICATION_STATE}/{id}/change-info")
    fun getLocationTrackChangeInfo(
        @PathVariable(LAYOUT_BRANCH) layoutBranch: LayoutBranch,
        @PathVariable(PUBLICATION_STATE) publicationState: PublicationState,
        @PathVariable("id") id: IntId<LocationTrack>,
    ): ResponseEntity<LayoutAssetChangeInfo> {
        val context = LayoutContext.of(layoutBranch, publicationState)
        return toResponse(locationTrackService.getLayoutAssetChangeInfo(context, id))
    }

    @PreAuthorize(AUTH_VIEW_DRAFT_OR_OFFICIAL_BY_PUBLICATION_STATE)
    @GetMapping("/location-tracks/{$LAYOUT_BRANCH}/{$PUBLICATION_STATE}/{id}/plan-geometry")
    fun getTrackSectionsByPlan(
        @PathVariable(LAYOUT_BRANCH) layoutBranch: LayoutBranch,
        @PathVariable(PUBLICATION_STATE) publicationState: PublicationState,
        @PathVariable("id") id: IntId<LocationTrack>,
        @RequestParam("bbox") boundingBox: BoundingBox? = null,
    ): List<AlignmentPlanSection> {
        val context = LayoutContext.of(layoutBranch, publicationState)
        return locationTrackService.getMetadataSections(context, id, boundingBox)
    }

    @PreAuthorize(AUTH_VIEW_DRAFT_OR_OFFICIAL_BY_PUBLICATION_STATE)
    @GetMapping("/track-numbers/{$LAYOUT_BRANCH}/{$PUBLICATION_STATE}/{trackNumberId}/location-tracks")
    fun getTrackNumberTracksByName(
        @PathVariable(LAYOUT_BRANCH) layoutBranch: LayoutBranch,
        @PathVariable(PUBLICATION_STATE) publicationState: PublicationState,
        @PathVariable("trackNumberId") trackNumberId: IntId<TrackLayoutTrackNumber>,
        @RequestParam("locationTrackNames") names: List<AlignmentName>,
        @RequestParam("includeDeleted") includeDeleted: Boolean = true,
    ): List<LocationTrack> {
        val context = LayoutContext.of(layoutBranch, publicationState)
<<<<<<< HEAD
        return locationTrackService.list(context, trackNumberId, names)
=======
        logger.apiCall(
            "getTrackNumberTracksByName",
            "context" to context,
            "includeDeleted" to includeDeleted,
            "trackNumberId" to trackNumberId,
            "names" to names,
        )
        return locationTrackService.list(context, includeDeleted, trackNumberId, names)
>>>>>>> 034b585b
    }

    @PreAuthorize(AUTH_VIEW_LAYOUT)
    @GetMapping("/location-track-owners")
    fun getLocationTrackOwners(): List<LocationTrackOwner> {
        return locationTrackService.getLocationTrackOwners()
    }

    @PreAuthorize(AUTH_VIEW_DRAFT_OR_OFFICIAL_BY_PUBLICATION_STATE)
    @GetMapping("/location-tracks/{$LAYOUT_BRANCH}/{$PUBLICATION_STATE}/{id}/splitting-initialization-parameters")
    fun getSplittingInitializationParameters(
        @PathVariable(LAYOUT_BRANCH) layoutBranch: LayoutBranch,
        @PathVariable(PUBLICATION_STATE) publicationState: PublicationState,
        @PathVariable("id") id: IntId<LocationTrack>,
    ): ResponseEntity<SplittingInitializationParameters> {
        val context = LayoutContext.of(layoutBranch, publicationState)
        return toResponse(locationTrackService.getSplittingInitializationParameters(context, id))
    }
}<|MERGE_RESOLUTION|>--- conflicted
+++ resolved
@@ -254,18 +254,7 @@
         @RequestParam("includeDeleted") includeDeleted: Boolean = true,
     ): List<LocationTrack> {
         val context = LayoutContext.of(layoutBranch, publicationState)
-<<<<<<< HEAD
-        return locationTrackService.list(context, trackNumberId, names)
-=======
-        logger.apiCall(
-            "getTrackNumberTracksByName",
-            "context" to context,
-            "includeDeleted" to includeDeleted,
-            "trackNumberId" to trackNumberId,
-            "names" to names,
-        )
         return locationTrackService.list(context, includeDeleted, trackNumberId, names)
->>>>>>> 034b585b
     }
 
     @PreAuthorize(AUTH_VIEW_LAYOUT)
