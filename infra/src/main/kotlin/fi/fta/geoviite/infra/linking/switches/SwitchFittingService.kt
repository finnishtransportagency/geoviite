package fi.fta.geoviite.infra.linking.switches

import fi.fta.geoviite.infra.aspects.GeoviiteService
import fi.fta.geoviite.infra.common.DomainId
import fi.fta.geoviite.infra.common.IntId
import fi.fta.geoviite.infra.common.LayoutBranch
import fi.fta.geoviite.infra.common.LocationAccuracy
import fi.fta.geoviite.infra.common.MeasurementMethod
import fi.fta.geoviite.infra.geography.CoordinateTransformationService
import fi.fta.geoviite.infra.geography.Transformation
import fi.fta.geoviite.infra.geometry.GeometryDao
import fi.fta.geoviite.infra.geometry.GeometryPlanHeader
import fi.fta.geoviite.infra.geometry.GeometrySwitch
import fi.fta.geoviite.infra.linking.FittedSwitch
import fi.fta.geoviite.infra.linking.FittedSwitchJoint
import fi.fta.geoviite.infra.linking.FittedSwitchJointMatch
import fi.fta.geoviite.infra.linking.GeometrySwitchFittingException
import fi.fta.geoviite.infra.linking.GeometrySwitchFittingFailure
import fi.fta.geoviite.infra.linking.GeometrySwitchFittingResult
import fi.fta.geoviite.infra.linking.GeometrySwitchFittingSuccess
import fi.fta.geoviite.infra.linking.GeometrySwitchSuggestionFailureReason
import fi.fta.geoviite.infra.linking.SuggestedSwitchJointMatchType
import fi.fta.geoviite.infra.math.BoundingBox
import fi.fta.geoviite.infra.math.IPoint
import fi.fta.geoviite.infra.math.IntersectType
import fi.fta.geoviite.infra.math.Line
import fi.fta.geoviite.infra.math.Point
import fi.fta.geoviite.infra.math.angleDiffRads
import fi.fta.geoviite.infra.math.boundingBoxAroundPoints
import fi.fta.geoviite.infra.math.boundingBoxCombining
import fi.fta.geoviite.infra.math.closestPointOnLine
import fi.fta.geoviite.infra.math.directionBetweenPoints
import fi.fta.geoviite.infra.math.lineIntersection
import fi.fta.geoviite.infra.math.lineLength
import fi.fta.geoviite.infra.math.pointDistanceToLine
import fi.fta.geoviite.infra.math.radsToDegrees
import fi.fta.geoviite.infra.switchLibrary.SwitchAlignment
import fi.fta.geoviite.infra.switchLibrary.SwitchJoint
import fi.fta.geoviite.infra.switchLibrary.SwitchLibraryService
import fi.fta.geoviite.infra.switchLibrary.SwitchPositionTransformation
import fi.fta.geoviite.infra.switchLibrary.SwitchStructure
import fi.fta.geoviite.infra.switchLibrary.calculateSwitchLocationDelta
import fi.fta.geoviite.infra.switchLibrary.transformSwitchPoint
import fi.fta.geoviite.infra.tracklayout.AlignmentPoint
import fi.fta.geoviite.infra.tracklayout.IAlignment
import fi.fta.geoviite.infra.tracklayout.ISegment
import fi.fta.geoviite.infra.tracklayout.LAYOUT_SRID
import fi.fta.geoviite.infra.tracklayout.LayoutAlignment
import fi.fta.geoviite.infra.tracklayout.LayoutRowVersion
import fi.fta.geoviite.infra.tracklayout.LocationTrack
import fi.fta.geoviite.infra.tracklayout.LocationTrackService
import fi.fta.geoviite.infra.tracklayout.SegmentPoint
import kotlin.math.max
import org.springframework.beans.factory.annotation.Autowired
import org.springframework.transaction.annotation.Transactional

private const val TOLERANCE_JOINT_LOCATION_SEGMENT_END_POINT = 0.5
const val TOLERANCE_JOINT_LOCATION_NEW_POINT = 0.01

/**
 * Tools for finding a fit for a switch: The positioning of the switch's joints, based on the geometry of the tracks
 * around it.
 */
@GeoviiteService
class SwitchFittingService
@Autowired
constructor(
    private val locationTrackService: LocationTrackService,
    private val switchLibraryService: SwitchLibraryService,
    private val geometryDao: GeometryDao,
    private val coordinateTransformationService: CoordinateTransformationService,
) {
    @Transactional(readOnly = true)
    fun fitGeometrySwitch(branch: LayoutBranch, switchId: IntId<GeometrySwitch>): GeometrySwitchFittingResult =
        try {
            val geometrySwitch = getGeometrySwitchForFitting(switchId)
            val planHeader = geometryDao.getPlanHeader(geometryDao.getSwitchPlanId(switchId))
            val switchStructure = getGeometrySwitchStructure(geometrySwitch)
            GeometrySwitchFittingSuccess(
                fitGeometrySwitch(
                    switchStructure,
                    getTracksLinkedThroughGeometry(branch, switchId),
                    branch,
                    calculateLayoutSwitchJoints(
                        geometrySwitch,
                        switchStructure,
                        getTransformationForGeometryPlan(planHeader),
                    ),
                    planHeader.measurementMethod?.let(::mapMeasurementMethodToLocationAccuracy)
                        ?: LocationAccuracy.DIGITIZED_AERIAL_IMAGE,
                )
            )
        } catch (e: GeometrySwitchFittingException) {
            GeometrySwitchFittingFailure(e.failure)
        }

    private fun fitGeometrySwitch(
        switchStructure: SwitchStructure,
        tracksLinkedThroughGeometry: List<LayoutRowVersion<LocationTrack>>,
        branch: LayoutBranch,
        jointsInLayoutSpace: List<SwitchJoint>,
        locationAccuracy: LocationAccuracy?,
    ): FittedSwitch {
        val tracks =
            listOf(
                    tracksLinkedThroughGeometry.map(locationTrackService::getWithAlignment),
                    locationTrackService.listNearWithAlignments(
                        branch.draft,
                        boundingBoxAroundPoints(jointsInLayoutSpace.map { it.location }) * 1.5,
                    ),
                )
                .flatten()
                .distinctBy { it.first.id }
                .map { (lt, alignment) -> lt to cropNothing(alignment) }

        return fitSwitch(jointsInLayoutSpace, switchStructure, tracks, locationAccuracy)
    }

    private fun getGeometrySwitchForFitting(id: IntId<GeometrySwitch>): GeometrySwitch {
        val geometrySwitch = geometryDao.getSwitch(id)
        if (geometrySwitch.joints.count() < 2) {
            throw GeometrySwitchFittingException(GeometrySwitchSuggestionFailureReason.LESS_THAN_TWO_JOINTS)
        }
        return geometrySwitch
    }

    private fun getTracksLinkedThroughGeometry(
        branch: LayoutBranch,
        switchId: IntId<GeometrySwitch>,
    ): List<LayoutRowVersion<LocationTrack>> =
        geometryDao
            .getLocationTracksLinkedThroughGeometryElementToSwitch(branch, switchId)
            // we might be able to link a geometry switch to whatever tracks are there at its
<<<<<<< HEAD
            // location, but it's always
            // been a requirement that at least some track geometry should be linked as well
=======
            // location, but it's always been a requirement that at least some track geometry should
            // be linked as well
>>>>>>> 8ddb25d3
            .takeIf { tracks -> tracks.isNotEmpty() }
            ?: throw GeometrySwitchFittingException(GeometrySwitchSuggestionFailureReason.RELATED_TRACKS_NOT_LINKED)

    private fun getGeometrySwitchStructure(geometrySwitch: GeometrySwitch): SwitchStructure =
        geometrySwitch.switchStructureId?.let { switchStructureId ->
            switchLibraryService.getSwitchStructure(switchStructureId)
        }
            ?: throw GeometrySwitchFittingException(
                GeometrySwitchSuggestionFailureReason.NO_SWITCH_STRUCTURE_ID_ON_SWITCH
            )

    private fun getTransformationForGeometryPlan(planHeader: GeometryPlanHeader): Transformation =
        planHeader.units.coordinateSystemSrid?.let { srid ->
            coordinateTransformationService.getTransformation(srid, LAYOUT_SRID)
        } ?: throw GeometrySwitchFittingException(GeometrySwitchSuggestionFailureReason.NO_SRID_ON_PLAN)
}

fun calculateLayoutSwitchJoints(
    geomSwitch: GeometrySwitch,
    switchStructure: SwitchStructure,
    toLayoutCoordinate: Transformation,
): List<SwitchJoint> {
    val layoutJointPoints =
        geomSwitch.joints.map { geomJoint ->
            SwitchJoint(number = geomJoint.number, location = toLayoutCoordinate.transform(geomJoint.location))
        }
<<<<<<< HEAD
    val switchLocationDelta = calculateSwitchLocationDeltaOrNull(layoutJointPoints, switchStructure)
=======
    val switchLocationDelta = calculateSwitchLocationDelta(layoutJointPoints, switchStructure)
>>>>>>> 8ddb25d3
    return if (switchLocationDelta != null) {
        switchStructure.alignmentJoints.map { joint ->
            SwitchJoint(number = joint.number, location = transformSwitchPoint(switchLocationDelta, joint.location))
        }
    } else {
        throw GeometrySwitchFittingException(GeometrySwitchSuggestionFailureReason.INVALID_JOINTS)
    }
}

data class PossibleSegment(
    val segment: ISegment,
    val segmentIndex: Int,
    val closestPointM: Double,
    val closestSegmentPointIndex: Int,
    val jointDistanceToSegment: Double,
)

fun findSuggestedSwitchJointMatches(
    joint: SwitchJoint,
    locationTrack: LocationTrack,
    alignment: CroppedAlignment,
    tolerance: Double,
): List<FittedSwitchJointMatch> {
    val jointLocation = joint.location
    val maxMatchableDistance = max(TOLERANCE_JOINT_LOCATION_SEGMENT_END_POINT, tolerance)

    val closestSegmentIndex = alignment.findClosestSegmentIndex(jointLocation) ?: return listOf()
<<<<<<< HEAD
    val possibleSegmentIndices =
        IntRange(
            (closestSegmentIndex - 1).coerceAtLeast(0),
            (closestSegmentIndex + 1).coerceAtMost(alignment.segments.lastIndex),
        )

    val possibleSegments =
        alignment.segments.slice(possibleSegmentIndices).map { segment ->
            segment to segment.getClosestPointM(jointLocation).first
        }

    val jointDistanceToAlignment =
        possibleSegments.minOf { (segment, closestSegmentAlignmentM) ->
            lineLength(segment.seekPointAtM(closestSegmentAlignmentM).point, jointLocation)
        }

    // pure optimization: bail out without expensive calculations if we're too far
    if (jointDistanceToAlignment > max(TOLERANCE_JOINT_LOCATION_SEGMENT_END_POINT, tolerance)) {
        return listOf()
    }

    return possibleSegments.flatMapIndexed { index, (segment, closestSegmentAlignmentM) ->
        val segmentIndex = possibleSegmentIndices.first + index + alignment.cropStartSegmentIndex
        val closestSegmentPointIndex = segment.seekPointAtM(closestSegmentAlignmentM).index
=======
    val firstPossibleSegmentIndex = (closestSegmentIndex - 1).coerceAtLeast(0)

    val possibleSegments =
        alignment.segments
            .subList(firstPossibleSegmentIndex, (closestSegmentIndex + 2).coerceAtMost(alignment.segments.size))
            .mapIndexed { index, segment ->
                val closestPointM = segment.getClosestPointM(jointLocation).first
                val pointSeekResult = segment.seekPointAtM(closestPointM)
                val closestSegmentPointIndex = pointSeekResult.index
                val jointDistanceToSegment = lineLength(pointSeekResult.point, jointLocation)
                PossibleSegment(
                    segment,
                    index + firstPossibleSegmentIndex + alignment.cropStartSegmentIndex,
                    closestPointM,
                    closestSegmentPointIndex,
                    jointDistanceToSegment,
                )
            }
            .filter { segment -> segment.jointDistanceToSegment < maxMatchableDistance }

    if (possibleSegments.isEmpty()) {
        return listOf()
    }

    val jointDistanceToAlignment = possibleSegments.minOf { segment -> segment.jointDistanceToSegment }

    return possibleSegments.flatMap { possibleSegment ->
        val segmentIndex = possibleSegment.segmentIndex
        val segment = possibleSegment.segment
        val closestSegmentPointIndex = possibleSegment.closestSegmentPointIndex
>>>>>>> 8ddb25d3

        fun takeSegmentLineMatches(points: List<SegmentPoint>): Sequence<Pair<Point, Double>> =
            points
                .asSequence()
                .zipWithNext { previousPoint, point ->
                    val closestAlignmentPoint = closestPointOnLine(previousPoint, point, jointLocation)
                    val jointDistanceToSegment = lineLength(closestAlignmentPoint, jointLocation)
                    closestAlignmentPoint to jointDistanceToSegment
                }
                .takeWhile { (_, d) -> d < tolerance }

        val segmentLinesWithinTolerance =
            sequenceOf(
                    takeSegmentLineMatches(
                        segment.segmentPoints.subList(closestSegmentPointIndex, segment.segmentPoints.size)
                    ),
                    takeSegmentLineMatches(segment.segmentPoints.subList(0, closestSegmentPointIndex + 1).asReversed()),
                )
                .flatten()
                .toList()

        val startMatches = segment.segmentStart.isSame(jointLocation, TOLERANCE_JOINT_LOCATION_SEGMENT_END_POINT)
        val endMatches = segment.segmentEnd.isSame(jointLocation, TOLERANCE_JOINT_LOCATION_SEGMENT_END_POINT)

        listOfNotNull(
            // Check if segment's start point is within tolerance
            if (startMatches)
                FittedSwitchJointMatch(
                    locationTrackId = locationTrack.id as IntId,
                    m = segment.startM,
                    matchType = SuggestedSwitchJointMatchType.START,
                    switchJoint = joint,
                    distance = lineLength(segment.segmentStart, jointLocation),
                    distanceToAlignment = jointDistanceToAlignment,
                    alignmentId = locationTrack.alignmentVersion?.id,
                    segmentIndex = segmentIndex,
                )
            else null,

            // Check if segment's end point is within tolerance
            if (endMatches)
                FittedSwitchJointMatch(
                    locationTrackId = locationTrack.id as IntId,
                    m = segment.endM,
                    matchType = SuggestedSwitchJointMatchType.END,
                    switchJoint = joint,
                    distance = lineLength(segment.segmentEnd, jointLocation),
                    distanceToAlignment = jointDistanceToAlignment,
                    alignmentId = locationTrack.alignmentVersion?.id,
                    segmentIndex = segmentIndex,
                )
            else null,
        ) +
            segmentLinesWithinTolerance.map { (closestAlignmentPoint, jointDistanceToSegment) ->
                FittedSwitchJointMatch(
                    locationTrackId = locationTrack.id as IntId,
                    m = segment.getClosestPointM(closestAlignmentPoint).first,
                    matchType = SuggestedSwitchJointMatchType.LINE,
                    switchJoint = joint,
                    distance = jointDistanceToSegment,
                    distanceToAlignment = jointDistanceToAlignment,
                    alignmentId = locationTrack.alignmentVersion?.id,
                    segmentIndex = segmentIndex,
                )
            }
    }
}

fun findSuggestedSwitchJointMatches(
    joints: List<SwitchJoint>,
    locationTrackAlignment: Pair<LocationTrack, CroppedAlignment>,
    tolerance: Double,
): List<FittedSwitchJointMatch> {
    return joints.flatMap { joint ->
        findSuggestedSwitchJointMatches(
            joint = joint,
            locationTrack = locationTrackAlignment.first,
            alignment = locationTrackAlignment.second,
            tolerance = tolerance,
        )
    }
}

fun fitSwitch(
    jointsInLayoutSpace: List<SwitchJoint>,
    switchStructure: SwitchStructure,
    alignments: List<Pair<LocationTrack, CroppedAlignment>>,
    locationAccuracy: LocationAccuracy?,
): FittedSwitch {
    val jointMatchTolerance = 0.2 // TODO: There could be tolerance per joint point in switch structure

    val matchesByLocationTrack =
        alignments
            .associate { alignment ->
                alignment.first to
                    findSuggestedSwitchJointMatches(
                        joints = jointsInLayoutSpace,
                        locationTrackAlignment = alignment,
                        tolerance = jointMatchTolerance,
                    )
            }
            .filter { it.value.isNotEmpty() }

    val endJoints = getEndJoints(matchesByLocationTrack)
    val matchByJoint = getBestMatchByJoint(matchesByLocationTrack, endJoints)
    val jointsWithoutMatches =
        jointsInLayoutSpace
            .filterNot { matchByJoint.containsKey(it) }
            .associateWith { emptyList<FittedSwitchJointMatch>() }

    val suggestedJoints =
        (matchByJoint + jointsWithoutMatches).map { (joint, matches) ->
            FittedSwitchJoint(
                number = joint.number,
                location = joint.location,
                matches = matches,
                locationAccuracy = locationAccuracy,
            )
        }

    return FittedSwitch(switchStructure = switchStructure, joints = suggestedJoints)
}

private fun getBestMatchByJoint(
    matchesByLocationTrack: Map<LocationTrack, List<FittedSwitchJointMatch>>,
    endJoints: Map<LocationTrack, Pair<SwitchJoint, SwitchJoint>>,
) =
    matchesByLocationTrack
        .flatMap { (lt, matches) ->
            matches
                .groupBy { it.switchJoint }
                .map { (joint, jointMatches) ->
                    getBestMatchesForJoint(
                        jointMatches = jointMatches,
                        isFirstJoint = endJoints[lt]?.first == joint,
                        isLastJoint = endJoints[lt]?.second == joint,
                    )
                }
                .mapNotNull { filteredMatches -> filteredMatches.minByOrNull { it.distance } }
        }
        .groupBy { it.switchJoint }

private fun getBestMatchesForJoint(
    jointMatches: List<FittedSwitchJointMatch>,
    isFirstJoint: Boolean,
    isLastJoint: Boolean,
): List<FittedSwitchJointMatch> {
    return if (isFirstJoint) {
        // First joint should never match with the last point of a segment
        jointMatches
            .filter { it.matchType == SuggestedSwitchJointMatchType.START }
            .ifEmpty { jointMatches.filterNot { it.matchType == SuggestedSwitchJointMatchType.END } }
    } else if (isLastJoint) {
        // Last joint should never match with the first point of a segment
        jointMatches
            .filter { it.matchType == SuggestedSwitchJointMatchType.END }
            .ifEmpty { jointMatches.filterNot { it.matchType == SuggestedSwitchJointMatchType.START } }
    } else {
        // Prefer end points over "normal" ones
        jointMatches
            .filter {
                it.matchType == SuggestedSwitchJointMatchType.START || it.matchType == SuggestedSwitchJointMatchType.END
            }
            .ifEmpty { jointMatches }
    }
}

private fun getEndJoints(matchesByLocationTrack: Map<LocationTrack, List<FittedSwitchJointMatch>>) =
    matchesByLocationTrack.mapValues { (_, joints) ->
        val jointsSortedByMatchLength = joints.sortedWith(compareBy(FittedSwitchJointMatch::m))
        val min = jointsSortedByMatchLength.first().switchJoint
        val max = jointsSortedByMatchLength.last().switchJoint
        min to max
    }

private fun mapMeasurementMethodToLocationAccuracy(mm: MeasurementMethod): LocationAccuracy =
    when (mm) {
        MeasurementMethod.VERIFIED_DESIGNED_GEOMETRY -> LocationAccuracy.DESIGNED_GEOLOCATION
        MeasurementMethod.OFFICIALLY_MEASURED_GEODETICALLY -> LocationAccuracy.OFFICIALLY_MEASURED_GEODETICALLY
        MeasurementMethod.TRACK_INSPECTION -> LocationAccuracy.MEASURED_GEODETICALLY
        MeasurementMethod.DIGITIZED_AERIAL_IMAGE -> LocationAccuracy.DIGITIZED_AERIAL_IMAGE
        MeasurementMethod.UNVERIFIED_DESIGNED_GEOMETRY -> LocationAccuracy.MEASURED_GEODETICALLY
    }

private fun lines(alignment: IAlignment): List<Line> {
    return alignment.segments.flatMap { segment ->
        segment.segmentPoints.dropLast(1).mapIndexed { index, point -> Line(point, segment.segmentPoints[index + 1]) }
    }
}

const val MAX_LINE_INTERSECTION_DISTANCE = 0.5
const val MAX_PARALLEL_LINE_ANGLE_DIFF_IN_DEGREES = 1

private fun findIntersections(alignment1: IAlignment, alignment2: IAlignment): List<TrackIntersection> {
    // Ignore parallel alignments. Points of alignments are filtered so
    // that alignments are about 0 - 200 meters long, and therefore we can compare
    // angles from start to end.
    val directionDiff = alignmentStartEndDirectionDiff(alignment1, alignment2)?.let(::radsToDegrees)
    if (directionDiff == null || directionDiff < MAX_PARALLEL_LINE_ANGLE_DIFF_IN_DEGREES) return emptyList()

    val lines1 = lines(alignment1)
    val lines2 = lines(alignment2)
    return lines1.flatMap { line1 ->
        lines2.mapNotNull { line2 ->
            val intersection = lineIntersection(line1.start, line1.end, line2.start, line2.end)
            if (intersection != null && intersection.linesIntersect()) {
                TrackIntersection(
                    point = intersection.point,
                    distance = 0.0,
                    alignment1 = alignment1,
                    alignment2 = alignment2,
                )
            } else {
                val linePointDistanceCheckPairs =
                    listOf(line1 to line2.start, line1 to line2.end, line2 to line1.start, line2 to line1.end)
                val minDistanceAndPoint =
                    linePointDistanceCheckPairs
                        .map { (line, point) -> pointDistanceToLine(line.start, line.end, point) to point }
                        .minBy { (distance, _) -> distance }
                if (minDistanceAndPoint.first <= MAX_LINE_INTERSECTION_DISTANCE) {
                    TrackIntersection(
                        point = minDistanceAndPoint.second,
                        distance = minDistanceAndPoint.first,
                        alignment1 = alignment1,
                        alignment2 = alignment2,
                    )
                } else null
            }
        }
    }
}

private fun alignmentStartEndDirectionDiff(alignment1: IAlignment, alignment2: IAlignment): Double? {
    val track1Direction = alignmentStartEndDirection(alignment1)
    val track2Direction = alignmentStartEndDirection(alignment2)
    return if (track1Direction != null && track2Direction != null) {
        angleDiffRads(track1Direction, track2Direction)
    } else null
}

private fun alignmentStartEndDirection(alignment: IAlignment): Double? {
    val start = alignment.firstSegmentStart
    val end = alignment.lastSegmentEnd
    return if (start != null && end != null) directionBetweenPoints(start, end) else null
}

private fun getClosestPointAsIntersection(
    track1: IAlignment,
    track2: IAlignment,
    desiredLocation: IPoint,
): TrackIntersection? {
    return listOf(track1, track2)
        .mapNotNull { track -> track.getClosestPoint(desiredLocation, 0.1) }
        .minByOrNull { (point, _) -> lineLength(point, desiredLocation) }
        ?.let { (closestPoint, _) ->
            TrackIntersection(alignment1 = track1, alignment2 = track2, point = closestPoint, distance = 0.0)
        }
}

private fun <T> pairsOf(things: List<T>): List<Pair<T, T>> =
    things.flatMapIndexed { index, thing1 -> things.subList(index + 1, things.size).map { thing2 -> thing1 to thing2 } }

private fun findTrackIntersectionsForGridPoints(
    trackAlignments: List<IAlignment>,
    grid: SamplingGridPoints,
): PointAssociation<TrackIntersection> {
<<<<<<< HEAD
    //    trackAlignments
    //    .sortedBy { alignment ->
    //        alignment.allAlignmentPoints
    //            .map { p -> lineLength(p, center) }
    //            .minOrNull() ?: Double.MAX_VALUE
    //    }
    //        .take(2)
    //    val trackPairs = pairsOf(trackAlignments)
    //    val allActualIntersections = trackPairs.flatMap { (track1, track2) ->
    //        findIntersections(track1, track2)
    //    }

    val closestActualIntersections =
        grid.mapMulti(parallel = true) { gridPoint ->
            val trackAlignments2 =
                trackAlignments.filter { alignment ->
                    (alignment.allAlignmentPoints.map { p -> lineLength(p, gridPoint) }.minOrNull()
                        ?: Double.MAX_VALUE) < 0.5
                }
            // .take(2)
            val trackPairs2 = pairsOf(trackAlignments2)
            val allActualIntersections2 = trackPairs2.flatMap { (track1, track2) -> findIntersections(track1, track2) }

            allActualIntersections2.sortedWith(orderIntersectionsWithDesiredPoint(gridPoint)).take(2).toSet()
        }
    val closestPointsAsIntersections =
        grid.mapMulti { gridPoint ->
            val trackAlignments2 =
                trackAlignments
                    .sortedBy { alignment ->
                        alignment.allAlignmentPoints.map { p -> lineLength(p, gridPoint) }.minOrNull()
                            ?: Double.MAX_VALUE
                    }
                    .take(2)
            val trackPairs2 = pairsOf(trackAlignments2)
            trackPairs2
=======
    val trackPairs = pairsOf(trackAlignments)
    val allActualIntersections = trackPairs.flatMap { (track1, track2) -> findIntersections(track1, track2) }

    val closestActualIntersections =
        grid.mapMulti(parallel = true) { gridPoint ->
            allActualIntersections.sortedWith(orderIntersectionsWithDesiredPoint(gridPoint)).take(2).toSet()
        }
    val closestPointsAsIntersections =
        grid.mapMulti { gridPoint ->
            trackPairs
>>>>>>> 8ddb25d3
                .mapNotNull { (track1, track2) -> getClosestPointAsIntersection(track1, track2, gridPoint) }
                .toSet()
        }

    return closestPointsAsIntersections.zipWithByPoint(closestActualIntersections, Set<TrackIntersection>::plus)
}

private fun orderIntersectionsWithDesiredPoint(
    desiredPoint: Point
): (a: TrackIntersection, b: TrackIntersection) -> Int {
    return { a, b ->
        if (a.distance < b.distance) -1
        else if (a.distance > b.distance) 1
        else {
            val aDesiredDistance = lineLength(a.point, desiredPoint)
            val bDesiredDistance = lineLength(b.point, desiredPoint)
            if (aDesiredDistance < bDesiredDistance) -1 else if (aDesiredDistance > bDesiredDistance) 1 else 0
        }
    }
}

fun findFarthestJoint(
    switchStructure: SwitchStructure,
    joint: SwitchJoint,
    switchAlignment: SwitchAlignment,
): SwitchJoint {
    val jointNumber =
        requireNotNull(
            switchAlignment.jointNumbers.maxByOrNull { jointNumber ->
                lineLength(joint.location, switchStructure.getJointLocation(jointNumber))
            }
        ) {
            "Cannot find farthest joint: joints=${switchAlignment.jointNumbers}"
        }
    return switchStructure.getJoint(jointNumber)
}

private data class SwitchPointSeekResult(
    val fixPoint: AlignmentPoint,
    val pointBackwards: AlignmentPoint?,
    val pointForwards: AlignmentPoint?,
)

private fun findPointsOnTrack(from: IPoint, distance: Double, alignment: IAlignment): SwitchPointSeekResult? {
    val snapDistance = 0.1
    return alignment
        .getClosestPointM(from)
        ?.let { (mValue, state) ->
            if (state == IntersectType.WITHIN) alignment.getPointAtM(mValue, snapDistance)?.let { p -> mValue to p }
            else null
        }
        ?.let { (mValue, pointOnTrack) ->
            SwitchPointSeekResult(
                fixPoint = pointOnTrack,
                pointBackwards = alignment.getPointAtM(mValue - distance, snapDistance),
                pointForwards = alignment.getPointAtM(mValue + distance, snapDistance),
            )
        }
}

fun findTransformations(
    point: IPoint,
    alignment: IAlignment,
    switchAlignment: SwitchAlignment,
    joint: SwitchJoint,
    switchStructure: SwitchStructure,
): List<SwitchPositionTransformation> {
    val farthestJoint = findFarthestJoint(switchStructure, joint, switchAlignment)
    val jointDistance = lineLength(joint.location, farthestJoint.location)
    val pointsOnTrack = findPointsOnTrack(point, jointDistance, alignment)
    return listOfNotNull(
            pointsOnTrack?.pointBackwards?.let { back -> pointsOnTrack.fixPoint to back },
            pointsOnTrack?.pointForwards?.let { forward -> pointsOnTrack.fixPoint to forward },
        )
        .mapNotNull { (from, to) ->
            val testJoints = listOf(joint.copy(location = from.toPoint()), farthestJoint.copy(location = to.toPoint()))
<<<<<<< HEAD
            calculateSwitchLocationDeltaOrNull(testJoints, switchStructure)
=======
            calculateSwitchLocationDelta(testJoints, switchStructure)
>>>>>>> 8ddb25d3
        }
}

fun findTransformations(
    point: IPoint,
    alignment1: IAlignment,
    alignment2: IAlignment,
    switchAlignment1: SwitchAlignment,
    switchAlignment2: SwitchAlignment,
    joint: SwitchJoint,
    switchStructure: SwitchStructure,
): List<SwitchPositionTransformation> {
    return findTransformations(point, alignment1, switchAlignment1, joint, switchStructure) +
        findTransformations(point, alignment1, switchAlignment2, joint, switchStructure) +
        findTransformations(point, alignment2, switchAlignment1, joint, switchStructure) +
        findTransformations(point, alignment2, switchAlignment2, joint, switchStructure)
}

fun fitSwitch(
    transformation: SwitchPositionTransformation,
    tracks: List<Pair<LocationTrack, CroppedAlignment>>,
    switchStructure: SwitchStructure,
    locationAccuracy: LocationAccuracy?,
): FittedSwitch {
    val jointsInLayoutSpace =
        switchStructure.joints.map { joint ->
            joint.copy(location = transformSwitchPoint(transformation, joint.location))
        }

    return fitSwitch(
        jointsInLayoutSpace = jointsInLayoutSpace,
        switchStructure = switchStructure,
        alignments = tracks,
        locationAccuracy = locationAccuracy,
    )
}

fun getSharedSwitchJoint(switchStructure: SwitchStructure): Pair<SwitchJoint, List<SwitchAlignment>> {
    val sortedSwitchJoints =
        switchStructure.joints.sortedWith { jointA, jointB ->
            when {
                jointA.number == switchStructure.presentationJointNumber -> -1
                jointB.number == switchStructure.presentationJointNumber -> 1
                else -> 0
            }
        }

    val (sharedSwitchJoint, switchAlignmentsContainingCommonJoint) =
        requireNotNull(
            sortedSwitchJoints.firstNotNullOfOrNull { joint ->
                val alignmentsContainingJoint =
                    switchStructure.alignments.filter { alignment -> alignment.jointNumbers.contains(joint.number) }
                if (alignmentsContainingJoint.size >= 2) joint to alignmentsContainingJoint else null
            }
        ) {
            "Switch structure ${switchStructure.type} does not contain shared switch joint and that is weird!"
        }

    return sharedSwitchJoint to switchAlignmentsContainingCommonJoint
}

fun getSuggestedSwitchScore(
    switchSuggestion: FittedSwitch,
    switchStructure: SwitchStructure,
    farthestJoint: SwitchJoint,
    maxFarthestJointDistance: Double,
    desiredLocation: IPoint,
): Double {
    val alignmentJointNumbers = switchStructure.alignmentJoints.map { joint -> joint.number }
    val suggestedAlignmentJoints =
        switchSuggestion.joints.filter { joint -> alignmentJointNumbers.contains(joint.number) }
    return suggestedAlignmentJoints.sumOf { joint ->
        // Select best of each joint
        val jointScore =
            (joint.matches.maxOfOrNull { match ->
                // Smaller the match distance, better the score
                max(1.0 - match.distanceToAlignment, 0.0)
            } ?: 0.0)
        val farthestJointExtraScore =
            if (joint.number == farthestJoint.number && maxFarthestJointDistance > 0) {
                val distanceToFarthestJoint = lineLength(desiredLocation, joint.location)
                val maxExtraScore = 0.5
                val extraScore = (distanceToFarthestJoint / maxFarthestJointDistance) * maxExtraScore
                extraScore
            } else 0.0
        jointScore + farthestJointExtraScore
    }
}

<<<<<<< HEAD
private fun selectBestSuggestedSwitch(
    switchSuggestions: List<FittedSwitch>,
    switchStructure: SwitchStructure,
    farthestJoint: SwitchJoint,
    desiredLocation: IPoint,
): FittedSwitch {
    assert(switchSuggestions.isNotEmpty()) { "switchSuggestions.isNotEmpty()" }

    val maxFarthestJointDistance =
        switchSuggestions.maxOf { suggestedSwitch ->
=======
private fun selectBestSuggestedSwitchTransformation(
    switchSuggestions: Set<Pair<SwitchPositionTransformation, FittedSwitch>>,
    switchStructure: SwitchStructure,
    farthestJoint: SwitchJoint,
    desiredLocation: IPoint,
): SwitchPositionTransformation {
    assert(switchSuggestions.isNotEmpty()) { "switchSuggestions.isNotEmpty()" }

    val maxFarthestJointDistance =
        switchSuggestions.maxOf { (_, suggestedSwitch) ->
>>>>>>> 8ddb25d3
            suggestedSwitch.joints.maxOf { joint ->
                if (joint.number == farthestJoint.number) {
                    lineLength(desiredLocation, joint.location)
                } else 0.0
            }
        }

<<<<<<< HEAD
    return switchSuggestions.maxBy { suggestedSwitch ->
        getSuggestedSwitchScore(
            suggestedSwitch,
            switchStructure,
            farthestJoint,
            maxFarthestJointDistance,
            desiredLocation,
        )
    }
=======
    return switchSuggestions
        .maxBy { (fit, suggestedSwitch) ->
            getSuggestedSwitchScore(
                suggestedSwitch,
                switchStructure,
                farthestJoint,
                maxFarthestJointDistance,
                desiredLocation,
            )
        }
        .first
>>>>>>> 8ddb25d3
}

fun createFittedSwitchByPoint(
    location: IPoint,
    switchStructure: SwitchStructure,
    nearbyLocationTracks: List<Pair<LocationTrack, LayoutAlignment>>,
): FittedSwitch? =
    findBestSwitchFitForAllPointsInSamplingGrid(
            SamplingGridPoints(location.toPoint()),
            switchStructure,
            nearbyLocationTracks,
        )
        .keys()
        .firstOrNull()
<<<<<<< HEAD

fun findBestSwitchFitForAllPointsInSamplingGrid(
    grid: SamplingGridPoints,
    switchStructure: SwitchStructure,
    nearbyLocationTracks: List<Pair<LocationTrack, LayoutAlignment>>,
): PointAssociation<FittedSwitch> {
    val bboxExpansion = max(switchStructure.bbox.width, switchStructure.bbox.height) * 1.125
    val bbox = grid.bounds() + bboxExpansion
    val croppedTracks = nearbyLocationTracks.map { (track, alignment) -> track to cropPoints(alignment, bbox) }

=======

fun findBestSwitchFitForAllPointsInSamplingGrid(
    grid: SamplingGridPoints,
    switchStructure: SwitchStructure,
    nearbyLocationTracks: List<Pair<LocationTrack, LayoutAlignment>>,
): PointAssociation<FittedSwitch> {
    val bboxExpansion = max(switchStructure.bbox.width, switchStructure.bbox.height) * 1.125
    val bbox = grid.bounds() + bboxExpansion
    val croppedTracks = nearbyLocationTracks.map { (track, alignment) -> track to cropPoints(alignment, bbox) }

>>>>>>> 8ddb25d3
    val intersections = findTrackIntersectionsForGridPoints(croppedTracks.map { it.second }, grid)
    val (sharedSwitchJoint, switchAlignmentsContainingSharedJoint) = getSharedSwitchJoint(switchStructure)
    val farthestJoint = findFarthestJoint(switchStructure, sharedSwitchJoint, switchAlignmentsContainingSharedJoint[0])

    return intersections
        .mapMulti(parallel = true) { intersection ->
            findTransformations(
                    intersection.point,
                    intersection.alignment1,
                    intersection.alignment2,
                    switchAlignmentsContainingSharedJoint[0],
                    switchAlignmentsContainingSharedJoint[1],
                    sharedSwitchJoint,
                    switchStructure,
                )
<<<<<<< HEAD
                .toSet()
        }
        .aggregateByPoint(parallel = true) { point, transformations ->
            selectBestSuggestedSwitch(
                transformations.map { transformation ->
                    fitSwitch(transformation, croppedTracks, switchStructure, LocationAccuracy.GEOMETRY_CALCULATED)
                },
                switchStructure,
                farthestJoint,
                point,
            )
=======
                .map { transformation -> intersection to transformation }
                .toSet()
        }
        .map(parallel = true) { (intersection, transformation) ->
            val tracks =
                croppedTracks.filter { (_, alignment) ->
                    alignment.id == intersection.alignment1.id || alignment.id == intersection.alignment2.id
                }
            transformation to fitSwitch(transformation, tracks, switchStructure, LocationAccuracy.GEOMETRY_CALCULATED)
        }
        .aggregateByPoint(parallel = true) { point, fits ->
            val bestTransformation =
                selectBestSuggestedSwitchTransformation(fits, switchStructure, farthestJoint, point)
            fitSwitch(bestTransformation, croppedTracks, switchStructure, LocationAccuracy.GEOMETRY_CALCULATED)
>>>>>>> 8ddb25d3
        }
}

private data class TrackIntersection(
    val point: IPoint,
    val distance: Double,
    val alignment1: IAlignment,
    val alignment2: IAlignment,
)

/** Returns a copy of the alignment filtering out points that do not locate in the given bounding box. */
fun cropPoints(alignment: LayoutAlignment, bbox: BoundingBox): CroppedAlignment {
    val filteredSegments =
        alignment.segments.mapIndexedNotNull { segmentIndex, segment ->
            if (bbox.intersects(segment.boundingBox)) {
                val firstMatchingPointIndex = segment.segmentPoints.indexOfFirst(bbox::contains)
                val lastMatchingPointIndex = segment.segmentPoints.indexOfLast(bbox::contains)
                if (firstMatchingPointIndex in 0 until lastMatchingPointIndex) {
                    segment.slice(firstMatchingPointIndex, lastMatchingPointIndex)?.let { slice ->
                        segmentIndex to slice
                    }
                } else null
            } else null
        }
    return CroppedAlignment(
        filteredSegments.firstOrNull()?.first ?: 0,
        filteredSegments.map { it.second },
        alignment.id,
    )
}

data class CroppedAlignment(
    val cropStartSegmentIndex: Int,
    override val segments: List<ISegment>,
    override val id: DomainId<*>,
) : IAlignment {
    override val boundingBox: BoundingBox? by lazy { boundingBoxCombining(segments.mapNotNull(ISegment::boundingBox)) }

    override fun toLog(): String = logFormat("id" to id, "segments" to segments.map(ISegment::id))
}

fun cropNothing(alignment: LayoutAlignment) = CroppedAlignment(0, alignment.segments, alignment.id)<|MERGE_RESOLUTION|>--- conflicted
+++ resolved
@@ -131,13 +131,8 @@
         geometryDao
             .getLocationTracksLinkedThroughGeometryElementToSwitch(branch, switchId)
             // we might be able to link a geometry switch to whatever tracks are there at its
-<<<<<<< HEAD
-            // location, but it's always
-            // been a requirement that at least some track geometry should be linked as well
-=======
             // location, but it's always been a requirement that at least some track geometry should
             // be linked as well
->>>>>>> 8ddb25d3
             .takeIf { tracks -> tracks.isNotEmpty() }
             ?: throw GeometrySwitchFittingException(GeometrySwitchSuggestionFailureReason.RELATED_TRACKS_NOT_LINKED)
 
@@ -164,11 +159,7 @@
         geomSwitch.joints.map { geomJoint ->
             SwitchJoint(number = geomJoint.number, location = toLayoutCoordinate.transform(geomJoint.location))
         }
-<<<<<<< HEAD
-    val switchLocationDelta = calculateSwitchLocationDeltaOrNull(layoutJointPoints, switchStructure)
-=======
     val switchLocationDelta = calculateSwitchLocationDelta(layoutJointPoints, switchStructure)
->>>>>>> 8ddb25d3
     return if (switchLocationDelta != null) {
         switchStructure.alignmentJoints.map { joint ->
             SwitchJoint(number = joint.number, location = transformSwitchPoint(switchLocationDelta, joint.location))
@@ -196,32 +187,6 @@
     val maxMatchableDistance = max(TOLERANCE_JOINT_LOCATION_SEGMENT_END_POINT, tolerance)
 
     val closestSegmentIndex = alignment.findClosestSegmentIndex(jointLocation) ?: return listOf()
-<<<<<<< HEAD
-    val possibleSegmentIndices =
-        IntRange(
-            (closestSegmentIndex - 1).coerceAtLeast(0),
-            (closestSegmentIndex + 1).coerceAtMost(alignment.segments.lastIndex),
-        )
-
-    val possibleSegments =
-        alignment.segments.slice(possibleSegmentIndices).map { segment ->
-            segment to segment.getClosestPointM(jointLocation).first
-        }
-
-    val jointDistanceToAlignment =
-        possibleSegments.minOf { (segment, closestSegmentAlignmentM) ->
-            lineLength(segment.seekPointAtM(closestSegmentAlignmentM).point, jointLocation)
-        }
-
-    // pure optimization: bail out without expensive calculations if we're too far
-    if (jointDistanceToAlignment > max(TOLERANCE_JOINT_LOCATION_SEGMENT_END_POINT, tolerance)) {
-        return listOf()
-    }
-
-    return possibleSegments.flatMapIndexed { index, (segment, closestSegmentAlignmentM) ->
-        val segmentIndex = possibleSegmentIndices.first + index + alignment.cropStartSegmentIndex
-        val closestSegmentPointIndex = segment.seekPointAtM(closestSegmentAlignmentM).index
-=======
     val firstPossibleSegmentIndex = (closestSegmentIndex - 1).coerceAtLeast(0)
 
     val possibleSegments =
@@ -252,7 +217,6 @@
         val segmentIndex = possibleSegment.segmentIndex
         val segment = possibleSegment.segment
         val closestSegmentPointIndex = possibleSegment.closestSegmentPointIndex
->>>>>>> 8ddb25d3
 
         fun takeSegmentLineMatches(points: List<SegmentPoint>): Sequence<Pair<Point, Double>> =
             points
@@ -519,18 +483,8 @@
     trackAlignments: List<IAlignment>,
     grid: SamplingGridPoints,
 ): PointAssociation<TrackIntersection> {
-<<<<<<< HEAD
-    //    trackAlignments
-    //    .sortedBy { alignment ->
-    //        alignment.allAlignmentPoints
-    //            .map { p -> lineLength(p, center) }
-    //            .minOrNull() ?: Double.MAX_VALUE
-    //    }
-    //        .take(2)
-    //    val trackPairs = pairsOf(trackAlignments)
-    //    val allActualIntersections = trackPairs.flatMap { (track1, track2) ->
-    //        findIntersections(track1, track2)
-    //    }
+    val trackPairs = pairsOf(trackAlignments)
+    val allActualIntersections = trackPairs.flatMap { (track1, track2) -> findIntersections(track1, track2) }
 
     val closestActualIntersections =
         grid.mapMulti(parallel = true) { gridPoint ->
@@ -547,27 +501,7 @@
         }
     val closestPointsAsIntersections =
         grid.mapMulti { gridPoint ->
-            val trackAlignments2 =
-                trackAlignments
-                    .sortedBy { alignment ->
-                        alignment.allAlignmentPoints.map { p -> lineLength(p, gridPoint) }.minOrNull()
-                            ?: Double.MAX_VALUE
-                    }
-                    .take(2)
-            val trackPairs2 = pairsOf(trackAlignments2)
-            trackPairs2
-=======
-    val trackPairs = pairsOf(trackAlignments)
-    val allActualIntersections = trackPairs.flatMap { (track1, track2) -> findIntersections(track1, track2) }
-
-    val closestActualIntersections =
-        grid.mapMulti(parallel = true) { gridPoint ->
-            allActualIntersections.sortedWith(orderIntersectionsWithDesiredPoint(gridPoint)).take(2).toSet()
-        }
-    val closestPointsAsIntersections =
-        grid.mapMulti { gridPoint ->
             trackPairs
->>>>>>> 8ddb25d3
                 .mapNotNull { (track1, track2) -> getClosestPointAsIntersection(track1, track2, gridPoint) }
                 .toSet()
         }
@@ -644,11 +578,7 @@
         )
         .mapNotNull { (from, to) ->
             val testJoints = listOf(joint.copy(location = from.toPoint()), farthestJoint.copy(location = to.toPoint()))
-<<<<<<< HEAD
-            calculateSwitchLocationDeltaOrNull(testJoints, switchStructure)
-=======
             calculateSwitchLocationDelta(testJoints, switchStructure)
->>>>>>> 8ddb25d3
         }
 }
 
@@ -738,18 +668,6 @@
     }
 }
 
-<<<<<<< HEAD
-private fun selectBestSuggestedSwitch(
-    switchSuggestions: List<FittedSwitch>,
-    switchStructure: SwitchStructure,
-    farthestJoint: SwitchJoint,
-    desiredLocation: IPoint,
-): FittedSwitch {
-    assert(switchSuggestions.isNotEmpty()) { "switchSuggestions.isNotEmpty()" }
-
-    val maxFarthestJointDistance =
-        switchSuggestions.maxOf { suggestedSwitch ->
-=======
 private fun selectBestSuggestedSwitchTransformation(
     switchSuggestions: Set<Pair<SwitchPositionTransformation, FittedSwitch>>,
     switchStructure: SwitchStructure,
@@ -760,7 +678,6 @@
 
     val maxFarthestJointDistance =
         switchSuggestions.maxOf { (_, suggestedSwitch) ->
->>>>>>> 8ddb25d3
             suggestedSwitch.joints.maxOf { joint ->
                 if (joint.number == farthestJoint.number) {
                     lineLength(desiredLocation, joint.location)
@@ -768,17 +685,6 @@
             }
         }
 
-<<<<<<< HEAD
-    return switchSuggestions.maxBy { suggestedSwitch ->
-        getSuggestedSwitchScore(
-            suggestedSwitch,
-            switchStructure,
-            farthestJoint,
-            maxFarthestJointDistance,
-            desiredLocation,
-        )
-    }
-=======
     return switchSuggestions
         .maxBy { (fit, suggestedSwitch) ->
             getSuggestedSwitchScore(
@@ -790,7 +696,6 @@
             )
         }
         .first
->>>>>>> 8ddb25d3
 }
 
 fun createFittedSwitchByPoint(
@@ -805,7 +710,6 @@
         )
         .keys()
         .firstOrNull()
-<<<<<<< HEAD
 
 fun findBestSwitchFitForAllPointsInSamplingGrid(
     grid: SamplingGridPoints,
@@ -816,18 +720,6 @@
     val bbox = grid.bounds() + bboxExpansion
     val croppedTracks = nearbyLocationTracks.map { (track, alignment) -> track to cropPoints(alignment, bbox) }
 
-=======
-
-fun findBestSwitchFitForAllPointsInSamplingGrid(
-    grid: SamplingGridPoints,
-    switchStructure: SwitchStructure,
-    nearbyLocationTracks: List<Pair<LocationTrack, LayoutAlignment>>,
-): PointAssociation<FittedSwitch> {
-    val bboxExpansion = max(switchStructure.bbox.width, switchStructure.bbox.height) * 1.125
-    val bbox = grid.bounds() + bboxExpansion
-    val croppedTracks = nearbyLocationTracks.map { (track, alignment) -> track to cropPoints(alignment, bbox) }
-
->>>>>>> 8ddb25d3
     val intersections = findTrackIntersectionsForGridPoints(croppedTracks.map { it.second }, grid)
     val (sharedSwitchJoint, switchAlignmentsContainingSharedJoint) = getSharedSwitchJoint(switchStructure)
     val farthestJoint = findFarthestJoint(switchStructure, sharedSwitchJoint, switchAlignmentsContainingSharedJoint[0])
@@ -843,19 +735,6 @@
                     sharedSwitchJoint,
                     switchStructure,
                 )
-<<<<<<< HEAD
-                .toSet()
-        }
-        .aggregateByPoint(parallel = true) { point, transformations ->
-            selectBestSuggestedSwitch(
-                transformations.map { transformation ->
-                    fitSwitch(transformation, croppedTracks, switchStructure, LocationAccuracy.GEOMETRY_CALCULATED)
-                },
-                switchStructure,
-                farthestJoint,
-                point,
-            )
-=======
                 .map { transformation -> intersection to transformation }
                 .toSet()
         }
@@ -870,7 +749,6 @@
             val bestTransformation =
                 selectBestSuggestedSwitchTransformation(fits, switchStructure, farthestJoint, point)
             fitSwitch(bestTransformation, croppedTracks, switchStructure, LocationAccuracy.GEOMETRY_CALCULATED)
->>>>>>> 8ddb25d3
         }
 }
 
