--- conflicted
+++ resolved
@@ -642,13 +642,10 @@
                 type = rs.getChange("type", { rs.getEnumOrNull<LocationTrackType>(it) }),
                 length = rs.getChange("length", rs::getDoubleOrNull),
                 alignmentVersion = rs.getChangeRowVersion<LayoutAlignment>("alignment_id", "alignment_version"),
-<<<<<<< HEAD
                 geometryChangeSummaries = if (!rs.getBoolean("geometry_change_summary_computed")) null
-                else fetchGeometryChangeSummaries(publicationId, rs.getIntId("location_track_id")))
-=======
+                  else fetchGeometryChangeSummaries(publicationId, rs.getIntId("location_track_id")),
                 owner = rs.getChange("owner_id", rs::getIntIdOrNull),
             )
->>>>>>> 4e5e7cba
         }.toMap().also { logger.daoAccess(FETCH, LocationTrackChanges::class, publicationId) }
     }
 
