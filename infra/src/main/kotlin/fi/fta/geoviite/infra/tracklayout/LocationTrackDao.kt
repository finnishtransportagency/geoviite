package fi.fta.geoviite.infra.tracklayout

import fi.fta.geoviite.infra.common.AlignmentName
import fi.fta.geoviite.infra.common.DesignBranch
import fi.fta.geoviite.infra.common.IntId
import fi.fta.geoviite.infra.common.LayoutBranch
import fi.fta.geoviite.infra.common.LayoutContext
import fi.fta.geoviite.infra.common.LocationTrackDescriptionBase
import fi.fta.geoviite.infra.common.Oid
import fi.fta.geoviite.infra.configuration.CACHE_COMMON_LOCATION_TRACK_OWNER
import fi.fta.geoviite.infra.geography.create2DPolygonString
import fi.fta.geoviite.infra.geometry.MetaDataName
import fi.fta.geoviite.infra.logging.AccessType
import fi.fta.geoviite.infra.logging.daoAccess
import fi.fta.geoviite.infra.math.BoundingBox
import fi.fta.geoviite.infra.publication.ValidationTarget
import fi.fta.geoviite.infra.ratko.ExternalIdDao
import fi.fta.geoviite.infra.ratko.IExternalIdDao
import fi.fta.geoviite.infra.ratko.model.RatkoPlanItemId
import fi.fta.geoviite.infra.util.LayoutAssetTable
import fi.fta.geoviite.infra.util.getBboxOrNull
import fi.fta.geoviite.infra.util.getEnum
import fi.fta.geoviite.infra.util.getIntId
import fi.fta.geoviite.infra.util.getIntIdArray
import fi.fta.geoviite.infra.util.getIntIdOrNull
import fi.fta.geoviite.infra.util.getJointNumber
import fi.fta.geoviite.infra.util.getLayoutContextData
import fi.fta.geoviite.infra.util.getLayoutRowVersion
import fi.fta.geoviite.infra.util.getRowVersionOrNull
import fi.fta.geoviite.infra.util.setUser
import org.springframework.beans.factory.annotation.Value
import org.springframework.cache.annotation.Cacheable
import org.springframework.jdbc.core.namedparam.NamedParameterJdbcTemplate
import org.springframework.stereotype.Component
import org.springframework.transaction.annotation.Transactional
import java.sql.ResultSet

const val LOCATIONTRACK_CACHE_SIZE = 10000L

@Transactional(readOnly = true)
@Component
class LocationTrackDao(
    jdbcTemplateParam: NamedParameterJdbcTemplate?,
    val alignmentDao: LayoutAlignmentDao,
    @Value("\${geoviite.cache.enabled}") cacheEnabled: Boolean,
) :
    LayoutAssetDao<LocationTrack, LocationTrackGeometry>(
        jdbcTemplateParam,
        LayoutAssetTable.LAYOUT_ASSET_LOCATION_TRACK,
        cacheEnabled,
        LOCATIONTRACK_CACHE_SIZE,
    ),
    IExternalIdDao<LocationTrack> by ExternalIdDao(
        jdbcTemplateParam,
        "layout.location_track_external_id",
        "layout.location_track_external_id_version",
    ) {

    override fun getBaseSaveParams(rowVersion: LayoutRowVersion<LocationTrack>): LocationTrackGeometry =
        alignmentDao.fetch(rowVersion)

    fun fetchDuplicateVersions(
        layoutContext: LayoutContext,
        id: IntId<LocationTrack>,
        includeDeleted: Boolean = false,
    ): List<LayoutRowVersion<LocationTrack>> {
        val sql =
            """
            select id, design_id, draft, version
            from layout.location_track_in_layout_context(:publication_state::layout.publication_state, :design_id)
            where duplicate_of_location_track_id = :id
              and (:include_deleted or state != 'DELETED')
        """
                .trimIndent()
        val params =
            mapOf(
                "id" to id.intValue,
                "publication_state" to layoutContext.state.name,
                "design_id" to layoutContext.branch.designId?.intValue,
                "include_deleted" to includeDeleted,
            )
        val versions =
            jdbcTemplate.query(sql, params) { rs, _ ->
                rs.getLayoutRowVersion<LocationTrack>("id", "design_id", "draft", "version")
            }
        logger.daoAccess(AccessType.FETCH, LocationTrack::class, id)
        return versions
    }

    fun findNameDuplicates(
        context: LayoutContext,
        names: List<AlignmentName>,
    ): Map<AlignmentName, List<LayoutRowVersion<LocationTrack>>> {
        return if (names.isEmpty()) {
            emptyMap()
        } else {
            val sql =
                """
                select id, design_id, draft, version, name
                from layout.location_track_in_layout_context(:publication_state::layout.publication_state, :design_id)
                where name in (:names)
                  and state != 'DELETED'
            """
                    .trimIndent()
            val params =
                mapOf(
                    "names" to names,
                    "publication_state" to context.state.name,
                    "design_id" to context.branch.designId?.intValue,
                )
            val found =
                jdbcTemplate.query<Pair<AlignmentName, LayoutRowVersion<LocationTrack>>>(sql, params) { rs, _ ->
                    val daoResponse = rs.getLayoutRowVersion<LocationTrack>("id", "design_id", "draft", "version")
                    val name = rs.getString("name").let(::AlignmentName)
                    name to daoResponse
                }
            // Ensure that the result contains all asked-for names, even if there are no matches
            names.associateWith { n -> found.filter { (name, _) -> name == n }.map { (_, v) -> v } }
        }
    }

    override fun fetchInternal(version: LayoutRowVersion<LocationTrack>): LocationTrack {
        val sql =
            """
            select 
              ltv.id,
              ltv.version,
              ltv.design_id,
              ltv.draft,
              ltv.design_asset_state,
              ltv.alignment_id,
              ltv.alignment_version,
              ltv.track_number_id, 
              ltv.name, 
              ltv.description_base,
              ltv.description_suffix,
              ltv.type, 
              ltv.state, 
              postgis.st_astext(ltv.bounding_box) as bounding_box,
              ltv.length,
              ltv.segment_count,            
              ltv.duplicate_of_location_track_id,
              ltv.topological_connectivity,
              ltv.topology_start_switch_id,
              ltv.topology_start_switch_joint_number,
              ltv.topology_end_switch_id,
              ltv.topology_end_switch_joint_number,
              ltv.owner_id,
              (
<<<<<<< HEAD
              select array_agg(switch_id order by switch_sort) from (
                select distinct on (lt_s_view.switch_id) lt_s_view.switch_id, lt_s_view.switch_sort
                  from layout.location_track_version_switch_view lt_s_view
                  where lt_s_view.location_track_id = ltv.id
                    and lt_s_view.location_track_layout_context_id = ltv.layout_context_id
                    and lt_s_view.location_track_version = ltv.version
                ) as switch_ids_unnest
              ) as switch_ids,
              exists(select * from layout.location_track official_lt
                     where official_lt.id = ltv.id
                       and (official_lt.design_id is null or official_lt.design_id = ltv.design_id)
                       and not official_lt.draft) as has_official,
=======
                select
                  array_agg(distinct switch_id)
                  from layout.segment_version sv
                  where sv.alignment_id = ltv.alignment_id
                    and sv.alignment_version = ltv.alignment_version
                    and sv.switch_id is not null
              ) as segment_switch_ids,
>>>>>>> 029fa731
              ltv.origin_design_id
            from layout.location_track_version ltv
            where ltv.id = :id
              and ltv.layout_context_id = :layout_context_id
              and ltv.version = :version
              and ltv.deleted = false
        """
                .trimIndent()

        val params =
            mapOf(
                "id" to version.id.intValue,
                "layout_context_id" to version.context.toSqlString(),
                "version" to version.version,
            )
        return getOne(version, jdbcTemplate.query(sql, params) { rs, _ -> getLocationTrack(rs) }).also {
            logger.daoAccess(AccessType.FETCH, LocationTrack::class, version)
        }
    }

    override fun preloadCache(): Int {
        val sql =
            """
            select 
              lt.id,
              lt.version,
              lt.design_id,
              lt.draft,
              lt.design_asset_state,
              lt.alignment_id,
              lt.alignment_version,
              lt.track_number_id, 
              lt.name, 
              lt.description_base,
              lt.description_suffix,
              lt.type, 
              lt.state, 
              postgis.st_astext(lt.bounding_box) as bounding_box,
              lt.length,
              lt.segment_count,            
              lt.duplicate_of_location_track_id,
              lt.topological_connectivity,
              lt.topology_start_switch_id,
              lt.topology_start_switch_joint_number,
              lt.topology_end_switch_id,
              lt.topology_end_switch_joint_number,
              lt.owner_id,
              (
<<<<<<< HEAD
              select array_agg(switch_id order by switch_sort) from (
                select distinct on (lt_s_view.switch_id) lt_s_view.switch_id, lt_s_view.switch_sort
                  from layout.location_track_version_switch_view lt_s_view
                  where lt_s_view.location_track_id = lt.id
                    and lt_s_view.location_track_layout_context_id = lt.layout_context_id
                    and lt_s_view.location_track_version = lt.version
                ) as switch_ids_unnest
              ) as switch_ids,
              exists(select * from layout.location_track official_lt
                     where official_lt.id = lt.id
                       and (official_lt.design_id is null or official_lt.design_id = lt.design_id)
                       and not official_lt.draft) as has_official,
=======
                select
                  array_agg(distinct switch_id)
                  from layout.segment_version sv
                  where sv.alignment_id = lt.alignment_id
                    and sv.alignment_version = lt.alignment_version
                    and sv.switch_id is not null
              ) as segment_switch_ids,
>>>>>>> 029fa731
              lt.origin_design_id
            from layout.location_track lt
        """
                .trimIndent()

        val tracks =
            jdbcTemplate
                .query(sql) { rs, _ -> getLocationTrack(rs) }
                .associateBy { locationTrack -> requireNotNull(locationTrack.version) }

        logger.daoAccess(AccessType.FETCH, LocationTrack::class, tracks.keys)
        cache.putAll(tracks)

        return tracks.size
    }

    private fun getLocationTrack(rs: ResultSet): LocationTrack =
        LocationTrack(
            // TODO: GVT-2926 Remove this field entirely - maybe need to alter the baseclass?
            alignmentVersion = rs.getRowVersionOrNull("alignment_id", "alignment_version"),
            sourceId = null,
            trackNumberId = rs.getIntId("track_number_id"),
            name = rs.getString("name").let(::AlignmentName),
            descriptionBase = rs.getString("description_base").let(::LocationTrackDescriptionBase),
            descriptionSuffix = rs.getEnum<LocationTrackDescriptionSuffix>("description_suffix"),
            type = rs.getEnum("type"),
            state = rs.getEnum("state"),
            boundingBox = rs.getBboxOrNull("bounding_box"),
            length = rs.getDouble("length"),
            segmentCount = rs.getInt("segment_count"),
            duplicateOf = rs.getIntIdOrNull("duplicate_of_location_track_id"),
            topologicalConnectivity = rs.getEnum("topological_connectivity"),
            ownerId = rs.getIntId("owner_id"),
            topologyStartSwitch =
                rs.getIntIdOrNull<LayoutSwitch>("topology_start_switch_id")?.let { id ->
                    TopologyLocationTrackSwitch(id, rs.getJointNumber("topology_start_switch_joint_number"))
                },
            topologyEndSwitch =
                rs.getIntIdOrNull<LayoutSwitch>("topology_end_switch_id")?.let { id ->
                    TopologyLocationTrackSwitch(id, rs.getJointNumber("topology_end_switch_joint_number"))
                },
            switchIds = rs.getIntIdArray("switch_ids"),
            contextData =
                rs.getLayoutContextData("id", "design_id", "draft", "version", "design_asset_state", "origin_design_id"),
        )

    @Transactional
    override fun save(item: LocationTrack, params: LocationTrackGeometry): LayoutRowVersion<LocationTrack> {
        val id = item.id as? IntId ?: createId()
        val geometry = params

        val sql =
            """
            insert into layout.location_track(
              layout_context_id,
              id,
              track_number_id,
              alignment_id,
              alignment_version,
              name,
              description_base,
              description_suffix,
              type,
              state,
              draft, 
              design_asset_state,
              design_id,
              duplicate_of_location_track_id,
              topological_connectivity,
              topology_start_switch_id,
              topology_start_switch_joint_number,
              topology_end_switch_id,
              topology_end_switch_joint_number,
              owner_id,
              origin_design_id,
              length,
              segment_count,
              bounding_box
            ) 
            values (
              :layout_context_id,
              :id,
              :track_number_id,
              :alignment_id,
              :alignment_version,
              :name,
              :description_base,
              :description_suffix::layout.location_track_description_suffix,
              :type::layout.track_type,
              :state::layout.location_track_state,
              :draft, 
              :design_asset_state::layout.design_asset_state,
              :design_id,
              :duplicate_of_location_track_id,
              :topological_connectivity::layout.track_topological_connectivity_type,
              :topology_start_switch_id,
              :topology_start_switch_joint_number,
              :topology_end_switch_id,
              :topology_end_switch_joint_number,
              :owner_id,
              :origin_design_id,
              :length,
              :segment_count,
              postgis.st_polygonfromtext(:polygon_string, 3067)
            ) on conflict (id, layout_context_id) do update set
              track_number_id = excluded.track_number_id,
              alignment_id = excluded.alignment_id,
              alignment_version = excluded.alignment_version,
              name = excluded.name,
              description_base = excluded.description_base,
              description_suffix = excluded.description_suffix,
              type = excluded.type,
              state = excluded.state,
              design_asset_state = excluded.design_asset_state,
              duplicate_of_location_track_id = excluded.duplicate_of_location_track_id,
              topological_connectivity = excluded.topological_connectivity,
              topology_start_switch_id = excluded.topology_start_switch_id,
              topology_start_switch_joint_number = excluded.topology_start_switch_joint_number,
              topology_end_switch_id = excluded.topology_end_switch_id,
              topology_end_switch_joint_number = excluded.topology_end_switch_joint_number,
              owner_id = excluded.owner_id,
              origin_design_id = excluded.origin_design_id,
              length = excluded.length,
              segment_count = excluded.segment_count,
              bounding_box = excluded.bounding_box
            returning id, design_id, draft, version
        """
                .trimIndent()
        val params =
            mapOf(
                "layout_context_id" to item.layoutContext.toSqlString(),
                "id" to id.intValue,
                "track_number_id" to item.trackNumberId.intValue,
                "alignment_id" to null,
                "alignment_version" to null,
                //                "alignment_id" to item.getAlignmentVersionOrThrow().id.intValue,
                //                "alignment_version" to item.getAlignmentVersionOrThrow().version,
                "name" to item.name,
                "description_base" to item.descriptionBase,
                "description_suffix" to item.descriptionSuffix.name,
                "type" to item.type.name,
                "state" to item.state.name,
                "draft" to item.isDraft,
                "design_asset_state" to item.designAssetState?.name,
                "design_id" to item.contextData.designId?.intValue,
                "duplicate_of_location_track_id" to item.duplicateOf?.intValue,
                "topological_connectivity" to item.topologicalConnectivity.name,
                "topology_start_switch_id" to item.topologyStartSwitch?.switchId?.intValue,
                "topology_start_switch_joint_number" to item.topologyStartSwitch?.jointNumber?.intValue,
                "topology_end_switch_id" to item.topologyEndSwitch?.switchId?.intValue,
                "topology_end_switch_joint_number" to item.topologyEndSwitch?.jointNumber?.intValue,
                "owner_id" to item.ownerId.intValue,
                "origin_design_id" to item.contextData.originBranch?.designId?.intValue,
                "length" to geometry.length,
                "segment_count" to geometry.segments.size,
                "polygon_string" to geometry.boundingBox?.let { bbox -> create2DPolygonString(bbox.polygonFromCorners) },
            )

        jdbcTemplate.setUser()
        val response: LayoutRowVersion<LocationTrack> =
            jdbcTemplate.queryForObject(sql, params) { rs, _ ->
                rs.getLayoutRowVersion("id", "design_id", "draft", "version")
            } ?: throw IllegalStateException("Failed to save Location Track")
        logger.daoAccess(AccessType.INSERT, LocationTrack::class, response)
        //        when (geometry) {
        //            null ->
        //                item.contextData.layoutAssetId.let { id ->
        //                    when (id) {
        //                        is EditedAssetId -> {
        //                            // Edited from previous asset without new geometry -> copy the original to this
        // version
        //                            alignmentDao.copyLocationTrackGeometry(id.sourceRowVersion, response)
        //                        }
        //                        is TemporaryAssetId -> {
        //                            // Completely new item without geometry
        //                        }
        //                        else -> {
        //                            error("Unexpected layout asset ID type when saving location track: $id")
        //                        }
        //                    }
        //                }
        //            else -> alignmentDao.saveLocationTrackGeometry(response, geometry)
        //        }
        logger.info("Writing: ${geometry.withLocationTrackId(response.id).nodes}")
        alignmentDao.saveLocationTrackGeometry(response, geometry.withLocationTrackId(response.id))
        // TODO: GVT-2915 this is unnecessary but makes the transaction fail if the write was unreadable
        alignmentDao.fetch(response)
        return response
    }

    override fun fetchVersions(layoutContext: LayoutContext, includeDeleted: Boolean) =
        fetchVersions(layoutContext, includeDeleted, null)

    fun list(
        layoutContext: LayoutContext,
        includeDeleted: Boolean,
        trackNumberId: IntId<LayoutTrackNumber>? = null,
        names: List<AlignmentName> = emptyList(),
    ): List<LocationTrack> = fetchVersions(layoutContext, includeDeleted, trackNumberId, names).map(::fetch)

    fun fetchVersions(
        layoutContext: LayoutContext,
        includeDeleted: Boolean,
        trackNumberId: IntId<LayoutTrackNumber>? = null,
        names: List<AlignmentName> = emptyList(),
    ): List<LayoutRowVersion<LocationTrack>> {
        val sql =
            """
            select id, design_id, draft, version 
            from layout.location_track_in_layout_context(:publication_state::layout.publication_state, :design_id) lt
            where 
              (cast(:track_number_id as int) is null or lt.track_number_id = :track_number_id) 
              and (:names = '' or lower(lt.name) = any(string_to_array(:names, ',')::varchar[]))
              and (:include_deleted = true or state != 'DELETED')
        """
                .trimIndent()
        val params =
            mapOf(
                "track_number_id" to trackNumberId?.intValue,
                "publication_state" to layoutContext.state.name,
                "design_id" to layoutContext.branch.designId?.intValue,
                "include_deleted" to includeDeleted,
                "names" to names.joinToString(",") { name -> name.toString().lowercase() },
            )
        return jdbcTemplate.query(sql, params) { rs, _ ->
            rs.getLayoutRowVersion("id", "design_id", "draft", "version")
        }
    }

    fun listNear(context: LayoutContext, bbox: BoundingBox): List<LocationTrack> =
        fetchVersionsNear(context, bbox).map(::fetch)

    // TODO: GVT-2932 Optimize fetch for new model. Relevant for main map use, as this provides map tracks
    fun fetchVersionsNear(
        context: LayoutContext,
        bbox: BoundingBox,
        includeDeleted: Boolean = false,
        trackNumberId: IntId<LayoutTrackNumber>? = null,
    ): List<LayoutRowVersion<LocationTrack>> {
        val sql =
            """
            select id, design_id, draft, version
              from layout.location_track_in_layout_context(
                      :publication_state::layout.publication_state, :design_id) location_track
              where (:track_number_id::int is null or track_number_id = :track_number_id)
                and (:include_deleted or state != 'DELETED')
                and exists(
                  select *
                    from layout.location_track_version_edge lt_edge
                      inner join layout.edge on edge.id = lt_edge.edge_id
                    where location_track.id = lt_edge.location_track_id
                      and location_track.layout_context_id = lt_edge.location_track_layout_context_id
                      and location_track.version = lt_edge.location_track_version
                      and postgis.st_intersects(postgis.st_makeenvelope(:x_min, :y_min, :x_max, :y_max, :layout_srid),
                                                edge.bounding_box)
                      and exists(
                        select *
                          from layout.edge_segment
                            inner join layout.segment_geometry on edge_segment.geometry_id = segment_geometry.id
                          where edge_segment.edge_id = edge.id
                            and postgis.st_intersects(
                              postgis.st_makeenvelope(:x_min, :y_min, :x_max, :y_max, :layout_srid),
                              segment_geometry.bounding_box
                            )
                      )
                );
        """
                .trimIndent()

        val params =
            mapOf(
                "x_min" to bbox.min.x,
                "y_min" to bbox.min.y,
                "x_max" to bbox.max.x,
                "y_max" to bbox.max.y,
                "layout_srid" to LAYOUT_SRID.code,
                "publication_state" to context.state.name,
                "design_id" to context.branch.designId?.intValue,
                "include_deleted" to includeDeleted,
                "track_number_id" to trackNumberId?.intValue,
            )

        return jdbcTemplate.query(sql, params) { rs, _ ->
            rs.getLayoutRowVersion("id", "design_id", "draft", "version")
        }
    }

    @Cacheable(CACHE_COMMON_LOCATION_TRACK_OWNER, sync = true)
    fun fetchLocationTrackOwners(): List<LocationTrackOwner> {
        val sql =
            """
        select
            id,
            name
        from common.location_track_owner
        order by sort_priority, name
    """
                .trimIndent()

        val locationTrackOwners =
            jdbcTemplate.query(sql) { rs, _ ->
                LocationTrackOwner(id = rs.getIntId("id"), name = MetaDataName(rs.getString("name")))
            }
        logger.daoAccess(AccessType.FETCH, LocationTrackOwner::class, locationTrackOwners.map { it.id })
        return locationTrackOwners
    }

    fun fetchOnlyDraftVersions(
        branch: LayoutBranch,
        includeDeleted: Boolean,
        trackNumberId: IntId<LayoutTrackNumber>? = null,
    ): List<LayoutRowVersion<LocationTrack>> {
        val sql =
            """
            select id, design_id, draft, version
            from layout.location_track
            where draft
              and (:includeDeleted or state != 'DELETED')
              and (:trackNumberId::int is null or track_number_id = :trackNumberId)
              and design_id is not distinct from :design_id
        """
                .trimIndent()
        val params =
            mapOf(
                "includeDeleted" to includeDeleted,
                "trackNumberId" to trackNumberId?.intValue,
                "design_id" to branch.designId?.intValue,
            )
        return jdbcTemplate
            .query(sql, params) { rs, _ ->
                rs.getLayoutRowVersion<LocationTrack>("id", "design_id", "draft", "version")
            }
            .also { ids -> logger.daoAccess(AccessType.VERSION_FETCH, "fetchOnlyDraftVersions", ids) }
    }

    fun fetchVersionsForPublication(
        target: ValidationTarget,
        trackNumberIds: List<IntId<LayoutTrackNumber>>,
        trackIdsToPublish: List<IntId<LocationTrack>>,
    ): Map<IntId<LayoutTrackNumber>, List<LayoutRowVersion<LocationTrack>>> {
        if (trackNumberIds.isEmpty()) return emptyMap()

        val sql =
            """
            select track_number_id, id, design_id, draft, version
            from (
            select state, track_number_id, id, design_id, draft, version
              from layout.location_track_in_layout_context(:base_state::layout.publication_state, :base_design_id) official
              where (id in (:track_ids_to_publish)) is distinct from true
            union all
            select state, track_number_id, id, design_id, draft, version
              from layout.location_track_in_layout_context(:candidate_state::layout.publication_state, :candidate_design_id) draft
              where id in (:track_ids_to_publish)
            ) track
            where track_number_id in (:track_number_ids)
              and track.state != 'DELETED'
            order by track.track_number_id, track.id
        """
                .trimIndent()
        val params =
            mapOf(
                "track_number_ids" to trackNumberIds.map { id -> id.intValue },
                // listOf(null) to indicate an empty list due to SQL syntax limitations; the "is
                // distinct from true" checks
                // explicitly for false or null, since "foo in (null)" in SQL is null
                "track_ids_to_publish" to (trackIdsToPublish.map { id -> id.intValue }.ifEmpty { listOf(null) }),
            ) + target.sqlParameters()
        val versions =
            jdbcTemplate.query(sql, params) { rs, _ ->
                val trackNumberId = rs.getIntId<LayoutTrackNumber>("track_number_id")
                val daoResponse = rs.getLayoutRowVersion<LocationTrack>("id", "design_id", "draft", "version")
                trackNumberId to daoResponse
            }
        return trackNumberIds.associateWith { trackNumberId ->
            versions.filter { (tnId, _) -> tnId == trackNumberId }.map { (_, trackVersions) -> trackVersions }
        }
    }

    @Transactional
    fun savePlanItemId(id: IntId<LocationTrack>, branch: DesignBranch, planItemId: RatkoPlanItemId) {
        jdbcTemplate.setUser()
        savePlanItemIdInExistingTransaction(branch, id, planItemId)
    }

    @Transactional
    fun insertExternalId(id: IntId<LocationTrack>, branch: LayoutBranch, oid: Oid<LocationTrack>) {
        jdbcTemplate.setUser()
        insertExternalIdInExistingTransaction(branch, id, oid)
    }
}<|MERGE_RESOLUTION|>--- conflicted
+++ resolved
@@ -147,7 +147,6 @@
               ltv.topology_end_switch_joint_number,
               ltv.owner_id,
               (
-<<<<<<< HEAD
               select array_agg(switch_id order by switch_sort) from (
                 select distinct on (lt_s_view.switch_id) lt_s_view.switch_id, lt_s_view.switch_sort
                   from layout.location_track_version_switch_view lt_s_view
@@ -156,19 +155,6 @@
                     and lt_s_view.location_track_version = ltv.version
                 ) as switch_ids_unnest
               ) as switch_ids,
-              exists(select * from layout.location_track official_lt
-                     where official_lt.id = ltv.id
-                       and (official_lt.design_id is null or official_lt.design_id = ltv.design_id)
-                       and not official_lt.draft) as has_official,
-=======
-                select
-                  array_agg(distinct switch_id)
-                  from layout.segment_version sv
-                  where sv.alignment_id = ltv.alignment_id
-                    and sv.alignment_version = ltv.alignment_version
-                    and sv.switch_id is not null
-              ) as segment_switch_ids,
->>>>>>> 029fa731
               ltv.origin_design_id
             from layout.location_track_version ltv
             where ltv.id = :id
@@ -217,7 +203,6 @@
               lt.topology_end_switch_joint_number,
               lt.owner_id,
               (
-<<<<<<< HEAD
               select array_agg(switch_id order by switch_sort) from (
                 select distinct on (lt_s_view.switch_id) lt_s_view.switch_id, lt_s_view.switch_sort
                   from layout.location_track_version_switch_view lt_s_view
@@ -226,19 +211,6 @@
                     and lt_s_view.location_track_version = lt.version
                 ) as switch_ids_unnest
               ) as switch_ids,
-              exists(select * from layout.location_track official_lt
-                     where official_lt.id = lt.id
-                       and (official_lt.design_id is null or official_lt.design_id = lt.design_id)
-                       and not official_lt.draft) as has_official,
-=======
-                select
-                  array_agg(distinct switch_id)
-                  from layout.segment_version sv
-                  where sv.alignment_id = lt.alignment_id
-                    and sv.alignment_version = lt.alignment_version
-                    and sv.switch_id is not null
-              ) as segment_switch_ids,
->>>>>>> 029fa731
               lt.origin_design_id
             from layout.location_track lt
         """
