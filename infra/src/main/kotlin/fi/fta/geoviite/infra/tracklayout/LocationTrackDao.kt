--- conflicted
+++ resolved
@@ -456,20 +456,14 @@
                       :publication_state::layout.publication_state, :design_id) location_track
               where (:track_number_id::int is null or track_number_id = :track_number_id)
                 and (:include_deleted or state != 'DELETED')
+                and (:min_length::numeric is null or location_track.length >= :min_length)
                 and exists(
                   select *
-<<<<<<< HEAD
                     from layout.location_track_version_edge lt_edge
                       inner join layout.edge on edge.id = lt_edge.edge_id
                     where location_track.id = lt_edge.location_track_id
                       and location_track.layout_context_id = lt_edge.location_track_layout_context_id
                       and location_track.version = lt_edge.location_track_version
-=======
-                    from layout.alignment
-                    where location_track.alignment_id = alignment.id
-                      and (:min_length::numeric is null or alignment.length>=:min_length)
-                      and location_track.alignment_version = alignment.version
->>>>>>> 87ca733c
                       and postgis.st_intersects(postgis.st_makeenvelope(:x_min, :y_min, :x_max, :y_max, :layout_srid),
                                                 edge.bounding_box)
                       and exists(
