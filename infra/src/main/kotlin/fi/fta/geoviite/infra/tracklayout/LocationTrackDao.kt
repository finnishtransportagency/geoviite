package fi.fta.geoviite.infra.tracklayout

import fi.fta.geoviite.infra.common.AlignmentName
import fi.fta.geoviite.infra.common.DesignBranch
import fi.fta.geoviite.infra.common.IntId
import fi.fta.geoviite.infra.common.LayoutBranch
import fi.fta.geoviite.infra.common.LayoutContext
import fi.fta.geoviite.infra.common.LocationTrackDescriptionBase
import fi.fta.geoviite.infra.common.Oid
import fi.fta.geoviite.infra.configuration.CACHE_COMMON_LOCATION_TRACK_OWNER
import fi.fta.geoviite.infra.geography.create2DPolygonString
import fi.fta.geoviite.infra.geometry.MetaDataName
import fi.fta.geoviite.infra.localization.Translation
import fi.fta.geoviite.infra.logging.AccessType
import fi.fta.geoviite.infra.logging.daoAccess
import fi.fta.geoviite.infra.math.BoundingBox
import fi.fta.geoviite.infra.publication.ValidationTarget
import fi.fta.geoviite.infra.ratko.ExternalIdDao
import fi.fta.geoviite.infra.ratko.IExternalIdDao
import fi.fta.geoviite.infra.ratko.model.RatkoPlanItemId
import fi.fta.geoviite.infra.util.LayoutAssetTable
import fi.fta.geoviite.infra.util.getBboxOrNull
import fi.fta.geoviite.infra.util.getEnum
import fi.fta.geoviite.infra.util.getEnumOrNull
import fi.fta.geoviite.infra.util.getIntId
import fi.fta.geoviite.infra.util.getIntIdArray
import fi.fta.geoviite.infra.util.getIntIdOrNull
import fi.fta.geoviite.infra.util.getLayoutContextData
import fi.fta.geoviite.infra.util.getLayoutRowVersion
import fi.fta.geoviite.infra.util.setUser
import java.sql.ResultSet
import java.sql.Timestamp
import java.time.Instant
import org.springframework.beans.factory.annotation.Value
import org.springframework.cache.annotation.Cacheable
import org.springframework.jdbc.core.namedparam.NamedParameterJdbcTemplate
import org.springframework.stereotype.Component
import org.springframework.transaction.annotation.Transactional

const val LOCATIONTRACK_CACHE_SIZE = 10000L

@Component
class LocationTrackDao(
    jdbcTemplateParam: NamedParameterJdbcTemplate?,
<<<<<<< HEAD
    val switchDao: LayoutSwitchDao,
    val trackNumberDao: LayoutTrackNumberDao,
=======
    val alignmentDao: LayoutAlignmentDao,
>>>>>>> 3703f547
    @Value("\${geoviite.cache.enabled}") cacheEnabled: Boolean,
) :
    LayoutAssetDao<LocationTrack, LocationTrackGeometry>(
        jdbcTemplateParam,
        LayoutAssetTable.LAYOUT_ASSET_LOCATION_TRACK,
        cacheEnabled,
        LOCATIONTRACK_CACHE_SIZE,
    ),
    IExternalIdDao<LocationTrack> by ExternalIdDao(
        jdbcTemplateParam,
        "layout.location_track_external_id",
        "layout.location_track_external_id_version",
    ),
    IExternallyIdentifiedLayoutAssetDao<LocationTrack> {

<<<<<<< HEAD
    fun fetchAugLocationTrack(
        translation: Translation,
        id: IntId<LocationTrack>,
        layoutContext: LayoutContext,
    ): AugLocationTrack? = fetchAugLocationTrackKey(id, layoutContext)?.let { key -> fetch(key, translation) }

    fun fetchManyAugLocationTracks(
        defaultTranslation: Translation,
        layoutContext: LayoutContext,
        ids: List<IntId<LocationTrack>>,
    ): List<AugLocationTrack> =
        fetchManyAugLocationTrackKeys(ids, layoutContext).map { key -> fetch(key, defaultTranslation) }

    fun listAugLocationTracks(
        translation: Translation,
        layoutContext: LayoutContext,
        includeDeleted: Boolean = false,
        trackNumberId: IntId<LayoutTrackNumber>? = null,
        boundingBox: BoundingBox? = null,
    ): List<AugLocationTrack> =
        listAugLocationTrackKeys(layoutContext, includeDeleted, trackNumberId, boundingBox).map { key ->
            fetch(key, translation)
        }

    fun fetchAugLocationTrackKey(id: IntId<LocationTrack>, layoutContext: LayoutContext): AugLocationTrackCacheKey? =
        fetchManyAugLocationTrackKeys(listOf(id), layoutContext).firstOrNull()

    fun fetchManyAugLocationTrackKeys(
        ids: List<IntId<LocationTrack>>,
        layoutContext: LayoutContext,
    ): List<AugLocationTrackCacheKey> {
        val sql =
            """
            select
              lt.id as lt_id,
              lt.draft as lt_draft,
              lt.design_id as lt_design_id,
              lt.version as lt_version,
              tn.id as tn_id,
              tn.draft as tn_draft,
              tn.design_id as tn_design_id,
              tn.version as tn_version,
              sw_start.id as sw_start_id,
              sw_start.draft as sw_start_draft,
              sw_start.design_id as sw_start_design_id,
              sw_start.version as sw_start_version,
              sw_end.id as sw_end_id,
              sw_end.draft as sw_end_draft,
              sw_end.design_id as sw_end_design_id,
              sw_end.version as sw_end_version
            from layout.location_track_in_layout_context(:publication_state::layout.publication_state, :design_id) lt
              inner join layout.track_number_in_layout_context(:publication_state::layout.publication_state, :design_id) tn on lt.track_number_id = tn.id
              -- TODO: fetch the switch id through nodes in topology model. This is faulty as it doesn't care about segment switches
              left join layout.switch_in_layout_context(:publication_state::layout.publication_state, :design_id) sw_start on lt.topology_start_switch_id = sw_start.id
              -- TODO: fetch the switch id through nodes in topology model. This is faulty as it doesn't care about segment switches
              left join layout.switch_in_layout_context(:publication_state::layout.publication_state, :design_id) sw_end on lt.topology_end_switch_id = sw_end.id
            where lt.id = any(:ids)
        """
                .trimIndent()
        val params =
            mapOf(
                "ids" to ids.map { id -> id.intValue }.toTypedArray(),
                "publication_state" to layoutContext.state.name,
                "design_id" to layoutContext.branch.designId?.intValue,
            )

        return jdbcTemplate.query(sql, params) { rs, _ ->
            val trackVersion = rs.getLayoutRowVersion<LocationTrack>("lt_id", "lt_design_id", "lt_draft", "lt_version")
            val trackNumberVersion =
                rs.getLayoutRowVersion<LayoutTrackNumber>("tn_id", "tn_design_id", "tn_draft", "tn_version")
            val startSwitchVersion =
                rs.getLayoutRowVersion<LayoutSwitch>(
                    "sw_start_id",
                    "sw_start_design_id",
                    "sw_start_draft",
                    "sw_start_version",
                )
            val endSwitchVersion =
                rs.getLayoutRowVersion<LayoutSwitch>("sw_end_id", "sw_end_design_id", "sw_end_draft", "sw_end_version")
            AugLocationTrackCacheKey(trackVersion, trackNumberVersion, startSwitchVersion, endSwitchVersion)
        }
    }

    fun listAugLocationTrackKeys(
        layoutContext: LayoutContext,
        includeDeleted: Boolean = false,
        trackNumberId: IntId<LayoutTrackNumber>? = null,
        boundingBox: BoundingBox? = null,
    ): List<AugLocationTrackCacheKey> {
        TODO()
    }

    fun fetch(key: AugLocationTrackCacheKey, translation: Translation): AugLocationTrack {
        val dbTrack = fetch(key.trackVersion)
        val startSwitch = key.startSwitchVersion?.let(switchDao::fetch)
        val endSwitch = key.startSwitchVersion?.let(switchDao::fetch)
        val trackNumber = trackNumberDao.fetch(key.trackNumberVersion)
        return AugLocationTrack(
            translation,
            dbTrack,
            ReifiedTrackNaming.of(dbTrack, trackNumber, startSwitch, endSwitch),
            ReifiedTrackDescription(dbTrack.dbDescription, startSwitch?.name, endSwitch?.name),
        )
    }
=======
    override fun getBaseSaveParams(rowVersion: LayoutRowVersion<LocationTrack>): LocationTrackGeometry =
        alignmentDao.fetch(rowVersion)
>>>>>>> 3703f547

    fun fetchDuplicateVersions(
        layoutContext: LayoutContext,
        id: IntId<LocationTrack>,
        includeDeleted: Boolean = false,
    ): List<LayoutRowVersion<LocationTrack>> {
        val sql =
            """
            select id, design_id, draft, version
            from layout.location_track_in_layout_context(:publication_state::layout.publication_state, :design_id)
            where duplicate_of_location_track_id = :id
              and (:include_deleted or state != 'DELETED')
        """
                .trimIndent()
        val params =
            mapOf(
                "id" to id.intValue,
                "publication_state" to layoutContext.state.name,
                "design_id" to layoutContext.branch.designId?.intValue,
                "include_deleted" to includeDeleted,
            )
        val versions =
            jdbcTemplate.query(sql, params) { rs, _ ->
                rs.getLayoutRowVersion<LocationTrack>("id", "design_id", "draft", "version")
            }
        logger.daoAccess(AccessType.FETCH, LocationTrack::class, id)
        return versions
    }

    fun findNameDuplicates(
        context: LayoutContext,
        names: List<AlignmentName>,
    ): Map<AlignmentName, List<LayoutRowVersion<LocationTrack>>> {
        return if (names.isEmpty()) {
            emptyMap()
        } else {
            val sql =
                """
                select id, design_id, draft, version, name
                from layout.location_track_in_layout_context(:publication_state::layout.publication_state, :design_id)
                where name in (:names)
                  and state != 'DELETED'
            """
                    .trimIndent()
            val params =
                mapOf(
                    "names" to names,
                    "publication_state" to context.state.name,
                    "design_id" to context.branch.designId?.intValue,
                )
            val found =
                jdbcTemplate.query<Pair<AlignmentName, LayoutRowVersion<LocationTrack>>>(sql, params) { rs, _ ->
                    val daoResponse = rs.getLayoutRowVersion<LocationTrack>("id", "design_id", "draft", "version")
                    val name = rs.getString("name").let(::AlignmentName)
                    name to daoResponse
                }
            // Ensure that the result contains all asked-for names, even if there are no matches
            names.associateWith { n -> found.filter { (name, _) -> name == n }.map { (_, v) -> v } }
        }
    }

    override fun fetchInternal(version: LayoutRowVersion<LocationTrack>): LocationTrack {
        val sql =
            """
            select 
              ltv.id,
              ltv.version,
              ltv.design_id,
              ltv.draft,
              ltv.design_asset_state,
              ltv.track_number_id, 
              ltv.naming_scheme, 
              ltv.name_free_text,
              ltv.name_specifier,
              ltv.description_base,
              ltv.description_suffix,
              ltv.type, 
              ltv.state, 
              postgis.st_astext(ltv.bounding_box) as bounding_box,
              ltv.length,
              ltv.segment_count,            
              ltv.duplicate_of_location_track_id,
              ltv.topological_connectivity,
              ltv.owner_id,
              (
              select array_agg(switch_id order by switch_sort) from (
                select distinct on (lt_s_view.switch_id) lt_s_view.switch_id, lt_s_view.switch_sort
                  from layout.location_track_version_switch_view lt_s_view
                  where lt_s_view.location_track_id = ltv.id
                    and lt_s_view.location_track_layout_context_id = ltv.layout_context_id
                    and lt_s_view.location_track_version = ltv.version
                ) as switch_ids_unnest
              ) as switch_ids,
              ltv.origin_design_id
            from layout.location_track_version ltv
            where ltv.id = :id
              and ltv.layout_context_id = :layout_context_id
              and ltv.version = :version
              and ltv.deleted = false
        """
                .trimIndent()

        val params =
            mapOf(
                "id" to version.id.intValue,
                "layout_context_id" to version.context.toSqlString(),
                "version" to version.version,
            )
        return getOne(version, jdbcTemplate.query(sql, params) { rs, _ -> getLocationTrack(rs) }).also {
            logger.daoAccess(AccessType.FETCH, LocationTrack::class, version)
        }
    }

    override fun preloadCache(): Int {
        val sql =
            """
            select 
              lt.id,
              lt.version,
              lt.design_id,
              lt.draft,
              lt.design_asset_state,
              lt.track_number_id, 
              lt.naming_scheme, 
              lt.name_free_text,
              lt.name_specifier,
              lt.description_base,
              lt.description_suffix,
              lt.type, 
              lt.state, 
              postgis.st_astext(lt.bounding_box) as bounding_box,
              lt.length,
              lt.segment_count,            
              lt.duplicate_of_location_track_id,
              lt.topological_connectivity,
              lt.owner_id,
              (
              select array_agg(switch_id order by switch_sort) from (
                select distinct on (lt_s_view.switch_id) lt_s_view.switch_id, lt_s_view.switch_sort
                  from layout.location_track_version_switch_view lt_s_view
                  where lt_s_view.location_track_id = lt.id
                    and lt_s_view.location_track_layout_context_id = lt.layout_context_id
                    and lt_s_view.location_track_version = lt.version
                ) as switch_ids_unnest
              ) as switch_ids,
              lt.origin_design_id
            from layout.location_track lt
        """
                .trimIndent()

        val tracks =
            jdbcTemplate
                .query(sql) { rs, _ -> getLocationTrack(rs) }
                .associateBy { locationTrack -> requireNotNull(locationTrack.version) }

        logger.daoAccess(AccessType.FETCH, LocationTrack::class, tracks.keys)
        cache.putAll(tracks)

        return tracks.size
    }

    private fun getLocationTrack(rs: ResultSet): LocationTrack =
        LocationTrack(
            sourceId = null,
            trackNumberId = rs.getIntId("track_number_id"),
            namingScheme = rs.getEnum("naming_scheme"),
            nameFreeText = rs.getString("name_free_text")?.let(::AlignmentName),
            nameSpecifier = rs.getEnumOrNull<LocationTrackNameSpecifier>("name_specifier"),
            descriptionBase = rs.getString("description_base").let(::LocationTrackDescriptionBase),
            descriptionSuffix = rs.getEnum<LocationTrackDescriptionSuffix>("description_suffix"),
            type = rs.getEnum("type"),
            state = rs.getEnum("state"),
            boundingBox = rs.getBboxOrNull("bounding_box"),
            length = rs.getDouble("length"),
            segmentCount = rs.getInt("segment_count"),
            duplicateOf = rs.getIntIdOrNull("duplicate_of_location_track_id"),
            topologicalConnectivity = rs.getEnum("topological_connectivity"),
            ownerId = rs.getIntId("owner_id"),
            switchIds = rs.getIntIdArray("switch_ids"),
            contextData =
                rs.getLayoutContextData("id", "design_id", "draft", "version", "design_asset_state", "origin_design_id"),
        )

    @Transactional
    override fun save(item: LocationTrack, params: LocationTrackGeometry): LayoutRowVersion<LocationTrack> {
        val id = item.id as? IntId ?: createId()
        val geometry = params

        val sql =
            """
            insert into layout.location_track(
              layout_context_id,
              id,
              track_number_id,
<<<<<<< HEAD
              alignment_id,
              alignment_version,
              naming_scheme,
              name_free_text,
              name_specified,
=======
              name,
>>>>>>> 3703f547
              description_base,
              description_suffix,
              type,
              state,
              draft, 
              design_asset_state,
              design_id,
              duplicate_of_location_track_id,
              topological_connectivity,
              owner_id,
              origin_design_id,
              length,
              edge_count,
              segment_count,
              bounding_box
            ) 
            values (
              :layout_context_id,
              :id,
              :track_number_id,
<<<<<<< HEAD
              :alignment_id,
              :alignment_version,
              :naming_scheme::layout.naming_scheme,
              :name_free_text,
              :name_specifier::layout.location_track_name_specifier,
=======
              :name,
>>>>>>> 3703f547
              :description_base,
              :description_suffix::layout.location_track_description_suffix,
              :type::layout.track_type,
              :state::layout.location_track_state,
              :draft, 
              :design_asset_state::layout.design_asset_state,
              :design_id,
              :duplicate_of_location_track_id,
              :topological_connectivity::layout.track_topological_connectivity_type,
              :owner_id,
              :origin_design_id,
              :length,
              :edge_count,
              :segment_count,
              postgis.st_polygonfromtext(:polygon_string, 3067)
            ) on conflict (id, layout_context_id) do update set
              track_number_id = excluded.track_number_id,
<<<<<<< HEAD
              alignment_id = excluded.alignment_id,
              alignment_version = excluded.alignment_version,
              naming_scheme = excluded.naming_scheme,
              name_free_text = excluded.name_free_text,
              name_specifier = excluded.name_specifier,
=======
              name = excluded.name,
>>>>>>> 3703f547
              description_base = excluded.description_base,
              description_suffix = excluded.description_suffix,
              type = excluded.type,
              state = excluded.state,
              design_asset_state = excluded.design_asset_state,
              duplicate_of_location_track_id = excluded.duplicate_of_location_track_id,
              topological_connectivity = excluded.topological_connectivity,
              owner_id = excluded.owner_id,
              origin_design_id = excluded.origin_design_id,
              length = excluded.length,
              edge_count = excluded.edge_count,
              segment_count = excluded.segment_count,
              bounding_box = excluded.bounding_box
            returning id, design_id, draft, version
        """
                .trimIndent()
        val params =
            mapOf(
                "layout_context_id" to item.layoutContext.toSqlString(),
                "id" to id.intValue,
                "track_number_id" to item.trackNumberId.intValue,
<<<<<<< HEAD
                "alignment_id" to item.getAlignmentVersionOrThrow().id.intValue,
                "alignment_version" to item.getAlignmentVersionOrThrow().version,
                "naming_scheme" to item.namingScheme,
                "name_free_text" to item.nameFreeText,
                "name_specifier" to item.nameSpecifier?.name,
=======
                "name" to item.name,
>>>>>>> 3703f547
                "description_base" to item.descriptionBase,
                "description_suffix" to item.descriptionSuffix.name,
                "type" to item.type.name,
                "state" to item.state.name,
                "draft" to item.isDraft,
                "design_asset_state" to item.designAssetState?.name,
                "design_id" to item.contextData.designId?.intValue,
                "duplicate_of_location_track_id" to item.duplicateOf?.intValue,
                "topological_connectivity" to item.topologicalConnectivity.name,
                "owner_id" to item.ownerId.intValue,
                "origin_design_id" to item.contextData.originBranch?.designId?.intValue,
                "length" to geometry.length,
                "edge_count" to geometry.edges.size,
                "segment_count" to geometry.segments.size,
                "polygon_string" to geometry.boundingBox?.let { bbox -> create2DPolygonString(bbox.polygonFromCorners) },
            )

        jdbcTemplate.setUser()
        val response: LayoutRowVersion<LocationTrack> =
            jdbcTemplate.queryForObject(sql, params) { rs, _ ->
                rs.getLayoutRowVersion("id", "design_id", "draft", "version")
            } ?: throw IllegalStateException("Failed to save Location Track")
        logger.daoAccess(AccessType.INSERT, LocationTrack::class, response)
        alignmentDao.saveLocationTrackGeometry(response, geometry)
        return response
    }

    override fun fetchVersions(layoutContext: LayoutContext, includeDeleted: Boolean) =
        fetchVersions(layoutContext, includeDeleted, null)

    fun list(
        layoutContext: LayoutContext,
        includeDeleted: Boolean,
        trackNumberId: IntId<LayoutTrackNumber>? = null,
<<<<<<< HEAD
    ): List<LocationTrack> = fetchVersions(layoutContext, includeDeleted, trackNumberId).map(::fetch)
=======
        names: List<AlignmentName> = emptyList(),
    ) = fetchVersions(layoutContext, includeDeleted, trackNumberId, names).map(::fetch)
>>>>>>> 3703f547

    fun fetchVersions(
        layoutContext: LayoutContext,
        includeDeleted: Boolean,
        trackNumberId: IntId<LayoutTrackNumber>? = null,
    ): List<LayoutRowVersion<LocationTrack>> {
        val sql =
            """
            select id, design_id, draft, version 
            from layout.location_track_in_layout_context(:publication_state::layout.publication_state, :design_id) lt
            where 
              (cast(:track_number_id as int) is null or lt.track_number_id = :track_number_id) 
              and (:include_deleted = true or state != 'DELETED')
        """
                .trimIndent()
        val params =
            mapOf(
                "track_number_id" to trackNumberId?.intValue,
                "publication_state" to layoutContext.state.name,
                "design_id" to layoutContext.branch.designId?.intValue,
                "include_deleted" to includeDeleted,
            )
        return jdbcTemplate.query(sql, params) { rs, _ ->
            rs.getLayoutRowVersion("id", "design_id", "draft", "version")
        }
    }

    @Transactional(readOnly = true)
    fun listNear(context: LayoutContext, bbox: BoundingBox): List<LocationTrack> =
        fetchVersionsNear(context, bbox).map(::fetch)

    fun fetchVersionsNear(
        context: LayoutContext,
        bbox: BoundingBox,
        includeDeleted: Boolean = false,
        trackNumberId: IntId<LayoutTrackNumber>? = null,
        minLength: Double? = null,
    ): List<LayoutRowVersion<LocationTrack>> {
        val sql =
            """
            select id, design_id, draft, version
              from layout.location_track_in_layout_context(
                      :publication_state::layout.publication_state, :design_id) location_track
              where (:track_number_id::int is null or track_number_id = :track_number_id)
                and (:include_deleted or state != 'DELETED')
                and (:min_length::numeric is null or location_track.length >= :min_length)
                and exists(
                  select *
                    from layout.location_track_version_edge lt_edge
                      inner join layout.edge on edge.id = lt_edge.edge_id
                    where location_track.id = lt_edge.location_track_id
                      and location_track.layout_context_id = lt_edge.location_track_layout_context_id
                      and location_track.version = lt_edge.location_track_version
                      and postgis.st_intersects(postgis.st_makeenvelope(:x_min, :y_min, :x_max, :y_max, :layout_srid),
                                                edge.bounding_box)
                      and exists(
                        select *
                          from layout.edge_segment
                            inner join layout.segment_geometry on edge_segment.geometry_id = segment_geometry.id
                          where edge_segment.edge_id = edge.id
                            and postgis.st_intersects(
                              postgis.st_makeenvelope(:x_min, :y_min, :x_max, :y_max, :layout_srid),
                              segment_geometry.bounding_box
                            )
                      )
                );
        """
                .trimIndent()

        val params =
            mapOf(
                "x_min" to bbox.min.x,
                "y_min" to bbox.min.y,
                "x_max" to bbox.max.x,
                "y_max" to bbox.max.y,
                "layout_srid" to LAYOUT_SRID.code,
                "publication_state" to context.state.name,
                "design_id" to context.branch.designId?.intValue,
                "include_deleted" to includeDeleted,
                "track_number_id" to trackNumberId?.intValue,
                "min_length" to minLength,
            )

        return jdbcTemplate.query(sql, params) { rs, _ ->
            rs.getLayoutRowVersion("id", "design_id", "draft", "version")
        }
    }

    @Cacheable(CACHE_COMMON_LOCATION_TRACK_OWNER, sync = true)
    fun fetchLocationTrackOwners(): List<LocationTrackOwner> {
        val sql =
            """
        select
            id,
            name
        from common.location_track_owner
        order by sort_priority, name
    """
                .trimIndent()

        val locationTrackOwners =
            jdbcTemplate.query(sql) { rs, _ ->
                LocationTrackOwner(id = rs.getIntId("id"), name = MetaDataName(rs.getString("name")))
            }
        logger.daoAccess(AccessType.FETCH, LocationTrackOwner::class, locationTrackOwners.map { it.id })
        return locationTrackOwners
    }

    fun fetchOnlyDraftVersions(
        branch: LayoutBranch,
        includeDeleted: Boolean,
        trackNumberId: IntId<LayoutTrackNumber>? = null,
    ): List<LayoutRowVersion<LocationTrack>> {
        val sql =
            """
            select id, design_id, draft, version
            from layout.location_track
            where draft
              and (:includeDeleted or state != 'DELETED')
              and (:trackNumberId::int is null or track_number_id = :trackNumberId)
              and design_id is not distinct from :design_id
        """
                .trimIndent()
        val params =
            mapOf(
                "includeDeleted" to includeDeleted,
                "trackNumberId" to trackNumberId?.intValue,
                "design_id" to branch.designId?.intValue,
            )
        return jdbcTemplate
            .query(sql, params) { rs, _ ->
                rs.getLayoutRowVersion<LocationTrack>("id", "design_id", "draft", "version")
            }
            .also { ids -> logger.daoAccess(AccessType.VERSION_FETCH, "fetchOnlyDraftVersions", ids) }
    }

    fun fetchVersionsForPublication(
        target: ValidationTarget,
        trackNumberIds: List<IntId<LayoutTrackNumber>>,
        trackIdsToPublish: List<IntId<LocationTrack>>,
    ): Map<IntId<LayoutTrackNumber>, List<LayoutRowVersion<LocationTrack>>> {
        if (trackNumberIds.isEmpty()) return emptyMap()

        val sql =
            """
            select track_number_id, id, design_id, draft, version
            from (
            select state, track_number_id, id, design_id, draft, version
              from layout.location_track_in_layout_context(:base_state::layout.publication_state, :base_design_id) official
              where (id in (:track_ids_to_publish)) is distinct from true
            union all
            select state, track_number_id, id, design_id, draft, version
              from layout.location_track_in_layout_context(:candidate_state::layout.publication_state, :candidate_design_id) draft
              where id in (:track_ids_to_publish)
            ) track
            where track_number_id in (:track_number_ids)
              and track.state != 'DELETED'
            order by track.track_number_id, track.id
        """
                .trimIndent()
        val params =
            mapOf(
                "track_number_ids" to trackNumberIds.map { id -> id.intValue },
                // listOf(null) to indicate an empty list due to SQL syntax limitations; the "is
                // distinct from true" checks
                // explicitly for false or null, since "foo in (null)" in SQL is null
                "track_ids_to_publish" to (trackIdsToPublish.map { id -> id.intValue }.ifEmpty { listOf(null) }),
            ) + target.sqlParameters()
        val versions =
            jdbcTemplate.query(sql, params) { rs, _ ->
                val trackNumberId = rs.getIntId<LayoutTrackNumber>("track_number_id")
                val daoResponse = rs.getLayoutRowVersion<LocationTrack>("id", "design_id", "draft", "version")
                trackNumberId to daoResponse
            }
        return trackNumberIds.associateWith { trackNumberId ->
            versions.filter { (tnId, _) -> tnId == trackNumberId }.map { (_, trackVersions) -> trackVersions }
        }
    }

    fun listPublishedLocationTracksAtMoment(moment: Instant): List<LocationTrack> {
        val sql =
            """
              select distinct on (id) id, design_id, draft, version
              from layout.location_track_version
              where change_time <= :change_time
                and not deleted
                and not draft
                and design_id is null
              order by id, change_time desc
        """
                .trimIndent()

        return jdbcTemplate
            .query(sql, mapOf("change_time" to Timestamp.from(moment))) { rs, _ ->
                rs.getLayoutRowVersion<LocationTrack>("id", "design_id", "draft", "version")
            }
            .map(::fetch)
    }

    @Transactional
    fun savePlanItemId(id: IntId<LocationTrack>, branch: DesignBranch, planItemId: RatkoPlanItemId) {
        jdbcTemplate.setUser()
        savePlanItemIdInExistingTransaction(branch, id, planItemId)
    }

    @Transactional
    fun insertExternalId(id: IntId<LocationTrack>, branch: LayoutBranch, oid: Oid<LocationTrack>) {
        jdbcTemplate.setUser()
        insertExternalIdInExistingTransaction(branch, id, oid)
    }
}<|MERGE_RESOLUTION|>--- conflicted
+++ resolved
@@ -42,12 +42,9 @@
 @Component
 class LocationTrackDao(
     jdbcTemplateParam: NamedParameterJdbcTemplate?,
-<<<<<<< HEAD
     val switchDao: LayoutSwitchDao,
     val trackNumberDao: LayoutTrackNumberDao,
-=======
     val alignmentDao: LayoutAlignmentDao,
->>>>>>> 3703f547
     @Value("\${geoviite.cache.enabled}") cacheEnabled: Boolean,
 ) :
     LayoutAssetDao<LocationTrack, LocationTrackGeometry>(
@@ -63,7 +60,9 @@
     ),
     IExternallyIdentifiedLayoutAssetDao<LocationTrack> {
 
-<<<<<<< HEAD
+    override fun getBaseSaveParams(rowVersion: LayoutRowVersion<LocationTrack>): LocationTrackGeometry =
+        alignmentDao.fetch(rowVersion)
+
     fun fetchAugLocationTrack(
         translation: Translation,
         id: IntId<LocationTrack>,
@@ -168,10 +167,6 @@
             ReifiedTrackDescription(dbTrack.dbDescription, startSwitch?.name, endSwitch?.name),
         )
     }
-=======
-    override fun getBaseSaveParams(rowVersion: LayoutRowVersion<LocationTrack>): LocationTrackGeometry =
-        alignmentDao.fetch(rowVersion)
->>>>>>> 3703f547
 
     fun fetchDuplicateVersions(
         layoutContext: LayoutContext,
@@ -366,15 +361,9 @@
               layout_context_id,
               id,
               track_number_id,
-<<<<<<< HEAD
-              alignment_id,
-              alignment_version,
               naming_scheme,
               name_free_text,
-              name_specified,
-=======
-              name,
->>>>>>> 3703f547
+              name_specifier,
               description_base,
               description_suffix,
               type,
@@ -395,15 +384,9 @@
               :layout_context_id,
               :id,
               :track_number_id,
-<<<<<<< HEAD
-              :alignment_id,
-              :alignment_version,
               :naming_scheme::layout.naming_scheme,
               :name_free_text,
               :name_specifier::layout.location_track_name_specifier,
-=======
-              :name,
->>>>>>> 3703f547
               :description_base,
               :description_suffix::layout.location_track_description_suffix,
               :type::layout.track_type,
@@ -421,15 +404,9 @@
               postgis.st_polygonfromtext(:polygon_string, 3067)
             ) on conflict (id, layout_context_id) do update set
               track_number_id = excluded.track_number_id,
-<<<<<<< HEAD
-              alignment_id = excluded.alignment_id,
-              alignment_version = excluded.alignment_version,
               naming_scheme = excluded.naming_scheme,
               name_free_text = excluded.name_free_text,
               name_specifier = excluded.name_specifier,
-=======
-              name = excluded.name,
->>>>>>> 3703f547
               description_base = excluded.description_base,
               description_suffix = excluded.description_suffix,
               type = excluded.type,
@@ -451,15 +428,9 @@
                 "layout_context_id" to item.layoutContext.toSqlString(),
                 "id" to id.intValue,
                 "track_number_id" to item.trackNumberId.intValue,
-<<<<<<< HEAD
-                "alignment_id" to item.getAlignmentVersionOrThrow().id.intValue,
-                "alignment_version" to item.getAlignmentVersionOrThrow().version,
                 "naming_scheme" to item.namingScheme,
                 "name_free_text" to item.nameFreeText,
                 "name_specifier" to item.nameSpecifier?.name,
-=======
-                "name" to item.name,
->>>>>>> 3703f547
                 "description_base" to item.descriptionBase,
                 "description_suffix" to item.descriptionSuffix.name,
                 "type" to item.type.name,
@@ -494,12 +465,7 @@
         layoutContext: LayoutContext,
         includeDeleted: Boolean,
         trackNumberId: IntId<LayoutTrackNumber>? = null,
-<<<<<<< HEAD
-    ): List<LocationTrack> = fetchVersions(layoutContext, includeDeleted, trackNumberId).map(::fetch)
-=======
-        names: List<AlignmentName> = emptyList(),
-    ) = fetchVersions(layoutContext, includeDeleted, trackNumberId, names).map(::fetch)
->>>>>>> 3703f547
+    ) = fetchVersions(layoutContext, includeDeleted, trackNumberId).map(::fetch)
 
     fun fetchVersions(
         layoutContext: LayoutContext,
