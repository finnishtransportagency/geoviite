package fi.fta.geoviite.infra.tracklayout

import fi.fta.geoviite.infra.common.AlignmentName
import fi.fta.geoviite.infra.common.IntId
import fi.fta.geoviite.infra.common.PublishType
import fi.fta.geoviite.infra.common.RowVersion
import fi.fta.geoviite.infra.configuration.CACHE_COMMON_LOCATION_TRACK_OWNER
import fi.fta.geoviite.infra.geometry.MetaDataName
import fi.fta.geoviite.infra.logging.AccessType
import fi.fta.geoviite.infra.logging.daoAccess
import fi.fta.geoviite.infra.math.BoundingBox
import fi.fta.geoviite.infra.publication.ValidationVersion
import fi.fta.geoviite.infra.util.*
import fi.fta.geoviite.infra.util.DbTable.LAYOUT_LOCATION_TRACK
import org.springframework.beans.factory.annotation.Value
import org.springframework.cache.annotation.Cacheable
import org.springframework.jdbc.core.namedparam.NamedParameterJdbcTemplate
import org.springframework.stereotype.Component
import org.springframework.transaction.annotation.Transactional
import java.sql.ResultSet

const val LOCATIONTRACK_CACHE_SIZE = 10000L

@Transactional(readOnly = true)
@Component
class LocationTrackDao(
    jdbcTemplateParam: NamedParameterJdbcTemplate?,
    @Value("\${geoviite.cache.enabled}") cacheEnabled: Boolean,
) : LayoutAssetDao<LocationTrack>(jdbcTemplateParam, LAYOUT_LOCATION_TRACK, cacheEnabled, LOCATIONTRACK_CACHE_SIZE) {

    fun fetchDuplicateVersions(
        id: IntId<LocationTrack>,
        publicationState: PublishType,
        includeDeleted: Boolean = false,
    ): List<RowVersion<LocationTrack>> {
        val sql = """
            select row_id, row_version
            from layout.location_track_publication_view
            where duplicate_of_location_track_id = :id
              and :publication_state = any(publication_states)
              and (:include_deleted or state != 'DELETED')
        """.trimIndent()
        val params = mapOf(
            "id" to id.intValue,
            "publication_state" to publicationState.name,
            "include_deleted" to includeDeleted,
        )
        val versions = jdbcTemplate.query(sql, params) { rs, _ ->
            rs.getRowVersion<LocationTrack>("row_id", "row_version")
        }
        logger.daoAccess(AccessType.FETCH, LocationTrack::class, id)
        return versions
    }

    fun findOfficialNameDuplicates(names: List<AlignmentName>): Map<AlignmentName, List<RowVersion<LocationTrack>>> {
        return if (names.isEmpty()) {
            emptyMap()
        } else {
            val sql = """
                select id, version, name
                from layout.location_track
                where name in (:names)
                  and draft = false
                  and state != 'DELETED'
            """.trimIndent()
            val params = mapOf("names" to names)
            val found = jdbcTemplate.query<Pair<AlignmentName, RowVersion<LocationTrack>>>(sql, params) { rs, _ ->
                val version = rs.getRowVersion<LocationTrack>("id", "version")
                val name = rs.getString("name").let(::AlignmentName)
                name to version
            }
            // Ensure that the result contains all asked-for names, even if there are no matches
            names.associateWith { n -> found.filter { (name, _) -> name == n }.map { (_, v) -> v } }
        }
    }

    override fun fetchInternal(version: RowVersion<LocationTrack>): LocationTrack {
        val sql = """
            select 
              ltv.id as row_id,
              ltv.version as row_version,
<<<<<<< HEAD
              coalesce(ltv.official_row_id, ltv.id) as official_id, 
              case when ltv.draft then ltv.id end as draft_id,
=======
              ltv.draft_of_location_track_id as official_row_id, 
              ltv.draft,
>>>>>>> 630c6de8
              ltv.alignment_id,
              ltv.alignment_version,
              ltv.track_number_id, 
              ltv.external_id, 
              ltv.name, 
              ltv.description_base,
              ltv.description_suffix,
              ltv.type, 
              ltv.state, 
              postgis.st_astext(av.bounding_box) as bounding_box,
              av.length,
              av.segment_count,            
              ltv.duplicate_of_location_track_id,
              ltv.topological_connectivity,
              ltv.topology_start_switch_id,
              ltv.topology_start_switch_joint_number,
              ltv.topology_end_switch_id,
              ltv.topology_end_switch_joint_number,
              ltv.owner_id,
              (
                select
                  array_agg(distinct switch_id)
                  from layout.segment_version sv
                  where sv.alignment_id = ltv.alignment_id
                    and sv.alignment_version = ltv.alignment_version
                    and sv.switch_id is not null
              ) as segment_switch_ids
            from layout.location_track_version ltv
              left join layout.alignment_version av on ltv.alignment_id = av.id and ltv.alignment_version = av.version
            where ltv.id = :id
              and ltv.version = :version
              and ltv.deleted = false
        """.trimIndent()

        val params = mapOf(
            "id" to version.id.intValue,
            "version" to version.version,
        )
        return getOne(version.id, jdbcTemplate.query(sql, params) { rs, _ -> getLocationTrack(rs) }).also {
            logger.daoAccess(AccessType.FETCH, LocationTrack::class, version)
        }
    }

    override fun preloadCache() {
        val sql = """
            select 
              lt.id as row_id,
              lt.version as row_version,
<<<<<<< HEAD
              coalesce(lt.official_row_id, lt.id) as official_id, 
              case when lt.draft then lt.id end as draft_id,
=======
              lt.draft_of_location_track_id as official_row_id, 
              lt.draft,
>>>>>>> 630c6de8
              lt.alignment_id,
              lt.alignment_version,
              lt.track_number_id, 
              lt.external_id, 
              lt.name, 
              lt.description_base,
              lt.description_suffix,
              lt.type, 
              lt.state, 
              postgis.st_astext(av.bounding_box) as bounding_box,
              av.length,
              av.segment_count,            
              lt.duplicate_of_location_track_id,
              lt.topological_connectivity,
              lt.topology_start_switch_id,
              lt.topology_start_switch_joint_number,
              lt.topology_end_switch_id,
              lt.topology_end_switch_joint_number,
              lt.owner_id,
              (
                select
                  array_agg(distinct switch_id)
                  from layout.segment_version sv
                  where sv.alignment_id = lt.alignment_id
                    and sv.alignment_version = lt.alignment_version
                    and sv.switch_id is not null
              ) as segment_switch_ids
            from layout.location_track lt
              left join layout.alignment_version av on lt.alignment_id = av.id and lt.alignment_version = av.version
        """.trimIndent()

        val tracks = jdbcTemplate
            .query(sql, mapOf<String, Any>()) { rs, _ -> getLocationTrack(rs) }
            .associateBy(LocationTrack::version)
        logger.daoAccess(AccessType.FETCH, LocationTrack::class, tracks.keys)
        cache.putAll(tracks)
    }

    private fun getLocationTrack(rs: ResultSet): LocationTrack = LocationTrack(
        alignmentVersion = rs.getRowVersion("alignment_id", "alignment_version"),
        sourceId = null,
        externalId = rs.getOidOrNull("external_id"),
        trackNumberId = rs.getIntId("track_number_id"),
        name = rs.getString("name").let(::AlignmentName),
        descriptionBase = rs.getFreeText("description_base"),
        descriptionSuffix = rs.getEnum<DescriptionSuffixType>("description_suffix"),
        type = rs.getEnum("type"),
        state = rs.getEnum("state"),
        boundingBox = rs.getBboxOrNull("bounding_box"),
        length = rs.getDouble("length"),
        segmentCount = rs.getInt("segment_count"),
        version = rs.getRowVersion("row_id", "row_version"),
        duplicateOf = rs.getIntIdOrNull("duplicate_of_location_track_id"),
        topologicalConnectivity = rs.getEnum("topological_connectivity"),
        ownerId = rs.getIntId("owner_id"),
        topologyStartSwitch = rs.getIntIdOrNull<TrackLayoutSwitch>("topology_start_switch_id")?.let { id ->
            TopologyLocationTrackSwitch(
                id,
                rs.getJointNumber("topology_start_switch_joint_number"),
            )
        },
        topologyEndSwitch = rs.getIntIdOrNull<TrackLayoutSwitch>("topology_end_switch_id")?.let { id ->
            TopologyLocationTrackSwitch(
                id,
                rs.getJointNumber("topology_end_switch_joint_number"),
            )
        },
        segmentSwitchIds = rs.getIntIdArray("segment_switch_ids"),
        contextData = rs.getLayoutContextData("official_row_id", "row_id", "draft"),
    )

    @Transactional
    override fun insert(newItem: LocationTrack): DaoResponse<LocationTrack> {
        val sql = """
            insert into layout.location_track(
              track_number_id,
              external_id,
              alignment_id,
              alignment_version,
              name,
              description_base,
              description_suffix,
              type,
              state,
              draft, 
              official_row_id,            
              duplicate_of_location_track_id,
              topological_connectivity,
              topology_start_switch_id,
              topology_start_switch_joint_number,
              topology_end_switch_id,
              topology_end_switch_joint_number,
              owner_id
            ) 
            values (
              :track_number_id,
              :external_id,
              :alignment_id,
              :alignment_version,
              :name,
              :description_base,
              :description_suffix::layout.location_track_description_suffix,
              :type::layout.track_type,
              :state::layout.state,
              :draft, 
              :official_row_id,            
              :duplicate_of_location_track_id,
              :topological_connectivity::layout.track_topological_connectivity_type,
              :topology_start_switch_id,
              :topology_start_switch_joint_number,
              :topology_end_switch_id,
              :topology_end_switch_joint_number,
              :owner_id
            ) 
            returning 
              coalesce(official_row_id, id) as official_id,
              id as row_id,
              version as row_version
        """.trimIndent()
        val params = mapOf(
            "track_number_id" to newItem.trackNumberId.intValue,
            "external_id" to newItem.externalId,
            "alignment_id" to newItem.getAlignmentVersionOrThrow().id.intValue,
            "alignment_version" to newItem.getAlignmentVersionOrThrow().version,
            "name" to newItem.name,
            "description_base" to newItem.descriptionBase,
            "description_suffix" to newItem.descriptionSuffix.name,
            "type" to newItem.type.name,
            "state" to newItem.state.name,
<<<<<<< HEAD
            "draft" to (newItem.draft != null),
            "official_row_id" to officialRowId(newItem.id, newItem.draft)?.intValue,
=======
            "draft" to newItem.isDraft,
            "draft_of_location_track_id" to newItem.contextData.officialRowId?.let(::toDbId)?.intValue,
>>>>>>> 630c6de8
            "duplicate_of_location_track_id" to newItem.duplicateOf?.intValue,
            "topological_connectivity" to newItem.topologicalConnectivity.name,
            "topology_start_switch_id" to newItem.topologyStartSwitch?.switchId?.intValue,
            "topology_start_switch_joint_number" to newItem.topologyStartSwitch?.jointNumber?.intValue,
            "topology_end_switch_id" to newItem.topologyEndSwitch?.switchId?.intValue,
            "topology_end_switch_joint_number" to newItem.topologyEndSwitch?.jointNumber?.intValue,
            "owner_id" to newItem.ownerId.intValue,
        )

        jdbcTemplate.setUser()
        val response: DaoResponse<LocationTrack> = jdbcTemplate.queryForObject(sql, params) { rs, _ ->
            rs.getDaoResponse("official_id", "row_id", "row_version")
        } ?: throw IllegalStateException("Failed to generate ID for new Location Track")
        logger.daoAccess(AccessType.INSERT, LocationTrack::class, response)
        return response
    }

    @Transactional
    override fun update(updatedItem: LocationTrack): DaoResponse<LocationTrack> {
        val sql = """
            update layout.location_track
            set
              track_number_id = :track_number_id,
              external_id = :external_id,
              alignment_id = :alignment_id,
              alignment_version = :alignment_version,
              name = :name,
              description_base = :description_base,
              description_suffix = :description_suffix::layout.location_track_description_suffix,
              type = :type::layout.track_type,
              state = :state::layout.state,
              draft = :draft,
              official_row_id = :official_row_id,
              duplicate_of_location_track_id = :duplicate_of_location_track_id,
              topological_connectivity = :topological_connectivity::layout.track_topological_connectivity_type,
              topology_start_switch_id = :topology_start_switch_id,
              topology_start_switch_joint_number = :topology_start_switch_joint_number,
              topology_end_switch_id = :topology_end_switch_id,
              topology_end_switch_joint_number = :topology_end_switch_joint_number,
              owner_id = :owner_id
            where id = :id
            returning 
              coalesce(official_row_id, id) as official_id,
              id as row_id,
              version as row_version
        """.trimIndent()
        val params = mapOf(
            "id" to toDbId(updatedItem.contextData.rowId).intValue,
            "track_number_id" to updatedItem.trackNumberId.intValue,
            "external_id" to updatedItem.externalId,
            "alignment_id" to (updatedItem.alignmentVersion?.id?.intValue
                ?: throw IllegalStateException("LocationTrack in DB needs an alignment")),
            "alignment_version" to updatedItem.alignmentVersion.version,
            "name" to updatedItem.name,
            "description_base" to updatedItem.descriptionBase,
            "description_suffix" to updatedItem.descriptionSuffix.name,
            "type" to updatedItem.type.name,
            "state" to updatedItem.state.name,
<<<<<<< HEAD
            "draft" to (updatedItem.draft != null),
            "official_row_id" to officialRowId(updatedItem.id, updatedItem.draft)?.intValue,
=======
            "draft" to updatedItem.isDraft,
            "draft_of_location_track_id" to updatedItem.contextData.officialRowId?.let(::toDbId)?.intValue,
>>>>>>> 630c6de8
            "duplicate_of_location_track_id" to updatedItem.duplicateOf?.intValue,
            "topological_connectivity" to updatedItem.topologicalConnectivity.name,
            "topology_start_switch_id" to updatedItem.topologyStartSwitch?.switchId?.intValue,
            "topology_start_switch_joint_number" to updatedItem.topologyStartSwitch?.jointNumber?.intValue,
            "topology_end_switch_id" to updatedItem.topologyEndSwitch?.switchId?.intValue,
            "topology_end_switch_joint_number" to updatedItem.topologyEndSwitch?.jointNumber?.intValue,
            "owner_id" to updatedItem.ownerId.intValue
        )
        jdbcTemplate.setUser()
        val response: DaoResponse<LocationTrack> = jdbcTemplate.queryForObject(sql, params) { rs, _ ->
            rs.getDaoResponse("official_id", "row_id", "row_version")
        } ?: throw IllegalStateException("Failed to get new version for Location Track")
        logger.daoAccess(AccessType.UPDATE, LocationTrack::class, response)
        return response
    }

    override fun fetchVersions(publicationState: PublishType, includeDeleted: Boolean) =
        fetchVersions(publicationState, includeDeleted, null)

    fun list(
        publicationState: PublishType,
        includeDeleted: Boolean,
        trackNumberId: IntId<TrackLayoutTrackNumber>? = null,
        names: List<AlignmentName> = emptyList(),
    ): List<LocationTrack> = fetchVersions(publicationState, includeDeleted, trackNumberId, names).map(::fetch)

    fun fetchVersions(
        publicationState: PublishType,
        includeDeleted: Boolean,
        trackNumberId: IntId<TrackLayoutTrackNumber>? = null,
        names: List<AlignmentName> = emptyList(),
    ): List<RowVersion<LocationTrack>> {
        val sql = """
            select lt.row_id, lt.row_version 
            from layout.location_track_publication_view lt
            where 
              (cast(:track_number_id as int) is null or lt.track_number_id = :track_number_id) 
              and (:names = '' or lower(lt.name) = any(string_to_array(:names, ',')::varchar[]))
              and :publication_state = any(lt.publication_states)
              and (:include_deleted = true or state != 'DELETED')
        """.trimIndent()
        val params = mapOf(
            "track_number_id" to trackNumberId?.intValue,
            "publication_state" to publicationState.name,
            "include_deleted" to includeDeleted,
            "names" to names.map { name -> name.toString().lowercase() }.joinToString(","),
        )
        return jdbcTemplate.query(sql, params) { rs, _ ->
            rs.getRowVersion("row_id", "row_version")
        }
    }

    fun listNear(publicationState: PublishType, bbox: BoundingBox): List<LocationTrack> =
        fetchVersionsNear(publicationState, bbox).map(::fetch)

    fun fetchVersionsNear(publicationState: PublishType, bbox: BoundingBox): List<RowVersion<LocationTrack>> {
        val sql = """
            select
              distinct lt.row_id, lt.row_version
            from layout.location_track_publication_view lt
            inner join layout.segment_version s on lt.alignment_id = s.alignment_id 
              and lt.alignment_version = s.alignment_version
            inner join layout.segment_geometry sg on s.geometry_id = sg.id
              and postgis.st_intersects(
                postgis.st_makeenvelope (
                  :x_min, :y_min,
                  :x_max, :y_max,
                  :layout_srid
                ),
                sg.bounding_box
              )
            where :publication_state = any(lt.publication_states) 
              and lt.state != 'DELETED'
        """.trimIndent()

        val params = mapOf(
            "x_min" to bbox.min.x,
            "y_min" to bbox.min.y,
            "x_max" to bbox.max.x,
            "y_max" to bbox.max.y,
            "layout_srid" to LAYOUT_SRID.code,
            "publication_state" to publicationState.name,
        )

        return jdbcTemplate.query(sql, params) { rs, _ ->
            rs.getRowVersion("row_id", "row_version")
        }
    }

    @Cacheable(CACHE_COMMON_LOCATION_TRACK_OWNER, sync = true)
    fun fetchLocationTrackOwners(): List<LocationTrackOwner> {
        val sql = """
        select
            id,
            name
        from common.location_track_owner
        order by sort_priority, name
    """.trimIndent()

        val locationTrackOwners = jdbcTemplate.query(sql) { rs, _ ->
            LocationTrackOwner(
                id = rs.getIntId("id"),
                name = MetaDataName(rs.getString("name")),
            )
        }
        logger.daoAccess(AccessType.FETCH, LocationTrackOwner::class, locationTrackOwners.map { it.id })
        return locationTrackOwners
    }

    fun fetchOnlyDraftVersions(includeDeleted: Boolean, trackNumberId: IntId<TrackLayoutTrackNumber>? = null): List<RowVersion<LocationTrack>> {
        val sql = """
            select id, version
            from layout.location_track
            where draft
              and (:includeDeleted or state != 'DELETED')
              and (:trackNumberId::int is null or track_number_id = :trackNumberId)
        """.trimIndent()
        return jdbcTemplate.query(
            sql,
            mapOf("includeDeleted" to includeDeleted, "trackNumberId" to trackNumberId?.intValue)
        ) { rs, _ ->
            rs.getRowVersion<LocationTrack>("id", "version")
        }.also { ids ->
            logger.daoAccess(AccessType.VERSION_FETCH, "fetchOnlyDraftVersions", ids)
        }
    }

    fun fetchVersionsForPublication(
        trackNumberIds: List<IntId<TrackLayoutTrackNumber>>,
        trackIdsToPublish: List<IntId<LocationTrack>>,
    ): Map<IntId<TrackLayoutTrackNumber>, List<ValidationVersion<LocationTrack>>> {
        if (trackNumberIds.isEmpty()) return emptyMap()
        val sql = """
            select track.track_number_id, track.official_id, track.row_id, track.row_version
            from layout.location_track_publication_view track
            where (('DRAFT' = any(track.publication_states)
                     and track.official_id in (:track_ids_to_publish))
                   or ('OFFICIAL' = any(track.publication_states)
                         and (track.official_id in (:track_ids_to_publish) is distinct from true)))
              and track_number_id in (:track_number_ids)
              and track.state != 'DELETED'
            order by track.track_number_id, track.row_id
        """.trimIndent()
        val params = mapOf(
            "track_number_ids" to trackNumberIds.map { id -> id.intValue },
            // listOf(null) to indicate an empty list due to SQL syntax limitations; the "is distinct from true" checks
            // explicitly for false or null, since "foo in (null)" in SQL is null
            "track_ids_to_publish" to (trackIdsToPublish.map { id -> id.intValue }.ifEmpty { listOf(null) }),
        )
        val versions = jdbcTemplate.query(sql, params) { rs, _ ->
            val trackNumberId = rs.getIntId<TrackLayoutTrackNumber>("track_number_id")
            val officialId = rs.getIntId<LocationTrack>("official_id")
            val rowVersion = rs.getRowVersion<LocationTrack>("row_id", "row_version")
            trackNumberId to ValidationVersion(officialId, rowVersion)
        }
        return trackNumberIds.associateWith { trackNumberId ->
            versions.filter { (tnId, _) -> tnId == trackNumberId }.map { (_, trackVersions) -> trackVersions }
        }
    }
}<|MERGE_RESOLUTION|>--- conflicted
+++ resolved
@@ -79,13 +79,8 @@
             select 
               ltv.id as row_id,
               ltv.version as row_version,
-<<<<<<< HEAD
-              coalesce(ltv.official_row_id, ltv.id) as official_id, 
-              case when ltv.draft then ltv.id end as draft_id,
-=======
-              ltv.draft_of_location_track_id as official_row_id, 
+              ltv.official_row_id, 
               ltv.draft,
->>>>>>> 630c6de8
               ltv.alignment_id,
               ltv.alignment_version,
               ltv.track_number_id, 
@@ -134,13 +129,8 @@
             select 
               lt.id as row_id,
               lt.version as row_version,
-<<<<<<< HEAD
-              coalesce(lt.official_row_id, lt.id) as official_id, 
-              case when lt.draft then lt.id end as draft_id,
-=======
-              lt.draft_of_location_track_id as official_row_id, 
+              lt.official_row_id, 
               lt.draft,
->>>>>>> 630c6de8
               lt.alignment_id,
               lt.alignment_version,
               lt.track_number_id, 
@@ -270,13 +260,8 @@
             "description_suffix" to newItem.descriptionSuffix.name,
             "type" to newItem.type.name,
             "state" to newItem.state.name,
-<<<<<<< HEAD
-            "draft" to (newItem.draft != null),
-            "official_row_id" to officialRowId(newItem.id, newItem.draft)?.intValue,
-=======
             "draft" to newItem.isDraft,
-            "draft_of_location_track_id" to newItem.contextData.officialRowId?.let(::toDbId)?.intValue,
->>>>>>> 630c6de8
+            "official_row_id" to newItem.contextData.officialRowId?.let(::toDbId)?.intValue,
             "duplicate_of_location_track_id" to newItem.duplicateOf?.intValue,
             "topological_connectivity" to newItem.topologicalConnectivity.name,
             "topology_start_switch_id" to newItem.topologyStartSwitch?.switchId?.intValue,
@@ -335,13 +320,8 @@
             "description_suffix" to updatedItem.descriptionSuffix.name,
             "type" to updatedItem.type.name,
             "state" to updatedItem.state.name,
-<<<<<<< HEAD
-            "draft" to (updatedItem.draft != null),
-            "official_row_id" to officialRowId(updatedItem.id, updatedItem.draft)?.intValue,
-=======
             "draft" to updatedItem.isDraft,
-            "draft_of_location_track_id" to updatedItem.contextData.officialRowId?.let(::toDbId)?.intValue,
->>>>>>> 630c6de8
+            "official_row_id" to updatedItem.contextData.officialRowId?.let(::toDbId)?.intValue,
             "duplicate_of_location_track_id" to updatedItem.duplicateOf?.intValue,
             "topological_connectivity" to updatedItem.topologicalConnectivity.name,
             "topology_start_switch_id" to updatedItem.topologyStartSwitch?.switchId?.intValue,
