package fi.fta.geoviite.infra.tracklayout

import fi.fta.geoviite.infra.aspects.GeoviiteService
import fi.fta.geoviite.infra.common.IntId
import fi.fta.geoviite.infra.common.KmNumber
import fi.fta.geoviite.infra.common.LayoutBranch
import fi.fta.geoviite.infra.common.LayoutContext
import fi.fta.geoviite.infra.common.Oid
import fi.fta.geoviite.infra.common.Srid
import fi.fta.geoviite.infra.common.TrackNumber
import fi.fta.geoviite.infra.geocoding.AddressPoint
import fi.fta.geoviite.infra.geocoding.GeocodingContext
import fi.fta.geoviite.infra.geocoding.GeocodingContextCreateResult
import fi.fta.geoviite.infra.geocoding.GeocodingService
import fi.fta.geoviite.infra.geography.CoordinateSystem
import fi.fta.geoviite.infra.geography.GeographyService
import fi.fta.geoviite.infra.linking.TrackNumberSaveRequest
import fi.fta.geoviite.infra.linking.switches.cropAlignment
import fi.fta.geoviite.infra.localization.LocalizationKey
import fi.fta.geoviite.infra.localization.LocalizationLanguage
import fi.fta.geoviite.infra.localization.LocalizationService
import fi.fta.geoviite.infra.localization.Translation
import fi.fta.geoviite.infra.map.ALIGNMENT_POLYGON_BUFFER
import fi.fta.geoviite.infra.map.toPolygon
import fi.fta.geoviite.infra.math.BoundingBox
import fi.fta.geoviite.infra.math.IPoint
import fi.fta.geoviite.infra.math.Range
import fi.fta.geoviite.infra.math.roundTo3Decimals
import fi.fta.geoviite.infra.util.CsvEntry
import fi.fta.geoviite.infra.util.mapNonNullValues
import fi.fta.geoviite.infra.util.printCsv
import java.time.Instant
import java.util.stream.Collectors
import org.springframework.transaction.annotation.Transactional

const val KM_LENGTHS_CSV_TRANSLATION_PREFIX = "data-products.km-lengths.csv"

enum class KmLengthsLocationPrecision {
    PRECISE_LOCATION,
    APPROXIMATION_IN_LAYOUT,
}

@GeoviiteService
class LayoutTrackNumberService(
    dao: LayoutTrackNumberDao,
    private val referenceLineService: ReferenceLineService,
    private val geocodingService: GeocodingService,
    private val alignmentService: LayoutAlignmentService,
    private val localizationService: LocalizationService,
    private val geographyService: GeographyService,
) : LayoutAssetService<LayoutTrackNumber, NoParams, LayoutTrackNumberDao>(dao) {

    @Transactional
    fun insert(branch: LayoutBranch, saveRequest: TrackNumberSaveRequest): LayoutRowVersion<LayoutTrackNumber> {
        val draftSaveResponse =
            saveDraft(
                branch,
                LayoutTrackNumber(
                    number = saveRequest.number,
                    description = saveRequest.description,
                    state = saveRequest.state,
                    contextData = LayoutContextData.newDraft(branch, dao.createId()),
                ),
            )
        referenceLineService.addTrackNumberReferenceLine(branch, draftSaveResponse.id, saveRequest.startAddress)
        return draftSaveResponse
    }

    @Transactional
    fun update(
        branch: LayoutBranch,
        id: IntId<LayoutTrackNumber>,
        saveRequest: TrackNumberSaveRequest,
    ): LayoutRowVersion<LayoutTrackNumber> {
        val original = dao.getOrThrow(branch.draft, id)
        val draftSaveResponse =
            saveDraft(
                branch,
                original.copy(
                    number = saveRequest.number,
                    description = saveRequest.description,
                    state = saveRequest.state,
                ),
            )
        referenceLineService.updateTrackNumberReferenceLine(branch, id, saveRequest.startAddress)
        return draftSaveResponse
    }

    @Transactional
    fun insertExternalId(branch: LayoutBranch, id: IntId<LayoutTrackNumber>, oid: Oid<LayoutTrackNumber>) =
        dao.insertExternalId(id, branch, oid)

    @Transactional
    fun deleteDraftAndReferenceLine(branch: LayoutBranch, id: IntId<LayoutTrackNumber>): IntId<LayoutTrackNumber> {
        referenceLineService.deleteDraftByTrackNumberId(branch, id)
        return deleteDraft(branch, id).id
    }

    fun idMatches(
        layoutContext: LayoutContext,
        possibleIds: List<IntId<LayoutTrackNumber>>? = null,
    ): ((term: String, item: LayoutTrackNumber) -> Boolean) =
        dao.fetchExternalIds(layoutContext.branch, possibleIds).let { externalIds ->
            { term, item -> externalIds[item.id]?.oid?.toString() == term || item.id.toString() == term }
        }

    override fun contentMatches(term: String, item: LayoutTrackNumber) =
        item.exists && item.number.toString().replace("  ", " ").contains(term, true)

    fun mapById(context: LayoutContext): Map<IntId<LayoutTrackNumber>, LayoutTrackNumber> =
        list(context).associateBy { tn -> tn.id as IntId }

    fun find(context: LayoutContext, trackNumber: TrackNumber): List<LayoutTrackNumber> {
        return dao.list(context, trackNumber)
    }

    fun getKmLengths(
        layoutContext: LayoutContext,
        trackNumberId: IntId<LayoutTrackNumber>,
    ): List<LayoutKmLengthDetails>? {
        return geocodingService.getGeocodingContextCreateResult(layoutContext, trackNumberId)?.let { contextResult ->
            contextResult.geocodingContext.referenceLineAddresses?.startPoint?.let { startPoint ->
                extractTrackKmLengths(contextResult.geocodingContext, contextResult, startPoint)
            }
        }
    }

    fun getKmLengthsAsCsv(
        layoutContext: LayoutContext,
        trackNumberId: IntId<LayoutTrackNumber>,
        startKmNumber: KmNumber? = null,
        endKmNumber: KmNumber? = null,
        precision: KmLengthsLocationPrecision,
        lang: LocalizationLanguage,
    ): String {
        val kmLengths = getKmLengths(layoutContext, trackNumberId) ?: emptyList()

        val filteredKmLengths =
            kmLengths.filter { kmPost ->
                val start = startKmNumber ?: kmLengths.first().kmNumber
                val end = endKmNumber ?: kmLengths.last().kmNumber
                kmPost.kmNumber in start..end
            }

        return asCsvFile(
            filteredKmLengths,
            precision,
            localizationService.getLocalization(lang),
            geographyService::getCoordinateSystem,
        )
    }

    fun getAllKmLengthsAsCsv(
        layoutContext: LayoutContext,
        trackNumberIds: List<IntId<LayoutTrackNumber>>,
        lang: LocalizationLanguage,
    ): String {
        val kmLengths =
            trackNumberIds
                .parallelStream()
                .flatMap { trackNumberId -> (getKmLengths(layoutContext, trackNumberId) ?: emptyList()).stream() }
                .sorted(compareBy { kmLengthDetails -> kmLengthDetails.trackNumber })
                .collect(Collectors.toList())

        return asCsvFile(
            kmLengths,
            KmLengthsLocationPrecision.PRECISE_LOCATION,
            localizationService.getLocalization(lang),
            geographyService::getCoordinateSystem,
        )
    }

    @Transactional(readOnly = true)
    fun getMetadataSections(
        layoutContext: LayoutContext,
        trackNumberId: IntId<LayoutTrackNumber>,
        boundingBox: BoundingBox?,
    ): List<AlignmentPlanSection> {
        return get(layoutContext, trackNumberId)?.let { trackNumber ->
            val referenceLine = referenceLineService.getByTrackNumberOrThrow(layoutContext, trackNumberId)
            val geocodingContext = geocodingService.getGeocodingContext(layoutContext, trackNumberId)

            if (geocodingContext != null && referenceLine.alignmentVersion != null) {
                alignmentService.getGeometryMetadataSections(
                    referenceLine.alignmentVersion,
                    dao.fetchExternalId(layoutContext.branch, trackNumberId)?.oid,
                    boundingBox,
                    geocodingContext,
                )
            } else {
                null
            }
        } ?: listOf()
    }

    @Transactional(readOnly = true)
    fun getReferenceLinePolygon(
        layoutContext: LayoutContext,
        trackNumberId: IntId<LayoutTrackNumber>,
<<<<<<< HEAD
        startKm: KmNumber?,
        endKm: KmNumber?,
        bufferSize: Double = ALIGNMENT_POLYGON_BUFFER,
    ): List<IPoint> {
        val (_, alignment) = referenceLineService.getByTrackNumberWithAlignmentOrThrow(layoutContext, trackNumberId)
=======
        polygonBufferSize: Double,
        startKmNumber: KmNumber?,
        endKmNumber: KmNumber?,
    ): List<GeometryPlanHeader> {
        val referenceLine = referenceLineService.getByTrackNumber(layoutContext, trackNumberId)
        if (referenceLine == null) {
            return emptyList()
        }

        val alignmentVersion = requireNotNull(referenceLine.alignmentVersion)
>>>>>>> 16b18b1b
        val geocodingContext = requireNotNull(geocodingService.getGeocodingContext(layoutContext, trackNumberId))
        geocodingContext.referenceLineGeometry

        return if (!cropIsWithinReferenceLine(startKm, endKm, geocodingContext)) {
            emptyList()
        } else {
            getCropMRange(geocodingContext, Range(0.0, alignment.length), startKm, endKm)?.let { cropRange ->
                toPolygon(cropAlignment(alignment.segmentsWithM, cropRange))
            } ?: emptyList()
        }
    }

    fun getExternalIdChangeTime(): Instant = dao.getExternalIdChangeTime()

    @Transactional(readOnly = true)
    fun getExternalIdsByBranch(id: IntId<LayoutTrackNumber>): Map<LayoutBranch, Oid<LayoutTrackNumber>> =
        mapNonNullValues(dao.fetchExternalIdsByBranch(id)) { (_, v) -> v.oid }

    @Transactional
    fun saveDraft(branch: LayoutBranch, draftAsset: LayoutTrackNumber): LayoutRowVersion<LayoutTrackNumber> =
        saveDraftInternal(branch, draftAsset, NoParams.instance)
}

private fun asCsvFile(
    items: List<LayoutKmLengthDetails>,
    precision: KmLengthsLocationPrecision,
    translation: Translation,
    getCoordinateSystem: (srid: Srid) -> CoordinateSystem,
): String {
    val columns =
        mapOf<String, (item: LayoutKmLengthDetails) -> Any?>(
                "$KM_LENGTHS_CSV_TRANSLATION_PREFIX.track-number" to { it.trackNumber },
                "$KM_LENGTHS_CSV_TRANSLATION_PREFIX.kilometer" to { it.kmNumber },
                "$KM_LENGTHS_CSV_TRANSLATION_PREFIX.station-start" to { it.startM },
                "$KM_LENGTHS_CSV_TRANSLATION_PREFIX.station-end" to { it.endM },
                "$KM_LENGTHS_CSV_TRANSLATION_PREFIX.length" to { it.length },
                "$KM_LENGTHS_CSV_TRANSLATION_PREFIX.coordinate-system" to
                    {
                        when (precision) {
                            KmLengthsLocationPrecision.PRECISE_LOCATION ->
                                it.gkLocation?.location?.srid?.let(getCoordinateSystem)?.name
                            KmLengthsLocationPrecision.APPROXIMATION_IN_LAYOUT -> getCoordinateSystem(LAYOUT_SRID).name
                        }
                    },
                "$KM_LENGTHS_CSV_TRANSLATION_PREFIX.location-e" to
                    {
                        getLocationByPrecision(it, precision)?.x?.let(::roundTo3Decimals)
                    },
                "$KM_LENGTHS_CSV_TRANSLATION_PREFIX.location-n" to
                    {
                        getLocationByPrecision(it, precision)?.y?.let(::roundTo3Decimals)
                    },
                "$KM_LENGTHS_CSV_TRANSLATION_PREFIX.location-source" to
                    {
                        locationSourceTranslationKey(it, precision)?.let(translation::t) ?: ""
                    },
                "$KM_LENGTHS_CSV_TRANSLATION_PREFIX.location-confirmed" to
                    {
                        if (isGeneratedRow(it)) {
                            ""
                        } else if (precision == KmLengthsLocationPrecision.PRECISE_LOCATION && it.gkLocation != null) {
                            translation.t(gkLocationConfirmedTranslationKey(it.gkLocation.confirmed))
                        } else {
                            translation.t("$KM_LENGTHS_CSV_TRANSLATION_PREFIX.not-confirmed")
                        }
                    },
                "$KM_LENGTHS_CSV_TRANSLATION_PREFIX.warning" to
                    { kmPost ->
                        if (
                            precision == KmLengthsLocationPrecision.APPROXIMATION_IN_LAYOUT &&
                                kmPost.layoutLocation != null &&
                                kmPost.layoutGeometrySource == GeometrySource.IMPORTED
                        ) {
                            translation.t("$KM_LENGTHS_CSV_TRANSLATION_PREFIX.imported-warning")
                        } else if (
                            precision == KmLengthsLocationPrecision.PRECISE_LOCATION &&
                                kmPost.gkLocation?.source == KmPostGkLocationSource.FROM_LAYOUT
                        ) {
                            translation.t("$KM_LENGTHS_CSV_TRANSLATION_PREFIX.imported-warning")
                        } else if (
                            kmPost.layoutLocation != null && kmPost.layoutGeometrySource == GeometrySource.GENERATED
                        ) {
                            translation.t("$KM_LENGTHS_CSV_TRANSLATION_PREFIX.generated-warning")
                        } else {
                            ""
                        }
                    },
            )
            .map { (key, fn) -> CsvEntry(translation.t(key), fn) }

    return printCsv(columns, items)
}

private fun isGeneratedRow(kmPost: LayoutKmLengthDetails): Boolean =
    kmPost.layoutGeometrySource == GeometrySource.GENERATED

private fun locationSourceTranslationKey(
    kmPost: LayoutKmLengthDetails,
    precision: KmLengthsLocationPrecision,
): LocalizationKey? {
    return if (isGeneratedRow(kmPost)) {
        null
    } else
        if (precision == KmLengthsLocationPrecision.PRECISE_LOCATION) {
                kmPost.gkLocation?.source?.let { source -> "enum.KmPostGkLocationSource.$source" }
            } else {
                when (kmPost.gkLocationLinkedFromGeometry) {
                    true -> "$KM_LENGTHS_CSV_TRANSLATION_PREFIX.from-geometry"
                    false -> "$KM_LENGTHS_CSV_TRANSLATION_PREFIX.from-ratko"
                }
            }
            ?.let(::LocalizationKey)
}

private fun gkLocationConfirmedTranslationKey(confirmed: Boolean): LocalizationKey =
    when {
        confirmed -> "$KM_LENGTHS_CSV_TRANSLATION_PREFIX.confirmed"
        else -> "$KM_LENGTHS_CSV_TRANSLATION_PREFIX.not-confirmed"
    }.let(::LocalizationKey)

private fun getLocationByPrecision(kmPost: LayoutKmLengthDetails, precision: KmLengthsLocationPrecision): IPoint? =
    when (precision) {
        KmLengthsLocationPrecision.PRECISE_LOCATION -> kmPost.gkLocation?.location
        KmLengthsLocationPrecision.APPROXIMATION_IN_LAYOUT -> kmPost.layoutLocation
    }

private fun extractTrackKmLengths(
    context: GeocodingContext,
    contextResult: GeocodingContextCreateResult,
    startPoint: AddressPoint,
): List<LayoutKmLengthDetails> {
    val distances = getKmPostDistances(context, contextResult.validKmPosts)
    val referenceLineLength = context.referenceLineGeometry.length
    val trackNumber = context.trackNumber

    // First km post is usually on another reference line, and therefore it has to be generated here
    return listOf(
        LayoutKmLengthDetails(
            trackNumber = trackNumber,
            kmNumber = startPoint.address.kmNumber,
            startM = roundTo3Decimals(context.startAddress.meters.negate()),
            endM = roundTo3Decimals(distances.firstOrNull()?.second ?: referenceLineLength),
            layoutGeometrySource = GeometrySource.GENERATED,
            layoutLocation = startPoint.point.toPoint(),
            gkLocation = null,
            gkLocationLinkedFromGeometry = false,
        )
    ) +
        distances.mapIndexed { index, (kmPost, startM) ->
            val endM = distances.getOrNull(index + 1)?.second ?: referenceLineLength

            LayoutKmLengthDetails(
                trackNumber = trackNumber,
                kmNumber = kmPost.kmNumber,
                startM = roundTo3Decimals(startM),
                endM = roundTo3Decimals(endM),
                layoutLocation = kmPost.layoutLocation,
                gkLocation = kmPost.gkLocation,
                layoutGeometrySource = if (kmPost.sourceId != null) GeometrySource.PLAN else GeometrySource.IMPORTED,
                gkLocationLinkedFromGeometry = kmPost.sourceId != null,
            )
        }
}

private fun getKmPostDistances(
    context: GeocodingContext,
    kmPosts: List<LayoutKmPost>,
): List<Pair<LayoutKmPost, Double>> =
    kmPosts.map { kmPost ->
        val distance = kmPost.layoutLocation?.let { loc -> context.getM(loc)?.first }
        checkNotNull(distance) {
            "Couldn't calculate distance for km post, id=${kmPost.id} location=${kmPost.layoutLocation}"
        }
        kmPost to distance
    }

private fun getCropMRange(
    context: GeocodingContext,
    origRange: Range<Double>,
    startKm: KmNumber?,
    endKm: KmNumber?,
): Range<Double>? {
    val start = startKm?.let { context.referencePoints.find { it.kmNumber >= startKm } }?.distance
    val end = endKm?.let { context.referencePoints.find { it.kmNumber > endKm } }?.distance
    return if (start != null && start >= origRange.max || end != null && end <= origRange.min) {
        null
    } else {
        Range(
            start?.coerceIn(origRange.min, origRange.max) ?: origRange.min,
            end?.coerceIn(origRange.min, origRange.max) ?: origRange.max,
        )
    }
}<|MERGE_RESOLUTION|>--- conflicted
+++ resolved
@@ -197,28 +197,18 @@
     fun getReferenceLinePolygon(
         layoutContext: LayoutContext,
         trackNumberId: IntId<LayoutTrackNumber>,
-<<<<<<< HEAD
         startKm: KmNumber?,
         endKm: KmNumber?,
         bufferSize: Double = ALIGNMENT_POLYGON_BUFFER,
     ): List<IPoint> {
-        val (_, alignment) = referenceLineService.getByTrackNumberWithAlignmentOrThrow(layoutContext, trackNumberId)
-=======
-        polygonBufferSize: Double,
-        startKmNumber: KmNumber?,
-        endKmNumber: KmNumber?,
-    ): List<GeometryPlanHeader> {
-        val referenceLine = referenceLineService.getByTrackNumber(layoutContext, trackNumberId)
-        if (referenceLine == null) {
-            return emptyList()
-        }
-
-        val alignmentVersion = requireNotNull(referenceLine.alignmentVersion)
->>>>>>> 16b18b1b
-        val geocodingContext = requireNotNull(geocodingService.getGeocodingContext(layoutContext, trackNumberId))
-        geocodingContext.referenceLineGeometry
-
-        return if (!cropIsWithinReferenceLine(startKm, endKm, geocodingContext)) {
+        val alignment = referenceLineService.getByTrackNumberWithAlignment(layoutContext, trackNumberId)?.second
+        val geocodingContext = geocodingService.getGeocodingContext(layoutContext, trackNumberId)
+
+        return if (
+            alignment == null ||
+                geocodingContext == null ||
+                !cropIsWithinReferenceLine(startKm, endKm, geocodingContext)
+        ) {
             emptyList()
         } else {
             getCropMRange(geocodingContext, Range(0.0, alignment.length), startKm, endKm)?.let { cropRange ->
