package fi.fta.geoviite.infra.tracklayout

import fi.fta.geoviite.infra.aspects.GeoviiteService
import fi.fta.geoviite.infra.common.IntId
import fi.fta.geoviite.infra.common.KmNumber
import fi.fta.geoviite.infra.common.LayoutBranch
import fi.fta.geoviite.infra.common.LayoutContext
import fi.fta.geoviite.infra.common.Oid
import fi.fta.geoviite.infra.common.Srid
import fi.fta.geoviite.infra.common.TrackNumber
import fi.fta.geoviite.infra.geocoding.GeocodingContext
import fi.fta.geoviite.infra.geocoding.GeocodingService
import fi.fta.geoviite.infra.geography.CoordinateSystem
import fi.fta.geoviite.infra.geography.GeographyService
import fi.fta.geoviite.infra.linking.TrackNumberSaveRequest
import fi.fta.geoviite.infra.linking.switches.cropAlignment
import fi.fta.geoviite.infra.localization.LocalizationKey
import fi.fta.geoviite.infra.localization.LocalizationLanguage
import fi.fta.geoviite.infra.localization.LocalizationService
import fi.fta.geoviite.infra.localization.Translation
import fi.fta.geoviite.infra.map.ALIGNMENT_POLYGON_BUFFER
import fi.fta.geoviite.infra.map.toPolygon
import fi.fta.geoviite.infra.math.BoundingBox
import fi.fta.geoviite.infra.math.IPoint
import fi.fta.geoviite.infra.math.Polygon
import fi.fta.geoviite.infra.math.Range
import fi.fta.geoviite.infra.math.roundTo3Decimals
import fi.fta.geoviite.infra.util.CsvEntry
import fi.fta.geoviite.infra.util.FreeText
import fi.fta.geoviite.infra.util.mapNonNullValues
import fi.fta.geoviite.infra.util.printCsv
import org.springframework.transaction.annotation.Transactional
import java.time.Instant
import java.util.stream.Collectors

const val KM_LENGTHS_CSV_TRANSLATION_PREFIX = "data-products.km-lengths.data"

enum class KmLengthsLocationPrecision {
    PRECISE_LOCATION,
    APPROXIMATION_IN_LAYOUT,
}

@GeoviiteService
class LayoutTrackNumberService(
    dao: LayoutTrackNumberDao,
    private val referenceLineService: ReferenceLineService,
    private val geocodingService: GeocodingService,
    private val alignmentService: LayoutAlignmentService,
    private val localizationService: LocalizationService,
    private val geographyService: GeographyService,
    private val locationTrackService: LocationTrackService,
) : LayoutAssetService<LayoutTrackNumber, NoParams, LayoutTrackNumberDao>(dao) {

    @Transactional
    fun insert(branch: LayoutBranch, saveRequest: TrackNumberSaveRequest): LayoutRowVersion<LayoutTrackNumber> {
        val draftSaveResponse =
            saveDraft(
                branch,
                LayoutTrackNumber(
                    number = saveRequest.number,
                    description = saveRequest.description,
                    state = saveRequest.state,
                    contextData = LayoutContextData.newDraft(branch, dao.createId()),
                ),
            )
        referenceLineService.addTrackNumberReferenceLine(branch, draftSaveResponse.id, saveRequest.startAddress)
        return draftSaveResponse
    }

    @Transactional
    fun update(
        branch: LayoutBranch,
        id: IntId<LayoutTrackNumber>,
        saveRequest: TrackNumberSaveRequest,
    ): LayoutRowVersion<LayoutTrackNumber> {
        val original = dao.getOrThrow(branch.draft, id)
        val draftSaveResponse =
            saveDraft(
                branch,
                original.copy(
                    number = saveRequest.number,
                    description = saveRequest.description,
                    state = saveRequest.state,
                ),
            )
        referenceLineService.updateTrackNumberReferenceLine(branch, id, saveRequest.startAddress)
        return draftSaveResponse
    }

    @Transactional
    fun insertExternalId(branch: LayoutBranch, id: IntId<LayoutTrackNumber>, oid: Oid<LayoutTrackNumber>) =
        dao.insertExternalId(id, branch, oid)

    fun idMatches(
        layoutContext: LayoutContext,
        searchTerm: FreeText,
        onlyIds: Collection<IntId<LayoutTrackNumber>>? = null,
    ): ((term: String, item: LayoutTrackNumber) -> Boolean) = idMatches(dao, layoutContext, searchTerm, onlyIds)

    override fun contentMatches(term: String, item: LayoutTrackNumber, includeDeleted: Boolean) =
        (includeDeleted || item.exists) && item.number.toString().replace("  ", " ").contains(term, true)

    fun mapById(context: LayoutContext): Map<IntId<LayoutTrackNumber>, LayoutTrackNumber> =
        list(context).associateBy { tn -> tn.id as IntId }

    fun find(context: LayoutContext, trackNumber: TrackNumber): List<LayoutTrackNumber> {
        return dao.list(context, trackNumber)
    }

    fun getKmLengths(
        layoutContext: LayoutContext,
        trackNumberId: IntId<LayoutTrackNumber>,
    ): List<LayoutKmLengthDetails>? {
<<<<<<< HEAD
        val oid = getExternalIdsByBranch(trackNumberId).get(layoutContext.branch)

        return geocodingService.getGeocodingContextCreateResult(layoutContext, trackNumberId)?.let { contextResult ->
            contextResult.geocodingContext.referenceLineAddresses?.startPoint?.let { startPoint ->
                extractTrackKmLengths(contextResult.geocodingContext, contextResult, startPoint, oid)
=======
        return geocodingService.getGeocodingContext(layoutContext, trackNumberId)?.let { context ->
            context.kms.map { km ->
                val kmPost = context.kmPosts.find { kmp -> kmp.kmNumber == km.kmNumber }
                LayoutKmLengthDetails(
                    trackNumber = context.trackNumber,
                    kmNumber = km.kmNumber,
                    // The first KM might not start at 0 meters -> the km start (KmPost) is on the previous TrackNumber
                    startM = roundTo3Decimals(km.referenceLineM.min) - km.startMeters,
                    endM = roundTo3Decimals(km.referenceLineM.max),
                    layoutLocation = kmPost?.layoutLocation ?: context.referenceLineGeometry.start?.toPoint(),
                    gkLocation = kmPost?.gkLocation,
                    layoutGeometrySource =
                        when {
                            kmPost == null -> GeometrySource.GENERATED
                            kmPost.sourceId == null -> GeometrySource.IMPORTED
                            else -> GeometrySource.PLAN
                        },
                    gkLocationLinkedFromGeometry = kmPost?.sourceId != null,
                )
>>>>>>> 3187f83b
            }
        }
    }

    fun getKmLengthsAsCsv(
        layoutContext: LayoutContext,
        trackNumberId: IntId<LayoutTrackNumber>,
        startKmNumber: KmNumber? = null,
        endKmNumber: KmNumber? = null,
        precision: KmLengthsLocationPrecision,
        lang: LocalizationLanguage,
    ): String {
        val kmLengths = getKmLengths(layoutContext, trackNumberId) ?: emptyList()

        val filteredKmLengths =
            kmLengths.filter { kmPost ->
                val start = startKmNumber ?: kmLengths.first().kmNumber
                val end = endKmNumber ?: kmLengths.last().kmNumber
                kmPost.kmNumber in start..end
            }

        return asCsvFile(
            filteredKmLengths,
            precision,
            localizationService.getLocalization(lang),
            geographyService::getCoordinateSystem,
        )
    }

    fun getAllKmLengthsAsCsv(
        layoutContext: LayoutContext,
        trackNumberIds: List<IntId<LayoutTrackNumber>>,
        lang: LocalizationLanguage,
    ): String {
        val kmLengths =
            trackNumberIds
                .parallelStream()
                .flatMap { trackNumberId -> (getKmLengths(layoutContext, trackNumberId) ?: emptyList()).stream() }
                .sorted(compareBy { kmLengthDetails -> kmLengthDetails.trackNumber })
                .collect(Collectors.toList())

        return asCsvFile(
            kmLengths,
            KmLengthsLocationPrecision.PRECISE_LOCATION,
            localizationService.getLocalization(lang),
            geographyService::getCoordinateSystem,
        )
    }

    @Transactional(readOnly = true)
    fun getMetadataSections(
        layoutContext: LayoutContext,
        trackNumberId: IntId<LayoutTrackNumber>,
        boundingBox: BoundingBox?,
    ): List<AlignmentPlanSection<ReferenceLineM>> {
        return get(layoutContext, trackNumberId)?.let { trackNumber ->
            val referenceLine = referenceLineService.getByTrackNumberOrThrow(layoutContext, trackNumberId)
            val geocodingContext = geocodingService.getGeocodingContext(layoutContext, trackNumberId)

            if (geocodingContext != null && referenceLine.alignmentVersion != null) {
                alignmentService.getGeometryMetadataSections(
                    referenceLine.alignmentVersion,
                    dao.fetchExternalId(layoutContext.branch, trackNumberId)?.oid,
                    boundingBox,
                    geocodingContext,
                )
            } else {
                null
            }
        } ?: listOf()
    }

    @Transactional(readOnly = true)
    fun getReferenceLinePolygon(
        layoutContext: LayoutContext,
        trackNumberId: IntId<LayoutTrackNumber>,
        startKm: KmNumber?,
        endKm: KmNumber?,
        bufferSize: Double = ALIGNMENT_POLYGON_BUFFER,
    ): Polygon? {
        val alignment = referenceLineService.getByTrackNumberWithAlignment(layoutContext, trackNumberId)?.second
        val geocodingContext = geocodingService.getGeocodingContext(layoutContext, trackNumberId)

        return if (
            alignment != null && geocodingContext != null && cropIsWithinReferenceLine(startKm, endKm, geocodingContext)
        ) {
            getCropMRange(geocodingContext, Range(LineM(0), alignment.length), startKm, endKm)
                ?.let { cropRange -> cropAlignment(alignment.segmentsWithM, cropRange) }
                ?.let { a -> toPolygon(a, bufferSize) }
        } else {
            null
        }
    }

    fun getExternalIdChangeTime(): Instant = dao.getExternalIdChangeTime()

    @Transactional(readOnly = true)
    fun getExternalIdsByBranch(id: IntId<LayoutTrackNumber>): Map<LayoutBranch, Oid<LayoutTrackNumber>> =
        mapNonNullValues(dao.fetchExternalIdsByBranch(id)) { (_, v) -> v.oid }

    @Transactional
    override fun deleteDraft(branch: LayoutBranch, id: IntId<LayoutTrackNumber>): LayoutRowVersion<LayoutTrackNumber> =
        deleteDraft(branch, id, noUpdateLocationTracks = setOf())

    fun deleteDraft(
        branch: LayoutBranch,
        id: IntId<LayoutTrackNumber>,
        noUpdateLocationTracks: Set<IntId<LocationTrack>>,
    ): LayoutRowVersion<LayoutTrackNumber> {
        referenceLineService.deleteDraftByTrackNumberId(branch, id)
        return super.deleteDraft(branch, id).also { v ->
            locationTrackService.updateDependencies(branch, noUpdateLocationTracks, trackNumberId = v.id)
        }
    }

    @Transactional
    fun saveDraft(branch: LayoutBranch, draftAsset: LayoutTrackNumber): LayoutRowVersion<LayoutTrackNumber> =
        saveDraftInternal(branch, draftAsset, NoParams.instance)

    @Transactional
    override fun saveDraftInternal(
        branch: LayoutBranch,
        draftAsset: LayoutTrackNumber,
        params: NoParams,
    ): LayoutRowVersion<LayoutTrackNumber> =
        super.saveDraftInternal(branch, draftAsset, NoParams.instance).also { v ->
            locationTrackService.updateDependencies(branch, trackNumberId = v.id, noUpdateLocationTracks = setOf())
        }
}

private fun asCsvFile(
    items: List<LayoutKmLengthDetails>,
    precision: KmLengthsLocationPrecision,
    translation: Translation,
    getCoordinateSystem: (srid: Srid) -> CoordinateSystem,
): String {
    val columns =
        mapOf<String, (item: LayoutKmLengthDetails) -> Any?>(
                "$KM_LENGTHS_CSV_TRANSLATION_PREFIX.track-number" to { it.trackNumber },
                "$KM_LENGTHS_CSV_TRANSLATION_PREFIX.track-number-oid" to { it.trackNumberOid },
                "$KM_LENGTHS_CSV_TRANSLATION_PREFIX.kilometer" to { it.kmNumber },
                "$KM_LENGTHS_CSV_TRANSLATION_PREFIX.station-start" to { it.startM },
                "$KM_LENGTHS_CSV_TRANSLATION_PREFIX.station-end" to { it.endM },
                "$KM_LENGTHS_CSV_TRANSLATION_PREFIX.length" to { it.length },
                "$KM_LENGTHS_CSV_TRANSLATION_PREFIX.coordinate-system" to
                    {
                        when (precision) {
                            KmLengthsLocationPrecision.PRECISE_LOCATION ->
                                it.gkLocation?.location?.srid?.let(getCoordinateSystem)?.name
                            KmLengthsLocationPrecision.APPROXIMATION_IN_LAYOUT -> getCoordinateSystem(LAYOUT_SRID).name
                        }
                    },
                "$KM_LENGTHS_CSV_TRANSLATION_PREFIX.location-e" to
                    {
                        getLocationByPrecision(it, precision)?.x?.let(::roundTo3Decimals)
                    },
                "$KM_LENGTHS_CSV_TRANSLATION_PREFIX.location-n" to
                    {
                        getLocationByPrecision(it, precision)?.y?.let(::roundTo3Decimals)
                    },
                "$KM_LENGTHS_CSV_TRANSLATION_PREFIX.location-source" to
                    {
                        locationSourceTranslationKey(it, precision)?.let(translation::t) ?: ""
                    },
                "$KM_LENGTHS_CSV_TRANSLATION_PREFIX.location-confirmed" to
                    {
                        if (isGeneratedRow(it)) {
                            ""
                        } else if (precision == KmLengthsLocationPrecision.PRECISE_LOCATION && it.gkLocation != null) {
                            translation.t(gkLocationConfirmedTranslationKey(it.gkLocation.confirmed))
                        } else {
                            translation.t("$KM_LENGTHS_CSV_TRANSLATION_PREFIX.not-confirmed")
                        }
                    },
                "$KM_LENGTHS_CSV_TRANSLATION_PREFIX.warning" to
                    { kmPost ->
                        if (
                            precision == KmLengthsLocationPrecision.APPROXIMATION_IN_LAYOUT &&
                                kmPost.layoutLocation != null &&
                                kmPost.layoutGeometrySource == GeometrySource.IMPORTED
                        ) {
                            translation.t("$KM_LENGTHS_CSV_TRANSLATION_PREFIX.imported-warning")
                        } else if (
                            precision == KmLengthsLocationPrecision.PRECISE_LOCATION &&
                                kmPost.gkLocation?.source == KmPostGkLocationSource.FROM_LAYOUT
                        ) {
                            translation.t("$KM_LENGTHS_CSV_TRANSLATION_PREFIX.imported-warning")
                        } else if (
                            kmPost.layoutLocation != null && kmPost.layoutGeometrySource == GeometrySource.GENERATED
                        ) {
                            translation.t("$KM_LENGTHS_CSV_TRANSLATION_PREFIX.generated-warning")
                        } else {
                            ""
                        }
                    },
            )
            .map { (key, fn) -> CsvEntry(translation.t(key), fn) }

    return printCsv(columns, items)
}

private fun isGeneratedRow(kmPost: LayoutKmLengthDetails): Boolean =
    kmPost.layoutGeometrySource == GeometrySource.GENERATED

private fun locationSourceTranslationKey(
    kmPost: LayoutKmLengthDetails,
    precision: KmLengthsLocationPrecision,
): LocalizationKey? {
    return if (isGeneratedRow(kmPost)) {
        null
    } else
        if (precision == KmLengthsLocationPrecision.PRECISE_LOCATION) {
                kmPost.gkLocation?.source?.let { source -> "enum.KmPostGkLocationSource.$source" }
            } else {
                when (kmPost.gkLocationLinkedFromGeometry) {
                    true -> "$KM_LENGTHS_CSV_TRANSLATION_PREFIX.from-geometry"
                    false -> "$KM_LENGTHS_CSV_TRANSLATION_PREFIX.from-ratko"
                }
            }
            ?.let(LocalizationKey::of)
}

private fun gkLocationConfirmedTranslationKey(confirmed: Boolean): LocalizationKey =
    when {
        confirmed -> "$KM_LENGTHS_CSV_TRANSLATION_PREFIX.confirmed"
        else -> "$KM_LENGTHS_CSV_TRANSLATION_PREFIX.not-confirmed"
    }.let(LocalizationKey::of)

private fun getLocationByPrecision(kmPost: LayoutKmLengthDetails, precision: KmLengthsLocationPrecision): IPoint? =
    when (precision) {
        KmLengthsLocationPrecision.PRECISE_LOCATION -> kmPost.gkLocation?.location
        KmLengthsLocationPrecision.APPROXIMATION_IN_LAYOUT -> kmPost.layoutLocation
    }

<<<<<<< HEAD
private fun extractTrackKmLengths(
    context: GeocodingContext<ReferenceLineM>,
    contextResult: GeocodingContextCreateResult<ReferenceLineM>,
    startPoint: AddressPoint<*>,
    oid: Oid<LayoutTrackNumber>?,
): List<LayoutKmLengthDetails> {
    val distances = getKmPostDistances(context, contextResult.validKmPosts)
    val referenceLineLength = context.referenceLineGeometry.length
    val trackNumber = context.trackNumber

    // First km post is usually on another reference line, and therefore it has to be generated here
    return listOf(
        LayoutKmLengthDetails(
            trackNumber = trackNumber,
            trackNumberOid = oid,
            kmNumber = startPoint.address.kmNumber,
            startM = roundTo3Decimals(context.startAddress.meters.negate()),
            endM = roundTo3Decimals(distances.firstOrNull()?.second ?: referenceLineLength),
            layoutGeometrySource = GeometrySource.GENERATED,
            layoutLocation = startPoint.point.toPoint(),
            gkLocation = null,
            gkLocationLinkedFromGeometry = false,
        )
    ) +
        distances.mapIndexed { index, (kmPost, startM) ->
            val endM = distances.getOrNull(index + 1)?.second ?: referenceLineLength

            LayoutKmLengthDetails(
                trackNumber = trackNumber,
                trackNumberOid = oid,
                kmNumber = kmPost.kmNumber,
                startM = roundTo3Decimals(startM),
                endM = roundTo3Decimals(endM),
                layoutLocation = kmPost.layoutLocation,
                gkLocation = kmPost.gkLocation,
                layoutGeometrySource = if (kmPost.sourceId != null) GeometrySource.PLAN else GeometrySource.IMPORTED,
                gkLocationLinkedFromGeometry = kmPost.sourceId != null,
            )
        }
}

private fun getKmPostDistances(
    context: GeocodingContext<ReferenceLineM>,
    kmPosts: List<LayoutKmPost>,
): List<Pair<LayoutKmPost, LineM<ReferenceLineM>>> =
    kmPosts.map { kmPost ->
        val distance = kmPost.layoutLocation?.let { loc -> context.getM(loc)?.first }
        checkNotNull(distance) {
            "Couldn't calculate distance for km post, id=${kmPost.id} location=${kmPost.layoutLocation}"
        }
        kmPost to distance
    }

=======
>>>>>>> 3187f83b
private fun getCropMRange(
    context: GeocodingContext<ReferenceLineM>,
    origRange: Range<LineM<ReferenceLineM>>,
    startKm: KmNumber?,
    endKm: KmNumber?,
): Range<LineM<ReferenceLineM>>? {
    val start = startKm?.let { context.kms.find { it.kmNumber >= startKm } }?.referenceLineM?.min
    val end = endKm?.let { context.kms.find { it.kmNumber >= endKm } }?.referenceLineM?.max
    return if (start != null && start >= origRange.max || end != null && end <= origRange.min) {
        null
    } else {
        Range(
            start?.coerceIn(origRange.min, origRange.max) ?: origRange.min,
            end?.coerceIn(origRange.min, origRange.max) ?: origRange.max,
        )
    }
}<|MERGE_RESOLUTION|>--- conflicted
+++ resolved
@@ -111,18 +111,13 @@
         layoutContext: LayoutContext,
         trackNumberId: IntId<LayoutTrackNumber>,
     ): List<LayoutKmLengthDetails>? {
-<<<<<<< HEAD
         val oid = getExternalIdsByBranch(trackNumberId).get(layoutContext.branch)
-
-        return geocodingService.getGeocodingContextCreateResult(layoutContext, trackNumberId)?.let { contextResult ->
-            contextResult.geocodingContext.referenceLineAddresses?.startPoint?.let { startPoint ->
-                extractTrackKmLengths(contextResult.geocodingContext, contextResult, startPoint, oid)
-=======
         return geocodingService.getGeocodingContext(layoutContext, trackNumberId)?.let { context ->
             context.kms.map { km ->
                 val kmPost = context.kmPosts.find { kmp -> kmp.kmNumber == km.kmNumber }
                 LayoutKmLengthDetails(
                     trackNumber = context.trackNumber,
+                    trackNumberOid = oid,
                     kmNumber = km.kmNumber,
                     // The first KM might not start at 0 meters -> the km start (KmPost) is on the previous TrackNumber
                     startM = roundTo3Decimals(km.referenceLineM.min) - km.startMeters,
@@ -137,7 +132,6 @@
                         },
                     gkLocationLinkedFromGeometry = kmPost?.sourceId != null,
                 )
->>>>>>> 3187f83b
             }
         }
     }
@@ -372,62 +366,6 @@
         KmLengthsLocationPrecision.APPROXIMATION_IN_LAYOUT -> kmPost.layoutLocation
     }
 
-<<<<<<< HEAD
-private fun extractTrackKmLengths(
-    context: GeocodingContext<ReferenceLineM>,
-    contextResult: GeocodingContextCreateResult<ReferenceLineM>,
-    startPoint: AddressPoint<*>,
-    oid: Oid<LayoutTrackNumber>?,
-): List<LayoutKmLengthDetails> {
-    val distances = getKmPostDistances(context, contextResult.validKmPosts)
-    val referenceLineLength = context.referenceLineGeometry.length
-    val trackNumber = context.trackNumber
-
-    // First km post is usually on another reference line, and therefore it has to be generated here
-    return listOf(
-        LayoutKmLengthDetails(
-            trackNumber = trackNumber,
-            trackNumberOid = oid,
-            kmNumber = startPoint.address.kmNumber,
-            startM = roundTo3Decimals(context.startAddress.meters.negate()),
-            endM = roundTo3Decimals(distances.firstOrNull()?.second ?: referenceLineLength),
-            layoutGeometrySource = GeometrySource.GENERATED,
-            layoutLocation = startPoint.point.toPoint(),
-            gkLocation = null,
-            gkLocationLinkedFromGeometry = false,
-        )
-    ) +
-        distances.mapIndexed { index, (kmPost, startM) ->
-            val endM = distances.getOrNull(index + 1)?.second ?: referenceLineLength
-
-            LayoutKmLengthDetails(
-                trackNumber = trackNumber,
-                trackNumberOid = oid,
-                kmNumber = kmPost.kmNumber,
-                startM = roundTo3Decimals(startM),
-                endM = roundTo3Decimals(endM),
-                layoutLocation = kmPost.layoutLocation,
-                gkLocation = kmPost.gkLocation,
-                layoutGeometrySource = if (kmPost.sourceId != null) GeometrySource.PLAN else GeometrySource.IMPORTED,
-                gkLocationLinkedFromGeometry = kmPost.sourceId != null,
-            )
-        }
-}
-
-private fun getKmPostDistances(
-    context: GeocodingContext<ReferenceLineM>,
-    kmPosts: List<LayoutKmPost>,
-): List<Pair<LayoutKmPost, LineM<ReferenceLineM>>> =
-    kmPosts.map { kmPost ->
-        val distance = kmPost.layoutLocation?.let { loc -> context.getM(loc)?.first }
-        checkNotNull(distance) {
-            "Couldn't calculate distance for km post, id=${kmPost.id} location=${kmPost.layoutLocation}"
-        }
-        kmPost to distance
-    }
-
-=======
->>>>>>> 3187f83b
 private fun getCropMRange(
     context: GeocodingContext<ReferenceLineM>,
     origRange: Range<LineM<ReferenceLineM>>,
