--- conflicted
+++ resolved
@@ -46,12 +46,8 @@
     private val alignmentService: LayoutAlignmentService,
     private val localizationService: LocalizationService,
     private val geographyService: GeographyService,
-<<<<<<< HEAD
+    private val layoutAlignmentDao: LayoutAlignmentDao,
 ) : LayoutAssetService<LayoutTrackNumber, NoParams, LayoutTrackNumberDao>(dao) {
-=======
-    private val layoutAlignmentDao: LayoutAlignmentDao,
-) : LayoutAssetService<LayoutTrackNumber, LayoutTrackNumberDao>(dao) {
->>>>>>> 383b5229
 
     @Transactional
     fun insert(branch: LayoutBranch, saveRequest: TrackNumberSaveRequest): LayoutRowVersion<LayoutTrackNumber> {
