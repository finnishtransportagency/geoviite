package fi.fta.geoviite.infra.geometry

import fi.fta.geoviite.infra.common.*
import fi.fta.geoviite.infra.common.PublishType.OFFICIAL
import fi.fta.geoviite.infra.geocoding.GeocodingService
import fi.fta.geoviite.infra.geography.CoordinateTransformationException
import fi.fta.geoviite.infra.geography.CoordinateTransformationService
import fi.fta.geoviite.infra.geography.HeightTriangleDao
import fi.fta.geoviite.infra.geometry.PlanSource.PAIKANNUSPALVELU
import fi.fta.geoviite.infra.inframodel.InfraModelFile
import fi.fta.geoviite.infra.logging.serviceCall
import fi.fta.geoviite.infra.math.BoundingBox
import fi.fta.geoviite.infra.math.Range
import fi.fta.geoviite.infra.tracklayout.*
import fi.fta.geoviite.infra.util.FileName
import fi.fta.geoviite.infra.util.FreeText
import fi.fta.geoviite.infra.util.LocalizationKey
import fi.fta.geoviite.infra.util.SortOrder
import org.apache.commons.csv.CSVFormat
import org.apache.commons.csv.CSVPrinter
import org.slf4j.Logger
import org.slf4j.LoggerFactory
import org.springframework.beans.factory.annotation.Autowired
import org.springframework.stereotype.Service
import java.time.Instant


const val INFRAMODEL_TRANSFORMATION_KEY_PARENT = "error.infra-model.transformation"

data class TransformationError(
    private val key: String,
    private val units: GeometryUnits,
): ValidationError {
    override val errorType = ErrorType.TRANSFORMATION_ERROR
    override val localizationKey = LocalizationKey("$INFRAMODEL_TRANSFORMATION_KEY_PARENT.$key")
    val srid = units.coordinateSystemSrid
    val coordinateSystemName = units.coordinateSystemName
}

@Service
class GeometryService @Autowired constructor(
    private val geometryDao: GeometryDao,
    private val heightTriangleDao: HeightTriangleDao,
    private val trackNumberService: LayoutTrackNumberService,
    private val coordinateTransformationService: CoordinateTransformationService,
    private val geocodingService: GeocodingService,
    private val locationTrackService: LocationTrackService,
) {

    private val logger: Logger = LoggerFactory.getLogger(this::class.java)


    fun getGeometryPlanAreas(boundingBox: BoundingBox): List<GeometryPlanArea> {
        logger.serviceCall("getGeometryPlanAreas", "bbox" to boundingBox)
        return geometryDao.fetchPlanAreas(boundingBox)
    }

    fun getPlanHeaders(
        sources: List<PlanSource> = listOf(),
        bbox: BoundingBox? = null,
        filter: ((GeometryPlanHeader) -> Boolean)? = null,
    ): List<GeometryPlanHeader> {
        logger.serviceCall(
            "getPlanHeaders",
            "sources" to sources, "bbox" to bbox, "filtered" to (filter != null)
        )
        return geometryDao.fetchPlanVersions(sources = sources, bbox = bbox)
            .map(geometryDao::fetchPlanHeader)
            .let { all -> filter?.let(all::filter) ?: all }
    }

    fun getPlanHeader(planId: IntId<GeometryPlan>): GeometryPlanHeader {
        logger.serviceCall("getPlanHeader", "planId" to planId)
        return geometryDao.fetchPlanVersion(planId).let(geometryDao::fetchPlanHeader)
    }

    fun getTrackLayoutPlan(
        geometryPlanId: IntId<GeometryPlan>,
        includeGeometryData: Boolean = true,
        pointListStepLength: Int = 1,
    ): Pair<GeometryPlanLayout?, TransformationError?> {
        return getTrackLayoutPlan(
            geometryPlan = getGeometryPlan(geometryPlanId),
            includeGeometryData = includeGeometryData,
            pointListStepLength = pointListStepLength,
        )
    }

    fun getTrackLayoutPlan(
        geometryPlan: GeometryPlan,
        includeGeometryData: Boolean = true,
        pointListStepLength: Int = 1,
    ): Pair<GeometryPlanLayout?, TransformationError?> {
        logger.serviceCall(
            "getTrackLayoutPlan",
            "geometryPlanId" to geometryPlan.id,
            "includeGeometryData" to includeGeometryData,
            "pointListStepLength" to pointListStepLength,
        )
        val srid = geometryPlan.units.coordinateSystemSrid
        val planToLayoutTransformation = if (srid != null) coordinateTransformationService.getTransformation(srid, LAYOUT_SRID) else null
        if (planToLayoutTransformation == null) {
            logger.warn("Not converting plan to layout as there is no SRID: id=${geometryPlan.id} file=${geometryPlan.fileName}")
            return null to TransformationError("srid-missing", geometryPlan.units)
        }

        val polygon = getBoundingPolygonPointsFromAlignments(geometryPlan.alignments, planToLayoutTransformation)

        return if (polygon.isEmpty()) {
            logger.warn("Not converting plan to layout as bounds could not be resolved: id=${geometryPlan.id} file=${geometryPlan.fileName}")
            null to TransformationError("bounds-resolution-failed", geometryPlan.units)
        } else if (!polygon.all { point -> FINNISH_BORDERS.contains(point) }) {
            logger.warn("Not converting plan to layout as bounds are outside Finnish borders: id=${geometryPlan.id} file=${geometryPlan.fileName}")
            null to TransformationError("bounds-outside-finland", geometryPlan.units)
        } else try {
            toTrackLayout(
                geometryPlan = geometryPlan,
                heightTriangles = heightTriangleDao.fetchTriangles(polygon),
                planToLayout = planToLayoutTransformation,
                pointListStepLength = pointListStepLength,
                includeGeometryData = includeGeometryData,
            ) to null
        } catch (e: CoordinateTransformationException) {
            logger.warn("Could not convert plan coordinates: " +
                    "id=${geometryPlan.id} " +
                    "srid=${geometryPlan.units.coordinateSystemSrid} " +
                    "file=${geometryPlan.fileName}",
                e)
            null to TransformationError("coordinate-transformation-failed", geometryPlan.units)
        } catch (e: Exception) {
            logger.warn("Failed to convert plan to layout form: " +
                    "id=${geometryPlan.id} " +
                    "srid=${geometryPlan.units.coordinateSystemSrid} " +
                    "file=${geometryPlan.fileName}",
                e)
            null to TransformationError("plan-transformation-failed", geometryPlan.units)
        }
    }

    fun getGeometryElement(geometryElementId: IndexedId<GeometryElement>): GeometryElement {
        logger.serviceCall("getGeometryElement", "geometryElementId" to geometryElementId)
        return geometryDao.fetchElement(geometryElementId)
    }

    fun getGeometryPlan(planId: IntId<GeometryPlan>): GeometryPlan {
        logger.serviceCall("getGeometryPlan", "planId" to planId)
        return geometryDao.fetchPlan(geometryDao.fetchPlanVersion(planId))
    }

    fun getGeometryPlanChangeTime(): Instant {
        logger.serviceCall("getGeometryPlanChangeTime")
        return geometryDao.fetchPlanChangeTime()
    }

    fun getProjects(): List<Project> {
        logger.serviceCall("getProjects")
        return geometryDao.fetchProjects()
    }

    fun createProject(project: Project): Project {
        logger.serviceCall("createProject", "project" to project)
        val projectId = geometryDao.insertProject(project)
        return geometryDao.getProject(projectId.id)
    }

    fun getAuthors(): List<Author> {
        logger.serviceCall("getAuthors")
        return geometryDao.fetchAuthors()
    }

    fun createAuthor(author: Author): Author {
        logger.serviceCall("createAuthor", "author" to author)
        val authorId = geometryDao.insertAuthor(author)
        return geometryDao.getAuthor(authorId.id)
    }

    fun getSwitch(switchId: IntId<GeometrySwitch>): GeometrySwitch {
        logger.serviceCall("getSwitch", "switchId" to switchId)
        return geometryDao.getSwitch(switchId)
    }

    fun getSwitchLayout(switchId: IntId<GeometrySwitch>): TrackLayoutSwitch? {
        logger.serviceCall("getSwitchLayout", "switchId" to switchId)
        val switch = getSwitch(switchId)
        val srid = geometryDao.getSwitchSrid(switchId)
            ?: throw IllegalStateException("Coordinate system not found for geometry switch $switchId!")
        val transformation = coordinateTransformationService.getTransformation(srid, LAYOUT_SRID)
        return toTrackLayoutSwitch(switch, transformation)
    }

    fun getKmPost(kmPostId: IntId<GeometryKmPost>): GeometryKmPost {
        logger.serviceCall("getKmPost", "kmPostId" to kmPostId)
        return geometryDao.getKmPost(kmPostId)
    }

    fun getKmPostSrid(id: IntId<GeometryKmPost>): Srid? {
        logger.serviceCall("getKmPostSrid", "id" to id)
        return geometryDao.getKmPostSrid(id)
    }

    fun getPlanFile(planId: IntId<GeometryPlan>): InfraModelFile {
        logger.serviceCall("getPlanFile", "planId" to planId)
        return geometryDao.getPlanFile(planId)
    }

    fun getLinkingSummaries(planIds: List<IntId<GeometryPlan>>): Map<IntId<GeometryPlan>, GeometryPlanLinkingSummary> {
        logger.serviceCall("getLinkingSummaries", "planIds" to planIds)
        return geometryDao.getLinkingSummaries(planIds)
    }

<<<<<<< HEAD
    fun getDuplicateGeometryPlanName(newFile: InfraModelFile): FileName? {
        logger.serviceCall("getDuplicateGeometryPlan", "newFile" to newFile)
        return geometryDao.fetchDuplicateGeometryPlanName(newFile)
=======
    fun getDuplicateGeometryPlanHeader(newFile: InfraModelFile): GeometryPlanHeader? {
        logger.serviceCall("getDuplicateGeometryPlanId", "newFile" to newFile)
        return geometryDao.fetchDuplicateGeometryPlanVersion(newFile)?.let(geometryDao::fetchPlanHeader)
>>>>>>> 6e5f55c9
    }

    fun getElementListing(planId: IntId<GeometryPlan>, elementTypes: List<GeometryElementType>): List<ElementListing> {
        logger.serviceCall("getElementListing", "planId" to planId, "elementTypes" to elementTypes)
        val plan = geometryDao.fetchPlan(geometryDao.fetchPlanVersion(planId))
        val context = plan.trackNumberId?.let { tnId ->
            geocodingService.getGeocodingContext(OFFICIAL, tnId)
        }
        return toElementListing(context, coordinateTransformationService::getLayoutTransformation, plan, elementTypes)
    }

    fun getElementListingCsv(planId: IntId<GeometryPlan>, elementTypes: List<GeometryElementType>): Pair<String, ByteArray> {
        logger.serviceCall("getElementListing", "planId" to planId, "elementTypes" to elementTypes)
        val plan = geometryDao.fetchPlan(geometryDao.fetchPlanVersion(planId))
        val context = plan.trackNumberId?.let { tnId ->
            geocodingService.getGeocodingContext(OFFICIAL, tnId)
        }
        val elementListing = toElementListing(context, coordinateTransformationService::getLayoutTransformation, plan, elementTypes)

        val csvFileContent = elementListingToCsv(elementListing)
        return "${ELEMENT_LISTING} ${plan.fileName}" to csvFileContent
    }

    fun getElementListing(
        trackId: IntId<LocationTrack>,
        elementTypes: List<TrackGeometryElementType>,
        startAddress: TrackMeter?,
        endAddress: TrackMeter?,
    ): List<ElementListing> {
        logger.serviceCall("getElementListing",
            "trackId" to trackId, "elementTypes" to elementTypes,
            "startAddress" to startAddress, "endAdress" to endAddress,
        )
        val (track, alignment) = locationTrackService.getWithAlignmentOrThrow(OFFICIAL, trackId)
        return toElementListing(
            geocodingService.getGeocodingContext(OFFICIAL, track.trackNumberId),
            coordinateTransformationService::getLayoutTransformation,
            track,
            alignment,
            elementTypes,
            startAddress,
            endAddress,
            ::getHeaderAndAlignment,
        )
    }

    fun getElementListingCsv(
        trackId: IntId<LocationTrack>,
        elementTypes: List<TrackGeometryElementType>,
        startAddress: TrackMeter?,
        endAddress: TrackMeter?,
    ): Pair<String, ByteArray> {
        logger.serviceCall("getElementListing",
            "trackId" to trackId, "elementTypes" to elementTypes,
            "startAddress" to startAddress, "endAdress" to endAddress,
        )
        val (track, alignment) = locationTrackService.getWithAlignmentOrThrow(OFFICIAL, trackId)
        val elementListing = toElementListing(
            geocodingService.getGeocodingContext(OFFICIAL, track.trackNumberId),
            coordinateTransformationService::getLayoutTransformation,
            track,
            alignment,
            elementTypes,
            startAddress,
            endAddress,
            ::getHeaderAndAlignment,
        )

        val csvFileContent = elementListingToCsv(elementListing)
        return "${ELEMENT_LISTING} ${track.name}" to csvFileContent
    }

    private fun elementListingToCsv(
        elementListing: List<ElementListing>,
    ): ByteArray {
        val trackNumbers = trackNumberService.list(OFFICIAL)

        val csvBuilder = StringBuilder()
        CSVPrinter(csvBuilder, CSVFormat.RFC4180).let { csvPrinter ->
            try {
                csvPrinter.printRecord(ELEMENT_LISTING_CSV_HEADERS)

                elementListing.forEach {
                    csvPrinter.printRecord(
                        it.trackNumberId.let { locationTrackTrackNumber -> trackNumbers.find { tn -> tn.id == locationTrackTrackNumber }?.number },
                        it.alignmentName,
                        it.elementType.let(::translateTrackGeometryElementType),
                        it.start.address?.let { address -> formatTrackMeter(address.kmNumber, address.meters) },
                        it.end.address?.let { address -> formatTrackMeter(address.kmNumber, address.meters) },
                        it.start.coordinate.x,
                        it.start.coordinate.y,
                        it.end.coordinate.x,
                        it.end.coordinate.y,
                        it.lengthMeters,
                        it.start.radiusMeters,
                        it.end.radiusMeters,
                        it.start.cant,
                        it.end.cant,
                        it.start.directionGrads,
                        it.end.directionGrads,
                        it.fileName,
                        it.planSource,
                        it.coordinateSystemSrid ?: it.coordinateSystemName
                    )
                }
            } finally {
                csvPrinter.close()
            }
        }
        return csvBuilder.toString().toByteArray()
    }

    private fun getHeaderAndAlignment(id: IntId<GeometryAlignment>): Pair<GeometryPlanHeader, GeometryAlignment> {
        val header = geometryDao.fetchAlignmentPlanVersion(id).let(geometryDao::fetchPlanHeader)
        val geometryAlignment = geometryDao.fetchAlignments(header.units, geometryAlignmentId = id).first()
        return header to geometryAlignment
    }

    fun getComparator(sortField: GeometryPlanSortField, sortOrder: SortOrder): Comparator<GeometryPlanHeader> =
        if (sortOrder == SortOrder.ASCENDING) getComparator(sortField)
        else getComparator(sortField).reversed()

    val plannedGeometryFirstComparator: Comparator<GeometryPlanHeader> =
        Comparator.comparing { h -> if (h.source == PAIKANNUSPALVELU) 1 else 0 }
    private fun getComparator(sortField: GeometryPlanSortField): Comparator<GeometryPlanHeader> {
        val trackNumbers by lazy { trackNumberService.mapById(PublishType.DRAFT) }
        val linkingSummaries by lazy { geometryDao.getLinkingSummaries(null) }
        return plannedGeometryFirstComparator.then(when (sortField) {
            GeometryPlanSortField.ID -> Comparator.comparing { h -> h.id.intValue }
            GeometryPlanSortField.PROJECT_NAME -> stringComparator { h -> h.project.name }
            GeometryPlanSortField.TRACK_NUMBER -> stringComparator { h -> trackNumbers[h.trackNumberId]?.number }
            GeometryPlanSortField.KM_START -> Comparator.comparing { h -> h.kmNumberRange?.min ?: KmNumber.ZERO }
            GeometryPlanSortField.KM_END -> Comparator.comparing { h -> h.kmNumberRange?.max ?: KmNumber.ZERO }
            GeometryPlanSortField.PLAN_PHASE -> stringComparator { h -> h.planPhase?.name }
            GeometryPlanSortField.DECISION_PHASE -> stringComparator { h -> h.decisionPhase?.name }
            GeometryPlanSortField.CREATED_AT -> Comparator.comparing { h -> h.planTime ?: h.uploadTime }
            GeometryPlanSortField.UPLOADED_AT -> Comparator.comparing { h -> h.uploadTime }
            GeometryPlanSortField.FILE_NAME -> stringComparator { h -> h.fileName }
            GeometryPlanSortField.LINKED_AT -> Comparator.comparing { h -> linkingSummaries[h.id]?.linkedAt ?: Instant.MIN }
            GeometryPlanSortField.LINKED_BY -> stringComparator { h -> linkingSummaries[h.id]?.linkedByUsers }
        })
    }

    private inline fun <reified T> stringComparator(crossinline getValue: (T) -> CharSequence?) =
        Comparator.comparing { h: T -> getValue(h)?.toString()?.lowercase() ?: "" }

    fun getFilter(
        freeText: FreeText?,
        trackNumberIds: List<IntId<TrackLayoutTrackNumber>>,
    ): (header: GeometryPlanHeader) -> Boolean {
        val searchTerms = splitSearchTerms(freeText)
        return { header: GeometryPlanHeader ->
            trackNumbersMatch(header, trackNumberIds) && freeTextMatches(header, searchTerms)
        }
    }
}

private fun trackNumbersMatch(
    header: GeometryPlanHeader,
    trackNumberIds: List<IntId<TrackLayoutTrackNumber>>,
) = (trackNumberIds.isEmpty() || (header.trackNumberId?.let(trackNumberIds::contains) ?: false))

private fun freeTextMatches(
    header: GeometryPlanHeader,
    terms: List<String>,
) = terms.isEmpty() || terms.all { term -> header.searchParams.any { s -> s.contains(term) } }

private val whitespace = "\\s+".toRegex()
private fun splitSearchTerms(freeText: FreeText?): List<String> =
    freeText?.toString()
        ?.split(whitespace)
        ?.toList()
        ?.map { s -> s.lowercase().trim() }
        ?.filter(String::isNotBlank)
        ?: listOf()

enum class GeometryPlanSortField {
    ID,
    PROJECT_NAME,
    TRACK_NUMBER,
    KM_START,
    KM_END,
    PLAN_PHASE,
    DECISION_PHASE,
    CREATED_AT,
    UPLOADED_AT,
    FILE_NAME,
    LINKED_AT,
    LINKED_BY,
}

private val FINNISH_BORDERS = BoundingBox(
    x = Range(70265.0, 732722.0),
    y = Range(6610378.0, 7780971.0),
)<|MERGE_RESOLUTION|>--- conflicted
+++ resolved
@@ -12,7 +12,6 @@
 import fi.fta.geoviite.infra.math.BoundingBox
 import fi.fta.geoviite.infra.math.Range
 import fi.fta.geoviite.infra.tracklayout.*
-import fi.fta.geoviite.infra.util.FileName
 import fi.fta.geoviite.infra.util.FreeText
 import fi.fta.geoviite.infra.util.LocalizationKey
 import fi.fta.geoviite.infra.util.SortOrder
@@ -208,15 +207,9 @@
         return geometryDao.getLinkingSummaries(planIds)
     }
 
-<<<<<<< HEAD
-    fun getDuplicateGeometryPlanName(newFile: InfraModelFile): FileName? {
-        logger.serviceCall("getDuplicateGeometryPlan", "newFile" to newFile)
-        return geometryDao.fetchDuplicateGeometryPlanName(newFile)
-=======
     fun getDuplicateGeometryPlanHeader(newFile: InfraModelFile): GeometryPlanHeader? {
-        logger.serviceCall("getDuplicateGeometryPlanId", "newFile" to newFile)
+        logger.serviceCall("getDuplicateGeometryPlanHeader", "newFile" to newFile)
         return geometryDao.fetchDuplicateGeometryPlanVersion(newFile)?.let(geometryDao::fetchPlanHeader)
->>>>>>> 6e5f55c9
     }
 
     fun getElementListing(planId: IntId<GeometryPlan>, elementTypes: List<GeometryElementType>): List<ElementListing> {
@@ -229,7 +222,7 @@
     }
 
     fun getElementListingCsv(planId: IntId<GeometryPlan>, elementTypes: List<GeometryElementType>): Pair<String, ByteArray> {
-        logger.serviceCall("getElementListing", "planId" to planId, "elementTypes" to elementTypes)
+        logger.serviceCall("getElementListingCsv", "planId" to planId, "elementTypes" to elementTypes)
         val plan = geometryDao.fetchPlan(geometryDao.fetchPlanVersion(planId))
         val context = plan.trackNumberId?.let { tnId ->
             geocodingService.getGeocodingContext(OFFICIAL, tnId)
@@ -237,7 +230,7 @@
         val elementListing = toElementListing(context, coordinateTransformationService::getLayoutTransformation, plan, elementTypes)
 
         val csvFileContent = elementListingToCsv(elementListing)
-        return "${ELEMENT_LISTING} ${plan.fileName}" to csvFileContent
+        return "$ELEMENT_LISTING ${plan.fileName}" to csvFileContent
     }
 
     fun getElementListing(
@@ -286,7 +279,7 @@
         )
 
         val csvFileContent = elementListingToCsv(elementListing)
-        return "${ELEMENT_LISTING} ${track.name}" to csvFileContent
+        return "$ELEMENT_LISTING ${track.name}" to csvFileContent
     }
 
     private fun elementListingToCsv(
