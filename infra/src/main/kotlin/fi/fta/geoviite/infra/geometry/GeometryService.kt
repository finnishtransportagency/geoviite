--- conflicted
+++ resolved
@@ -251,11 +251,8 @@
             coordinateTransformationService::getLayoutTransformation,
             plan,
             elementTypes,
-<<<<<<< HEAD
             getSwitchName = { id -> getSwitchName(MainLayoutContext.official, id) },
             getLocationTrackName = { id -> getLocationTrackName(MainLayoutContext.official, id) },
-=======
->>>>>>> 3703f547
         )
     }
 
