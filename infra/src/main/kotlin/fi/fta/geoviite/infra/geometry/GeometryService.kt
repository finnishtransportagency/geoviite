package fi.fta.geoviite.infra.geometry

import fi.fta.geoviite.infra.aspects.GeoviiteService
import fi.fta.geoviite.infra.authorization.UserName
import fi.fta.geoviite.infra.common.IndexedId
import fi.fta.geoviite.infra.common.IntId
import fi.fta.geoviite.infra.common.LayoutContext
import fi.fta.geoviite.infra.common.MainLayoutContext
import fi.fta.geoviite.infra.common.RowVersion
import fi.fta.geoviite.infra.common.Srid
import fi.fta.geoviite.infra.common.SwitchName
import fi.fta.geoviite.infra.common.TrackMeter
import fi.fta.geoviite.infra.common.TrackNumber
import fi.fta.geoviite.infra.error.DeletingFailureException
import fi.fta.geoviite.infra.geocoding.AlignmentStartAndEnd
import fi.fta.geoviite.infra.geocoding.GeocodingContext
import fi.fta.geoviite.infra.geocoding.GeocodingService
import fi.fta.geoviite.infra.geography.CoordinateTransformationService
import fi.fta.geoviite.infra.geography.HeightTriangle
import fi.fta.geoviite.infra.geography.HeightTriangleDao
import fi.fta.geoviite.infra.geography.transformHeightValue
import fi.fta.geoviite.infra.geometry.PlanSource.PAIKANNUSPALVELU
import fi.fta.geoviite.infra.inframodel.FileHash
import fi.fta.geoviite.infra.inframodel.InfraModelFile
import fi.fta.geoviite.infra.integration.DatabaseLock
import fi.fta.geoviite.infra.integration.DatabaseLock.ELEMENT_LIST_GEN
import fi.fta.geoviite.infra.integration.DatabaseLock.VERTICAL_GEOMETRY_LIST_GEN
import fi.fta.geoviite.infra.integration.LockDao
import fi.fta.geoviite.infra.localization.LocalizationLanguage
import fi.fta.geoviite.infra.localization.LocalizationService
import fi.fta.geoviite.infra.localization.Translation
import fi.fta.geoviite.infra.localization.localizationParams
import fi.fta.geoviite.infra.math.BoundingBox
import fi.fta.geoviite.infra.switchLibrary.SwitchLibraryService
import fi.fta.geoviite.infra.tracklayout.DbLocationTrackGeometry
import fi.fta.geoviite.infra.tracklayout.ElementListingFile
import fi.fta.geoviite.infra.tracklayout.ElementListingFileDao
import fi.fta.geoviite.infra.tracklayout.LAYOUT_SRID
import fi.fta.geoviite.infra.tracklayout.LayoutAlignmentDao
import fi.fta.geoviite.infra.tracklayout.LayoutSegment
import fi.fta.geoviite.infra.tracklayout.LayoutSwitch
import fi.fta.geoviite.infra.tracklayout.LayoutSwitchService
import fi.fta.geoviite.infra.tracklayout.LayoutTrackNumberService
import fi.fta.geoviite.infra.tracklayout.LocationTrack
import fi.fta.geoviite.infra.tracklayout.LocationTrackService
import fi.fta.geoviite.infra.tracklayout.toAlignmentHeader
import fi.fta.geoviite.infra.tracklayout.toLayoutSwitch
import fi.fta.geoviite.infra.util.FileName
import fi.fta.geoviite.infra.util.FreeText
import fi.fta.geoviite.infra.util.SortOrder
import fi.fta.geoviite.infra.util.nullsLastComparator
<<<<<<< HEAD
import org.springframework.beans.factory.annotation.Autowired
import org.springframework.transaction.annotation.Transactional
import withUser
=======
import fi.fta.geoviite.infra.util.processFlattened
>>>>>>> 383b5229
import java.time.Duration
import java.time.Instant
import java.time.ZoneId
import java.time.format.DateTimeFormatter
<<<<<<< HEAD
=======
import java.util.stream.Collectors
import org.springframework.beans.factory.annotation.Autowired
import org.springframework.transaction.annotation.Transactional
import withUser
>>>>>>> 383b5229

val unknownSwitchName = SwitchName("-")

val elementListingGenerationUser = UserName.of("ELEMENT_LIST_GEN")
val verticalGeometryListingGenerationUser = UserName.of("VERT_GEOM_LIST_GEN")

@GeoviiteService
class GeometryService
@Autowired
constructor(
    private val geometryDao: GeometryDao,
    private val trackNumberService: LayoutTrackNumberService,
    private val coordinateTransformationService: CoordinateTransformationService,
    private val geocodingService: GeocodingService,
    private val locationTrackService: LocationTrackService,
    private val planLayoutCache: PlanLayoutCache,
    private val layoutAlignmentDao: LayoutAlignmentDao,
    private val switchService: LayoutSwitchService,
    private val switchLibraryService: SwitchLibraryService,
    private val heightTriangleDao: HeightTriangleDao,
    private val elementListingFileDao: ElementListingFileDao,
    private val verticalGeometryListingFileDao: VerticalGeometryListingFileDao,
    private val lockDao: LockDao,
    private val localizationService: LocalizationService,
) {

    private fun runElementListGeneration(force: Boolean, op: () -> Unit) =
        runWithLock(elementListingGenerationUser, ELEMENT_LIST_GEN, Duration.ofHours(1L)) {
            val lastFileUpdate = elementListingFileDao.getLastFileListingTime()
            if (force || Duration.between(lastFileUpdate, Instant.now()) > Duration.ofHours(12L)) {
                op()
            }
        }

    private fun runVerticalGeometryListGeneration(op: () -> Unit) =
        runWithLock(verticalGeometryListingGenerationUser, VERTICAL_GEOMETRY_LIST_GEN, Duration.ofHours(1L)) {
            val lastFileUpdate = verticalGeometryListingFileDao.getLastFileListingTime()
            if (Duration.between(lastFileUpdate, Instant.now()) > Duration.ofHours(12L)) {
                op()
            }
        }

    private fun runWithLock(userName: UserName, lock: DatabaseLock, timeout: Duration, op: () -> Unit) =
        withUser(userName) { lockDao.runWithLock(lock, timeout) { op() } }

    fun getGeometryPlanAreas(boundingBox: BoundingBox): List<GeometryPlanArea> {
        return geometryDao.fetchPlanAreas(boundingBox)
    }

    fun getPlanHeaders(
        sources: List<PlanSource> = listOf(),
        bbox: BoundingBox? = null,
        filter: ((GeometryPlanHeader) -> Boolean)? = null,
    ): List<GeometryPlanHeader> {
        return geometryDao.fetchPlanHeaders(sources = sources, bbox = bbox).let { all ->
            filter?.let(all::filter) ?: all
        }
    }

    fun getPlanHeader(planId: IntId<GeometryPlan>): GeometryPlanHeader {
        return geometryDao.getPlanHeader(planId)
    }

    fun getManyPlanHeaders(planIds: List<IntId<GeometryPlan>>): List<GeometryPlanHeader> {
        return geometryDao.getPlanHeaders(planIds)
    }

    fun getGeometryElement(geometryElementId: IndexedId<GeometryElement>): GeometryElement {
        return geometryDao.fetchElement(geometryElementId)
    }

    @Transactional(readOnly = true)
    fun getGeometryPlan(planId: IntId<GeometryPlan>): GeometryPlan {
        return geometryDao.fetchPlan(geometryDao.fetchPlanVersion(planId))
    }

    fun getGeometryPlanChangeTime(): Instant {
        return geometryDao.fetchPlanChangeTime()
    }

    fun getProjects(): List<Project> {
        return geometryDao.fetchProjects()
    }

    fun getProjectChangeTime(): Instant {
        return geometryDao.fetchProjectChangeTime()
    }

    fun getAuthorChangeTime(): Instant {
        return geometryDao.fetchAuthorChangeTime()
    }

    fun getProject(id: IntId<Project>): Project {
        return geometryDao.getProject(id)
    }

    fun createProject(project: Project): IntId<Project> {
        return geometryDao.insertProject(project).id
    }

    fun getAuthors(): List<Author> {
        return geometryDao.fetchAuthors()
    }

    fun createAuthor(author: Author): Author {
        val authorId = geometryDao.insertAuthor(author)
        return geometryDao.getAuthor(authorId.id)
    }

    fun getSwitch(switchId: IntId<GeometrySwitch>): GeometrySwitch {
        return geometryDao.getSwitch(switchId)
    }

    fun getSwitchLayout(switchId: IntId<GeometrySwitch>): LayoutSwitch? {
        val switch = getSwitch(switchId)
        val transformation =
            geometryDao.getSwitchSrid(switchId)?.let { srid ->
                coordinateTransformationService.getTransformation(srid, LAYOUT_SRID)
            }
        val structure = switch.switchStructureId?.let(switchLibraryService::getSwitchStructure)
        return if (transformation != null && structure != null) {
            toLayoutSwitch(switch, structure, transformation)
        } else {
            null
        }
    }

    fun getKmPost(kmPostId: IntId<GeometryKmPost>): GeometryKmPost {
        return geometryDao.getKmPost(kmPostId)
    }

    fun getKmPostSrid(id: IntId<GeometryKmPost>): Srid? {
        return geometryDao.getKmPostSrid(id)
    }

    fun getPlanFileHash(planId: IntId<GeometryPlan>): FileHash {
        return geometryDao.getPlanFiles(listOf(planId)).getValue(planId).file.hash
    }

    fun getPlanFile(planId: IntId<GeometryPlan>, translation: Translation): InfraModelFile =
        getPlanFiles(listOf(planId), translation).getValue(planId)

    fun getPlanFiles(
        planIds: List<IntId<GeometryPlan>>,
        translation: Translation,
    ): Map<IntId<GeometryPlan>, InfraModelFile> =
        geometryDao.getPlanFiles(planIds).mapValues { (_, fileAndSource) ->
            if (fileAndSource.source == PAIKANNUSPALVELU) {
                InfraModelFile(
                    fileNameWithSourcePrefixIfPaikannuspalvelu(
                        translation,
                        fileAndSource.file.name,
                        fileAndSource.source,
                    ),
                    fileAndSource.file.content,
                )
            } else fileAndSource.file
        }

    fun getLinkingSummaries(planIds: List<IntId<GeometryPlan>>): Map<IntId<GeometryPlan>, GeometryPlanLinkingSummary> {
        return geometryDao.getLinkingSummaries(planIds)
    }

    @Transactional(readOnly = true)
    fun fetchDuplicateGeometryPlanHeader(newFileHash: FileHash, source: PlanSource): GeometryPlanHeader? {
        return geometryDao.fetchDuplicateGeometryPlanVersion(newFileHash, source)?.let(geometryDao::getPlanHeader)
    }

    private fun getSwitchName(context: LayoutContext, switchId: IntId<LayoutSwitch>): SwitchName =
        switchService.get(context, switchId)?.name ?: unknownSwitchName

    @Transactional(readOnly = true)
    fun getElementListing(planId: IntId<GeometryPlan>, elementTypes: List<GeometryElementType>): List<ElementListing> {
        val planVersion = geometryDao.fetchPlanVersion(planId)
        val plan = geometryDao.fetchPlan(planVersion)
        val geocodingContext =
            plan.trackNumber?.let { geocodingService.getGeocodingContext(plan.trackNumber, planVersion) }

        return toElementListing(
            geocodingContext,
            coordinateTransformationService::getLayoutTransformation,
            plan,
            elementTypes,
        )
    }

    @Transactional(readOnly = true)
    fun getElementListingCsv(
        planId: IntId<GeometryPlan>,
        elementTypes: List<GeometryElementType>,
        lang: LocalizationLanguage,
    ): ElementListingFile {
        val plan = getPlanHeader(planId)
        val elementListing = getElementListing(planId, elementTypes)
        val translation = localizationService.getLocalization(lang)
        val filename =
            translation.filename("element-list-plan-csv", localizationParams("planFileName" to plan.fileName))

        return ElementListingFile(filename, planElementListingToCsv(elementListing, translation))
    }

    @Transactional(readOnly = true)
    fun getElementListing(
        locationTrack: LocationTrack,
        geometry: DbLocationTrackGeometry,
        trackNumber: TrackNumber?,
        geocodingContext: GeocodingContext?,
    ): List<ElementListing> {
        return toElementListing(
            geocodingContext,
            coordinateTransformationService::getLayoutTransformation,
            locationTrack,
            geometry,
            trackNumber,
            TrackGeometryElementType.entries,
            null,
            null,
            ::getHeaderAndAlignment,
        ) { id ->
            getSwitchName(MainLayoutContext.official, id)
        }
    }

    @Transactional(readOnly = true)
    fun getElementListing(
        layoutContext: LayoutContext,
        trackId: IntId<LocationTrack>,
        elementTypes: List<TrackGeometryElementType>,
        startAddress: TrackMeter?,
        endAddress: TrackMeter?,
    ): List<ElementListing> {
        val (track, alignment) = locationTrackService.getWithGeometryOrThrow(layoutContext, trackId)
        val trackNumber = trackNumberService.get(layoutContext, track.trackNumberId)?.number
        return toElementListing(
            geocodingService.getGeocodingContext(layoutContext, track.trackNumberId),
            coordinateTransformationService::getLayoutTransformation,
            track,
            alignment,
            trackNumber,
            elementTypes,
            startAddress,
            endAddress,
            ::getHeaderAndAlignment,
        ) { id ->
            getSwitchName(layoutContext, id)
        }
    }

    @Transactional(readOnly = true)
    fun getElementListingCsv(
        layoutContext: LayoutContext,
        trackId: IntId<LocationTrack>,
        elementTypes: List<TrackGeometryElementType>,
        startAddress: TrackMeter?,
        endAddress: TrackMeter?,
        lang: LocalizationLanguage,
    ): ElementListingFile {
        val track = locationTrackService.getOrThrow(layoutContext, trackId)
        val elementListing = getElementListing(layoutContext, trackId, elementTypes, startAddress, endAddress)
        val translation = localizationService.getLocalization(lang)
        val csvFileContent = locationTrackElementListingToCsv(elementListing, translation)
        val filename = translation.filename("element-list-csv", localizationParams("locationTrackName" to track.name))

        return ElementListingFile(filename, csvFileContent)
    }

    fun makeElementListingCsv() = makeElementListingCsv(false)

    fun makeElementListingCsv(force: Boolean) =
        runElementListGeneration(force) {
            val translation = localizationService.getLocalization(LocalizationLanguage.FI)
            val geocodingContexts = geocodingService.getGeocodingContexts(MainLayoutContext.official)
            val trackNumbers = trackNumberService.mapById(MainLayoutContext.official)
            val elementListing =
                locationTrackService
                    .listWithGeometries(MainLayoutContext.official, includeDeleted = false)
                    .map { (locationTrack, alignment) ->
                        Triple(locationTrack, alignment, trackNumbers[locationTrack.trackNumberId]?.number)
                    }
                    .sortedWith(compareBy({ (_, _, tn) -> tn }, { (track, _, _) -> track.name }))
                    .flatMap { (track, alignment, trackNumber) ->
                        getElementListing(track, alignment, trackNumber, geocodingContexts[track.trackNumberId])
                    }
            val csvFileContent = locationTrackElementListingToCsv(elementListing, translation)
            val dateFormatter = DateTimeFormatter.ofPattern("dd.MM.yyyy").withZone(ZoneId.of("Europe/Helsinki"))

            elementListingFileDao.upsertElementListingFile(
                ElementListingFile(
                    name =
                        translation.filename(
                            "element-list-entire-track-network",
                            localizationParams("date" to dateFormatter.format(Instant.now())),
                        ),
                    content = csvFileContent,
                )
            )
        }

    fun getElementListingCsv() = elementListingFileDao.getElementListingFile()

    fun getVerticalGeometryListing(planId: IntId<GeometryPlan>): List<VerticalGeometryListing> {
        val planHeader = getPlanHeader(planId)
        val alignments = geometryDao.fetchAlignments(planHeader.units, planId)
        val geocodingContext = getLayoutGeocodingContextForPlanTrackNumber(planHeader.trackNumber)

        return toVerticalGeometryListing(
            alignments,
            coordinateTransformationService::getLayoutTransformation,
            planHeader,
            geocodingContext,
        )
    }

    fun getVerticalGeometryListingCsv(
        planId: IntId<GeometryPlan>,
        lang: LocalizationLanguage,
    ): Pair<FileName, ByteArray> {
        val plan = getPlanHeader(planId)
        val verticalGeometryListing = getVerticalGeometryListing(planId)
        val translation = localizationService.getLocalization(lang)

        val csvFileContent = planVerticalGeometryListingToCsv(verticalGeometryListing, translation)
        val filename =
            translation.filename("vertical-geometry-list-plan-csv", localizationParams("planFileName" to plan.fileName))

        return filename to csvFileContent.toByteArray()
    }

    @Transactional(readOnly = true)
    fun getVerticalGeometryListing(
        layoutContext: LayoutContext,
        locationTrackId: IntId<LocationTrack>,
        startAddress: TrackMeter? = null,
        endAddress: TrackMeter? = null,
    ): List<VerticalGeometryListing> {
        val (track, alignment) = locationTrackService.getWithGeometryOrThrow(layoutContext, locationTrackId)
        val geocodingContext = geocodingService.getGeocodingContext(layoutContext, track.trackNumberId)
        return toVerticalGeometryListing(
            track,
            alignment,
            startAddress,
            endAddress,
            geocodingContext,
            coordinateTransformationService::getLayoutTransformation,
            ::getHeaderAndAlignment,
        )
    }

    fun getVerticalGeometryListingCsv(
        locationTrackId: IntId<LocationTrack>,
        startAddress: TrackMeter?,
        endAddress: TrackMeter?,
        lang: LocalizationLanguage,
    ): Pair<FileName, ByteArray> {
        val locationTrack = locationTrackService.getOrThrow(MainLayoutContext.official, locationTrackId)
        val verticalGeometryListing =
            getVerticalGeometryListing(MainLayoutContext.official, locationTrackId, startAddress, endAddress)
        val translation = localizationService.getLocalization(lang)
        val csvFileContent = locationTrackVerticalGeometryListingToCsv(verticalGeometryListing, translation)
        val filename =
            translation.filename(
                "vertical-geometry-list-csv",
                localizationParams("locationTrackName" to locationTrack.name),
            )

        return filename to csvFileContent.toByteArray()
    }

    fun makeEntireVerticalGeometryListingCsv() = runVerticalGeometryListGeneration {
        val geocodingContexts = geocodingService.getGeocodingContexts(MainLayoutContext.official)
        val verticalGeometryListingWithTrackNumbers =
            locationTrackService
                .list(MainLayoutContext.official, includeDeleted = false)
                .sortedWith(
                    compareBy(
                        { locationTrack -> geocodingContexts[locationTrack.trackNumberId]?.trackNumber },
                        { locationTrack -> locationTrack.name },
                    )
                )
                .flatMap { locationTrack ->
                    val verticalGeometryListingWithoutTrackNumbers =
                        getVerticalGeometryListing(MainLayoutContext.official, locationTrack.id as IntId)

                    verticalGeometryListingWithoutTrackNumbers.map { verticalGeometryListing ->
                        verticalGeometryListing.copy(
                            trackNumber = geocodingContexts[locationTrack.trackNumberId]?.trackNumber
                        )
                    }
                }

        val translation = localizationService.getLocalization(LocalizationLanguage.FI)
        val csvFileContent =
            entireTrackNetworkVerticalGeometryListingToCsv(verticalGeometryListingWithTrackNumbers, translation)
        val dateFormatter = DateTimeFormatter.ofPattern("dd.MM.yyyy").withZone(ZoneId.of("Europe/Helsinki"))

        verticalGeometryListingFileDao.upsertVerticalGeometryListingFile(
            VerticalGeometryListingFile(
                name =
                    translation.filename(
                        "vertical-geometry-list-entire-track-network",
                        localizationParams("date" to dateFormatter.format(Instant.now())),
                    ),
                content = csvFileContent,
            )
        )
    }

    fun getEntireVerticalGeometryListingCsv() = verticalGeometryListingFileDao.getVerticalGeometryListingFile()

    private fun getHeaderAndAlignment(id: IntId<GeometryAlignment>): Pair<GeometryPlanHeader, GeometryAlignment> {
        val header = geometryDao.fetchAlignmentPlanVersion(id).let(geometryDao::getPlanHeader)
        val geometryAlignment = geometryDao.fetchAlignments(header.units, geometryAlignmentId = id).first()
        return header to geometryAlignment
    }

    fun getComparator(
        sortField: GeometryPlanSortField,
        sortOrder: SortOrder,
        lang: LocalizationLanguage,
    ): Comparator<GeometryPlanHeader> =
        if (sortOrder == SortOrder.ASCENDING) getComparator(sortField, lang)
        else getComparator(sortField, lang).reversed()

    private fun getComparator(
        sortField: GeometryPlanSortField,
        lang: LocalizationLanguage,
    ): Comparator<GeometryPlanHeader> {
        val linkingSummaries by lazy { geometryDao.getLinkingSummaries() }
        val translation = localizationService.getLocalization(lang)
        return when (sortField) {
            GeometryPlanSortField.ID -> Comparator.comparing { h -> h.id.intValue }
            GeometryPlanSortField.NAME -> stringComparator { h -> h.name }
            GeometryPlanSortField.PROJECT_NAME -> stringComparator { h -> h.project.name }
            GeometryPlanSortField.TRACK_NUMBER -> stringComparator { h -> h.trackNumber }
            GeometryPlanSortField.KM_START ->
                Comparator { a, b -> nullsLastComparator(a.kmNumberRange?.min, b.kmNumberRange?.min) }

            GeometryPlanSortField.KM_END ->
                Comparator { a, b -> nullsLastComparator(a.kmNumberRange?.max, b.kmNumberRange?.max) }
            GeometryPlanSortField.PLAN_PHASE -> stringComparator { h -> h.planPhase?.let(translation::enum) }
            GeometryPlanSortField.DECISION_PHASE -> stringComparator { h -> h.decisionPhase?.let(translation::enum) }
            GeometryPlanSortField.CREATED_AT -> Comparator { a, b -> nullsLastComparator(a.planTime, b.planTime) }
            GeometryPlanSortField.UPLOADED_AT -> Comparator.comparing { h -> h.uploadTime }
            GeometryPlanSortField.FILE_NAME -> stringComparator { h -> h.fileName }
            GeometryPlanSortField.LINKED_AT ->
                Comparator { a, b ->
                    nullsLastComparator(linkingSummaries[a.id]?.linkedAt, linkingSummaries[b.id]?.linkedAt)
                }

            GeometryPlanSortField.LINKED_BY ->
                stringComparator { h -> linkingSummaries[h.id]?.linkedByUsers?.joinToString(",") }
        }
    }

    private inline fun <reified T> stringComparator(crossinline getValue: (T) -> CharSequence?) =
        Comparator.comparing({ h: T -> getValue(h)?.toString()?.lowercase() }, ::nullsLastComparator)

    fun getFilter(freeText: FreeText?, trackNumbers: List<TrackNumber>): (header: GeometryPlanHeader) -> Boolean {
        val searchTerms = splitSearchTerms(freeText)
        return { header: GeometryPlanHeader ->
            trackNumbersMatch(header, trackNumbers) && freeTextMatches(header, searchTerms)
        }
    }

    private fun collectSegmentSources(segments: List<LayoutSegment>): List<SegmentSource> {
        val planAlignmentIdToPlans: MutableMap<IntId<GeometryAlignment>, RowVersion<GeometryPlan>> = mutableMapOf()

        return segments.map { segment ->
            val sourceId = segment.sourceId
            if (sourceId == null || segment.sourceStart == null) {
                SegmentSource(null, null, null, null)
            } else {
                val planAlignmentId = IntId<GeometryAlignment>(sourceId.parentId)
                val planVersion =
                    planAlignmentIdToPlans.computeIfAbsent(planAlignmentId, geometryDao::fetchAlignmentPlanVersion)
                val plan = geometryDao.fetchPlan(planVersion)
                val planAlignment =
                    plan.alignments.find { alignment -> alignment.id == planAlignmentId }
                        ?: return@map SegmentSource(null, null, null, plan)
                val planProfile = planAlignment.profile ?: return@map SegmentSource(null, null, null, plan)
                val planElement = planAlignment.elements[sourceId.index]
                SegmentSource(planProfile, planElement, planAlignment, plan)
            }
        }
    }

    @Transactional(readOnly = true)
    fun getLocationTrackGeometryLinkingSummary(
        layoutContext: LayoutContext,
        locationTrackId: IntId<LocationTrack>,
    ): List<PlanLinkingSummaryItem>? {
        val locationTrack = locationTrackService.get(layoutContext, locationTrackId) ?: return null
        val alignment = layoutAlignmentDao.fetch(locationTrack.versionOrThrow)
        val segmentSources = collectSegmentSources(alignment.segments)
        val planLinkEndSegmentIndices =
            segmentSources
                .zipWithNext { a, b -> a.plan == b.plan }
                .mapIndexedNotNull { i, equals -> if (equals) null else i }
        return (listOf(-1) + planLinkEndSegmentIndices + listOf(alignment.segments.lastIndex))
            .windowed(2, 1)
            .mapNotNull { (lastPlanEndIndex, thisPlanEndIndex) ->
                if (alignment.segments.isNotEmpty())
                    PlanLinkingSummaryItem(
                        alignment.segmentMValues[lastPlanEndIndex + 1].min,
                        alignment.segmentMValues[thisPlanEndIndex].max,
                        segmentSources[thisPlanEndIndex].plan?.fileName,
                        segmentSources[thisPlanEndIndex].alignment?.let { toAlignmentHeader(null, it) },
                        segmentSources[thisPlanEndIndex].plan?.id,
                        segmentSources[thisPlanEndIndex].plan?.units?.verticalCoordinateSystem,
                        segmentSources[thisPlanEndIndex].plan?.elevationMeasurementMethod,
                    )
                else null
            }
    }

    @Transactional(readOnly = true)
    fun getLocationTrackHeights(
        layoutContext: LayoutContext,
        locationTrackId: IntId<LocationTrack>,
        startDistance: Double,
        endDistance: Double,
        tickLength: Int,
    ): List<KmHeights>? {
        val locationTrack = locationTrackService.get(layoutContext, locationTrackId) ?: return null
<<<<<<< HEAD
        val alignment = layoutAlignmentDao.fetch(locationTrack.versionOrThrow)
        val boundingBox = alignment.boundingBox ?: return null
=======
        val alignment = layoutAlignmentDao.fetch(locationTrack.alignmentVersion ?: return null)
>>>>>>> 383b5229
        val geocodingContext =
            geocodingService.getGeocodingContext(layoutContext, locationTrack.trackNumberId) ?: return null

        val segmentSources = collectSegmentSources(alignment.segments)
        val alignmentLinkEndSegmentIndices =
            segmentSources
                .zipWithNext { a, b -> a.alignment == b.alignment }
                .mapIndexedNotNull { i, equals -> if (equals) null else i }

        val alignmentBoundaryAddresses =
            alignmentLinkEndSegmentIndices.flatMap { i ->
                listOf(
                    GeometryAlignmentBoundaryPoint(alignment.segmentMValues[i].max, i),
                    GeometryAlignmentBoundaryPoint(alignment.segmentMValues[i + 1].min, i + 1),
                )
            }

        val kmTicks =
            collectTrackMeterTicks(
                startDistance,
                endDistance,
                geocodingContext,
                alignment,
                tickLength,
                geometryAlignmentBoundaryPoints = alignmentBoundaryAddresses,
            ) ?: listOf()
        val boundingBox = requireNotNull(alignment.boundingBox)
        val heightTriangles = heightTriangleDao.fetchTriangles(boundingBox.polygonFromCorners)

<<<<<<< HEAD
        return collectTrackMeterHeights(
            startDistance,
            endDistance,
            geocodingContext,
            alignment,
            tickLength,
            geometryAlignmentBoundaryPoints = alignmentBoundaryAddresses,
        ) { point, givenSegmentIndex ->
            val segmentIndex = givenSegmentIndex ?: alignment.getSegmentIndexAtM(point.m)
            val segment = alignment.segments[segmentIndex]
            val segmentM = alignment.segmentMValues[segmentIndex]
            val source = segmentSources[segmentIndex]
            val distanceInSegment = point.m - segmentM.min
            val distanceInElement = distanceInSegment + (segment.sourceStart ?: 0.0)
            val distanceInGeometryAlignment = distanceInElement + (source.element?.staStart?.toDouble() ?: 0.0)
            val profileHeight = source.profile?.getHeightAt(distanceInGeometryAlignment)
            profileHeight?.let { height ->
                source.plan?.units?.verticalCoordinateSystem?.let { verticalCoordinateSystem ->
                    transformHeightValue(height, point, heightTriangles, verticalCoordinateSystem)
                }
=======
        return processFlattened(kmTicks.map { it.ticks }) { allTicks ->
                allTicks
                    .parallelStream()
                    .map { tick -> getHeightAtTickInLayoutAlignment(alignment, segmentSources, heightTriangles, tick) }
                    .collect(Collectors.toList())
>>>>>>> 383b5229
            }
            .zip(kmTicks, ::combineKmTicksWithHeights)
    }

    @Transactional(readOnly = true)
    fun getPlanAlignmentStartAndEnd(
        planId: IntId<GeometryPlan>,
        planAlignmentId: IntId<GeometryAlignment>,
    ): AlignmentStartAndEnd<GeometryAlignment>? {
        val planVersion = geometryDao.fetchPlanVersion(planId)
        val plan = geometryDao.fetchPlan(planVersion)
        val geocodingContext =
            plan.trackNumber?.let { geocodingService.getGeocodingContext(plan.trackNumber, planVersion) }
        return planLayoutCache
            .getPlanLayout(planVersion)
            .first
            ?.alignments
            ?.find { alignment -> alignment.id == planAlignmentId }
            ?.let { alignment -> AlignmentStartAndEnd.of(planAlignmentId, alignment, geocodingContext) }
    }

    @Transactional(readOnly = true)
    fun getPlanAlignmentHeights(
        planId: IntId<GeometryPlan>,
        planAlignmentId: IntId<GeometryAlignment>,
        startDistance: Double,
        endDistance: Double,
        tickLength: Int,
    ): List<KmHeights>? {
        val planVersion = geometryDao.fetchPlanVersion(planId)
        val plan = geometryDao.fetchPlan(planVersion)
        val geocodingContext =
            plan.trackNumber?.let { geocodingService.getGeocodingContext(plan.trackNumber, planVersion) } ?: return null
        val geometryAlignment = plan.alignments.find { alignment -> alignment.id == planAlignmentId } ?: return null
        val profile = geometryAlignment.profile
        val alignment =
            planLayoutCache.getPlanLayout(planVersion).first?.alignments?.find { alignment ->
                alignment.id == planAlignmentId
            } ?: return null
        val boundingBox = alignment.boundingBox ?: return null
        val heightTriangles = heightTriangleDao.fetchTriangles(boundingBox.polygonFromCorners)
        val verticalCoordinateSystem = plan.units.verticalCoordinateSystem ?: return null

        val startStation = geometryAlignment.staStart.toDouble()
        val kmTicks =
            collectTrackMeterTicks(startDistance, endDistance, geocodingContext, alignment, tickLength) ?: listOf()
        return kmTicks.map { kmTick ->
            val heights =
                kmTick.ticks.map { tick ->
                    val point = tick.addressPoint.point
                    profile?.getHeightAt(point.m + startStation)?.let { height ->
                        transformHeightValue(height, point, heightTriangles, verticalCoordinateSystem)
                    }
                }
            combineKmTicksWithHeights(heights, kmTick)
        }
    }

    @Transactional
    fun setPlanHidden(planId: IntId<GeometryPlan>, hidden: Boolean): RowVersion<GeometryPlan> {
        if (hidden && !geometryDao.getPlanLinking(planId).isEmpty) {
            throw DeletingFailureException(
                message = "Cannot hide geometry plan that is linked to layout",
                localizedMessageKey = "error.deleting.plan-linked",
            )
        } else {
            return geometryDao.setPlanHidden(planId, hidden)
        }
    }

    fun getPlanLinkedItems(planId: IntId<GeometryPlan>): GeometryPlanLinkedItems {
        return geometryDao.getPlanLinking(planId)
    }

    private fun getLayoutGeocodingContextForPlanTrackNumber(trackNumber: TrackNumber?): GeocodingContext? =
        trackNumber
            ?.let { number -> trackNumberService.find(MainLayoutContext.official, number).firstOrNull()?.id }
            ?.let { trackNumberId -> geocodingService.getGeocodingContext(MainLayoutContext.official, trackNumberId) }
}

private fun combineKmTicksWithHeights(kmHeights: List<Double?>, kmTick: KmTicks): KmHeights =
    KmHeights(
        kmTick.kmNumber,
        kmHeights
            .zip(kmTick.ticks) { height, tick ->
                TrackMeterHeight(
                    tick.addressPoint.point.m,
                    tick.addressPoint.address.meters.toDouble(),
                    height,
                    tick.addressPoint.point.toPoint(),
                )
            }
            .distinct(),
        kmTick.endM,
    )

private fun trackNumbersMatch(header: GeometryPlanHeader, trackNumbers: List<TrackNumber>) =
    (trackNumbers.isEmpty() || (header.trackNumber?.let(trackNumbers::contains) ?: false))

private fun freeTextMatches(header: GeometryPlanHeader, terms: List<String>) =
    terms.isEmpty() || terms.all { term -> header.searchParams.any { s -> s.contains(term) } }

private val whitespace = "\\s+".toRegex()

private fun splitSearchTerms(freeText: FreeText?): List<String> =
    freeText?.toString()?.split(whitespace)?.toList()?.map { s -> s.lowercase().trim() }?.filter(String::isNotBlank)
        ?: listOf()

fun fileNameWithSourcePrefixIfPaikannuspalvelu(
    translation: Translation,
    originalFileName: FileName,
    source: PlanSource,
): FileName {
    return if (source == PAIKANNUSPALVELU) {
        translation.filename("unreliable-plan-file", localizationParams("originalFileName" to originalFileName))
    } else {
        originalFileName
    }
}

enum class GeometryPlanSortField {
    ID,
    NAME,
    PROJECT_NAME,
    TRACK_NUMBER,
    KM_START,
    KM_END,
    PLAN_PHASE,
    DECISION_PHASE,
    CREATED_AT,
    UPLOADED_AT,
    FILE_NAME,
    LINKED_AT,
    LINKED_BY,
}

private data class SegmentSource(
    val profile: GeometryProfile?,
    val element: GeometryElement?,
    val alignment: GeometryAlignment?,
    val plan: GeometryPlan?,
)

private fun getHeightAtTickInLayoutAlignment(
    alignment: LayoutAlignment,
    segmentSources: List<SegmentSource>,
    heightTriangles: List<HeightTriangle>,
    tick: TrackMeterTick,
): Double? {
    val point = tick.addressPoint.point
    val segmentIndex = tick.segmentIndex ?: alignment.getSegmentIndexAtM(point.m)
    val segment = alignment.segments[segmentIndex]
    val source = segmentSources[segmentIndex]

    val distanceInSegment = point.m - segment.startM
    val distanceInElement = distanceInSegment + (segment.sourceStart ?: 0.0)
    val distanceInGeometryAlignment = distanceInElement + (source.element?.staStart?.toDouble() ?: 0.0)

    val profileHeight = source.profile?.getHeightAt(distanceInGeometryAlignment)
    return profileHeight?.let { height ->
        source.plan?.units?.verticalCoordinateSystem?.let { verticalCoordinateSystem ->
            transformHeightValue(height, point, heightTriangles, verticalCoordinateSystem)
        }
    }
}<|MERGE_RESOLUTION|>--- conflicted
+++ resolved
@@ -49,24 +49,15 @@
 import fi.fta.geoviite.infra.util.FreeText
 import fi.fta.geoviite.infra.util.SortOrder
 import fi.fta.geoviite.infra.util.nullsLastComparator
-<<<<<<< HEAD
-import org.springframework.beans.factory.annotation.Autowired
-import org.springframework.transaction.annotation.Transactional
-import withUser
-=======
 import fi.fta.geoviite.infra.util.processFlattened
->>>>>>> 383b5229
 import java.time.Duration
 import java.time.Instant
 import java.time.ZoneId
 import java.time.format.DateTimeFormatter
-<<<<<<< HEAD
-=======
 import java.util.stream.Collectors
 import org.springframework.beans.factory.annotation.Autowired
 import org.springframework.transaction.annotation.Transactional
 import withUser
->>>>>>> 383b5229
 
 val unknownSwitchName = SwitchName("-")
 
@@ -591,12 +582,7 @@
         tickLength: Int,
     ): List<KmHeights>? {
         val locationTrack = locationTrackService.get(layoutContext, locationTrackId) ?: return null
-<<<<<<< HEAD
         val alignment = layoutAlignmentDao.fetch(locationTrack.versionOrThrow)
-        val boundingBox = alignment.boundingBox ?: return null
-=======
-        val alignment = layoutAlignmentDao.fetch(locationTrack.alignmentVersion ?: return null)
->>>>>>> 383b5229
         val geocodingContext =
             geocodingService.getGeocodingContext(layoutContext, locationTrack.trackNumberId) ?: return null
 
@@ -626,34 +612,11 @@
         val boundingBox = requireNotNull(alignment.boundingBox)
         val heightTriangles = heightTriangleDao.fetchTriangles(boundingBox.polygonFromCorners)
 
-<<<<<<< HEAD
-        return collectTrackMeterHeights(
-            startDistance,
-            endDistance,
-            geocodingContext,
-            alignment,
-            tickLength,
-            geometryAlignmentBoundaryPoints = alignmentBoundaryAddresses,
-        ) { point, givenSegmentIndex ->
-            val segmentIndex = givenSegmentIndex ?: alignment.getSegmentIndexAtM(point.m)
-            val segment = alignment.segments[segmentIndex]
-            val segmentM = alignment.segmentMValues[segmentIndex]
-            val source = segmentSources[segmentIndex]
-            val distanceInSegment = point.m - segmentM.min
-            val distanceInElement = distanceInSegment + (segment.sourceStart ?: 0.0)
-            val distanceInGeometryAlignment = distanceInElement + (source.element?.staStart?.toDouble() ?: 0.0)
-            val profileHeight = source.profile?.getHeightAt(distanceInGeometryAlignment)
-            profileHeight?.let { height ->
-                source.plan?.units?.verticalCoordinateSystem?.let { verticalCoordinateSystem ->
-                    transformHeightValue(height, point, heightTriangles, verticalCoordinateSystem)
-                }
-=======
         return processFlattened(kmTicks.map { it.ticks }) { allTicks ->
                 allTicks
                     .parallelStream()
                     .map { tick -> getHeightAtTickInLayoutAlignment(alignment, segmentSources, heightTriangles, tick) }
                     .collect(Collectors.toList())
->>>>>>> 383b5229
             }
             .zip(kmTicks, ::combineKmTicksWithHeights)
     }
