package fi.fta.geoviite.infra.geometry

import fi.fta.geoviite.infra.aspects.GeoviiteService
import fi.fta.geoviite.infra.authorization.UserName
import fi.fta.geoviite.infra.common.IndexedId
import fi.fta.geoviite.infra.common.IntId
import fi.fta.geoviite.infra.common.LayoutContext
import fi.fta.geoviite.infra.common.MainLayoutContext
import fi.fta.geoviite.infra.common.RowVersion
import fi.fta.geoviite.infra.common.Srid
import fi.fta.geoviite.infra.common.SwitchName
import fi.fta.geoviite.infra.common.TrackMeter
import fi.fta.geoviite.infra.common.TrackNumber
import fi.fta.geoviite.infra.error.DeletingFailureException
import fi.fta.geoviite.infra.geocoding.AlignmentStartAndEnd
import fi.fta.geoviite.infra.geocoding.GeocodingContext
import fi.fta.geoviite.infra.geocoding.GeocodingService
import fi.fta.geoviite.infra.geography.CoordinateTransformationService
import fi.fta.geoviite.infra.geography.HeightTriangleDao
import fi.fta.geoviite.infra.geography.transformHeightValue
import fi.fta.geoviite.infra.geometry.PlanSource.PAIKANNUSPALVELU
import fi.fta.geoviite.infra.inframodel.InfraModelFile
import fi.fta.geoviite.infra.integration.DatabaseLock
import fi.fta.geoviite.infra.integration.DatabaseLock.ELEMENT_LIST_GEN
import fi.fta.geoviite.infra.integration.DatabaseLock.VERTICAL_GEOMETRY_LIST_GEN
import fi.fta.geoviite.infra.integration.LockDao
import fi.fta.geoviite.infra.localization.LocalizationLanguage
import fi.fta.geoviite.infra.localization.LocalizationService
import fi.fta.geoviite.infra.math.BoundingBox
import fi.fta.geoviite.infra.tracklayout.ElementListingFile
import fi.fta.geoviite.infra.tracklayout.ElementListingFileDao
import fi.fta.geoviite.infra.tracklayout.LAYOUT_SRID
import fi.fta.geoviite.infra.tracklayout.LayoutAlignment
import fi.fta.geoviite.infra.tracklayout.LayoutAlignmentDao
import fi.fta.geoviite.infra.tracklayout.LayoutSwitchService
import fi.fta.geoviite.infra.tracklayout.LayoutTrackNumberService
import fi.fta.geoviite.infra.tracklayout.LocationTrack
import fi.fta.geoviite.infra.tracklayout.LocationTrackService
import fi.fta.geoviite.infra.tracklayout.TrackLayoutSwitch
import fi.fta.geoviite.infra.tracklayout.toAlignmentHeader
import fi.fta.geoviite.infra.tracklayout.toTrackLayoutSwitch
import fi.fta.geoviite.infra.util.FileName
import fi.fta.geoviite.infra.util.FreeText
import fi.fta.geoviite.infra.util.SortOrder
import fi.fta.geoviite.infra.util.nullsLastComparator
import java.time.Duration
import java.time.Instant
import java.time.ZoneId
import java.time.format.DateTimeFormatter
import org.springframework.beans.factory.annotation.Autowired
import org.springframework.transaction.annotation.Transactional
import withUser

val unknownSwitchName = SwitchName("-")

val elementListingGenerationUser = UserName.of("ELEMENT_LIST_GEN")
val verticalGeometryListingGenerationUser = UserName.of("VERT_GEOM_LIST_GEN")

@GeoviiteService
class GeometryService
@Autowired
constructor(
    private val geometryDao: GeometryDao,
    private val trackNumberService: LayoutTrackNumberService,
    private val coordinateTransformationService: CoordinateTransformationService,
    private val geocodingService: GeocodingService,
    private val locationTrackService: LocationTrackService,
    private val planLayoutCache: PlanLayoutCache,
    private val layoutAlignmentDao: LayoutAlignmentDao,
    private val switchService: LayoutSwitchService,
    private val heightTriangleDao: HeightTriangleDao,
    private val elementListingFileDao: ElementListingFileDao,
    private val verticalGeometryListingFileDao: VerticalGeometryListingFileDao,
    private val lockDao: LockDao,
    private val localizationService: LocalizationService,
) {

    private fun runElementListGeneration(force:Boolean, op: () -> Unit) =
        runWithLock(elementListingGenerationUser, ELEMENT_LIST_GEN, Duration.ofHours(1L)) {
            val lastFileUpdate = elementListingFileDao.getLastFileListingTime()
<<<<<<< HEAD
            if (force || Duration.between(lastFileUpdate, Instant.now()) > Duration.ofHours(12L)) { op() }
=======
            if (Duration.between(lastFileUpdate, Instant.now()) > Duration.ofHours(12L)) {
                op()
            }
>>>>>>> 015a531d
        }

    private fun runVerticalGeometryListGeneration(op: () -> Unit) =
        runWithLock(verticalGeometryListingGenerationUser, VERTICAL_GEOMETRY_LIST_GEN, Duration.ofHours(1L)) {
            val lastFileUpdate = verticalGeometryListingFileDao.getLastFileListingTime()
            if (Duration.between(lastFileUpdate, Instant.now()) > Duration.ofHours(12L)) {
                op()
            }
        }

    private fun runWithLock(userName: UserName, lock: DatabaseLock, timeout: Duration, op: () -> Unit) =
        withUser(userName) { lockDao.runWithLock(lock, timeout) { op() } }

    fun getGeometryPlanAreas(boundingBox: BoundingBox): List<GeometryPlanArea> {
        return geometryDao.fetchPlanAreas(boundingBox)
    }

    fun getPlanHeaders(
        sources: List<PlanSource> = listOf(),
        bbox: BoundingBox? = null,
        filter: ((GeometryPlanHeader) -> Boolean)? = null,
    ): List<GeometryPlanHeader> {
        return geometryDao.fetchPlanHeaders(sources = sources, bbox = bbox).let { all ->
            filter?.let(all::filter) ?: all
        }
    }

    fun getPlanHeader(planId: IntId<GeometryPlan>): GeometryPlanHeader {
        return geometryDao.getPlanHeader(planId)
    }

    fun getManyPlanHeaders(planIds: List<IntId<GeometryPlan>>): List<GeometryPlanHeader> {
        return geometryDao.getPlanHeaders(planIds)
    }

    fun getGeometryElement(geometryElementId: IndexedId<GeometryElement>): GeometryElement {
        return geometryDao.fetchElement(geometryElementId)
    }

    @Transactional(readOnly = true)
    fun getGeometryPlan(planId: IntId<GeometryPlan>): GeometryPlan {
        return geometryDao.fetchPlan(geometryDao.fetchPlanVersion(planId))
    }

    fun getGeometryPlanChangeTime(): Instant {
        return geometryDao.fetchPlanChangeTime()
    }

    fun getProjects(): List<Project> {
        return geometryDao.fetchProjects()
    }

    fun getProjectChangeTime(): Instant {
        return geometryDao.fetchProjectChangeTime()
    }

    fun getAuthorChangeTime(): Instant {
        return geometryDao.fetchAuthorChangeTime()
    }

    fun getProject(id: IntId<Project>): Project {
        return geometryDao.getProject(id)
    }

    fun createProject(project: Project): IntId<Project> {
        return geometryDao.insertProject(project).id
    }

    fun getAuthors(): List<Author> {
        return geometryDao.fetchAuthors()
    }

    fun createAuthor(author: Author): Author {
        val authorId = geometryDao.insertAuthor(author)
        return geometryDao.getAuthor(authorId.id)
    }

    fun getSwitch(switchId: IntId<GeometrySwitch>): GeometrySwitch {
        return geometryDao.getSwitch(switchId)
    }

    fun getSwitchLayout(switchId: IntId<GeometrySwitch>): TrackLayoutSwitch? {
        val switch = getSwitch(switchId)
        val srid =
            geometryDao.getSwitchSrid(switchId)
                ?: throw IllegalStateException("Coordinate system not found for geometry switch $switchId!")
        val transformation = coordinateTransformationService.getTransformation(srid, LAYOUT_SRID)
        return toTrackLayoutSwitch(switch, transformation)
    }

    fun getKmPost(kmPostId: IntId<GeometryKmPost>): GeometryKmPost {
        return geometryDao.getKmPost(kmPostId)
    }

    fun getKmPostSrid(id: IntId<GeometryKmPost>): Srid? {
        return geometryDao.getKmPostSrid(id)
    }

    fun getPlanFile(planId: IntId<GeometryPlan>): InfraModelFile {
        val fileAndSource = geometryDao.getPlanFile(planId)
        return if (fileAndSource.source == PAIKANNUSPALVELU) {
            InfraModelFile(
                fileNameWithSourcePrefixIfPaikannuspalvelu(fileAndSource.file.name, fileAndSource.source),
                fileAndSource.file.content,
            )
        } else fileAndSource.file
    }

    private fun fileNameWithSourcePrefixIfPaikannuspalvelu(originalFileName: FileName, source: PlanSource): FileName =
        if (source == PAIKANNUSPALVELU) FileName("PAIKANNUSPALVELU_EPÄLUOTETTAVA_$originalFileName")
        else originalFileName

    fun getLinkingSummaries(planIds: List<IntId<GeometryPlan>>): Map<IntId<GeometryPlan>, GeometryPlanLinkingSummary> {
        return geometryDao.getLinkingSummaries(planIds)
    }

    @Transactional(readOnly = true)
    fun fetchDuplicateGeometryPlanHeader(newFile: InfraModelFile, source: PlanSource): GeometryPlanHeader? {
        return geometryDao.fetchDuplicateGeometryPlanVersion(newFile, source)?.let(geometryDao::getPlanHeader)
    }

    private fun getSwitchName(context: LayoutContext, switchId: IntId<TrackLayoutSwitch>): SwitchName =
        switchService.get(context, switchId)?.name ?: unknownSwitchName

    @Transactional(readOnly = true)
    fun getElementListing(planId: IntId<GeometryPlan>, elementTypes: List<GeometryElementType>): List<ElementListing> {
        val planVersion = geometryDao.fetchPlanVersion(planId)
        val plan = geometryDao.fetchPlan(planVersion)
        val geocodingContext =
            plan.trackNumber?.let { geocodingService.getGeocodingContext(plan.trackNumber, planVersion) }

        return toElementListing(
            geocodingContext,
            coordinateTransformationService::getLayoutTransformation,
            plan,
            elementTypes,
        ) { id ->
            getSwitchName(MainLayoutContext.official, id)
        }
    }

    @Transactional(readOnly = true)
    fun getElementListingCsv(
        planId: IntId<GeometryPlan>,
        elementTypes: List<GeometryElementType>,
        lang: LocalizationLanguage,
    ): ElementListingFile {
        val plan = getPlanHeader(planId)
        val elementListing = getElementListing(planId, elementTypes)
        val translation = localizationService.getLocalization(lang)

        val csvFileContent = planElementListingToCsv(elementListing, translation)
        return ElementListingFile(
            FileName("${translation.t("data-products.element-list.element-list-title")} ${plan.fileName}"),
            csvFileContent,
        )
    }

    @Transactional(readOnly = true)
    fun getElementListing(
        locationTrack: LocationTrack,
        alignment: LayoutAlignment,
        trackNumber: TrackNumber?,
        geocodingContext: GeocodingContext?,
    ): List<ElementListing> {
        return toElementListing(
            geocodingContext,
            coordinateTransformationService::getLayoutTransformation,
            locationTrack,
            alignment,
            trackNumber,
            TrackGeometryElementType.entries,
            null,
            null,
            ::getHeaderAndAlignment,
        ) { id ->
            getSwitchName(MainLayoutContext.official, id)
        }
    }

    @Transactional(readOnly = true)
    fun getElementListing(
        layoutContext: LayoutContext,
        trackId: IntId<LocationTrack>,
        elementTypes: List<TrackGeometryElementType>,
        startAddress: TrackMeter?,
        endAddress: TrackMeter?,
    ): List<ElementListing> {
        val (track, alignment) = locationTrackService.getWithAlignmentOrThrow(layoutContext, trackId)
        val trackNumber = trackNumberService.get(layoutContext, track.trackNumberId)?.number
        return toElementListing(
            geocodingService.getGeocodingContext(layoutContext, track.trackNumberId),
            coordinateTransformationService::getLayoutTransformation,
            track,
            alignment,
            trackNumber,
            elementTypes,
            startAddress,
            endAddress,
            ::getHeaderAndAlignment,
        ) { id ->
            getSwitchName(layoutContext, id)
        }
    }

    @Transactional(readOnly = true)
    fun getElementListingCsv(
        layoutContext: LayoutContext,
        trackId: IntId<LocationTrack>,
        elementTypes: List<TrackGeometryElementType>,
        startAddress: TrackMeter?,
        endAddress: TrackMeter?,
        lang: LocalizationLanguage,
    ): ElementListingFile {
        val track = locationTrackService.getOrThrow(layoutContext, trackId)
        val elementListing = getElementListing(layoutContext, trackId, elementTypes, startAddress, endAddress)
        val translation = localizationService.getLocalization(lang)
        val csvFileContent = locationTrackElementListingToCsv(elementListing, translation)
        return ElementListingFile(
            FileName("${translation.t("data-products.element-list.element-list-title")} ${track.name}"),
            csvFileContent,
        )
    }

<<<<<<< HEAD
    @Scheduled(cron = "\${geoviite.rail-network-export.schedule}")
    @Scheduled(initialDelay = 1000 * 300, fixedDelay = Long.MAX_VALUE)
    fun makeElementListingCsv() = makeElementListingCsv(false)

    fun makeElementListingCsv(force: Boolean) = runElementListGeneration (force) {
=======
    fun makeElementListingCsv() = runElementListGeneration {
>>>>>>> 015a531d
        val translation = localizationService.getLocalization(LocalizationLanguage.FI)
        val geocodingContexts = geocodingService.getGeocodingContexts(MainLayoutContext.official)
        val trackNumbers = trackNumberService.mapById(MainLayoutContext.official)
        val elementListing =
            locationTrackService
                .listWithAlignments(MainLayoutContext.official, includeDeleted = false)
                .map { (locationTrack, alignment) ->
                    Triple(locationTrack, alignment, trackNumbers[locationTrack.trackNumberId]?.number)
                }
                .sortedWith(compareBy({ (_, _, tn) -> tn }, { (track, _, _) -> track.name }))
                .flatMap { (track, alignment, trackNumber) ->
                    getElementListing(track, alignment, trackNumber, geocodingContexts[track.trackNumberId])
                }
        val csvFileContent = locationTrackElementListingToCsv(elementListing, translation)
        val dateFormatter = DateTimeFormatter.ofPattern("dd.MM.yyyy").withZone(ZoneId.of("Europe/Helsinki"))

        elementListingFileDao.upsertElementListingFile(
            ElementListingFile(
                name =
                    FileName(
                        "${translation.t("data-products.element-list.element-list-whole-network-title")} ${dateFormatter.format(Instant.now())}"
                    ),
                content = csvFileContent,
            )
        )
    }

    fun getElementListingCsv() = elementListingFileDao.getElementListingFile()

    fun getVerticalGeometryListing(planId: IntId<GeometryPlan>): List<VerticalGeometryListing> {
        val planHeader = getPlanHeader(planId)
        val alignments = geometryDao.fetchAlignments(planHeader.units, planId)
        val geocodingContext = getLayoutGeocodingContextForPlanTrackNumber(planHeader.trackNumber)

        return toVerticalGeometryListing(
            alignments,
            coordinateTransformationService::getLayoutTransformation,
            planHeader,
            geocodingContext,
        )
    }

    fun getVerticalGeometryListingCsv(
        planId: IntId<GeometryPlan>,
        lang: LocalizationLanguage,
    ): Pair<FileName, ByteArray> {
        val plan = getPlanHeader(planId)
        val verticalGeometryListing = getVerticalGeometryListing(planId)
        val translation = localizationService.getLocalization(lang)

        val csvFileContent = planVerticalGeometryListingToCsv(verticalGeometryListing, translation)
        return FileName(
            "${translation.t("data-products.vertical-geometry.vertical-geometry-title")} ${plan.fileName}"
        ) to csvFileContent.toByteArray()
    }

    @Transactional(readOnly = true)
    fun getVerticalGeometryListing(
        layoutContext: LayoutContext,
        locationTrackId: IntId<LocationTrack>,
        startAddress: TrackMeter? = null,
        endAddress: TrackMeter? = null,
    ): List<VerticalGeometryListing> {
        val (track, alignment) = locationTrackService.getWithAlignmentOrThrow(layoutContext, locationTrackId)
        val geocodingContext = geocodingService.getGeocodingContext(layoutContext, track.trackNumberId)
        return toVerticalGeometryListing(
            track,
            alignment,
            startAddress,
            endAddress,
            geocodingContext,
            coordinateTransformationService::getLayoutTransformation,
            ::getHeaderAndAlignment,
        )
    }

    fun getVerticalGeometryListingCsv(
        locationTrackId: IntId<LocationTrack>,
        startAddress: TrackMeter?,
        endAddress: TrackMeter?,
        lang: LocalizationLanguage,
    ): Pair<FileName, ByteArray> {
        val locationTrack = locationTrackService.getOrThrow(MainLayoutContext.official, locationTrackId)
        val verticalGeometryListing =
            getVerticalGeometryListing(MainLayoutContext.official, locationTrackId, startAddress, endAddress)
        val translation = localizationService.getLocalization(lang)

        val csvFileContent = locationTrackVerticalGeometryListingToCsv(verticalGeometryListing, translation)
        val name =
            FileName(
                "${translation.t("data-products.vertical-geometry.vertical-geometry-title")} ${locationTrack.name}"
            )
        return name to csvFileContent.toByteArray()
    }

    fun makeEntireVerticalGeometryListingCsv() = runVerticalGeometryListGeneration {
        val geocodingContexts = geocodingService.getGeocodingContexts(MainLayoutContext.official)
        val verticalGeometryListingWithTrackNumbers =
            locationTrackService
                .list(MainLayoutContext.official, includeDeleted = false)
                .sortedWith(
                    compareBy(
                        { locationTrack -> geocodingContexts[locationTrack.trackNumberId]?.trackNumber },
                        { locationTrack -> locationTrack.name },
                    )
                )
                .flatMap { locationTrack ->
                    val verticalGeometryListingWithoutTrackNumbers =
                        getVerticalGeometryListing(MainLayoutContext.official, locationTrack.id as IntId)

                    verticalGeometryListingWithoutTrackNumbers.map { verticalGeometryListing ->
                        verticalGeometryListing.copy(
                            trackNumber = geocodingContexts[locationTrack.trackNumberId]?.trackNumber
                        )
                    }
                }

        val translation = localizationService.getLocalization(LocalizationLanguage.FI)
        val csvFileContent =
            entireTrackNetworkVerticalGeometryListingToCsv(verticalGeometryListingWithTrackNumbers, translation)
        val dateFormatter = DateTimeFormatter.ofPattern("dd.MM.yyyy").withZone(ZoneId.of("Europe/Helsinki"))

        verticalGeometryListingFileDao.upsertVerticalGeometryListingFile(
            VerticalGeometryListingFile(
                name =
                    FileName(
                        "${translation.t("data-products.vertical-geometry.vertical-geometry-whole-network-title")} ${dateFormatter.format(Instant.now())}"
                    ),
                content = csvFileContent,
            )
        )
    }

    fun getEntireVerticalGeometryListingCsv() = verticalGeometryListingFileDao.getVerticalGeometryListingFile()

    private fun getHeaderAndAlignment(id: IntId<GeometryAlignment>): Pair<GeometryPlanHeader, GeometryAlignment> {
        val header = geometryDao.fetchAlignmentPlanVersion(id).let(geometryDao::getPlanHeader)
        val geometryAlignment = geometryDao.fetchAlignments(header.units, geometryAlignmentId = id).first()
        return header to geometryAlignment
    }

    fun getComparator(
        sortField: GeometryPlanSortField,
        sortOrder: SortOrder,
        lang: LocalizationLanguage,
    ): Comparator<GeometryPlanHeader> =
        if (sortOrder == SortOrder.ASCENDING) getComparator(sortField, lang)
        else getComparator(sortField, lang).reversed()

    private fun getComparator(
        sortField: GeometryPlanSortField,
        lang: LocalizationLanguage,
    ): Comparator<GeometryPlanHeader> {
        val linkingSummaries by lazy { geometryDao.getLinkingSummaries() }
        val translation = localizationService.getLocalization(lang)
        return when (sortField) {
            GeometryPlanSortField.ID -> Comparator.comparing { h -> h.id.intValue }
            GeometryPlanSortField.PROJECT_NAME -> stringComparator { h -> h.project.name }
            GeometryPlanSortField.TRACK_NUMBER -> stringComparator { h -> h.trackNumber }
            GeometryPlanSortField.KM_START ->
                Comparator { a, b -> nullsLastComparator(a.kmNumberRange?.min, b.kmNumberRange?.min) }

            GeometryPlanSortField.KM_END ->
                Comparator { a, b -> nullsLastComparator(a.kmNumberRange?.max, b.kmNumberRange?.max) }
            GeometryPlanSortField.PLAN_PHASE ->
                stringComparator { h ->
                    h.planPhase?.let { planPhase -> translation.t("enum.plan-phase.${planPhase.name}") }
                }
            GeometryPlanSortField.DECISION_PHASE ->
                stringComparator { h ->
                    h.decisionPhase?.let { decisionPhase -> translation.t("enum.plan-decision.${decisionPhase.name}") }
                }
            GeometryPlanSortField.CREATED_AT -> Comparator { a, b -> nullsLastComparator(a.planTime, b.planTime) }
            GeometryPlanSortField.UPLOADED_AT -> Comparator.comparing { h -> h.uploadTime }
            GeometryPlanSortField.FILE_NAME -> stringComparator { h -> h.fileName }
            GeometryPlanSortField.LINKED_AT ->
                Comparator { a, b ->
                    nullsLastComparator(linkingSummaries[a.id]?.linkedAt, linkingSummaries[b.id]?.linkedAt)
                }

            GeometryPlanSortField.LINKED_BY ->
                stringComparator { h -> linkingSummaries[h.id]?.linkedByUsers?.joinToString(",") }
        }
    }

    private inline fun <reified T> stringComparator(crossinline getValue: (T) -> CharSequence?) =
        Comparator.comparing({ h: T -> getValue(h)?.toString()?.lowercase() }, ::nullsLastComparator)

    fun getFilter(freeText: FreeText?, trackNumbers: List<TrackNumber>): (header: GeometryPlanHeader) -> Boolean {
        val searchTerms = splitSearchTerms(freeText)
        return { header: GeometryPlanHeader ->
            trackNumbersMatch(header, trackNumbers) && freeTextMatches(header, searchTerms)
        }
    }

    private fun collectSegmentSources(alignment: LayoutAlignment): List<SegmentSource> {
        val planAlignmentIdToPlans: MutableMap<IntId<GeometryAlignment>, RowVersion<GeometryPlan>> = mutableMapOf()

        return alignment.segments.map { segment ->
            val sourceId = segment.sourceId
            if (sourceId == null || segment.sourceStart == null) {
                SegmentSource(null, null, null, null)
            } else {
                val planAlignmentId = IntId<GeometryAlignment>(sourceId.parentId)
                val planVersion =
                    planAlignmentIdToPlans.computeIfAbsent(planAlignmentId, geometryDao::fetchAlignmentPlanVersion)
                val plan = geometryDao.fetchPlan(planVersion)
                val planAlignment =
                    plan.alignments.find { alignment -> alignment.id == planAlignmentId }
                        ?: return@map SegmentSource(null, null, null, plan)
                val planProfile = planAlignment.profile ?: return@map SegmentSource(null, null, null, plan)
                val planElement = planAlignment.elements[sourceId.index]
                SegmentSource(planProfile, planElement, planAlignment, plan)
            }
        }
    }

    @Transactional(readOnly = true)
    fun getLocationTrackGeometryLinkingSummary(
        layoutContext: LayoutContext,
        locationTrackId: IntId<LocationTrack>,
    ): List<PlanLinkingSummaryItem>? {
        val locationTrack = locationTrackService.get(layoutContext, locationTrackId) ?: return null
        val alignment = layoutAlignmentDao.fetch(locationTrack.alignmentVersion ?: return null)
        val segmentSources = collectSegmentSources(alignment)
        val planLinkEndSegmentIndices =
            segmentSources
                .zipWithNext { a, b -> a.plan == b.plan }
                .mapIndexedNotNull { i, equals -> if (equals) null else i }
        return (listOf(-1) + planLinkEndSegmentIndices + listOf(alignment.segments.lastIndex))
            .windowed(2, 1)
            .mapNotNull { (lastPlanEndIndex, thisPlanEndIndex) ->
                if (alignment.segments.isNotEmpty())
                    PlanLinkingSummaryItem(
                        alignment.segments[lastPlanEndIndex + 1].startM,
                        alignment.segments[thisPlanEndIndex].endM,
                        segmentSources[thisPlanEndIndex].plan?.fileName,
                        segmentSources[thisPlanEndIndex].alignment?.let { toAlignmentHeader(null, it) },
                        segmentSources[thisPlanEndIndex].plan?.id,
                        segmentSources[thisPlanEndIndex].plan?.units?.verticalCoordinateSystem,
                        segmentSources[thisPlanEndIndex].plan?.elevationMeasurementMethod,
                    )
                else null
            }
    }

    @Transactional(readOnly = true)
    fun getLocationTrackHeights(
        layoutContext: LayoutContext,
        locationTrackId: IntId<LocationTrack>,
        startDistance: Double,
        endDistance: Double,
        tickLength: Int,
    ): List<KmHeights>? {
        val locationTrack = locationTrackService.get(layoutContext, locationTrackId) ?: return null
        val alignment = layoutAlignmentDao.fetch(locationTrack.alignmentVersion ?: return null)
        val boundingBox = alignment.boundingBox ?: return null
        val geocodingContext =
            geocodingService.getGeocodingContext(layoutContext, locationTrack.trackNumberId) ?: return null

        val segmentSources = collectSegmentSources(alignment)
        val alignmentLinkEndSegmentIndices =
            segmentSources
                .zipWithNext { a, b -> a.alignment == b.alignment }
                .mapIndexedNotNull { i, equals -> if (equals) null else i }

        val alignmentBoundaryAddresses =
            alignmentLinkEndSegmentIndices.flatMap { i ->
                listOf(
                    GeometryAlignmentBoundaryPoint(alignment.segments[i].endM, i),
                    GeometryAlignmentBoundaryPoint(alignment.segments[i + 1].startM, i + 1),
                )
            }

        val heightTriangles = heightTriangleDao.fetchTriangles(boundingBox.polygonFromCorners)

        return collectTrackMeterHeights(
            startDistance,
            endDistance,
            geocodingContext,
            alignment,
            tickLength,
            geometryAlignmentBoundaryPoints = alignmentBoundaryAddresses,
        ) { point, givenSegmentIndex ->
            val segmentIndex = givenSegmentIndex ?: alignment.getSegmentIndexAtM(point.m)
            val segment = alignment.segments[segmentIndex]
            val source = segmentSources[segmentIndex]
            val distanceInSegment = point.m - segment.startM
            val distanceInElement = distanceInSegment + (segment.sourceStart ?: 0.0)
            val distanceInGeometryAlignment = distanceInElement + (source.element?.staStart?.toDouble() ?: 0.0)
            val profileHeight = source.profile?.getHeightAt(distanceInGeometryAlignment)
            profileHeight?.let { height ->
                source.plan?.units?.verticalCoordinateSystem?.let { verticalCoordinateSystem ->
                    transformHeightValue(height, point, heightTriangles, verticalCoordinateSystem)
                }
            }
        }
    }

    @Transactional(readOnly = true)
    fun getPlanAlignmentStartAndEnd(
        planId: IntId<GeometryPlan>,
        planAlignmentId: IntId<GeometryAlignment>,
    ): AlignmentStartAndEnd<GeometryAlignment>? {
        val planVersion = geometryDao.fetchPlanVersion(planId)
        val plan = geometryDao.fetchPlan(planVersion)
        val geocodingContext =
            plan.trackNumber?.let { geocodingService.getGeocodingContext(plan.trackNumber, planVersion) }
        return planLayoutCache
            .getPlanLayout(planVersion)
            .first
            ?.alignments
            ?.find { alignment -> alignment.id == planAlignmentId }
            ?.let { alignment -> AlignmentStartAndEnd.of(planAlignmentId, alignment, geocodingContext) }
    }

    @Transactional(readOnly = true)
    fun getPlanAlignmentHeights(
        planId: IntId<GeometryPlan>,
        planAlignmentId: IntId<GeometryAlignment>,
        startDistance: Double,
        endDistance: Double,
        tickLength: Int,
    ): List<KmHeights>? {
        val planVersion = geometryDao.fetchPlanVersion(planId)
        val plan = geometryDao.fetchPlan(planVersion)
        val geocodingContext =
            plan.trackNumber?.let { geocodingService.getGeocodingContext(plan.trackNumber, planVersion) } ?: return null
        val geometryAlignment = plan.alignments.find { alignment -> alignment.id == planAlignmentId } ?: return null
        val profile = geometryAlignment.profile
        val alignment =
            planLayoutCache.getPlanLayout(planVersion).first?.alignments?.find { alignment ->
                alignment.id == planAlignmentId
            } ?: return null
        val boundingBox = alignment.boundingBox ?: return null
        val heightTriangles = heightTriangleDao.fetchTriangles(boundingBox.polygonFromCorners)
        val verticalCoordinateSystem = plan.units.verticalCoordinateSystem ?: return null

        return collectTrackMeterHeights(startDistance, endDistance, geocodingContext, alignment, tickLength) { point, _
            ->
            profile?.getHeightAt(point.m)?.let { height ->
                transformHeightValue(height, point, heightTriangles, verticalCoordinateSystem)
            }
        }
    }

    @Transactional
    fun setPlanHidden(planId: IntId<GeometryPlan>, hidden: Boolean): RowVersion<GeometryPlan> {
        if (hidden && !geometryDao.getPlanLinking(planId).isEmpty) {
            throw DeletingFailureException(
                message = "Cannot hide geometry plan that is linked to layout",
                localizedMessageKey = "error.deleting.plan-linked",
            )
        } else {
            return geometryDao.setPlanHidden(planId, hidden)
        }
    }

    fun getPlanLinkedItems(planId: IntId<GeometryPlan>): GeometryPlanLinkedItems {
        return geometryDao.getPlanLinking(planId)
    }

    private fun getLayoutGeocodingContextForPlanTrackNumber(trackNumber: TrackNumber?): GeocodingContext? =
        trackNumber
            ?.let { number -> trackNumberService.find(MainLayoutContext.official, number).firstOrNull()?.id }
            ?.let { trackNumberId -> geocodingService.getGeocodingContext(MainLayoutContext.official, trackNumberId) }
}

private fun trackNumbersMatch(header: GeometryPlanHeader, trackNumbers: List<TrackNumber>) =
    (trackNumbers.isEmpty() || (header.trackNumber?.let(trackNumbers::contains) ?: false))

private fun freeTextMatches(header: GeometryPlanHeader, terms: List<String>) =
    terms.isEmpty() || terms.all { term -> header.searchParams.any { s -> s.contains(term) } }

private val whitespace = "\\s+".toRegex()

private fun splitSearchTerms(freeText: FreeText?): List<String> =
    freeText?.toString()?.split(whitespace)?.toList()?.map { s -> s.lowercase().trim() }?.filter(String::isNotBlank)
        ?: listOf()

enum class GeometryPlanSortField {
    ID,
    PROJECT_NAME,
    TRACK_NUMBER,
    KM_START,
    KM_END,
    PLAN_PHASE,
    DECISION_PHASE,
    CREATED_AT,
    UPLOADED_AT,
    FILE_NAME,
    LINKED_AT,
    LINKED_BY,
}

private data class SegmentSource(
    val profile: GeometryProfile?,
    val element: GeometryElement?,
    val alignment: GeometryAlignment?,
    val plan: GeometryPlan?,
)<|MERGE_RESOLUTION|>--- conflicted
+++ resolved
@@ -75,16 +75,12 @@
     private val localizationService: LocalizationService,
 ) {
 
-    private fun runElementListGeneration(force:Boolean, op: () -> Unit) =
+    private fun runElementListGeneration(force: Boolean, op: () -> Unit) =
         runWithLock(elementListingGenerationUser, ELEMENT_LIST_GEN, Duration.ofHours(1L)) {
             val lastFileUpdate = elementListingFileDao.getLastFileListingTime()
-<<<<<<< HEAD
-            if (force || Duration.between(lastFileUpdate, Instant.now()) > Duration.ofHours(12L)) { op() }
-=======
-            if (Duration.between(lastFileUpdate, Instant.now()) > Duration.ofHours(12L)) {
+            if (force || Duration.between(lastFileUpdate, Instant.now()) > Duration.ofHours(12L)) {
                 op()
             }
->>>>>>> 015a531d
         }
 
     private fun runVerticalGeometryListGeneration(op: () -> Unit) =
@@ -309,41 +305,36 @@
         )
     }
 
-<<<<<<< HEAD
-    @Scheduled(cron = "\${geoviite.rail-network-export.schedule}")
-    @Scheduled(initialDelay = 1000 * 300, fixedDelay = Long.MAX_VALUE)
     fun makeElementListingCsv() = makeElementListingCsv(false)
 
-    fun makeElementListingCsv(force: Boolean) = runElementListGeneration (force) {
-=======
-    fun makeElementListingCsv() = runElementListGeneration {
->>>>>>> 015a531d
-        val translation = localizationService.getLocalization(LocalizationLanguage.FI)
-        val geocodingContexts = geocodingService.getGeocodingContexts(MainLayoutContext.official)
-        val trackNumbers = trackNumberService.mapById(MainLayoutContext.official)
-        val elementListing =
-            locationTrackService
-                .listWithAlignments(MainLayoutContext.official, includeDeleted = false)
-                .map { (locationTrack, alignment) ->
-                    Triple(locationTrack, alignment, trackNumbers[locationTrack.trackNumberId]?.number)
-                }
-                .sortedWith(compareBy({ (_, _, tn) -> tn }, { (track, _, _) -> track.name }))
-                .flatMap { (track, alignment, trackNumber) ->
-                    getElementListing(track, alignment, trackNumber, geocodingContexts[track.trackNumberId])
-                }
-        val csvFileContent = locationTrackElementListingToCsv(elementListing, translation)
-        val dateFormatter = DateTimeFormatter.ofPattern("dd.MM.yyyy").withZone(ZoneId.of("Europe/Helsinki"))
-
-        elementListingFileDao.upsertElementListingFile(
-            ElementListingFile(
-                name =
-                    FileName(
-                        "${translation.t("data-products.element-list.element-list-whole-network-title")} ${dateFormatter.format(Instant.now())}"
-                    ),
-                content = csvFileContent,
+    fun makeElementListingCsv(force: Boolean) =
+        runElementListGeneration(force) {
+            val translation = localizationService.getLocalization(LocalizationLanguage.FI)
+            val geocodingContexts = geocodingService.getGeocodingContexts(MainLayoutContext.official)
+            val trackNumbers = trackNumberService.mapById(MainLayoutContext.official)
+            val elementListing =
+                locationTrackService
+                    .listWithAlignments(MainLayoutContext.official, includeDeleted = false)
+                    .map { (locationTrack, alignment) ->
+                        Triple(locationTrack, alignment, trackNumbers[locationTrack.trackNumberId]?.number)
+                    }
+                    .sortedWith(compareBy({ (_, _, tn) -> tn }, { (track, _, _) -> track.name }))
+                    .flatMap { (track, alignment, trackNumber) ->
+                        getElementListing(track, alignment, trackNumber, geocodingContexts[track.trackNumberId])
+                    }
+            val csvFileContent = locationTrackElementListingToCsv(elementListing, translation)
+            val dateFormatter = DateTimeFormatter.ofPattern("dd.MM.yyyy").withZone(ZoneId.of("Europe/Helsinki"))
+
+            elementListingFileDao.upsertElementListingFile(
+                ElementListingFile(
+                    name =
+                        FileName(
+                            "${translation.t("data-products.element-list.element-list-whole-network-title")} ${dateFormatter.format(Instant.now())}"
+                        ),
+                    content = csvFileContent,
+                )
             )
-        )
-    }
+        }
 
     fun getElementListingCsv() = elementListingFileDao.getElementListingFile()
 
