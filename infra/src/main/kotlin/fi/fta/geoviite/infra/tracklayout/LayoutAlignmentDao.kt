package fi.fta.geoviite.infra.tracklayout

import com.github.benmanes.caffeine.cache.Cache
import com.github.benmanes.caffeine.cache.Caffeine
import fi.fta.geoviite.infra.common.*
import fi.fta.geoviite.infra.configuration.layoutCacheDuration
import fi.fta.geoviite.infra.error.NoSuchEntityException
import fi.fta.geoviite.infra.geography.*
import fi.fta.geoviite.infra.geometry.*
import fi.fta.geoviite.infra.logging.AccessType
import fi.fta.geoviite.infra.logging.daoAccess
import fi.fta.geoviite.infra.math.BoundingBox
import fi.fta.geoviite.infra.math.IPoint
import fi.fta.geoviite.infra.math.Range
import fi.fta.geoviite.infra.math.roundTo6Decimals
import fi.fta.geoviite.infra.util.*
import fi.fta.geoviite.infra.util.DbTable.LAYOUT_ALIGNMENT
import org.springframework.beans.factory.annotation.Value
import org.springframework.jdbc.core.namedparam.NamedParameterJdbcTemplate
import org.springframework.stereotype.Component
import org.springframework.transaction.annotation.Transactional
import java.sql.ResultSet
import java.util.concurrent.ConcurrentHashMap
import java.util.stream.Collectors
import kotlin.math.abs

const val NODE_CACHE_SIZE = 50000L
const val EDGE_CACHE_SIZE = 100000L
const val ALIGNMENT_CACHE_SIZE = 10000L
const val GEOMETRY_CACHE_SIZE = 500000L

data class MapSegmentProfileInfo<T>(val id: IntId<T>, val mRange: Range<Double>, val hasProfile: Boolean)

data class NodeConnection(val node: DbLayoutNode, val trackVersions: List<LayoutRowVersion<LocationTrack>>)

@Component
class LayoutAlignmentDao(
    jdbcTemplateParam: NamedParameterJdbcTemplate?,
    @Value("\${geoviite.cache.enabled}") val cacheEnabled: Boolean,
) : DaoBase(jdbcTemplateParam) {

    private val nodeIdsByHash: ConcurrentHashMap<Int, IntId<LayoutNode>> = ConcurrentHashMap()
    private val nodesCache: Cache<IntId<LayoutNode>, DbLayoutNode> =
        Caffeine.newBuilder().maximumSize(NODE_CACHE_SIZE).expireAfterAccess(layoutCacheDuration).build()

    private val edgeIdsByHash: ConcurrentHashMap<Int, IntId<LayoutEdge>> = ConcurrentHashMap()
    private val edgesCache: Cache<IntId<LayoutEdge>, DbLayoutEdge> =
        Caffeine.newBuilder().maximumSize(EDGE_CACHE_SIZE).expireAfterAccess(layoutCacheDuration).build()

    private val locationTrackGeometryCache: Cache<LayoutRowVersion<LocationTrack>, DbLocationTrackGeometry> =
        Caffeine.newBuilder().maximumSize(ALIGNMENT_CACHE_SIZE).expireAfterAccess(layoutCacheDuration).build()

    private val alignmentsCache: Cache<RowVersion<LayoutAlignment>, LayoutAlignment> =
        Caffeine.newBuilder().maximumSize(ALIGNMENT_CACHE_SIZE).expireAfterAccess(layoutCacheDuration).build()

    private val segmentGeometryCache: Cache<IntId<SegmentGeometry>, SegmentGeometry> =
        Caffeine.newBuilder().maximumSize(GEOMETRY_CACHE_SIZE).expireAfterAccess(layoutCacheDuration).build()

    fun fetchVersions() = fetchRowVersions<LayoutAlignment>(LAYOUT_ALIGNMENT)

<<<<<<< HEAD
    @Transactional(propagation = Propagation.SUPPORTS, readOnly = true)
    fun getNode(id: IntId<LayoutNode>): DbLayoutNode = requireNotNull(getNodes(listOf(id))[id])

    @Transactional(propagation = Propagation.SUPPORTS, readOnly = true)
    fun getNodes(ids: Iterable<IntId<LayoutNode>>): Map<IntId<LayoutNode>, DbLayoutNode> =
        nodesCache.getAll(ids) { nonCached -> fetchNodes(nonCached).also(::cacheHashValues) }

    fun preloadNodes(): Int {
        return fetchNodes(ids = null).also(nodesCache::putAll).also(::cacheHashValues).size
    }

    private fun cacheHashValues(nodes: Map<IntId<LayoutNode>, DbLayoutNode>) {
        nodeIdsByHash.putAll(nodes.entries.associate { (id, node) -> node.contentHash to id })
    }

    private fun fetchNodes(ids: Set<IntId<LayoutNode>>?): Map<IntId<LayoutNode>, DbLayoutNode> {
        if (ids?.isEmpty() == true) return emptyMap()
        val sql =
            """
            select
              port_a.node_id,
              port_a.node_type,
              port_a.switch_id as a_switch_id,
              port_a.switch_joint_number as a_switch_joint_number,
              port_a.switch_joint_role as a_switch_joint_role,
              port_a.boundary_location_track_id as a_boundary_location_track_id,
              port_a.boundary_type as a_boundary_type,
              port_b.switch_id as b_switch_id,
              port_b.switch_joint_number as b_switch_joint_number,
              port_b.switch_joint_role as b_switch_joint_role,
              port_b.boundary_location_track_id as b_boundary_location_track_id,
              port_b.boundary_type as b_boundary_type
              from layout.node_port port_a
                left join layout.node_port port_b on port_a.node_id = port_b.node_id and port_b.port = 'B'
            where port_a.port = 'A'
              and (:ids::int[] is null or port_a.node_id = any(:ids))
        """
                .trimIndent()
        val params = mapOf("ids" to ids?.map { id -> id.intValue }?.toTypedArray())

        fun getTrackBoundary(rs: ResultSet, prefix: String): TrackBoundary? =
            rs.getIntIdOrNull<LocationTrack>("${prefix}_boundary_location_track_id")?.let { id ->
                TrackBoundary(id = id, type = rs.getEnum("${prefix}_boundary_type"))
            }

        fun getSwitchLink(rs: ResultSet, prefix: String): SwitchLink? =
            rs.getIntIdOrNull<LayoutSwitch>("${prefix}_switch_id")?.let { id ->
                SwitchLink(
                    id = id,
                    jointNumber = rs.getJointNumber("${prefix}_switch_joint_number"),
                    jointRole = rs.getEnum("${prefix}_switch_joint_role"),
                )
            }

        return jdbcTemplate
            .query(sql, params) { rs, _ ->
                val dbId = rs.getIntId<LayoutNode>("node_id")
                val type = rs.getEnum<LayoutNodeType>("node_type")
                dbId to
                    when (type) {
                        LayoutNodeType.TRACK_BOUNDARY ->
                            DbTrackBoundaryNode(
                                id = dbId,
                                portA =
                                    requireNotNull(getTrackBoundary(rs, "a")) { "Node must have at least one port" },
                                portB = getTrackBoundary(rs, "b"),
                            )
                        LayoutNodeType.SWITCH -> {
                            DbSwitchNode(
                                id = dbId,
                                portA = requireNotNull(getSwitchLink(rs, "a")) { "Node must have at least one port" },
                                portB = getSwitchLink(rs, "b"),
                            )
                        }
                    }
            }
            .associate { it }
    }

    @Transactional
    fun getOrCreateNode(content: LayoutNode): DbLayoutNode =
        if (content is DbLayoutNode) content else getNode(nodeIdsByHash[content.contentHash] ?: saveNode(content))

    private fun saveNode(content: LayoutNode): IntId<LayoutNode> {
        val sql =
            """
            select layout.get_or_insert_node(
                :switch_ids::int[],
                :switch_joint_numbers::int[],
                :switch_joint_roles::common.switch_joint_role[],
                :boundary_track_ids::int[],
                :boundary_types::layout.boundary_type[]
            ) as id
        """
        val switches = content.ports.filterIsInstance<SwitchLink>()
        val boundaries = content.ports.filterIsInstance<TrackBoundary>()
        val params =
            mapOf(
                "switch_ids" to switches.map { s -> s.id.intValue }.toTypedArray(),
                "switch_joint_numbers" to switches.map { s -> s.jointNumber.intValue }.toTypedArray(),
                "switch_joint_roles" to switches.map { s -> s.jointRole.name }.toTypedArray(),
                "boundary_track_ids" to boundaries.map { b -> b.id.intValue }.toTypedArray(),
                "boundary_types" to boundaries.map { b -> b.type.name }.toTypedArray(),
            )
        return jdbcTemplate.query(sql, params) { rs, _ -> rs.getIntId<LayoutNode>("id") }.single()
    }

    @Transactional(propagation = Propagation.SUPPORTS, readOnly = true)
    fun getEdge(id: IntId<LayoutEdge>): DbLayoutEdge =
        edgesCache.get(id) {
            val edge = fetchEdges(ids = listOf(id), active = false).values.single()
            edgeIdsByHash[edge.contentHash] = id
            edge
        }

    fun getEdges(ids: List<IntId<LayoutEdge>>) = edgesCache.getAll(ids) { missing -> fetchEdges(missing, false) }

    fun preloadEdges(): Int {
        val edges = fetchEdges(ids = null, active = true)
        edgesCache.putAll(edges)
        edgeIdsByHash.putAll(edges.values.associate { n -> n.contentHash to n.id })
        return edges.size
    }

    private fun fetchEdges(ids: Iterable<IntId<LayoutEdge>>?, active: Boolean): Map<IntId<LayoutEdge>, DbLayoutEdge> {
        logger.info("Fetching edges: ids=$ids active=$active")
        val sql =
            """
            select
              e.id,
              e.start_node_id,
              e.start_node_port,
              e.end_node_id,
              e.end_node_port,
              array_agg(s.segment_index order by s.segment_index) as indices,
              array_agg(s.geometry_alignment_id order by s.segment_index) as geometry_alignment_ids,
              array_agg(s.geometry_element_index order by s.segment_index) as geometry_element_indices,
              array_agg(s.source_start order by s.segment_index) as source_start_m_values,
              array_agg(s.source order by s.segment_index) as sources,
              array_agg(s.geometry_id order by s.segment_index) as geometry_ids
              from layout.edge e
                left join layout.edge_segment s on e.id = s.edge_id
              where (:ids::int[] is null or e.id = any(:ids))
                and (not :active or exists(
                  select 1 
                  from layout.location_track_version_edge te 
                    inner join layout.location_track t 
                      on te.location_track_id = t.id 
                        and te.location_track_layout_context_id = t.layout_context_id 
                        and te.location_track_version = t.version
                  where e.id = te.edge_id
                ))
              group by e.id
        """
                .trimIndent()
        val params = mapOf("ids" to ids?.map { id -> id.intValue }?.toTypedArray(), "active" to active)

        fun getPort(rs: ResultSet, prefix: String) =
            DbEdgeNode(
                portConnection = rs.getEnum("${prefix}_node_port"),
                // TODO: GVT-1727 fetch with single query or just trust in the cache?
                node = getNode(rs.getIntId("${prefix}_node_id")),
            )

        return jdbcTemplate
            .query(sql, params) { rs, _ ->
                val edgeId = rs.getIntId<LayoutEdge>("id")
                val segmentIndices = rs.getIntArray("indices")
                val geometryAlignmentIds =
                    rs.getNullableIntArray("geometry_alignment_ids").also { require(it.size == segmentIndices.size) }
                val geometryElementIndices =
                    rs.getNullableIntArray("geometry_element_indices").also { require(it.size == segmentIndices.size) }
                val sourceStartMValues =
                    rs.getNullableBigDecimalArray("source_start_m_values").also {
                        require(it.size == segmentIndices.size)
                    }
                val sources =
                    rs.getEnumArray<GeometrySource>("sources").also { require(it.size == segmentIndices.size) }
                val geometryIds =
                    rs.getIntIdArray<SegmentGeometry>("geometry_ids").also { require(it.size == segmentIndices.size) }
                val segmentGeometries = fetchSegmentGeometries(geometryIds)
                val segments =
                    segmentIndices.map { i ->
                        val geometryAlignmentId = geometryAlignmentIds[i]
                        val geometryElementIndex = geometryElementIndices[i]
                        val sourceId: IndexedId<GeometryElement>? =
                            if (geometryAlignmentId != null) {
                                IndexedId(geometryAlignmentId, requireNotNull(geometryElementIndex))
                            } else {
                                null
                            }
                        LayoutSegment(
                            sourceId = sourceId,
                            sourceStart = sourceStartMValues[i]?.toDouble(),
                            source = sources[i],
                            geometry = requireNotNull(segmentGeometries[geometryIds[i]]),
                        )
                    }
                DbLayoutEdge(edgeId, getPort(rs, "start"), getPort(rs, "end"), segments)
            }
            .associateBy(DbLayoutEdge::id)
    }

    @Transactional
    fun getOrCreateEdge(content: LayoutEdge): DbLayoutEdge =
        when (content) {
            is DbLayoutEdge -> content
            is TmpLayoutEdge ->
                saveContentGeometry(content).let { updatedContent ->
                    getEdge(edgeIdsByHash[updatedContent.contentHash] ?: saveEdge(updatedContent))
                }
        }

    private fun getOrSaveEdgeNode(node: EdgeNode): IntId<LayoutNode> =
        getOrCreateNode(requireNotNull(node.node) { "Cannot save edge with non-reified nodes: $node" }).id

    private fun saveEdge(content: TmpLayoutEdge): IntId<LayoutEdge> {
        val startNodeId = getOrSaveEdgeNode(content.startNode)
        val endNodeId = getOrSaveEdgeNode(content.endNode)
        val sql =
            """
            select layout.get_or_insert_edge(
              :start_node_id,
              :start_node_port::layout.node_port_type,
              :end_node_id,
              :end_node_port::layout.node_port_type,
              :geometry_alignment_ids,
              :geometry_element_indices,
              :start_m_values,
              :source_start_m_values,
              :sources,
              :geometry_ids,
               postgis.st_polygonfromtext(:polygon_string, 3067)
            ) as id
        """
        val params =
            mapOf(
                "start_node_id" to startNodeId.intValue,
                "start_node_port" to content.startNode.portConnection.name,
                "end_node_id" to endNodeId.intValue,
                "end_node_port" to content.endNode.portConnection.name,
                "geometry_alignment_ids" to content.segments.map { s -> s.sourceId?.parentId }.toTypedArray(),
                "geometry_element_indices" to content.segments.map { s -> s.sourceId?.index }.toTypedArray(),
                "start_m_values" to content.segmentMValues.map { m -> roundTo6Decimals(m.min) }.toTypedArray(),
                "source_start_m_values" to
                    content.segments.map { s -> s.sourceStart?.let(::roundTo6Decimals) }.toTypedArray(),
                "sources" to content.segments.map { s -> s.source.name }.toTypedArray(),
                "geometry_ids" to content.segments.map { s -> (s.geometry.id as IntId).intValue }.toTypedArray(),
                "polygon_string" to create2DPolygonString(content.boundingBox.polygonFromCorners),
            )
        return jdbcTemplate.query(sql, params) { rs, _ -> rs.getIntId<LayoutEdge>("id") }.single()
    }

    private fun saveContentGeometry(content: TmpLayoutEdge): TmpLayoutEdge {
        val newGeometryIds =
            insertSegmentGeometries(
                content.segments.mapNotNull { s -> if (s.geometry.id is StringId) s.geometry else null }
            )
        val newGeometries = fetchSegmentGeometries(newGeometryIds.values.toList())
        return if (newGeometryIds.isEmpty()) {
            content
        } else {
            val newSegments =
                content.segments.map { s ->
                    if (s.geometry.id is StringId) {
                        val geom = requireNotNull(newGeometries[requireNotNull(newGeometryIds[s.geometry.id])])
                        s.copy(geometry = geom)
                    } else {
                        s
                    }
                }
            content.copy(segments = newSegments)
        }
    }

    @Transactional(propagation = Propagation.SUPPORTS, readOnly = true)
    fun fetch(trackVersion: LayoutRowVersion<LocationTrack>): DbLocationTrackGeometry =
        locationTrackGeometryCache.get(trackVersion) { version ->
            fetchLocationTrackGeometry(version, false)[trackVersion]
                ?: throw NoSuchEntityException(LocationTrackGeometry::class, trackVersion.toString())
        }

    private fun fetchLocationTrackGeometry(
        trackVersion: LayoutRowVersion<LocationTrack>?,
        active: Boolean,
    ): Map<LayoutRowVersion<LocationTrack>, DbLocationTrackGeometry> {
        val sql =
            """
            select
              lt.id,
              lt.layout_context_id,
              lt.version,
              array_agg(edge_id order by edge_index) filter (where edge_id is not null) as edge_ids
              from layout.location_track_version lt
                left join layout.location_track_version_edge lt_e
                          on lt_e.location_track_id = lt.id
                            and lt_e.location_track_layout_context_id = lt.layout_context_id
                            and lt_e.location_track_version = lt.version
              where (:id::int is null or (lt.id = :id and lt.layout_context_id = :layout_context_id and lt.version = :version and deleted = false))
                and (:active = false or exists(
                  select 1
                    from layout.location_track t
                    where t.id = lt.id and t.layout_context_id = lt.layout_context_id and t.version = lt.version
                ))
              group by lt.id, lt.layout_context_id, lt.version
        """
                .trimIndent()
        val params =
            mapOf(
                "id" to trackVersion?.id?.intValue,
                "layout_context_id" to trackVersion?.context?.toSqlString(),
                "version" to trackVersion?.version,
                "active" to active,
            )
        return jdbcTemplate
            .query(sql, params) { rs, _ ->
                val edgeIds = rs.getIntIdArray<LayoutEdge>("edge_ids")
                val edges = getEdges(edgeIds)
                DbLocationTrackGeometry(
                    trackRowVersion = rs.getLayoutRowVersion("id", "layout_context_id", "version"),
                    edges = edgeIds.map { id -> requireNotNull(edges[id]) },
                )
            }
            .associateBy(DbLocationTrackGeometry::trackRowVersion)
            .also { logger.daoAccess(AccessType.FETCH, LocationTrackGeometry::class, trackVersion ?: "ALL") }
    }

    @Transactional
    fun saveLocationTrackGeometry(trackVersion: LayoutRowVersion<LocationTrack>, content: LocationTrackGeometry) {
        val edges = content.edges.associate { e -> e.contentHash to getOrCreateEdge(e).id }
        val sql =
            """
            insert into layout.location_track_version_edge(
                location_track_id,
                location_track_layout_context_id,
                location_track_version,
                edge_id,
                edge_index,
                start_m
            )
            values(?, ?, ?, ?, ?, ?) 
        """
                .trimIndent()

        // This uses indexed parameters (rather than named ones),
        // since named parameter template's batch-method is considerably slower
        jdbcTemplate.batchUpdateIndexed(sql, content.edgesWithM) { ps, (index, edgeAndM) ->
            val (edge, m) = edgeAndM
            ps.setInt(1, trackVersion.id.intValue)
            ps.setString(2, trackVersion.context.toSqlString())
            ps.setInt(3, trackVersion.version)
            ps.setInt(4, requireNotNull(edges[edge.contentHash]).intValue)
            ps.setInt(5, index)
            ps.setBigDecimal(6, roundTo6Decimals(m.min))
        }
        logger.daoAccess(AccessType.INSERT, LocationTrackGeometry::class, trackVersion)
    }

    //    fun copyLocationTrackGeometry(from: LayoutRowVersion<LocationTrack>, to: LayoutRowVersion<LocationTrack>) {
    //        val sql =
    //            """
    //            insert into layout.location_track_version_edge(
    //                location_track_id,
    //                location_track_layout_context_id,
    //                location_track_version,
    //                edge_id,
    //                edge_index,
    //                start_m
    //            ) select
    //                :to_id,
    //                :to_context_id,
    //                :to_version,
    //                edge_id,
    //                edge_index,
    //                start_m
    //                from layout.location_track_version_edge
    //                where location_track_id = :from_id
    //                  and location_track_layout_context_id = :from_context_id
    //                  and location_track_version = :from_version
    //        """
    //                .trimIndent()
    //        val params =
    //            mapOf(
    //                "from_id" to from.id.intValue,
    //                "from_context_id" to from.context.toSqlString(),
    //                "from_version" to from.version,
    //                "to_id" to to.id.intValue,
    //                "to_context_id" to to.context.toSqlString(),
    //                "to_version" to to.version,
    //            )
    //        jdbcTemplate.update(sql, params)
    //    }
    //
    fun preloadLocationTrackGeometries(): Int {
        val geoms = fetchLocationTrackGeometry(trackVersion = null, active = true)
        locationTrackGeometryCache.putAll(geoms)
        return geoms.size
    }

    @Transactional(propagation = Propagation.SUPPORTS, readOnly = true)
=======
>>>>>>> 383b5229
    fun fetch(alignmentVersion: RowVersion<LayoutAlignment>): LayoutAlignment =
        if (cacheEnabled) alignmentsCache.get(alignmentVersion, ::fetchInternal) else fetchInternal(alignmentVersion)

    @Transactional(readOnly = true)
    fun fetchMany(versions: List<RowVersion<LayoutAlignment>>): Map<RowVersion<LayoutAlignment>, LayoutAlignment> =
        versions.associateWith(this::fetch)

    @Transactional(propagation = Propagation.SUPPORTS, readOnly = true)
    fun getMany(
        versions: List<LayoutRowVersion<LocationTrack>>
    ): Map<LayoutRowVersion<LocationTrack>, DbLocationTrackGeometry> = versions.associateWith(this::fetch)

    private fun fetchInternal(alignmentVersion: RowVersion<LayoutAlignment>): LayoutAlignment {
        val sql =
            """
            select id, version
            from layout.alignment_version
            where id = :id 
              and version = :version
              and deleted = false
        """
                .trimIndent()
        val params = mapOf("id" to alignmentVersion.id.intValue, "version" to alignmentVersion.version)
        return getOne(
                alignmentVersion.id,
                jdbcTemplate.query(sql, params) { rs, _ ->
                    LayoutAlignment(
                        dataType = DataType.STORED,
                        id = rs.getIntId("id"),
                        segments = fetchSegments(alignmentVersion),
                    )
                },
            )
            .also { alignment -> logger.daoAccess(AccessType.FETCH, LayoutAlignment::class, alignment.id) }
    }

    fun preloadAlignmentCache(): Int {
        val sql =
            """
          select 
            a.id,
            a.version,
            sv.segment_index,
            sv.start,
            sv.geometry_alignment_id,
            sv.geometry_element_index,
            sv.source_start,
            sv.switch_id,
            sv.switch_start_joint_number,
            sv.switch_end_joint_number,
            sv.source,
            sv.geometry_id
          from layout.alignment a
            left join layout.segment_version sv on sv.alignment_id = a.id and sv.alignment_version = a.version
          order by a.id, sv.segment_index
        """
                .trimIndent()

        data class AlignmentData(val version: RowVersion<LayoutAlignment>)

        val alignmentAndSegment =
            jdbcTemplate.query(sql) { rs, _ ->
                val alignmentData = AlignmentData(version = rs.getRowVersion("id", "version"))
                val segmentId = rs.getIndexedIdOrNull<LayoutSegment>("id", "segment_index")
                val segment =
                    segmentId?.let { sId ->
                        SegmentData(
                            id = sId,
                            start = rs.getDouble("start"),
                            sourceId = rs.getIndexedIdOrNull("geometry_alignment_id", "geometry_element_index"),
                            sourceStart = rs.getDoubleOrNull("source_start"),
                            switchId = rs.getIntIdOrNull("switch_id"),
                            startJointNumber = rs.getJointNumberOrNull("switch_start_joint_number"),
                            endJointNumber = rs.getJointNumberOrNull("switch_end_joint_number"),
                            source = rs.getEnum("source"),
                            rs.getIntId("geometry_id"),
                        )
                    }
                alignmentData to segment
            }
        val groupedByAlignment = alignmentAndSegment.groupBy({ (a, _) -> a }, { (_, s) -> s }).entries
        groupedByAlignment.parallelStream().forEach { (alignmentData, segmentDatas) ->
            alignmentsCache.get(alignmentData.version) { _ ->
                LayoutAlignment(id = alignmentData.version.id, segments = createSegments(segmentDatas.filterNotNull()))
            }
        }
        return groupedByAlignment.size
    }

    @Transactional
    fun insert(alignment: LayoutAlignment): RowVersion<LayoutAlignment> {
        val sql =
            """
            insert into layout.alignment(
                bounding_box,
                segment_count,
                length
            ) 
            values (
                postgis.st_polygonfromtext(:polygon_string, 3067), 
                :segment_count,
                :length
            )
            returning id, version
        """
                .trimIndent()
        val params =
            mapOf(
                "polygon_string" to
                    alignment.boundingBox?.let { bbox -> create2DPolygonString(bbox.polygonFromCorners) },
                "segment_count" to alignment.segments.size,
                "length" to alignment.length,
            )
        jdbcTemplate.setUser()
        val id: RowVersion<LayoutAlignment> =
            jdbcTemplate.queryForObject(sql, params) { rs, _ -> rs.getRowVersion("id", "version") }
                ?: throw IllegalStateException("Failed to generate ID for new Track Layout Alignment")
        upsertSegments(id, alignment.segmentsWithM)
        logger.daoAccess(AccessType.INSERT, LayoutAlignment::class, id)
        return id
    }

    @Transactional
    fun update(alignment: LayoutAlignment): RowVersion<LayoutAlignment> {
        val alignmentId =
            if (alignment.id is IntId) alignment.id
            else throw IllegalArgumentException("Cannot update an alignment that isn't in DB already")
        val sql =
            """
            update layout.alignment 
            set 
                bounding_box = postgis.st_polygonfromtext(:polygon_string, 3067),
                segment_count = :segment_count,
                length = :length
            where id = :id
            returning id, version
        """
                .trimIndent()
        val params =
            mapOf(
                "id" to alignmentId.intValue,
                "polygon_string" to
                    alignment.boundingBox?.let { bbox -> create2DPolygonString(bbox.polygonFromCorners) },
                "segment_count" to alignment.segments.size,
                "length" to alignment.length,
            )
        jdbcTemplate.setUser()
        val result: RowVersion<LayoutAlignment> =
            jdbcTemplate.queryForObject(sql, params) { rs, _ -> rs.getRowVersion("id", "version") }
                ?: throw IllegalStateException("Failed to get new version for Track Layout Alignment")
        logger.daoAccess(AccessType.UPDATE, LayoutAlignment::class, result.id)
        upsertSegments(result, alignment.segmentsWithM)
        return result
    }

    @Transactional
    fun delete(id: IntId<LayoutAlignment>): IntId<LayoutAlignment> {
        val sql = "delete from layout.alignment where id = :id returning id"
        val params = mapOf("id" to id.intValue)
        jdbcTemplate.setUser()
        val deletedRowId = getOne(id, jdbcTemplate.query(sql, params) { rs, _ -> rs.getIntId<LayoutAlignment>("id") })
        logger.daoAccess(AccessType.DELETE, LayoutAlignment::class, deletedRowId)
        return deletedRowId
    }

    // TODO: what happens when both ends of an edge are close to the point?
    // TODO: Note, that other edges may also connect to the ends of the short one
    // TODO: We likely need to not connect nodes that are connected to such an edge
    fun getNodeConnectionsNear(location: IPoint, context: LayoutContext, distance: Double = 1.0): List<NodeConnection> {
        val sql =
            """
            select
              lt.id,
              lt.layout_context_id,
              lt.version,
              e.start_node_id,
              e.end_node_id,
              postgis.st_dwithin(start_location, postgis.st_point(:x, :y, :srid), :distance) as start_is_within,
              postgis.st_dwithin(end_location, postgis.st_point(:x, :y, :srid), :distance) end_is_within
              from layout.location_track_in_layout_context(:publication_state::layout.publication_state, :design_id) lt
                inner join layout.location_track_version_edge ltve
                           on ltve.location_track_id = lt.id
                             and ltve.location_track_layout_context_id = lt.layout_context_id
                             and ltve.location_track_version = lt.version
                inner join layout.edge e on ltve.edge_id = e.id
              where lt.state != 'DELETED'
                and (postgis.st_dwithin(start_location, postgis.st_point(:x, :y, :srid), :distance)
                  or postgis.st_dwithin(end_location, postgis.st_point(:x, :y, :srid), :distance)
                )
        """
                .trimIndent()
        val params =
            mapOf(
                "x" to location.x,
                "y" to location.y,
                "publication_state" to context.state.name,
                "design_id" to context.branch.designId?.intValue,
                "distance" to distance,
                "srid" to LAYOUT_SRID.code,
            )
        val connections =
            jdbcTemplate
                .query(sql, params) { rs, _ ->
                    val trackVersion = rs.getLayoutRowVersion<LocationTrack>("id", "layout_context_id", "version")
                    listOfNotNull(
                        produceIf(rs.getBoolean("start_is_within")) {
                            rs.getIntId<LayoutNode>("start_node_id") to trackVersion
                        },
                        produceIf(rs.getBoolean("end_is_within")) {
                            rs.getIntId<LayoutNode>("end_node_id") to trackVersion
                        },
                    )
                }
                .flatten()
                .groupBy({ it.first }, { it.second })
        val nodes = fetchNodes(connections.keys)
        return connections
            .map { (nodeId, entries) -> NodeConnection(requireNotNull(nodes[nodeId]), entries.distinct()) }
            .also { logger.daoAccess(AccessType.FETCH, NodeConnection::class, it.map { c -> c.node.id }) }
    }

    // TODO: GVT-2932 This should not care about tracks any more, but keep the track-alignments while still validating
    // the data
    @Transactional
    fun deleteOrphanedAlignments(): List<IntId<LayoutAlignment>> {
        val sql =
            """
           delete
           from layout.alignment alignment
           where not exists(select 1 from layout.reference_line where reference_line.alignment_id = alignment.id)
             and not exists(select 1 from layout.location_track where location_track.alignment_id = alignment.id)
           returning alignment.id
       """
                .trimIndent()
        jdbcTemplate.setUser()
        val deletedAlignments =
            jdbcTemplate.query(sql, mapOf<String, Any>()) { rs, _ -> rs.getIntId<LayoutAlignment>("id") }
        logger.daoAccess(AccessType.DELETE, LayoutAlignment::class, deletedAlignments)
        return deletedAlignments
    }

    private fun fetchSegments(alignmentVersion: RowVersion<LayoutAlignment>): List<LayoutSegment> {
        val sql =
            """
            select 
              alignment_id,
              segment_index,
              start,
              geometry_alignment_id,
              geometry_element_index,
              source_start,
              switch_id,
              switch_start_joint_number,
              switch_end_joint_number,
              source,
              geometry_id
            from layout.segment_version 
            where alignment_id = :alignment_id
              and alignment_version = :alignment_version
            order by alignment_id, segment_index
        """
                .trimIndent()
        val params =
            mapOf("alignment_id" to alignmentVersion.id.intValue, "alignment_version" to alignmentVersion.version)

        return createSegments(
            jdbcTemplate.query(sql, params) { rs, _ ->
                SegmentData(
                    id = rs.getIndexedId("alignment_id", "segment_index"),
                    start = rs.getDouble("start"),
                    sourceId = rs.getIndexedIdOrNull("geometry_alignment_id", "geometry_element_index"),
                    sourceStart = rs.getDoubleOrNull("source_start"),
                    switchId = rs.getIntIdOrNull("switch_id"),
                    startJointNumber = rs.getJointNumberOrNull("switch_start_joint_number"),
                    endJointNumber = rs.getJointNumberOrNull("switch_end_joint_number"),
                    source = rs.getEnum("source"),
                    geometryId = rs.getIntId("geometry_id"),
                )
            }
        )
    }

    private fun createSegments(segmentResults: List<SegmentData>): List<LayoutSegment> {
        val geometries = fetchSegmentGeometries(segmentResults.map { s -> s.geometryId }.distinct())

        var start = 0.0
        return segmentResults.map { data ->
            require(abs(start - data.start) < LAYOUT_M_DELTA) {
                "Segment start value does not match the calculated one: stored=${data.start} calc=$start"
            }
            val geometry =
                requireNotNull(geometries[data.geometryId]) {
                    "Fetching geometry failed for segment: id=${data.id} geometryId=$data.geometryId"
                }
            LayoutSegment(
                    //                    id = data.id,
                    sourceId = data.sourceId,
                    sourceStart = data.sourceStart,
                    switchId = data.switchId,
                    startJointNumber = data.startJointNumber,
                    endJointNumber = data.endJointNumber,
                    source = data.source,
                    geometry = geometry,
                    //                    startM = start,
                )
                .also { start += geometry.length }
        }
    }

    fun fetchSegmentGeometriesAndPlanMetadata(
        trackVersion: LayoutRowVersion<LocationTrack>,
        metadataExternalId: Oid<*>?,
        boundingBox: BoundingBox?,
    ): List<SegmentGeometryAndMetadata> {
        val sql =
            """
          with
            segment_range as (
              select
                min(array [ltve.edge_index, s.segment_index]) as min_index,
                max(array [ltve.edge_index, s.segment_index]) as max_index
                from layout.location_track_version_edge ltve
                  inner join layout.edge_segment s on s.edge_id = ltve.edge_id
                  inner join layout.segment_geometry g on g.id = s.geometry_id
                          where ltve.location_track_id = :location_track_id
                  and ltve.location_track_layout_context_id = :location_track_layout_context_id
                  and ltve.location_track_version = :location_track_version
                  and (
                  :use_bounding_box = false or (
                    postgis.st_intersects(postgis.st_makeenvelope(:x_min, :y_min, :x_max, :y_max, :layout_srid), g.geometry)
                    )
                  )
            ),
            orig_metadata_plan as materialized (
              select
                plan.id as plan_id,
                plan_file.name as file_name
                from geometry.plan
                  inner join geometry.plan_file on plan.id = plan_file.plan_id
                  inner join geometry.plan_version init_version on init_version.id = plan.id
                -- Ensure that the plan is from initial imports
                where init_version.source = 'PAIKANNUSPALVELU'
                  and init_version.version = 1
                  and init_version.change_user = 'IM_IMPORT'
            ),
            orig_metadata as (
              select
                current_segment.edge_id as current_edge_id,
                current_segment.segment_index as current_segment_index,
                concat(metadata.plan_file_name, '.xml') as plan_file_name,
                metadata.plan_alignment_name,
                plan.plan_id
                from layout.initial_import_metadata metadata
                  inner join layout.initial_edge_segment_metadata segment_metadata
                             on metadata.id = segment_metadata.metadata_id
                  inner join layout.edge_segment orig_segment
                             on orig_segment.edge_id = segment_metadata.edge_id
                               and orig_segment.segment_index = segment_metadata.segment_index
                               and orig_segment.source = 'IMPORTED'
                  inner join layout.edge_segment current_segment
                             on current_segment.geometry_id = orig_segment.geometry_id
                               and current_segment.geometry_alignment_id is null
                  inner join layout.location_track_version_edge ltve
                             on ltve.edge_id = current_segment.edge_id
                               and ltve.location_track_id = :location_track_id
                               and ltve.location_track_layout_context_id = :location_track_layout_context_id
                               and ltve.location_track_version = :location_track_version
                  inner join layout.segment_geometry on orig_segment.geometry_id = segment_geometry.id
                  left join orig_metadata_plan plan on plan.file_name = concat(metadata.plan_file_name, '.xml')
                where metadata.alignment_external_id = :external_id
            ),
            segments as (
              select
                segment.edge_id,
                ltve.edge_index,
                segment.segment_index,
                segment.geometry_id,
                segment.source,
                ltve.start_m + segment.start as start,
                geom_alignment.id as geom_alignment_id,
                geom_alignment.id is not null as is_linked,
                coalesce(plan_file.plan_id, orig_metadata.plan_id) as plan_id,
                coalesce(plan_file.name, orig_metadata.plan_file_name) as file_name,
                coalesce(geom_alignment.name, orig_metadata.plan_alignment_name) as alignment_name,
                (
                      row_number() over (order by ltve.edge_index, segment.segment_index) - row_number() over (
                        partition by
                          geom_alignment.id is not null,
                          coalesce(plan_file.plan_id, orig_metadata.plan_id),
                          coalesce(plan_file.name, orig_metadata.plan_file_name),
                          coalesce(geom_alignment.name, orig_metadata.plan_alignment_name)
                        order by ltve.edge_index, segment.segment_index
                        )
                  ) as grp
                from layout.edge_segment segment
                  inner join layout.location_track_version_edge ltve
                             on ltve.edge_id = segment.edge_id
                               and ltve.location_track_id = :location_track_id
                               and ltve.location_track_layout_context_id = :location_track_layout_context_id
                               and ltve.location_track_version = :location_track_version
                  left join geometry.alignment geom_alignment on segment.geometry_alignment_id = geom_alignment.id
                  left join geometry.plan_file on plan_file.plan_id = geom_alignment.plan_id
                  left join orig_metadata
                            on orig_metadata.current_edge_id = segment.edge_id
                              and orig_metadata.current_segment_index = segment.segment_index
            ),
            metadata_segments as (
              select
                min(array [edge_index, segment_index]) as min_index,
                max(array [edge_index, segment_index]) as max_index,
                common.first(geometry_id order by edge_index, segment_index) as from_geom_id,
                common.last(geometry_id order by edge_index, segment_index) as to_geom_id,
                common.first(start order by edge_index, segment_index) as from_start_m,
                common.last(start order by edge_index, segment_index) as to_start_m,
                is_linked,
                plan_id,
                file_name,
                geom_alignment_id,
                alignment_name
                from segments
                group by is_linked, grp, plan_id, file_name, geom_alignment_id, alignment_name
            )
          select
            segment.is_linked,
            segment.plan_id,
            segment.file_name,
            segment.geom_alignment_id,
            segment.alignment_name,
            concat(array_to_string(segment.min_index, '_'), '_', array_to_string(segment.max_index, '_')) range_id,
            postgis.st_x(postgis.st_startpoint(start_geom.geometry)) as start_x,
            postgis.st_y(postgis.st_startpoint(start_geom.geometry)) as start_y,
            postgis.st_m(postgis.st_startpoint(start_geom.geometry)) + from_start_m as start_m,
            postgis.st_x(postgis.st_endpoint(end_geom.geometry)) as end_x,
            postgis.st_y(postgis.st_endpoint(end_geom.geometry)) as end_y,
            postgis.st_m(postgis.st_endpoint(end_geom.geometry)) + to_start_m as end_m
            from segment_range range
              inner join metadata_segments segment on segment.max_index >= range.min_index and segment.min_index <= range.max_index
              left join layout.segment_geometry start_geom on start_geom.id = from_geom_id
              left join layout.segment_geometry end_geom on end_geom.id = to_geom_id
            order by segment.min_index, segment.max_index;
        """
                .trimIndent()
        val params =
            mapOf(
                "location_track_id" to trackVersion.id.intValue,
                "location_track_layout_context_id" to trackVersion.context.toSqlString(),
                "location_track_version" to trackVersion.version,
                "external_id" to metadataExternalId,
                "use_bounding_box" to (boundingBox != null),
                "x_min" to boundingBox?.min?.x,
                "y_min" to boundingBox?.min?.y,
                "x_max" to boundingBox?.max?.x,
                "y_max" to boundingBox?.max?.y,
                "layout_srid" to LAYOUT_SRID.code,
            )
        val result =
            jdbcTemplate.query(sql, params) { rs, _ ->
                val rangeId = rs.getString("range_id")
                SegmentGeometryAndMetadata(
                    planId = rs.getIntIdOrNull("plan_id"),
                    fileName = rs.getFileNameOrNull("file_name"),
                    alignmentId = rs.getIntIdOrNull("geom_alignment_id"),
                    alignmentName = rs.getString("alignment_name")?.let(::AlignmentName),
                    startPoint = rs.getPoint3DMOrNull("start_x", "start_y", "start_m"),
                    endPoint = rs.getPoint3DMOrNull("end_x", "end_y", "end_m"),
                    isLinked = rs.getBoolean("is_linked"),
                    id = StringId("${trackVersion.id.intValue}_$rangeId"),
                )
            }
        logger.daoAccess(AccessType.UPDATE, SegmentGeometryAndMetadata::class, trackVersion)
        return result
    }

    fun fetchSegmentGeometriesAndPlanMetadata(
        alignmentVersion: RowVersion<LayoutAlignment>,
        metadataExternalId: Oid<*>?,
        boundingBox: BoundingBox?,
    ): List<SegmentGeometryAndMetadata> {
        // language=SQL
        val sql =
            """
            with
              segment_range as (
                select
                  alignment_id,
                  alignment_version,
                  min(segment_index) as min_index,
                  max(segment_index) as max_index
                from layout.segment_version
                  inner join layout.segment_geometry on segment_geometry.id = segment_version.geometry_id
                where alignment_id = :alignment_id
                  and alignment_version = :alignment_version
                  and (
                      :use_bounding_box = false or postgis.st_intersects(
                        postgis.st_makeenvelope (:x_min, :y_min, :x_max, :y_max, :layout_srid),
                        geometry
                      )
                  )
                group by alignment_id, alignment_version
              ),
              orig_metadata_plan as materialized (
                select
                  plan.id as plan_id,
                  plan_file.name as file_name
                from geometry.plan
                  inner join geometry.plan_file on plan.id = plan_file.plan_id
                  -- Ensure that the plan is from initial imports
                  inner join geometry.plan_version init_version 
                          on init_version.id = plan.id and init_version.version = 1 and init_version.change_user = 'IM_IMPORT'
                where plan.source = 'PAIKANNUSPALVELU'
              ),
              orig_metadata as (
                select
                  current_segment.alignment_id as current_alignment_id,
                  current_segment.alignment_version as current_alignment_version,
                  current_segment.segment_index as current_segment_index,
                  concat(metadata.plan_file_name, '.xml') as plan_file_name,
                  metadata.plan_alignment_name,
                  plan.plan_id

                from layout.initial_import_metadata metadata
                  inner join layout.initial_segment_metadata segment_metadata on
                    metadata.id = segment_metadata.metadata_id
                  inner join layout.segment_version segment on
                    segment.alignment_id = segment_metadata.alignment_id
                    and segment.alignment_version = 1
                    and segment.segment_index = segment_metadata.segment_index
                    and segment.source = 'IMPORTED'
                  inner join layout.segment_version current_segment on
                    current_segment.geometry_id = segment.geometry_id
                    and current_segment.alignment_id = :alignment_id
                    and current_segment.alignment_version = :alignment_version
                    and current_segment.geometry_alignment_id is null
                  left join layout.segment_geometry on segment.geometry_id = segment_geometry.id
                  left join orig_metadata_plan plan on plan.file_name = concat(metadata.plan_file_name, '.xml')

                where metadata.alignment_external_id = :external_id
              ),
              segments as (
                select
                  segment.alignment_id,
                  segment.alignment_version,
                  segment.segment_index,
                  segment.geometry_id,
                  segment.source,
                  segment.start,
                  geom_alignment.id as geom_alignment_id,
                  geom_alignment.id is not null as is_linked,
                  coalesce(plan_file.plan_id, orig_metadata.plan_id) as plan_id,
                  coalesce(plan_file.name, orig_metadata.plan_file_name) as file_name,
                  coalesce(geom_alignment.name, orig_metadata.plan_alignment_name) as alignment_name,
                  row_number() over (order by segment.segment_index) - row_number() over (
                    partition by
                      geom_alignment.id is not null,
                      coalesce(plan_file.plan_id, orig_metadata.plan_id),
                      coalesce(plan_file.name, orig_metadata.plan_file_name),
                      coalesce(geom_alignment.name, orig_metadata.plan_alignment_name)
                    order by segment.segment_index
                  ) as grp
                from layout.segment_version segment
                  left join geometry.alignment geom_alignment on segment.geometry_alignment_id = geom_alignment.id
                  left join geometry.plan_file on plan_file.plan_id = geom_alignment.plan_id
                  left join orig_metadata on
                    orig_metadata.current_alignment_id = segment.alignment_id
                    and orig_metadata.current_alignment_version = segment.alignment_version
                    and orig_metadata.current_segment_index = segment.segment_index
                where segment.alignment_id = :alignment_id
                  and segment.alignment_version = :alignment_version
              ),
              metadata_segments as (
                select
                  alignment_id,
                  alignment_version,
                  min(segment_index) as from_segment,
                  max(segment_index) as to_segment,
                  common.first(geometry_id order by segment_index) as from_geom_id,
                  common.last(geometry_id order by segment_index) as to_geom_id,
                  is_linked,
                  plan_id,
                  file_name,
                  geom_alignment_id,
                  alignment_name,
                  min(start) as start
                from segments
                group by alignment_id, alignment_version, is_linked, grp, plan_id, file_name, geom_alignment_id, alignment_name
              )
            select
              segment.*,
              postgis.st_x(postgis.st_startpoint(start_geom.geometry)) as start_x,
              postgis.st_y(postgis.st_startpoint(start_geom.geometry)) as start_y,
              postgis.st_m(postgis.st_startpoint(start_geom.geometry)) + segment.start as start_m,
              postgis.st_x(postgis.st_endpoint(end_geom.geometry)) as end_x,
              postgis.st_y(postgis.st_endpoint(end_geom.geometry)) as end_y,
              postgis.st_m(postgis.st_endpoint(end_geom.geometry)) + segment.start as end_m
            from segment_range range
              inner join metadata_segments segment on
                  range.alignment_id = segment.alignment_id and range.alignment_version = segment.alignment_version
              left join layout.segment_geometry start_geom on start_geom.id = from_geom_id
              left join layout.segment_geometry end_geom on end_geom.id = to_geom_id
            where range.max_index >= segment.from_segment
              and range.min_index <= segment.to_segment
            order by segment.from_segment, segment.to_segment
        """
                .trimIndent()
        val params =
            mapOf(
                "alignment_id" to alignmentVersion.id.intValue,
                "alignment_version" to alignmentVersion.version,
                "external_id" to metadataExternalId,
                "use_bounding_box" to (boundingBox != null),
                "x_min" to boundingBox?.min?.x,
                "y_min" to boundingBox?.min?.y,
                "x_max" to boundingBox?.max?.x,
                "y_max" to boundingBox?.max?.y,
                "layout_srid" to LAYOUT_SRID.code,
            )
        val result =
            jdbcTemplate.query(sql, params) { rs, _ ->
                val fromSegment = rs.getInt("from_segment")
                val toSegment = rs.getInt("to_segment")
                SegmentGeometryAndMetadata(
                    planId = rs.getIntIdOrNull("plan_id"),
                    fileName = rs.getFileNameOrNull("file_name"),
                    alignmentId = rs.getIntIdOrNull("geom_alignment_id"),
                    alignmentName = rs.getString("alignment_name")?.let(::AlignmentName),
                    startPoint = rs.getPoint3DMOrNull("start_x", "start_y", "start_m"),
                    endPoint = rs.getPoint3DMOrNull("end_x", "end_y", "end_m"),
                    isLinked = rs.getBoolean("is_linked"),
                    id = StringId("${alignmentVersion.id.intValue}_${fromSegment}_${toSegment}"),
                )
            }
        logger.daoAccess(AccessType.UPDATE, SegmentGeometryAndMetadata::class, alignmentVersion)
        return result
    }

    fun fetchMetadata(trackVersion: LayoutRowVersion<LocationTrack>): List<LayoutSegmentMetadata> {
        // language=SQL
        val sql =
            """
            select
              postgis.st_x(postgis.st_startpoint(segment_geometry.geometry)) as start_point_x,
              postgis.st_y(postgis.st_startpoint(segment_geometry.geometry)) as start_point_y,
              postgis.st_x(postgis.st_endpoint(segment_geometry.geometry)) as end_point_x,
              postgis.st_y(postgis.st_endpoint(segment_geometry.geometry)) as end_point_y,
              alignment.name as alignment_name,
              plan.plan_time,
              plan.measurement_method,
              plan.srid,
              plan_file.name as file_name
            from layout.edge_segment
              inner join layout.segment_geometry on edge_segment.geometry_id = segment_geometry.id
              left join layout.edge on edge_segment.edge_id = edge.id
              left join layout.location_track_version_edge lt_edge on edge.id = lt_edge.edge_id
              left join geometry.alignment on alignment.id = edge_segment.geometry_alignment_id
              left join geometry.plan on alignment.plan_id = plan.id
              left join geometry.plan_file on plan_file.plan_id = plan.id
            where lt_edge.location_track_id = :location_track_id 
              and lt_edge.location_track_layout_context_id = :location_track_layout_context_id
              and lt_edge.location_track_version = :location_track_version
            order by lt_edge.edge_index, edge_segment.segment_index
        """
                .trimIndent()

        val params =
            mapOf(
                "location_track_id" to trackVersion.id.intValue,
                "location_track_layout_context_id" to trackVersion.context.toSqlString(),
                "location_track_version" to trackVersion.version,
            )

        return jdbcTemplate.query(sql, params) { rs, _ ->
            LayoutSegmentMetadata(
                startPoint = rs.getPoint("start_point_x", "start_point_y"),
                endPoint = rs.getPoint("end_point_x", "end_point_y"),
                alignmentName = rs.getString("alignment_name")?.let(::AlignmentName),
                planTime = rs.getInstantOrNull("plan_time"),
                measurementMethod = rs.getEnumOrNull<MeasurementMethod>("measurement_method"),
                fileName = rs.getString("file_name")?.let(::FileName),
                originalSrid = rs.getSridOrNull("srid"),
            )
        }
    }

    fun fetchLocationTrackProfileInfos(
        layoutContext: LayoutContext,
        bbox: BoundingBox,
        hasProfileInfo: Boolean? = null,
    ): List<MapSegmentProfileInfo<LocationTrack>> {
        // language=SQL
        val sql =
            """
            select *
              from (
                select
                  location_track.id,
                  ltve.start_m+edge_segment.start as start_m,
                  postgis.st_m(postgis.st_endpoint(segment_geometry.geometry)) as length,
                  (plan.vertical_coordinate_system is not null)
                    and exists(
                    select *
                      from geometry.vertical_intersection vi
                      where vi.alignment_id = alignment.id
                  ) as has_profile_info
                  from layout.location_track_in_layout_context(
                      :publication_state::layout.publication_state,
                      :design_id) location_track
                    join layout.location_track_version_edge ltve
                         on location_track.id = ltve.location_track_id
                           and location_track.layout_context_id = ltve.location_track_layout_context_id
                           and location_track.version = ltve.location_track_version
                    join layout.edge on edge.id = ltve.edge_id
                    join layout.edge_segment on edge.id = edge_segment.edge_id
                    join layout.segment_geometry on edge_segment.geometry_id = segment_geometry.id
                    left join geometry.alignment on alignment.id = edge_segment.geometry_alignment_id
                    left join geometry.plan on alignment.plan_id = plan.id
                  where postgis.st_intersects(
                      postgis.st_makeenvelope(:x_min, :y_min, :x_max, :y_max, :layout_srid),
                      location_track.bounding_box
                    )
                    and postgis.st_intersects(
                      postgis.st_makeenvelope(:x_min, :y_min, :x_max, :y_max, :layout_srid),
                      edge.bounding_box
                    )
                    and postgis.st_intersects(
                      postgis.st_makeenvelope(:x_min, :y_min, :x_max, :y_max, :layout_srid),
                      segment_geometry.bounding_box
                    )
                    and location_track.state != 'DELETED'
              ) s
              where ((:has_profile_info::boolean is null) or :has_profile_info = has_profile_info)
              order by id, start_m
        """
                .trimIndent()

        val params =
            mapOf(
                "x_min" to bbox.min.x,
                "y_min" to bbox.min.y,
                "x_max" to bbox.max.x,
                "y_max" to bbox.max.y,
                "layout_srid" to LAYOUT_SRID.code,
                "publication_state" to layoutContext.state.name,
                "design_id" to layoutContext.branch.designId?.intValue,
                "has_profile_info" to hasProfileInfo,
            )

        return jdbcTemplate.query(sql, params) { rs, _ ->
            val mRange = rs.getDouble("start_m").let { start -> Range(start, start + rs.getDouble("length")) }
            MapSegmentProfileInfo(
                id = rs.getIntId("id"),
                mRange = mRange,
                hasProfile = rs.getBoolean("has_profile_info"),
            )
        }
    }

    private fun upsertSegments(
        alignmentId: RowVersion<LayoutAlignment>,
        segments: List<Pair<LayoutSegment, Range<Double>>>,
    ) {
        if (segments.isNotEmpty()) {
            val newGeometryIds =
                insertSegmentGeometries(
                    segments.mapNotNull { (s, _) -> if (s.geometry.id is StringId) s.geometry else null }
                )
            // language=SQL
            val sqlIndexed =
                """
                insert into layout.segment_version(
                  alignment_id,
                  alignment_version,
                  segment_index,
                  start,
                  geometry_alignment_id,
                  geometry_element_index,
                  switch_id,
                  switch_start_joint_number,
                  switch_end_joint_number,
                  source_start,
                  source,
                  geometry_id
                )
                values(?, ?, ?, ?, ?, ?, ?, ?, ?, ?, ?::layout.geometry_source, ?) 
              """
                    .trimIndent()
            // This uses indexed parameters (rather than named ones),
            // since named parameter template's batch-method is considerably slower
            jdbcTemplate.batchUpdateIndexed(sqlIndexed, segments) { ps, (index, segmentAndM) ->
                val (s, m) = segmentAndM
                ps.setInt(1, alignmentId.id.intValue)
                ps.setInt(2, alignmentId.version)
                ps.setInt(3, index)
                ps.setDouble(4, m.min)
                ps.setNullableInt(5) { if (s.sourceId is IndexedId) s.sourceId.parentId else null }
                ps.setNullableInt(6) { if (s.sourceId is IndexedId) s.sourceId.index else null }
                ps.setNullableInt(7) { if (s.switchId is IntId) s.switchId.intValue else null }
                ps.setNullableInt(8, s.startJointNumber?.intValue)
                ps.setNullableInt(9, s.endJointNumber?.intValue)
                ps.setNullableDouble(10, s.sourceStart)
                ps.setString(11, s.source.name)
                val geometryId =
                    if (s.geometry.id is IntId) s.geometry.id
                    else
                        requireNotNull(newGeometryIds[s.geometry.id]) {
                            "SegmentGeometry not stored: id=${s.geometry.id}"
                        }
                ps.setInt(12, geometryId.intValue)
            }
        }
    }

    // Batching this is a little tricky due to difficulty in mapping generated ids:
    //  There is no guarantee of result set order (though it's usually the insert order)
    private fun insertSegmentGeometries(
        geometries: List<SegmentGeometry>
    ): Map<StringId<SegmentGeometry>, IntId<SegmentGeometry>> {
        require(geometries.all { geom -> geom.segmentStart.m == 0.0 }) {
            "Geometries in DB must be set to startM=0.0, so they remain valid if an earlier segment changes"
        }
        require(
            geometries.all { geom ->
                val calculatedLength = calculateDistance(geom.segmentPoints, LAYOUT_SRID)
                val maxDelta = calculatedLength * 0.01
                abs(calculatedLength - geom.segmentEnd.m) <= maxDelta
            }
        ) {
            "Geometries in DB should have (approximately) endM=length"
        }
        // language=SQL
        val sql =
            """
          insert into layout.segment_geometry(
            resolution,
            geometry,
            height_values,
            cant_values
          )
          values(
            :resolution,
            postgis.st_setsrid(:line_string::postgis.geometry, :srid),
            string_to_array(:height_values, ',', 'null')::decimal[],
            string_to_array(:cant_values, ',', 'null')::decimal[]
          )
          on conflict (hash) do update
          set resolution = segment_geometry.resolution -- no-op update so that returns clause works on conflict as well
          returning id
        """
                .trimIndent()
        return geometries.associate { geometry ->
            val params =
                mapOf(
                    "resolution" to geometry.resolution,
                    "line_string" to create3DMLineString(geometry.segmentPoints),
                    "srid" to LAYOUT_SRID.code,
                    "height_values" to createListString(geometry.segmentPoints) { p -> p.z },
                    "cant_values" to createListString(geometry.segmentPoints) { p -> p.cant },
                )
            jdbcTemplate
                .query(sql, params) { rs, _ -> geometry.id as StringId to rs.getIntId<SegmentGeometry>("id") }
                .first()
        }
    }

    private fun fetchSegmentGeometries(
        ids: List<IntId<SegmentGeometry>>
    ): Map<IntId<SegmentGeometry>, SegmentGeometry> {
        return segmentGeometryCache.getAll(ids) { fetchIds -> fetchSegmentGeometriesInternal(fetchIds) }
    }

    private fun fetchSegmentGeometriesInternal(
        ids: Set<IntId<SegmentGeometry>>
    ): Map<IntId<SegmentGeometry>, SegmentGeometry> {
        return if (ids.isNotEmpty()) {
            logger.info("Fetching segment geometries from DB: ${ids.size}")
            val sql =
                """
                  select 
                    id,
                    postgis.st_astext(geometry) as geometry_wkt,
                    resolution,
                    case 
                      when height_values is null then null 
                      else array_to_string(height_values, ',', 'null') 
                    end as height_values,
                    case 
                      when cant_values is null then null 
                      else array_to_string(cant_values, ',', 'null') 
                    end as cant_values
                  from layout.segment_geometry
                  where id in (:ids)
                """
                    .trimIndent()
            val params = mapOf("ids" to ids.map(IntId<SegmentGeometry>::intValue))
            val rowResults =
                jdbcTemplate.query(sql, params) { rs, _ ->
                    GeometryRowResult(
                        id = rs.getIntId("id"),
                        wktString = rs.getString("geometry_wkt"),
                        heightString = rs.getString("height_values"),
                        cantString = rs.getString("cant_values"),
                        resolution = rs.getInt("resolution"),
                    )
                }
            rowResults.parallelStream().collect(Collectors.toMap(GeometryRowResult::id, ::parseGeometry))
        } else mapOf()
    }

    fun preloadSegmentGeometries(): Int {
        val sql =
            """
          select 
            geom.id,
            postgis.st_astext(geom.geometry) as geometry_wkt,
            geom.resolution,
            case 
              when geom.height_values is null then null 
              else array_to_string(geom.height_values, ',', 'null') 
            end as height_values,
            case 
              when geom.cant_values is null then null 
              else array_to_string(geom.cant_values, ',', 'null') 
            end as cant_values
          from layout.alignment a
            left join layout.segment_version sv on a.id = sv.alignment_id and a.version = sv.alignment_version
            left join layout.segment_geometry geom on geom.id = sv.geometry_id
          where geom.id is not null
          group by geom.id
        """
                .trimIndent()

        val rowResults =
            jdbcTemplate.query(sql) { rs, _ ->
                GeometryRowResult(
                    id = rs.getIntId("id"),
                    wktString = rs.getString("geometry_wkt"),
                    heightString = rs.getString("height_values"),
                    cantString = rs.getString("cant_values"),
                    resolution = rs.getInt("resolution"),
                )
            }

        rowResults.parallelStream().forEach { row -> segmentGeometryCache.get(row.id) { _ -> parseGeometry(row) } }
        return rowResults.size
    }

    //    fun getActiveContextEdges(context: LayoutContext, bbox: BoundingBox): List<DbEdgeData> {
    //        val sql =
    //            """
    //            select
    //              ltv_e.edge_id,
    //              array_agg(distinct lt.id) as location_track_ids
    //            from layout.location_track_in_layout_context(:publication_state::layout.publication_state, :design_id)
    // lt
    //              inner join layout.location_track_version_edge ltv_e
    //                         on lt.id = ltv_e.location_track_id
    //                           and lt.layout_context_id = ltv_e.location_track_layout_context_id
    //                           and lt.version = ltv_e.location_track_version
    //              inner join layout.edge edge on ltv_e.edge_id = edge.id
    //            where postgis.st_intersects(
    //                    postgis.st_makeenvelope(:x_min, :y_min, :x_max, :y_max, :layout_srid),
    //                    edge.bounding_box
    //                  )
    //            group by ltv_e.edge_id;
    //          """
    //        val params =
    //            mapOf(
    //                "x_min" to bbox.min.x,
    //                "y_min" to bbox.min.y,
    //                "x_max" to bbox.max.x,
    //                "y_max" to bbox.max.y,
    //                "publication_state" to context.state.name,
    //                "design_id" to context.branch.designId?.intValue,
    //                "layout_srid" to LAYOUT_SRID.code,
    //            )
    //        return jdbcTemplate
    //            .query(sql, params) { rs, _ ->
    //                val edgeId = rs.getIntId<LayoutEdge>("edge_id")
    //                val trackIds = rs.getIntIdArray<LocationTrack>("location_track_ids")
    //                edgeId to trackIds
    //            }
    //            .let { result ->
    //                val edges = getEdges(result.map { it.first })
    //                result.map { (edgeId, trackIds) ->
    //                    DbEdgeData(
    //                        edge = requireNotNull(edges[edgeId]) { "Failed to fetch edge $edgeId" },
    //                        tracks = trackIds,
    //                    )
    //                }
    //            }
    //    }
}

data class GeometryRowResult(
    val id: IntId<SegmentGeometry>,
    val wktString: String,
    val cantString: String?,
    val heightString: String?,
    val resolution: Int,
)

private fun parseGeometry(row: GeometryRowResult): SegmentGeometry =
    SegmentGeometry(
        id = row.id,
        segmentPoints = parseSegmentPointsWkt(row.wktString, row.heightString, row.cantString),
        resolution = row.resolution,
    )

private fun getSegmentPointsWkt(
    rs: ResultSet,
    geometryColumn: String,
    heightColumn: String? = null,
    cantColumn: String? = null,
): List<SegmentPoint> =
    rs.getString(geometryColumn)?.let { wktString ->
        parseSegmentPointsWkt(wktString, heightColumn?.let(rs::getString), cantColumn?.let(rs::getString))
    } ?: emptyList()

private fun parseSegmentPointsWkt(
    geometryWkt: String,
    heightString: String? = null,
    cantString: String? = null,
): List<SegmentPoint> {
    val heightValues = parseNullableDoubleList(heightString)
    val cantValues = parseNullableDoubleList(cantString)
    return parseSegmentPointLineString(geometryWkt, heightValues, cantValues)
}

fun parseSegmentPointLineString(
    lineString: String,
    heights: List<Double?>?,
    cants: List<Double?>?,
): List<SegmentPoint> =
    get3DMLineStringContent(lineString).let { pointStrings ->
        require(heights == null || heights.size == pointStrings.size) {
            "Height value count should match point count: points=${pointStrings.size} heights=${heights?.size}"
        }
        require(cants == null || cants.size == pointStrings.size) {
            "Cant value count should match point count: points=${pointStrings.size} cants=${cants?.size}"
        }
        pointStrings.mapIndexed { i, p -> parseSegmentPoint(p, heights?.get(i), cants?.get(i)) }
    }

private fun parseNullableDoubleList(listString: String?): List<Double?>? =
    listString?.split(",")?.map(String::toDoubleOrNull)

private data class SegmentData(
    val id: IndexedId<LayoutSegment>,
    val start: Double,
    val sourceId: IndexedId<GeometryElement>?,
    val sourceStart: Double?,
    val switchId: IntId<LayoutSwitch>?,
    val startJointNumber: JointNumber?,
    val endJointNumber: JointNumber?,
    val source: GeometrySource,
    val geometryId: IntId<SegmentGeometry>,
)<|MERGE_RESOLUTION|>--- conflicted
+++ resolved
@@ -58,11 +58,8 @@
 
     fun fetchVersions() = fetchRowVersions<LayoutAlignment>(LAYOUT_ALIGNMENT)
 
-<<<<<<< HEAD
-    @Transactional(propagation = Propagation.SUPPORTS, readOnly = true)
     fun getNode(id: IntId<LayoutNode>): DbLayoutNode = requireNotNull(getNodes(listOf(id))[id])
 
-    @Transactional(propagation = Propagation.SUPPORTS, readOnly = true)
     fun getNodes(ids: Iterable<IntId<LayoutNode>>): Map<IntId<LayoutNode>, DbLayoutNode> =
         nodesCache.getAll(ids) { nonCached -> fetchNodes(nonCached).also(::cacheHashValues) }
 
@@ -166,7 +163,6 @@
         return jdbcTemplate.query(sql, params) { rs, _ -> rs.getIntId<LayoutNode>("id") }.single()
     }
 
-    @Transactional(propagation = Propagation.SUPPORTS, readOnly = true)
     fun getEdge(id: IntId<LayoutEdge>): DbLayoutEdge =
         edgesCache.get(id) {
             val edge = fetchEdges(ids = listOf(id), active = false).values.single()
@@ -334,7 +330,6 @@
         }
     }
 
-    @Transactional(propagation = Propagation.SUPPORTS, readOnly = true)
     fun fetch(trackVersion: LayoutRowVersion<LocationTrack>): DbLocationTrackGeometry =
         locationTrackGeometryCache.get(trackVersion) { version ->
             fetchLocationTrackGeometry(version, false)[trackVersion]
@@ -458,9 +453,6 @@
         return geoms.size
     }
 
-    @Transactional(propagation = Propagation.SUPPORTS, readOnly = true)
-=======
->>>>>>> 383b5229
     fun fetch(alignmentVersion: RowVersion<LayoutAlignment>): LayoutAlignment =
         if (cacheEnabled) alignmentsCache.get(alignmentVersion, ::fetchInternal) else fetchInternal(alignmentVersion)
 
