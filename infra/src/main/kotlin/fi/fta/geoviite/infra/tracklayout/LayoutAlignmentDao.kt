package fi.fta.geoviite.infra.tracklayout

import com.github.benmanes.caffeine.cache.Cache
import com.github.benmanes.caffeine.cache.Caffeine
import fi.fta.geoviite.infra.common.*
import fi.fta.geoviite.infra.configuration.layoutCacheDuration
import fi.fta.geoviite.infra.geography.*
import fi.fta.geoviite.infra.geometry.*
import fi.fta.geoviite.infra.logging.AccessType
import fi.fta.geoviite.infra.logging.daoAccess
import fi.fta.geoviite.infra.math.BoundingBox
import fi.fta.geoviite.infra.util.*
import fi.fta.geoviite.infra.util.DbTable.LAYOUT_ALIGNMENT
import java.sql.ResultSet
import java.util.stream.Collectors
import kotlin.math.abs
import org.springframework.beans.factory.annotation.Value
import org.springframework.jdbc.core.namedparam.NamedParameterJdbcTemplate
import org.springframework.stereotype.Component
import org.springframework.transaction.annotation.Propagation
import org.springframework.transaction.annotation.Transactional

const val ALIGNMENT_CACHE_SIZE = 10000L
const val GEOMETRY_CACHE_SIZE = 500000L

data class MapSegmentProfileInfo<T>(
    val id: IntId<T>,
    val alignmentId: IndexedId<LayoutSegment>,
    val segmentStartM: Double,
    val segmentEndM: Double,
    val hasProfile: Boolean,
)

@Transactional(readOnly = true)
@Component
class LayoutAlignmentDao(
    jdbcTemplateParam: NamedParameterJdbcTemplate?,
    @Value("\${geoviite.cache.enabled}") val cacheEnabled: Boolean,
) : DaoBase(jdbcTemplateParam) {

    private val alignmentsCache: Cache<RowVersion<LayoutAlignment>, LayoutAlignment> =
        Caffeine.newBuilder().maximumSize(ALIGNMENT_CACHE_SIZE).expireAfterAccess(layoutCacheDuration).build()

    private val segmentGeometryCache: Cache<IntId<SegmentGeometry>, SegmentGeometry> =
        Caffeine.newBuilder().maximumSize(GEOMETRY_CACHE_SIZE).expireAfterAccess(layoutCacheDuration).build()

    fun fetchVersions() = fetchRowVersions<LayoutAlignment>(LAYOUT_ALIGNMENT)

    @Transactional(propagation = Propagation.SUPPORTS, readOnly = true)
    fun fetch(alignmentVersion: RowVersion<LayoutAlignment>): LayoutAlignment =
        if (cacheEnabled) alignmentsCache.get(alignmentVersion, ::fetchInternal) else fetchInternal(alignmentVersion)

    @Transactional(propagation = Propagation.SUPPORTS, readOnly = true)
    fun fetchMany(versions: List<RowVersion<LayoutAlignment>>): Map<RowVersion<LayoutAlignment>, LayoutAlignment> =
        versions.associateWith(::fetch)

    private fun fetchInternal(alignmentVersion: RowVersion<LayoutAlignment>): LayoutAlignment {
        val sql =
            """
            select id, version
            from layout.alignment_version
            where id = :id 
              and version = :version
              and deleted = false
        """
                .trimIndent()
        val params = mapOf("id" to alignmentVersion.id.intValue, "version" to alignmentVersion.version)
        return getOne(
                alignmentVersion.id,
                jdbcTemplate.query(sql, params) { rs, _ ->
                    LayoutAlignment(
                        dataType = DataType.STORED,
                        id = rs.getIntId("id"),
                        segments = fetchSegments(alignmentVersion),
                    )
                },
            )
            .also { alignment -> logger.daoAccess(AccessType.FETCH, LayoutAlignment::class, alignment.id) }
    }

    fun preloadAlignmentCache() {
        val sql =
            """
          select 
            sv.alignment_id,
            sv.alignment_version,
            sv.segment_index,
            sv.start,
            sv.geometry_alignment_id,
            sv.geometry_element_index,
            sv.source_start,
            sv.switch_id,
            sv.switch_start_joint_number,
            sv.switch_end_joint_number,
            sv.source,
            sv.geometry_id
          from layout.alignment a
            left join layout.segment_version sv on sv.alignment_id = a.id and sv.alignment_version = a.version
          where sv.segment_index is not null
          order by sv.alignment_id, sv.segment_index
        """
                .trimIndent()

        data class AlignmentData(val version: RowVersion<LayoutAlignment>)

        val dataTriple =
            jdbcTemplate.query(sql, mapOf<String, Any>()) { rs, _ ->
                val alignmentData = AlignmentData(version = rs.getRowVersion("alignment_id", "alignment_version"))
                val segmentData =
                    SegmentData(
                        id = rs.getIndexedId("alignment_id", "segment_index"),
                        start = rs.getDouble("start"),
                        sourceId = rs.getIndexedIdOrNull("geometry_alignment_id", "geometry_element_index"),
                        sourceStart = rs.getDoubleOrNull("source_start"),
                        switchId = rs.getIntIdOrNull("switch_id"),
                        startJointNumber = rs.getJointNumberOrNull("switch_start_joint_number"),
                        endJointNumber = rs.getJointNumberOrNull("switch_end_joint_number"),
                        source = rs.getEnum("source"),
                    )
                val geometryId = rs.getIntId<SegmentGeometry>("geometry_id")
                Triple(alignmentData, segmentData, geometryId)
            }
        val groupedByAlignment = dataTriple.groupBy({ (a, _, _) -> a }, { (_, s, gId) -> s to gId })
        val alignments =
            groupedByAlignment.entries
                .parallelStream()
                .map { (alignmentData, segmentDatas) ->
                    alignmentData.version to
                        LayoutAlignment(id = alignmentData.version.id, segments = createSegments(segmentDatas))
                }
                .collect(Collectors.toList())
                .associate { it }
        alignmentsCache.putAll(alignments)
    }

    @Transactional
    fun insert(alignment: LayoutAlignment): RowVersion<LayoutAlignment> {
        val sql =
            """
            insert into layout.alignment(
                bounding_box,
                segment_count,
                length
            ) 
            values (
                postgis.st_polygonfromtext(:polygon_string, 3067), 
                :segment_count,
                :length
            )
            returning id, version
        """
                .trimIndent()
        val params =
            mapOf(
                "polygon_string" to
                    alignment.boundingBox?.let { bbox -> create2DPolygonString(bbox.polygonFromCorners) },
                "segment_count" to alignment.segments.size,
                "length" to alignment.length,
            )
        jdbcTemplate.setUser()
        val id: RowVersion<LayoutAlignment> =
            jdbcTemplate.queryForObject(sql, params) { rs, _ -> rs.getRowVersion("id", "version") }
                ?: throw IllegalStateException("Failed to generate ID for new Track Layout Alignment")
        upsertSegments(id, alignment.segments)
        logger.daoAccess(AccessType.INSERT, LayoutAlignment::class, id)
        return id
    }

    @Transactional
    fun update(alignment: LayoutAlignment): RowVersion<LayoutAlignment> {
        val alignmentId =
            if (alignment.id is IntId) alignment.id
            else throw IllegalArgumentException("Cannot update an alignment that isn't in DB already")
        val sql =
            """
            update layout.alignment 
            set 
                bounding_box = postgis.st_polygonfromtext(:polygon_string, 3067),
                segment_count = :segment_count,
                length = :length
            where id = :id
            returning id, version
        """
                .trimIndent()
        val params =
            mapOf(
                "id" to alignmentId.intValue,
                "polygon_string" to
                    alignment.boundingBox?.let { bbox -> create2DPolygonString(bbox.polygonFromCorners) },
                "segment_count" to alignment.segments.size,
                "length" to alignment.length,
            )
        jdbcTemplate.setUser()
        val result: RowVersion<LayoutAlignment> =
            jdbcTemplate.queryForObject(sql, params) { rs, _ -> rs.getRowVersion("id", "version") }
                ?: throw IllegalStateException("Failed to get new version for Track Layout Alignment")
        logger.daoAccess(AccessType.UPDATE, LayoutAlignment::class, result.id)
        upsertSegments(result, alignment.segments)
        return result
    }

    @Transactional
    fun delete(id: IntId<LayoutAlignment>): IntId<LayoutAlignment> {
        val sql = "delete from layout.alignment where id = :id returning id"
        val params = mapOf("id" to id.intValue)
        jdbcTemplate.setUser()
        val deletedRowId = getOne(id, jdbcTemplate.query(sql, params) { rs, _ -> rs.getIntId<LayoutAlignment>("id") })
        logger.daoAccess(AccessType.DELETE, LayoutAlignment::class, deletedRowId)
        return deletedRowId
    }

    @Transactional
    fun deleteOrphanedAlignments(): List<IntId<LayoutAlignment>> {
        val sql =
            """
           delete
           from layout.alignment alignment
           where not exists(select 1 from layout.reference_line where reference_line.alignment_id = alignment.id)
             and not exists(select 1 from layout.location_track where location_track.alignment_id = alignment.id)
           returning alignment.id
       """
                .trimIndent()
        jdbcTemplate.setUser()
        val deletedAlignments =
            jdbcTemplate.query(sql, mapOf<String, Any>()) { rs, _ -> rs.getIntId<LayoutAlignment>("id") }
        logger.daoAccess(AccessType.DELETE, LayoutAlignment::class, deletedAlignments)
        return deletedAlignments
    }

    private fun fetchSegments(alignmentVersion: RowVersion<LayoutAlignment>): List<LayoutSegment> {
        val sql =
            """
            select 
              alignment_id,
              segment_index,
              start,
              geometry_alignment_id,
              geometry_element_index,
              source_start,
              switch_id,
              switch_start_joint_number,
              switch_end_joint_number,
              source,
              geometry_id
            from layout.segment_version 
            where alignment_id = :alignment_id
              and alignment_version = :alignment_version
            order by alignment_id, segment_index
        """
                .trimIndent()
        val params =
            mapOf("alignment_id" to alignmentVersion.id.intValue, "alignment_version" to alignmentVersion.version)

        return createSegments(
            jdbcTemplate.query(sql, params) { rs, _ ->
                SegmentData(
                    id = rs.getIndexedId("alignment_id", "segment_index"),
                    start = rs.getDouble("start"),
                    sourceId = rs.getIndexedIdOrNull("geometry_alignment_id", "geometry_element_index"),
                    sourceStart = rs.getDoubleOrNull("source_start"),
                    switchId = rs.getIntIdOrNull("switch_id"),
                    startJointNumber = rs.getJointNumberOrNull("switch_start_joint_number"),
                    endJointNumber = rs.getJointNumberOrNull("switch_end_joint_number"),
                    source = rs.getEnum("source"),
                ) to rs.getIntId("geometry_id")
            }
        )
    }

    private fun createSegments(segmentResults: List<Pair<SegmentData, IntId<SegmentGeometry>>>): List<LayoutSegment> {
        val geometries = fetchSegmentGeometries(segmentResults.map { (_, geometryId) -> geometryId }.distinct())

        var start = 0.0
        return segmentResults.map { (data, geometryId) ->
            require(abs(start - data.start) < LAYOUT_M_DELTA) {
                "Segment start value does not match the calculated one: stored=${data.start} calc=$start"
            }
            val geometry =
                requireNotNull(geometries[geometryId]) {
                    "Fetching geometry failed for segment: id=${data.id} geometryId=$geometryId"
                }
            LayoutSegment(
                    id = data.id,
                    sourceId = data.sourceId,
                    sourceStart = data.sourceStart,
                    switchId = data.switchId,
                    startJointNumber = data.startJointNumber,
                    endJointNumber = data.endJointNumber,
                    source = data.source,
                    geometry = geometry,
                    startM = start,
                )
                .also { start += geometry.length }
        }
    }

    fun fetchSegmentGeometriesAndPlanMetadata(
        alignmentVersion: RowVersion<LayoutAlignment>,
        metadataExternalId: Oid<*>?,
        boundingBox: BoundingBox?,
    ): List<SegmentGeometryAndMetadata> {
        // language=SQL
        val sql =
            """
            with
              segment_range as (
                select
                  alignment_id,
                  alignment_version,
                  min(segment_index) as min_index,
                  max(segment_index) as max_index
                from layout.segment_version
                  inner join layout.segment_geometry on segment_geometry.id = segment_version.geometry_id
                where alignment_id = :alignment_id
                  and alignment_version = :alignment_version
                  and (
                      :use_bounding_box = false or postgis.st_intersects(
                        postgis.st_makeenvelope (:x_min, :y_min, :x_max, :y_max, :layout_srid),
                        geometry
                      )
                  )
                group by alignment_id, alignment_version
              ),
              orig_metadata_plan as materialized (
                select
                  plan.id as plan_id,
                  plan_file.name as file_name
                from geometry.plan
                  inner join geometry.plan_file on plan.id = plan_file.plan_id
                  -- Ensure that the plan is from initial imports
                  inner join geometry.plan_version init_version 
                          on init_version.id = plan.id and init_version.version = 1 and init_version.change_user = 'IM_IMPORT'
                where plan.source = 'PAIKANNUSPALVELU'
              ),
              orig_metadata as (
                select
                  current_segment.alignment_id as current_alignment_id,
                  current_segment.alignment_version as current_alignment_version,
                  current_segment.segment_index as current_segment_index,
                  concat(metadata.plan_file_name, '.xml') as plan_file_name,
                  metadata.plan_alignment_name,
                  plan.plan_id

                from layout.initial_import_metadata metadata
                  inner join layout.initial_segment_metadata segment_metadata on
                    metadata.id = segment_metadata.metadata_id
                  inner join layout.segment_version segment on
                    segment.alignment_id = segment_metadata.alignment_id
                    and segment.alignment_version = 1
                    and segment.segment_index = segment_metadata.segment_index
                    and segment.source = 'IMPORTED'
                  inner join layout.segment_version current_segment on
                    current_segment.geometry_id = segment.geometry_id
                    and current_segment.alignment_id = :alignment_id
                    and current_segment.alignment_version = :alignment_version
                    and current_segment.geometry_alignment_id is null
                  left join layout.segment_geometry on segment.geometry_id = segment_geometry.id
                  left join orig_metadata_plan plan on plan.file_name = concat(metadata.plan_file_name, '.xml')

                where metadata.alignment_external_id = :external_id
              ),
              segments as (
                select
                  segment.alignment_id,
                  segment.alignment_version,
                  segment.segment_index,
                  segment.geometry_id,
                  segment.source,
                  segment.start,
                  geom_alignment.id as geom_alignment_id,
                  geom_alignment.id is not null as is_linked,
                  coalesce(plan_file.plan_id, orig_metadata.plan_id) as plan_id,
                  coalesce(plan_file.name, orig_metadata.plan_file_name) as file_name,
                  coalesce(geom_alignment.name, orig_metadata.plan_alignment_name) as alignment_name,
                  row_number() over (order by segment.segment_index) - row_number() over (
                    partition by
                      geom_alignment.id is not null,
                      coalesce(plan_file.plan_id, orig_metadata.plan_id),
                      coalesce(plan_file.name, orig_metadata.plan_file_name),
                      coalesce(geom_alignment.name, orig_metadata.plan_alignment_name)
                    order by segment.segment_index
                  ) as grp
                from layout.segment_version segment
                  left join geometry.alignment geom_alignment on segment.geometry_alignment_id = geom_alignment.id
                  left join geometry.plan_file on plan_file.plan_id = geom_alignment.plan_id
                  left join orig_metadata on
                    orig_metadata.current_alignment_id = segment.alignment_id
                    and orig_metadata.current_alignment_version = segment.alignment_version
                    and orig_metadata.current_segment_index = segment.segment_index
                where segment.alignment_id = :alignment_id
                  and segment.alignment_version = :alignment_version
              ),
              metadata_segments as (
                select
                  alignment_id,
                  alignment_version,
                  min(segment_index) as from_segment,
                  max(segment_index) as to_segment,
                  common.first(geometry_id order by segment_index) as from_geom_id,
                  common.last(geometry_id order by segment_index) as to_geom_id,
                  is_linked,
                  plan_id,
                  file_name,
                  geom_alignment_id,
                  alignment_name,
                  min(start) as start
                from segments
                group by alignment_id, alignment_version, is_linked, grp, plan_id, file_name, geom_alignment_id, alignment_name
              )
            select
              segment.*,
              postgis.st_x(postgis.st_startpoint(start_geom.geometry)) as start_x,
              postgis.st_y(postgis.st_startpoint(start_geom.geometry)) as start_y,
              postgis.st_m(postgis.st_startpoint(start_geom.geometry)) + segment.start as start_m,
              postgis.st_x(postgis.st_endpoint(end_geom.geometry)) as end_x,
              postgis.st_y(postgis.st_endpoint(end_geom.geometry)) as end_y,
              postgis.st_m(postgis.st_endpoint(end_geom.geometry)) + segment.start as end_m
            from segment_range range
              inner join metadata_segments segment on
                  range.alignment_id = segment.alignment_id and range.alignment_version = segment.alignment_version
              left join layout.segment_geometry start_geom on start_geom.id = from_geom_id
              left join layout.segment_geometry end_geom on end_geom.id = to_geom_id
            where range.max_index >= segment.from_segment
              and range.min_index <= segment.to_segment
            order by segment.from_segment, segment.to_segment
        """
                .trimIndent()
        val params =
            mapOf(
                "alignment_id" to alignmentVersion.id.intValue,
                "alignment_version" to alignmentVersion.version,
                "external_id" to metadataExternalId,
                "use_bounding_box" to (boundingBox != null),
                "x_min" to boundingBox?.min?.x,
                "y_min" to boundingBox?.min?.y,
                "x_max" to boundingBox?.max?.x,
                "y_max" to boundingBox?.max?.y,
                "layout_srid" to LAYOUT_SRID.code,
            )
        val result =
            jdbcTemplate.query(sql, params) { rs, _ ->
                val fromSegment = rs.getInt("from_segment")
                val toSegment = rs.getInt("to_segment")
                val startPoint =
                    rs.getDoubleOrNull("start_m")?.let { m ->
                        rs.getPointOrNull("start_x", "start_y")?.let { point ->
                            AlignmentPoint(point.x, point.y, 0.0, m, 0.0)
                        }
                    }
                val endPoint =
                    rs.getDoubleOrNull("end_m")?.let { m ->
                        rs.getPointOrNull("end_x", "end_y")?.let { point ->
                            AlignmentPoint(point.x, point.y, 0.0, m, 0.0)
                        }
                    }
                SegmentGeometryAndMetadata(
                    planId = rs.getIntIdOrNull("plan_id"),
                    fileName = rs.getFileNameOrNull("file_name"),
                    alignmentId = rs.getIntIdOrNull("geom_alignment_id"),
                    alignmentName = rs.getString("alignment_name")?.let(::AlignmentName),
                    startPoint = startPoint,
                    endPoint = endPoint,
                    isLinked = rs.getBoolean("is_linked"),
                    id = StringId("${alignmentVersion.id.intValue}_${fromSegment}_${toSegment}"),
                )
            }
        logger.daoAccess(AccessType.UPDATE, SegmentGeometryAndMetadata::class, alignmentVersion)
        return result
    }

    fun fetchMetadata(alignmentVersion: RowVersion<LayoutAlignment>): List<LayoutSegmentMetadata> {
        // language=SQL
        val sql =
            """
            select
              postgis.st_x(postgis.st_startpoint(segment_geometry.geometry)) as start_point_x,
              postgis.st_y(postgis.st_startpoint(segment_geometry.geometry)) as start_point_y,
              postgis.st_x(postgis.st_endpoint(segment_geometry.geometry)) as end_point_x,
              postgis.st_y(postgis.st_endpoint(segment_geometry.geometry)) as end_point_y,
              alignment.name as alignment_name,
              plan.plan_time,
              plan.measurement_method,
              plan.srid,
              plan_file.name as file_name
            from layout.segment_version
              inner join layout.segment_geometry on segment_version.geometry_id = segment_geometry.id
              left join geometry.alignment on alignment.id = segment_version.geometry_alignment_id
              left join geometry.plan on alignment.plan_id = plan.id
              left join geometry.plan_file on plan_file.plan_id = plan.id
            where segment_version.alignment_id = :alignment_id 
              and segment_version.alignment_version = :alignment_version
            order by alignment.id, segment_version.segment_index
        """
                .trimIndent()

        val params =
            mapOf("alignment_id" to alignmentVersion.id.intValue, "alignment_version" to alignmentVersion.version)

        return jdbcTemplate.query(sql, params) { rs, _ ->
            LayoutSegmentMetadata(
                startPoint = rs.getPoint("start_point_x", "start_point_y"),
                endPoint = rs.getPoint("end_point_x", "end_point_y"),
                alignmentName = rs.getString("alignment_name")?.let(::AlignmentName),
                planTime = rs.getInstantOrNull("plan_time"),
                measurementMethod = rs.getEnumOrNull<MeasurementMethod>("measurement_method"),
                fileName = rs.getString("file_name")?.let(::FileName),
                originalSrid = rs.getSridOrNull("srid"),
            )
        }
    }

    fun <T> fetchProfileInfoForSegmentsInBoundingBox(
        layoutContext: LayoutContext,
        bbox: BoundingBox,
    ): List<MapSegmentProfileInfo<T>> {
        // language=SQL
        val sql =
            """
            select
              location_track_v.official_id,
              segment_version.alignment_id,
              segment_version.segment_index,
              segment_version.start,
              postgis.st_m(postgis.st_endpoint(segment_geometry.geometry)) max_m,
              plan.vertical_coordinate_system
              from layout.location_track_in_layout_context(:publication_state::layout.publication_state, :design_id)
                  location_track_v
                inner join layout.segment_version on
                    location_track_v.alignment_id = segment_version.alignment_id and
                    location_track_v.alignment_version = segment_version.alignment_version
                inner join layout.segment_geometry on segment_version.geometry_id = segment_geometry.id
                left join geometry.alignment on alignment.id = segment_version.geometry_alignment_id
                left join geometry.plan on alignment.plan_id = plan.id
              where postgis.st_intersects(
                  postgis.st_makeenvelope(:x_min, :y_min, :x_max, :y_max, :layout_srid),
                  segment_geometry.bounding_box
                )
              order by segment_version.segment_index
        """
                .trimIndent()

        val params =
            mapOf(
                "x_min" to bbox.min.x,
                "y_min" to bbox.min.y,
                "x_max" to bbox.max.x,
                "y_max" to bbox.max.y,
                "layout_srid" to LAYOUT_SRID.code,
                "publication_state" to layoutContext.state.name,
                "design_id" to layoutContext.branch.designId?.intValue,
            )

        return jdbcTemplate.query(sql, params) { rs, _ ->
            val startM = rs.getDouble("start")
            MapSegmentProfileInfo(
                id = rs.getIntId("official_id"),
                alignmentId = rs.getIndexedId("alignment_id", "segment_index"),
                segmentStartM = startM,
                segmentEndM = startM + rs.getDouble("max_m"),
                hasProfile = rs.getEnumOrNull<VerticalCoordinateSystem>("vertical_coordinate_system") != null,
            )
        }
    }

    private fun upsertSegments(alignmentId: RowVersion<LayoutAlignment>, segments: List<LayoutSegment>) {
        if (segments.isNotEmpty()) {
            val newGeometryIds =
                insertSegmentGeometries(
                    segments.mapNotNull { s -> if (s.geometry.id is StringId) s.geometry else null }
                )
            // language=SQL
            val sqlIndexed =
                """
                insert into layout.segment_version(
                  alignment_id,
                  alignment_version,
                  segment_index,
                  start,
                  geometry_alignment_id,
                  geometry_element_index,
                  switch_id,
                  switch_start_joint_number,
                  switch_end_joint_number,
                  source_start,
                  source,
                  geometry_id
                )
                values(?, ?, ?, ?, ?, ?, ?, ?, ?, ?, ?::layout.geometry_source, ?) 
              """
                    .trimIndent()
            // This uses indexed parameters (rather than named ones),
            // since named parameter template's batch-method is considerably slower
            jdbcTemplate.batchUpdateIndexed(sqlIndexed, segments) { ps, (index, s) ->
                ps.setInt(1, alignmentId.id.intValue)
                ps.setInt(2, alignmentId.version)
                ps.setInt(3, index)
                ps.setDouble(4, s.startM)
                ps.setNullableInt(5) { if (s.sourceId is IndexedId) s.sourceId.parentId else null }
                ps.setNullableInt(6) { if (s.sourceId is IndexedId) s.sourceId.index else null }
                ps.setNullableInt(7) { if (s.switchId is IntId) s.switchId.intValue else null }
                ps.setNullableInt(8, s.startJointNumber?.intValue)
                ps.setNullableInt(9, s.endJointNumber?.intValue)
                ps.setNullableDouble(10, s.sourceStart)
                ps.setString(11, s.source.name)
                val geometryId =
                    if (s.geometry.id is IntId) s.geometry.id
                    else requireNotNull(newGeometryIds[s.geometry.id]) { "SegmentGeometry not stored: id=${s.id}" }
                ps.setInt(12, geometryId.intValue)
            }
        }
    }

    // TODO: GVT-1691 batching this is a little tricky due to difficulty in mapping generated ids:
    //  There is no guarantee of result set order (though it's usually the insert order)
    //  If we could calculate the hash prior to saving we could use that to identify the mapping
    private fun insertSegmentGeometries(
        geometries: List<SegmentGeometry>
    ): Map<StringId<SegmentGeometry>, IntId<SegmentGeometry>> {
        require(geometries.all { geom -> geom.segmentStart.m == 0.0 }) {
            "Geometries in DB must be set to startM=0.0, so they remain valid if an earlier segment changes"
        }
        require(
            geometries.all { geom ->
                val calculatedLength = calculateDistance(geom.segmentPoints, LAYOUT_SRID)
                val maxDelta = calculatedLength * 0.01
                abs(calculatedLength - geom.segmentEnd.m) <= maxDelta
            }
        ) {
            "Geometries in DB should have (approximately) endM=length"
        }
        // language=SQL
        val sql =
            """
          insert into layout.segment_geometry(
            resolution,
            geometry,
            height_values,
            cant_values
          )
          values(
            :resolution,
            postgis.st_setsrid(:line_string::postgis.geometry, :srid),
            string_to_array(:height_values, ',', 'null')::decimal[],
            string_to_array(:cant_values, ',', 'null')::decimal[]
          )
          on conflict (hash) do update
          set resolution = segment_geometry.resolution -- no-op update so that returns clause works on conflict as well
          returning id
        """
                .trimIndent()
        return geometries.associate { geometry ->
            val params =
                mapOf(
                    "resolution" to geometry.resolution,
                    "line_string" to create3DMLineString(geometry.segmentPoints),
                    "srid" to LAYOUT_SRID.code,
                    "height_values" to createListString(geometry.segmentPoints) { p -> p.z },
                    "cant_values" to createListString(geometry.segmentPoints) { p -> p.cant },
                )
            jdbcTemplate
                .query(sql, params) { rs, _ -> geometry.id as StringId to rs.getIntId<SegmentGeometry>("id") }
                .first()
        }
    }

    private fun fetchSegmentGeometries(
        ids: List<IntId<SegmentGeometry>>
    ): Map<IntId<SegmentGeometry>, SegmentGeometry> {
        return segmentGeometryCache.getAll(ids) { fetchIds -> fetchSegmentGeometriesInternal(fetchIds) }
    }

    private fun fetchSegmentGeometriesInternal(
        ids: Set<IntId<SegmentGeometry>>
    ): Map<IntId<SegmentGeometry>, SegmentGeometry> {
        return if (ids.isNotEmpty()) {
            val sql =
                """
                  select 
                    id,
                    postgis.st_astext(geometry) as geometry_wkt,
                    resolution,
                    case 
                      when height_values is null then null 
                      else array_to_string(height_values, ',', 'null') 
                    end as height_values,
                    case 
                      when cant_values is null then null 
                      else array_to_string(cant_values, ',', 'null') 
                    end as cant_values
                  from layout.segment_geometry
                  where id in (:ids)
                """
                    .trimIndent()
            val params = mapOf("ids" to ids.map(IntId<SegmentGeometry>::intValue))
            val rowResults =
                jdbcTemplate.query(sql, params) { rs, _ ->
                    GeometryRowResult(
                        id = rs.getIntId("id"),
                        wktString = rs.getString("geometry_wkt"),
                        heightString = rs.getString("height_values"),
                        cantString = rs.getString("cant_values"),
                        resolution = rs.getInt("resolution"),
                    )
                }
            parseGeometries(rowResults)
        } else mapOf()
    }

    fun preloadSegmentGeometries() {
        val sql =
            """
          select 
            geom.id,
            postgis.st_astext(geom.geometry) as geometry_wkt,
            geom.resolution,
            case 
              when geom.height_values is null then null 
              else array_to_string(geom.height_values, ',', 'null') 
            end as height_values,
            case 
              when geom.cant_values is null then null 
              else array_to_string(geom.cant_values, ',', 'null') 
            end as cant_values
          from layout.alignment a
            left join layout.segment_version sv on a.id = sv.alignment_id and a.version = sv.alignment_version
            left join layout.segment_geometry geom on geom.id = sv.geometry_id
          where geom.id is not null
          group by geom.id
<<<<<<< HEAD
        """.trimIndent()

        val rowResults = jdbcTemplate.query(sql, mapOf<String, Any>()) { rs, _ ->
            GeometryRowResult(
                id = rs.getIntId("id"),
                wktString = rs.getString("geometry_wkt"),
                heightString = rs.getString("height_values"),
                cantString = rs.getString("cant_values"),
                resolution = rs.getInt("resolution"),
            )
        }
        val parsed = parseGeometries(rowResults)
        segmentGeometryCache.putAll(parsed)
        Thread { parsed.values.forEach { it.boundingBox; it.hashCode() } }
=======
        """
                .trimIndent()

        val rowResults =
            jdbcTemplate.query(sql, mapOf<String, Any>()) { rs, _ ->
                GeometryRowResult(
                    id = rs.getIntId("id"),
                    wktString = rs.getString("geometry_wkt"),
                    heightString = rs.getString("height_values"),
                    cantString = rs.getString("cant_values"),
                    resolution = rs.getInt("resolution"),
                )
            }
        segmentGeometryCache.putAll(parseGeometries(rowResults))
>>>>>>> 8ddb25d3
    }
}

data class GeometryRowResult(
    val id: IntId<SegmentGeometry>,
    val wktString: String,
    val cantString: String?,
    val heightString: String?,
    val resolution: Int,
)

private fun parseGeometries(rowResults: List<GeometryRowResult>): Map<IntId<SegmentGeometry>, SegmentGeometry> =
    rowResults
        .parallelStream()
        .map { row ->
            SegmentGeometry(
                id = row.id,
                segmentPoints = parseSegmentPointsWkt(row.wktString, row.heightString, row.cantString),
                resolution = row.resolution,
            )
        }
        .collect(Collectors.toMap({ g -> g.id as IntId }, { it }))

private fun getSegmentPointsWkt(
    rs: ResultSet,
    geometryColumn: String,
    heightColumn: String? = null,
    cantColumn: String? = null,
): List<SegmentPoint> =
    rs.getString(geometryColumn)?.let { wktString ->
        parseSegmentPointsWkt(wktString, heightColumn?.let(rs::getString), cantColumn?.let(rs::getString))
    } ?: emptyList()

private fun parseSegmentPointsWkt(
    geometryWkt: String,
    heightString: String? = null,
    cantString: String? = null,
): List<SegmentPoint> {
    val heightValues = parseNullableDoubleList(heightString)
    val cantValues = parseNullableDoubleList(cantString)
    return parseSegmentPointLineString(geometryWkt, heightValues, cantValues)
}

fun parseSegmentPointLineString(
    lineString: String,
    heights: List<Double?>?,
    cants: List<Double?>?,
): List<SegmentPoint> =
    get3DMLineStringContent(lineString).let { pointStrings ->
        require(heights == null || heights.size == pointStrings.size) {
            "Height value count should match point count: points=${pointStrings.size} heights=${heights?.size}"
        }
        require(cants == null || cants.size == pointStrings.size) {
            "Cant value count should match point count: points=${pointStrings.size} cants=${cants?.size}"
        }
        pointStrings.mapIndexed { i, p -> parseSegmentPoint(p, heights?.get(i), cants?.get(i)) }
    }

private fun parseNullableDoubleList(listString: String?): List<Double?>? =
    listString?.split(",")?.map(String::toDoubleOrNull)

private data class SegmentData(
    val id: IndexedId<LayoutSegment>,
    val start: Double,
    val sourceId: IndexedId<GeometryElement>?,
    val sourceStart: Double?,
    val switchId: IntId<TrackLayoutSwitch>?,
    val startJointNumber: JointNumber?,
    val endJointNumber: JointNumber?,
    val source: GeometrySource,
)<|MERGE_RESOLUTION|>--- conflicted
+++ resolved
@@ -726,22 +726,6 @@
             left join layout.segment_geometry geom on geom.id = sv.geometry_id
           where geom.id is not null
           group by geom.id
-<<<<<<< HEAD
-        """.trimIndent()
-
-        val rowResults = jdbcTemplate.query(sql, mapOf<String, Any>()) { rs, _ ->
-            GeometryRowResult(
-                id = rs.getIntId("id"),
-                wktString = rs.getString("geometry_wkt"),
-                heightString = rs.getString("height_values"),
-                cantString = rs.getString("cant_values"),
-                resolution = rs.getInt("resolution"),
-            )
-        }
-        val parsed = parseGeometries(rowResults)
-        segmentGeometryCache.putAll(parsed)
-        Thread { parsed.values.forEach { it.boundingBox; it.hashCode() } }
-=======
         """
                 .trimIndent()
 
@@ -756,7 +740,6 @@
                 )
             }
         segmentGeometryCache.putAll(parseGeometries(rowResults))
->>>>>>> 8ddb25d3
     }
 }
 
