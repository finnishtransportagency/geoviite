package fi.fta.geoviite.infra.inframodel

import com.fasterxml.jackson.annotation.JsonValue
<<<<<<< HEAD
import fi.fta.geoviite.infra.util.assertSanitized

val elementNameLength = 0..100
val elementNameRegex = Regex("^[A-Za-zÄÖÅäöå0-9 \\-+_/!?§]*\$")

data class PlanElementName(val value: String) : CharSequence by value {
    init {
        assertSanitized<PlanElementName>(value, elementNameRegex, elementNameLength, allowBlank = true)
    }
=======
import fi.fta.geoviite.infra.util.StringSanitizer

data class PlanElementName(val value: String) : CharSequence by value {
    companion object {
        val allowedLength = 0..100
        const val ALLOWED_CHARACTERS = "A-Za-zÄÖÅäöå0-9 \\-+_/!?§"
        val sanitizer = StringSanitizer(PlanElementName::class, ALLOWED_CHARACTERS, allowedLength)
        fun ofUnsafe(value: String) = PlanElementName(sanitizer.sanitize(value))
    }

    init { sanitizer.sanitize(value) }
>>>>>>> 050be566

    @JsonValue override fun toString(): String = value
}<|MERGE_RESOLUTION|>--- conflicted
+++ resolved
@@ -1,17 +1,6 @@
 package fi.fta.geoviite.infra.inframodel
 
 import com.fasterxml.jackson.annotation.JsonValue
-<<<<<<< HEAD
-import fi.fta.geoviite.infra.util.assertSanitized
-
-val elementNameLength = 0..100
-val elementNameRegex = Regex("^[A-Za-zÄÖÅäöå0-9 \\-+_/!?§]*\$")
-
-data class PlanElementName(val value: String) : CharSequence by value {
-    init {
-        assertSanitized<PlanElementName>(value, elementNameRegex, elementNameLength, allowBlank = true)
-    }
-=======
 import fi.fta.geoviite.infra.util.StringSanitizer
 
 data class PlanElementName(val value: String) : CharSequence by value {
@@ -23,7 +12,7 @@
     }
 
     init { sanitizer.sanitize(value) }
->>>>>>> 050be566
 
-    @JsonValue override fun toString(): String = value
+    @JsonValue
+    override fun toString(): String = value
 }