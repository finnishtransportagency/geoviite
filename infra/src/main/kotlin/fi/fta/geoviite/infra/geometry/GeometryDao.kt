package fi.fta.geoviite.infra.geometry

import fi.fta.geoviite.infra.common.*
import fi.fta.geoviite.infra.configuration.CACHE_GEOMETRY_PLAN
import fi.fta.geoviite.infra.configuration.CACHE_GEOMETRY_PLAN_HEADER
import fi.fta.geoviite.infra.configuration.CACHE_GEOMETRY_SWITCH
import fi.fta.geoviite.infra.error.NoSuchEntityException
import fi.fta.geoviite.infra.geography.CoordinateSystemName
import fi.fta.geoviite.infra.geometry.GeometryElementType.*
import fi.fta.geoviite.infra.inframodel.InfraModelFile
import fi.fta.geoviite.infra.inframodel.PlanElementName
import fi.fta.geoviite.infra.linking.RemovedTrackNumberReferenceIds
import fi.fta.geoviite.infra.logging.AccessType.*
import fi.fta.geoviite.infra.logging.daoAccess
import fi.fta.geoviite.infra.math.BoundingBox
import fi.fta.geoviite.infra.math.Point
import fi.fta.geoviite.infra.math.Range
import fi.fta.geoviite.infra.math.toAngle
import fi.fta.geoviite.infra.tracklayout.LAYOUT_SRID
import fi.fta.geoviite.infra.tracklayout.TrackLayoutTrackNumber
import fi.fta.geoviite.infra.util.*
import fi.fta.geoviite.infra.util.DbTable.GEOMETRY_PLAN
import org.springframework.beans.factory.annotation.Autowired
import org.springframework.cache.annotation.Cacheable
import org.springframework.jdbc.core.namedparam.NamedParameterJdbcTemplate
import org.springframework.stereotype.Component
import org.springframework.transaction.annotation.Transactional
import java.sql.ResultSet
import java.sql.Timestamp
import java.time.Instant


enum class VerticalIntersectionType {
    POINT,
    CIRCULAR_CURVE,
}

@Transactional(readOnly = true)
@Component
class GeometryDao @Autowired constructor(
    jdbcTemplateParam: NamedParameterJdbcTemplate?,
) : DaoBase(jdbcTemplateParam) {

    @Transactional
    fun insertPlan(
        plan: GeometryPlan,
        file: InfraModelFile,
        boundingBoxInLayoutCoordinates: List<Point>?,
    ): RowVersion<GeometryPlan> {
        jdbcTemplate.setUser()

        val projectId: IntId<Project> =
            if (plan.project.id is IntId) plan.project.id
            else findProject(plan.project.name)?.id as IntId? ?: insertProjectInternal(plan.project).id

        val authorId: IntId<Author>? = plan.author?.let { author: Author ->
            if (author.id is IntId) author.id
            else findAuthor(author.companyName)?.id as IntId? ?: insertAuthorInternal(author).id
        }
        val applicationId: IntId<Application> =
            if (plan.application.id is IntId) plan.application.id
            else findApplication(plan.application.name, plan.application.version)?.id as IntId?
                ?: insertApplicationInternal(plan.application).id

        val sql = """
            insert into geometry.plan(
              track_number_id,
              track_number_description,
              plan_project_id,
              plan_author_id,
              plan_application_id,
              plan_time,
              upload_time,
              linear_unit,
              direction_unit,
              srid,
              coordinate_system_name,
              bounding_polygon,
              vertical_coordinate_system,
              source,
              oid,
              plan_phase,
              plan_decision,
              measurement_method,
              message
              )
            values(
              :track_number_id,
              :track_number_description,
              :plan_project_id,
              :plan_author_id,
              :plan_application_id,
              :plan_time,
              now(),
              :linear_unit::common.linear_unit,
              :direction_unit::common.angular_unit,
              :srid,
              :coordinate_system_name,
              postgis.st_polygonfromtext(:polygon_string,:mapSrid),
              :vertical_coordinate_system::common.vertical_coordinate_system,
              :source::geometry.plan_source,
              :oid,
              :plan_phase::geometry.plan_phase,
              :plan_decision::geometry.plan_decision,
              :measurement_method::common.measurement_method,
              :message
              )
            returning id, version
        """.trimIndent()

        val params = mapOf(
            "track_number_id" to plan.trackNumberId?.intValue,
            "track_number_description" to plan.trackNumberDescription,
            "plan_project_id" to projectId.intValue,
            "plan_author_id" to authorId?.intValue,
            "plan_application_id" to applicationId.intValue,
            "plan_time" to plan.planTime?.let { instant -> Timestamp.from(instant) },
            "linear_unit" to plan.units.linearUnit.name,
            "direction_unit" to plan.units.directionUnit.name,
            "srid" to plan.units.coordinateSystemSrid?.code,
            "coordinate_system_name" to plan.units.coordinateSystemName,
            "polygon_string" to
                    if (!boundingBoxInLayoutCoordinates.isNullOrEmpty())
                        create2DPolygonString(boundingBoxInLayoutCoordinates)
                    else null,
            "vertical_coordinate_system" to plan.units.verticalCoordinateSystem?.name,
            "mapSrid" to LAYOUT_SRID.code,
            "source" to plan.source.name,
            "oid" to plan.oid?.toString(),
            "plan_phase" to plan.planPhase?.name,
            "plan_decision" to plan.decisionPhase?.name,
            "measurement_method" to plan.measurementMethod?.name,
            "message" to plan.message,
        )

        val planId: RowVersion<GeometryPlan> =
            jdbcTemplate.queryForObject(sql, params) { rs, _ -> rs.getRowVersion("id", "version") }
                ?: throw IllegalStateException("Failed to get generated ID for new plan")
        insertPlanFile(planId.id, file)
        val switchDatabaseIds = insertSwitches(planId.id, plan.switches)
        insertAlignments(planId.id, plan.alignments, switchDatabaseIds)
        insertKmPosts(getKmPostParams(planId.id, plan.kmPosts))

        logger.daoAccess(INSERT, GeometryPlan::class, planId)
        return planId
    }

    private fun insertPlanFile(planId: IntId<GeometryPlan>, file: InfraModelFile): IntId<InfraModelFile> {
        val sql = """
           insert into geometry.plan_file(plan_id, name, content) 
           values (:plan_id, :file_name, xmlparse(document :file_content))
           returning id, hash
       """.trimIndent()
        val params = mapOf(
            "plan_id" to planId.intValue,
            "file_name" to file.name,
            "file_content" to file.content,
        )
        val (fileId, hash) = jdbcTemplate.queryForObject(sql, params) { rs, _ ->
            rs.getIntId<InfraModelFile>("id") to rs.getString("hash")
        } ?: throw IllegalStateException("Failed to insert plan file into DB")
        require(hash == file.hash) {
            "Backend hash calculation should match the automatic DB-generated: file=${file.name} db=$hash backend=${file.hash}"
        }

        logger.daoAccess(INSERT, InfraModelFile::class, fileId)
        return fileId
    }

    fun getPlanFile(planId: IntId<GeometryPlan>): InfraModelFile {
        val sql = """
            select name as file_name, xmlserialize(document content as varchar) as file_content
            from geometry.plan_file 
            where plan_id = :plan_id
        """.trimIndent()
        val params = mapOf("plan_id" to planId.intValue)
        return getOne(planId, jdbcTemplate.query(sql, params) { rs, _ ->
            InfraModelFile(
                name = rs.getFileName("file_name"),
                content = rs.getString("file_content"),
            )
        })
    }

<<<<<<< HEAD
    fun fetchDuplicateGeometryPlanName(newFile: InfraModelFile): FileName? {
        val sql = """
            select
              plan_file.name
              from geometry.plan_file
              where hash = :hash
=======
    fun fetchDuplicateGeometryPlanVersion(newFile: InfraModelFile): RowVersion<GeometryPlan>? {
        //language=SQL
        val sql = """
            select
              plan.id, plan.version
            from geometry.plan left join geometry.plan_file on plan.id = plan_file.plan_id
              where plan_file.hash = :hash
>>>>>>> 6e5f55c9
        """.trimIndent()
        val params = mapOf("hash" to newFile.hash)

        logger.daoAccess(FETCH, InfraModelFile::class, params)
<<<<<<< HEAD
        return jdbcTemplate.queryOptional(sql, params) { rs, _ -> rs.getFileName("name") }
=======
        return jdbcTemplate.queryOptional(sql, params) { rs, _ ->
            rs.getRowVersion("id", "version")
        }
>>>>>>> 6e5f55c9
    }

    @Transactional
    fun updatePlan(
        planId: IntId<GeometryPlan>,
        geometryPlan: GeometryPlan,
    ): GeometryPlan {
        jdbcTemplate.setUser()
        val sql = """
            update geometry.plan
            set
              track_number_id = :track_number_id,
              track_number_description = :track_number_description,
              plan_project_id = :plan_project_id,
              plan_author_id = :plan_author_id,
              plan_time = :plan_time,
              srid = :srid,
              coordinate_system_name = :coordinate_system_name,
              vertical_coordinate_system = :vertical_coordinate_system::common.vertical_coordinate_system,
              oid = :oid,
              plan_phase = :plan_phase::geometry.plan_phase,
              plan_decision = :plan_decision::geometry.plan_decision,
              measurement_method = :measurement_method::common.measurement_method,
              message = :message
            where id = :id
        """.trimIndent()

        val params = mapOf(
            "id" to planId.intValue,
            "track_number_id" to geometryPlan.trackNumberId?.intValue,
            "track_number_description" to geometryPlan.trackNumberDescription,
            "plan_project_id" to (geometryPlan.project.id as IntId).intValue,
            "plan_author_id" to (geometryPlan.author?.id as IntId?)?.intValue,
            "plan_time" to geometryPlan.planTime?.let { instant -> Timestamp.from(instant) },
            "srid" to geometryPlan.units.coordinateSystemSrid?.code,
            "coordinate_system_name" to geometryPlan.units.coordinateSystemName,
            "vertical_coordinate_system" to geometryPlan.units.verticalCoordinateSystem?.name,
            "oid" to geometryPlan.oid?.toString(),
            "plan_phase" to geometryPlan.planPhase?.name,
            "plan_decision" to geometryPlan.decisionPhase?.name,
            "measurement_method" to geometryPlan.measurementMethod?.name,
            "message" to geometryPlan.message,
        )

        check(jdbcTemplate.update(sql, params) > 0)

        logger.daoAccess(UPDATE, GeometryPlan::class, planId)

        return geometryPlan
    }

    @Transactional
    fun insertProject(project: Project): RowVersion<Project> {
        jdbcTemplate.setUser()
        return insertProjectInternal(project)
    }

    private fun insertProjectInternal(project: Project): RowVersion<Project> {
        val sql = """
            insert into geometry.plan_project(name, description) 
            values (:name, :description) 
            returning id, version
        """.trimIndent()
        val params = mapOf(
            "name" to project.name,
            "description" to project.description
        )
        val projectVersion: RowVersion<Project> = jdbcTemplate.queryForObject(sql, params) { rs, _ ->
            rs.getRowVersion("id", "version")
        } ?: throw IllegalStateException("Failed to get generated ID for new project")
        logger.daoAccess(INSERT, Project::class, projectVersion)
        return projectVersion
    }

    @Transactional
    fun insertAuthor(author: Author): RowVersion<Author> {
        jdbcTemplate.setUser()
        return insertAuthorInternal(author)
    }

    private fun insertAuthorInternal(author: Author): RowVersion<Author> {
        val sql = """
            insert into geometry.plan_author(company_name)
            values (:company_name)
            returning id, version
        """.trimIndent()

        val params = mapOf("company_name" to author.companyName)
        val authorVersion: RowVersion<Author> = jdbcTemplate.queryForObject(sql, params) { rs, _ ->
            rs.getRowVersion("id", "version")
        } ?: throw IllegalStateException("Failed to get generated ID for new author")
        logger.daoAccess(INSERT, Author::class, authorVersion)
        return authorVersion
    }

    @Transactional
    fun insertApplication(application: Application): RowVersion<Application> {
        jdbcTemplate.setUser()
        return insertApplicationInternal(application)
    }

    private fun insertApplicationInternal(application: Application): RowVersion<Application> {
        val sql = """
            insert into geometry.plan_application(name, manufacturer, application_version)
            values (:name, :manufacturer, :application_version) 
            returning id, version
            """
        val params = mapOf(
            "name" to application.name,
            "manufacturer" to application.manufacturer,
            "application_version" to application.version,
        )
        val appId: RowVersion<Application> = jdbcTemplate.queryForObject(sql, params) { rs, _ ->
            rs.getRowVersion("id", "version")
        } ?: throw IllegalStateException("Failed to get generated ID for new application")
        logger.daoAccess(INSERT, Application::class, appId)
        return appId
    }

    fun findApplication(name: MetaDataName, version: MetaDataName): Application? {
        val sql = """
            select
              id, name, manufacturer, application_version
            from geometry.plan_application
            where unique_name = common.nospace_lowercase(:name) || ' ' || common.nospace_lowercase(:application_version)
        """.trimIndent()

        val params = mapOf("name" to name, "application_version" to version)
        val application = jdbcTemplate.query(sql, params) { rs, _ ->
            Application(
                id = rs.getIntId("id"),
                name = MetaDataName(rs.getString("name")),
                manufacturer = MetaDataName(rs.getString("manufacturer")),
                version = MetaDataName(rs.getString("application_version")),
            )
        }.firstOrNull()

        application?.also { logger.daoAccess(FETCH, Application::class, it.id) }
        return application
    }

    fun getApplication(applicationId: IntId<Application>): Application {
        val sql = """
            select 
            id,
            name,
            manufacturer,
            application_version
            from geometry.plan_application
            where id = :id
        """.trimIndent()

        val params = mapOf("id" to applicationId.intValue)

        val application = jdbcTemplate.query(sql, params) { rs, _ ->
            Application(
                id = rs.getIntId("id"),
                name = MetaDataName(rs.getString("name")),
                manufacturer = MetaDataName(rs.getString("manufacturer")),
                version = MetaDataName(rs.getString("application_version")),
            )
        }.firstOrNull() ?: throw NoSuchEntityException(Project::class, applicationId)
        logger.daoAccess(FETCH, Application::class, application.id)

        return application
    }

    private fun insertSwitches(
        planId: IntId<GeometryPlan>,
        switches: List<GeometrySwitch>,
    ): Map<DomainId<GeometrySwitch>, IntId<GeometrySwitch>> {
        return switches.map { switch -> switch.id to insertSwitch(planId, switch) }.associate { it }
    }

    private fun insertSwitch(plandId: IntId<GeometryPlan>, switch: GeometrySwitch): IntId<GeometrySwitch> {
        val sql = """
            insert into geometry.switch(
              plan_id, 
              name,
              switch_structure_id,
              type_name,
              state
            )
            values(
              :plan_id, 
              :name,
              :switch_structure_id,
              :type_name,
              :state::geometry.plan_state
            )
            returning id
        """.trimIndent()
        val params = mapOf(
            "plan_id" to plandId.intValue,
            "name" to switch.name,
            "switch_structure_id" to switch.switchStructureId?.intValue,
            "type_name" to switch.typeName,
            "state" to switch.state?.name
        )
        val id = jdbcTemplate.queryForObject(sql, params) { rs, _ -> rs.getIntId<GeometrySwitch>("id") }
            ?: throw IllegalStateException("Failed to get generated ID for new switch")
        insertSwitchJoints(id, switch.joints)
        return id
    }

    private fun insertSwitchJoints(switchId: IntId<GeometrySwitch>, joints: List<GeometrySwitchJoint>) {
        val sql = """
            insert into geometry.switch_joint(switch_id, number, location)
            values (:switch_id, :number, postgis.st_point(:x, :y))
            """
        val params = joints.map { joint ->
            mapOf(
                "switch_id" to switchId.intValue,
                "number" to joint.number.intValue,
                "x" to joint.location.x,
                "y" to joint.location.y,
            )
        }.toTypedArray()
        jdbcTemplate.batchUpdate(sql, params)
    }

    private fun insertAlignments(
        planId: IntId<GeometryPlan>,
        alignments: List<GeometryAlignment>,
        switchDatabaseIds: Map<DomainId<GeometrySwitch>, IntId<GeometrySwitch>>,
    ) {
        val idToAlignment: List<Pair<IntId<GeometryAlignment>, GeometryAlignment>> = alignments.map { alignment ->
            insertAlignment(planId, alignment).id to alignment
        }

        val elementParams = idToAlignment.flatMap { (alignmentId, alignment) ->
            getGeometryElementSqlParams(alignmentId, alignment.elements, switchDatabaseIds)
        }
        insertGeometryElements(elementParams)

        val viParams = idToAlignment.flatMap { (alignmentId, alignment) ->
            alignment.profile
                ?.let { profile -> getVerticalIntersectionSqlParams(alignmentId, profile.elements) }
                ?: listOf()
        }
        if (viParams.isNotEmpty()) {
            insertVerticalIntersections(viParams)
        }

        val cantParams = idToAlignment.flatMap { (alignmentId, alignment) ->
            alignment.cant
                ?.let { cant -> getCantPointSqlParams(alignmentId, cant.points) }
                ?: listOf()
        }
        if (cantParams.isNotEmpty()) {
            insertCantPoints(cantParams)
        }
    }

    private fun insertKmPosts(kmPostParams: List<Map<String, Any?>>) {
        val sql = """
            insert into geometry.km_post(
              track_number_id, 
              km_post_index,
              plan_id,
              sta_back, 
              sta_ahead, 
              sta_internal, 
              km_number, 
              description,
              location,
              state)
            values (
             :track_number_id, 
             :km_post_index, 
             :plan_id,
             :sta_back, 
             :sta_ahead, 
             :sta_internal, 
             :km_number, 
             :description,
             postgis.st_point(:x, :y),
             :state::geometry.plan_state)
            """
        jdbcTemplate.batchUpdate(sql, kmPostParams.toTypedArray())
    }

    private fun getKmPostParams(
        planId: IntId<GeometryPlan>,
        kmPosts: List<GeometryKmPost>,
    ): List<Map<String, Any?>> {
        return kmPosts.mapIndexed { index, kmPost ->
            mapOf(
                "track_number_id" to kmPost.trackNumberId?.intValue,
                "km_post_index" to index,
                "plan_id" to planId.intValue,
                "sta_back" to kmPost.staBack,
                "sta_ahead" to kmPost.staAhead,
                "sta_internal" to kmPost.staInternal,
                "km_number" to kmPost.kmNumber?.toString(),
                "description" to kmPost.description,
                "x" to kmPost.location?.x,
                "y" to kmPost.location?.y,
                "state" to kmPost.state?.name,
            )
        }
    }

    private fun insertAlignment(
        planId: IntId<GeometryPlan>,
        alignment: GeometryAlignment,
    ): RowVersion<GeometryAlignment> {
        val sql = """ 
            insert into geometry.alignment(
              plan_id,
              name,
              description,
              state,
              sta_start,
              profile_name,
              cant_name,
              cant_description,
              cant_gauge,
              cant_rotation_point,
              feature_type_code)
            values(
              :plan_id,
              :name,
              :description,
              :state::geometry.plan_state,
              :sta_start,
              :profile_name,
              :cant_name,
              :cant_description,
              :cant_gauge,
              :cant_rotation_point::geometry.cant_rotation_point,
              :feature_type_code)
            returning id --, version
        """.trimIndent()
        val params = mapOf(
            "plan_id" to planId.intValue,
            "name" to alignment.name,
            "description" to alignment.description,
            "state" to alignment.state?.name,
            "sta_start" to alignment.staStart,
            "profile_name" to alignment.profile?.name,
            "cant_name" to alignment.cant?.name,
            "cant_description" to alignment.cant?.description,
            "cant_gauge" to alignment.cant?.gauge,
            "cant_rotation_point" to alignment.cant?.rotationPoint?.name,
            "feature_type_code" to alignment.featureTypeCode
        )
        return jdbcTemplate.queryForObject(sql, params) { rs, _ ->
            RowVersion(rs.getIntId("id"), 1)//rs.getRowVersion("id", "version")
        } ?: throw IllegalStateException("Failed to get generated ID for new alignment")
    }

    @Cacheable(CACHE_GEOMETRY_PLAN_HEADER, sync = true)
    fun fetchPlanHeader(rowVersion: RowVersion<GeometryPlan>): GeometryPlanHeader {
        val sql = """
            select 
              plan.id as plan_id, 
              plan_file.name as file_name, 
              plan.source,
              plan.message, 
              plan.plan_time, 
              plan.upload_time, 
              plan.measurement_method,
              plan.plan_phase, 
              plan.plan_decision,
              plan.linear_unit,
              plan.direction_unit,
              plan.srid,
              plan.coordinate_system_name,
              plan.vertical_coordinate_system,
              plan.linked_as_plan_id,
              project.id as project_id, 
              project.name as project_name,
              project.description as project_description,
              plan.track_number_id,
              (select min(km_post.km_number) from geometry.km_post where km_post.plan_id = plan.id) as min_km_number,
              (select max(km_post.km_number) from geometry.km_post where km_post.plan_id = plan.id) as max_km_number,
              author.company_name as author,
              has_profile,
              has_cant
            from geometry.plan
              left join geometry.plan_file on plan_file.plan_id = plan.id
              left join geometry.plan_project project on project.id = plan.plan_project_id
              left join geometry.plan_author author on plan.plan_author_id = author.id
              left join lateral
                (select bool_or(profile_name is not null) as has_profile,
                        bool_or(cant_name is not null) as has_cant
                 from geometry.alignment
                 where plan_id = plan.id) alignments on (true)
            where :plan_id = plan.id
        """.trimIndent()
        val params = mapOf(
            "plan_id" to rowVersion.id.intValue,
        )
        val header = jdbcTemplate.queryForObject(sql, params) { rs, _ ->
            val project = Project(
                id = rs.getIntId("project_id"),
                name = ProjectName(rs.getString("project_name")),
                description = rs.getFreeTextOrNull("project_description"),
            )

            val minKm = rs.getKmNumberOrNull("min_km_number")
            val maxKm = rs.getKmNumberOrNull("max_km_number")
            val range = if (minKm != null && maxKm != null) Range(minKm, maxKm) else null
            GeometryPlanHeader(
                id = rs.getIntId("plan_id"),
                project = project,
                fileName = rs.getFileName("file_name"),
                source = rs.getEnum("source"),
                kmNumberRange = range,
                planTime = rs.getInstantOrNull("plan_time"),
                trackNumberId = rs.getIntIdOrNull("track_number_id"),
                measurementMethod = rs.getEnumOrNull<MeasurementMethod>("measurement_method"),
                decisionPhase = rs.getEnumOrNull<PlanDecisionPhase>("plan_decision"),
                planPhase = rs.getEnumOrNull<PlanPhase>("plan_phase"),
                message = rs.getFreeTextOrNull("message"),
                linkedAsPlanId = rs.getIntIdOrNull("linked_as_plan_id"),
                uploadTime = rs.getInstant("upload_time"),
                units = GeometryUnits(
                    coordinateSystemSrid = rs.getSridOrNull("srid"),
                    coordinateSystemName = rs.getString("coordinate_system_name")?.let(::CoordinateSystemName),
                    verticalCoordinateSystem = rs.getEnumOrNull<VerticalCoordinateSystem>("vertical_coordinate_system"),
                    directionUnit = rs.getEnum("direction_unit"),
                    linearUnit = rs.getEnum("linear_unit"),
                ),
                author = rs.getString("author"),
                hasProfile = rs.getBoolean("has_profile"),
                hasCant = rs.getBoolean("has_cant"),
            )
        } ?: throw NoSuchEntityException(GeometryPlanHeader::class, rowVersion.id)
        logger.daoAccess(FETCH, GeometryPlanHeader::class, rowVersion.id)
        return header
    }

    fun fetchPlanVersions(
        sources: List<PlanSource>,
        bbox: BoundingBox?,
    ): List<RowVersion<GeometryPlan>> {
        val sql = """
            select id, version
            from geometry.plan
            where source::text in (:sources)
              and (:polygon_wkt::varchar is null or postgis.st_intersects(
                plan.bounding_polygon_simple,
                postgis.st_polygonfromtext(:polygon_wkt::varchar, :map_srid)
              ))
        """.trimIndent()
        val params = mapOf(
            "sources" to (sources.ifEmpty { PlanSource.values().toList() }).map(PlanSource::name),
            "polygon_wkt" to bbox?.let { b -> create2DPolygonString(b.polygonFromCorners) },
            "map_srid" to LAYOUT_SRID.code,
        )
        return jdbcTemplate.query(sql, params) { rs, _ ->
            rs.getRowVersion("id", "version")
        }
    }

    fun fetchPlanVersions() = fetchRowVersions<GeometryPlan>(GEOMETRY_PLAN)

    fun fetchPlanVersion(id: IntId<GeometryPlan>) = fetchRowVersion(id, GEOMETRY_PLAN)

    fun fetchAlignmentPlanVersion(alignmentId: IntId<GeometryAlignment>): RowVersion<GeometryPlan> {
        //language=SQL
        val sql = """
            select plan.id, plan.version
            from geometry.alignment 
              left join geometry.plan on plan.id = alignment.plan_id
            where alignment.id = :alignment_id
        """.trimIndent()
        val params = mapOf(
            "alignment_id" to alignmentId.intValue,
        )
        return jdbcTemplate.queryOne(sql, params) { rs, _ -> rs.getRowVersion("id", "version") }
    }


    fun fetchPlanChangeTime(): Instant = fetchLatestChangeTime(GEOMETRY_PLAN)

    fun fetchPlanAreas(mapBoundingBox: BoundingBox): List<GeometryPlanArea> {
        val searchPolygonWkt = create2DPolygonString(mapBoundingBox.polygonFromCorners)
        val sql = """
          select 
            plan.id,
            plan_file.name as file_name,
            postgis.st_astext(plan.bounding_polygon_simple) as bounding_polygon
          from geometry.plan
            left join geometry.plan_file on plan.id = plan_file.plan_id
            where postgis.st_intersects(
                  plan.bounding_polygon_simple, 
                  postgis.st_polygonfromtext(:polygon_wkt, :map_srid)
              )
        """.trimIndent()
        val params = mapOf(
            "polygon_wkt" to searchPolygonWkt,
            "map_srid" to LAYOUT_SRID.code,
        )
        val result = jdbcTemplate.query(sql, params) { rs, _ ->
            val area = GeometryPlanArea(
                id = rs.getIntId("id"),
                fileName = rs.getFileName("file_name"),
                polygon = rs.getPolygonPointList("bounding_polygon"),
            )
            area
        }.filterNotNull()
        logger.daoAccess(FETCH, GeometryPlanArea::class, result.map { a -> a.id })
        return result
    }

    @Cacheable(CACHE_GEOMETRY_PLAN, sync = true)
    fun fetchPlan(planVersion: RowVersion<GeometryPlan>): GeometryPlan {
        val sql = """
            select
              plan.id,
              plan.source,
              plan.linear_unit,
              plan.direction_unit,
              plan.track_number_id,
              plan.track_number_description,
              plan.srid,
              plan.coordinate_system_name,
              plan.vertical_coordinate_system,
              plan.plan_time,
              plan.upload_time,
              plan.plan_project_id,
              plan_author.id as author_id,
              plan_author.company_name as author_company_name,
              plan_application.id as application_id,
              plan_application.name as application_name,
              plan_application.manufacturer as application_manufacturer,
              plan_application.application_version as application_version,
              plan_file.name as file_name,
              plan.oid,
              plan.plan_phase,
              plan.plan_decision,
              plan.measurement_method,
              plan.message
            from geometry.plan 
              left join geometry.plan_file on plan_file.plan_id = plan.id
              left join geometry.plan_author on plan.plan_author_id = plan_author.id
              left join geometry.plan_application on plan.plan_application_id = plan_application.id
            where plan.id = :plan_id
        """.trimIndent()
        val params = mapOf("plan_id" to planVersion.id.intValue)

        val plan = jdbcTemplate.query(sql, params) { rs, i ->
            val units = GeometryUnits(
                coordinateSystemSrid = rs.getSridOrNull("srid"),
                coordinateSystemName = rs.getString("coordinate_system_name")?.let(::CoordinateSystemName),
                verticalCoordinateSystem = rs.getEnumOrNull<VerticalCoordinateSystem>("vertical_coordinate_system"),
                directionUnit = rs.getEnum("direction_unit"),
                linearUnit = rs.getEnum("linear_unit"),
            )
            val authorId = rs.getIntIdOrNull<Author>("author_id")
            val geometryPlan = GeometryPlan(
                id = rs.getIntId("id"),
                source = rs.getEnum("source"),
                project = getProject(rs.getIntId("plan_project_id")),
                author = authorId?.let { id ->
                    Author(id = id, companyName = MetaDataName(rs.getString("author_company_name")))
                },
                application = Application(
                    id = rs.getIntId("application_id"),
                    name = MetaDataName(rs.getString("application_name")),
                    manufacturer = MetaDataName(rs.getString("application_manufacturer")),
                    version = MetaDataName(rs.getString("application_version")),
                ),
                planTime = rs.getInstantOrNull("plan_time"),
                units = units,
                trackNumberId = rs.getIntIdOrNull("track_number_id"),
                trackNumberDescription = PlanElementName(rs.getString("track_number_description")),
                alignments = fetchAlignments(units, planVersion.id),
                switches = fetchSwitches(planId = planVersion.id, switchId = null),
                kmPosts = fetchKmPosts(planVersion.id),
                fileName = rs.getFileName("file_name"),
                oid = rs.getOidOrNull("oid"),
                planPhase = rs.getEnumOrNull<PlanPhase>("plan_phase"),
                decisionPhase = rs.getEnumOrNull<PlanDecisionPhase>("plan_decision"),
                measurementMethod = rs.getEnumOrNull<MeasurementMethod>("measurement_method"),
                dataType = DataType.STORED,
                message = rs.getFreeTextOrNull("message"),
                uploadTime = rs.getInstant("upload_time"),
            )
            geometryPlan
        }.firstOrNull() ?: throw NoSuchEntityException(GeometryPlan::class, planVersion.id)
        logger.daoAccess(FETCH, GeometryPlan::class, planVersion)
        return plan
    }

    fun getProject(projectId: IntId<Project>): Project {
        val sql = """
            select
              id
            , name
            , description
            from geometry.plan_project
            where id = :id
        """.trimIndent()
        val params = mapOf("id" to projectId.intValue)

        val project = jdbcTemplate.query(sql, params) { rs, _ ->
            Project(
                id = rs.getIntId("id"),
                name = ProjectName(rs.getString("name")),
                description = rs.getFreeTextOrNull("description"),
            )
        }.firstOrNull() ?: throw NoSuchEntityException(Project::class, projectId)
        logger.daoAccess(FETCH, Project::class, project.id)
        return project
    }

    fun findProject(projectName: ProjectName): Project? {
        val sql = """
            select
              id, name, description
            from geometry.plan_project
            where unique_name = common.nospace_lowercase(:name)
        """.trimIndent()

        val params = mapOf("name" to projectName)
        val project = jdbcTemplate.query(sql, params) { rs, _ ->
            Project(
                id = rs.getIntId("id"),
                name = ProjectName(rs.getString("name")),
                description = rs.getFreeTextOrNull("description"),
            )
        }.firstOrNull()

        project?.also { logger.daoAccess(FETCH, Project::class, it.id) }
        return project
    }

    fun fetchProjects(): List<Project> {
        val sql = """
            select
              id
            , name
            , description
            from geometry.plan_project
        """.trimIndent()
        val projects = jdbcTemplate.query(sql) { rs, _ ->
            Project(
                id = rs.getIntId("id"),
                name = ProjectName(rs.getString("name")),
                description = rs.getFreeTextOrNull("description"),
            )
        }

        logger.daoAccess(FETCH, Project::class)
        return projects
    }

    fun findAuthor(companyName: MetaDataName): Author? {
        val sql = """
            select
              id
            , company_name
            from geometry.plan_author
            where unique_company_name = common.nospace_lowercase(:company_name)
        """.trimIndent()

        val params = mapOf("company_name" to companyName)
        val author = jdbcTemplate.query(sql, params) { rs, _ ->
            Author(
                id = rs.getIntId("id"),
                companyName = MetaDataName(rs.getString("company_name")),
            )
        }.firstOrNull()

        author?.also { logger.daoAccess(FETCH, Author::class, it.id) }
        return author
    }

    fun getAuthor(authorId: IntId<Author>): Author {
        val sql = """
            select
              id
            , company_name
            from geometry.plan_author
            where id = :id
        """.trimIndent()
        val params = mapOf("id" to authorId.intValue)

        val author = jdbcTemplate.query(sql, params) { rs, _ ->
            Author(
                id = rs.getIntId("id"),
                companyName = MetaDataName(rs.getString("company_name")),
            )
        }.firstOrNull() ?: throw NoSuchEntityException(Project::class, authorId)
        logger.daoAccess(FETCH, Author::class, author.id)
        return author
    }

    fun fetchAuthors(): List<Author> {
        val sql = """
            select
              id
            , company_name
            from geometry.plan_author
        """.trimIndent()
        val authors = jdbcTemplate.query(sql) { rs, _ ->
            Author(
                id = rs.getIntId("id"),
                companyName = MetaDataName(rs.getString("company_name")),
            )
        }

        logger.daoAccess(FETCH, Author::class, authors.map { it.id })
        return authors
    }

    fun fetchAlignments(
        units: GeometryUnits,
        planId: IntId<GeometryPlan>? = null,
        geometryAlignmentId: IntId<GeometryAlignment>? = null,
    ): List<GeometryAlignment> {

        val sql = """
            select 
              alignment.id, alignment.track_number_id, alignment.oid_part, 
              alignment.name, alignment.state, alignment.description,
              alignment.sta_start,
              alignment.profile_name,
              alignment.cant_name, alignment.cant_description, 
              alignment.cant_gauge, alignment.cant_rotation_point,
              alignment.feature_type_code
            from geometry.alignment 
            where (:plan_id::int is null or alignment.plan_id = :plan_id)
              and (:alignment_id::int is null or alignment.id = :alignment_id)
            order by alignment.track_number_id, alignment.id
        """.trimIndent()
        return jdbcTemplate.query(
            sql,
            mapOf("plan_id" to planId?.intValue, "alignment_id" to geometryAlignmentId?.intValue)
        ) { rs, _ ->
            val alignmentId = rs.getIntId<GeometryAlignment>("id")
            val profileName = rs.getString("profile_name")
            val cantName = rs.getString("cant_name")
            val featureTypeCode = rs.getFeatureTypeCodeOrNull("feature_type_code")
            GeometryAlignment(
                id = alignmentId,
                trackNumberId = rs.getIntIdOrNull("track_number_id"),
                name = AlignmentName(rs.getString("name")),
                description = rs.getFreeTextOrNull("description"),
                oidPart = rs.getFreeTextOrNull("oid_part"),
                state = rs.getEnumOrNull<PlanState>("state"),
                staStart = rs.getBigDecimal("sta_start"),
                elements = fetchElements(alignmentId, units),
                profile = profileName?.let { name ->
                    GeometryProfile(
                        name = PlanElementName(name),
                        elements = fetchProfileElements(alignmentId)
                    )
                },
                cant = cantName?.let { name ->
                    GeometryCant(
                        name = PlanElementName(name),
                        description = PlanElementName(rs.getString("cant_description")),
                        gauge = rs.getBigDecimal("cant_gauge"),
                        rotationPoint = rs.getEnum("cant_rotation_point"),
                        points = fetchCantPoints(alignmentId),
                    )
                },
                featureTypeCode = featureTypeCode,
            )
        }
    }

    @Cacheable(CACHE_GEOMETRY_SWITCH, sync = true)
    fun getSwitch(id: IntId<GeometrySwitch>) = getOne(id, fetchSwitches(planId = null, switchId = id))

    private fun fetchSwitches(planId: IntId<GeometryPlan>?, switchId: IntId<GeometrySwitch>?): List<GeometrySwitch> {
        val sql = """
            select
              id,
              name,
              switch_structure_id,
              type_name,
              state
            from geometry.switch
            where (:plan_id::int is null or plan_id = :plan_id) 
              and (:switch_id::int is null or id = :switch_id)
        """.trimIndent()
        val params = mapOf("plan_id" to planId?.intValue, "switch_id" to switchId?.intValue)
        return jdbcTemplate.query(sql, params) { rs, _ ->
            val id: IntId<GeometrySwitch> = rs.getIntId("id")
            GeometrySwitch(
                id = id,
                name = SwitchName(rs.getString("name")),
                state = rs.getEnumOrNull<PlanState>("state"),
                joints = getSwitchJoints(id),
                switchStructureId = rs.getIntIdOrNull("switch_structure_id"),
                typeName = GeometrySwitchTypeName(rs.getString("type_name")),
            )
        }
    }

    private fun getSwitchJoints(switchId: IntId<GeometrySwitch>): List<GeometrySwitchJoint> {
        val sql = """
            select 
              number,
              postgis.st_x(location) as location_x,
              postgis.st_y(location) as location_y
            from geometry.switch_joint
            where switch_id = :switch_id
        """.trimIndent()
        return jdbcTemplate.query(sql, mapOf("switch_id" to switchId.intValue)) { rs, _ ->
            GeometrySwitchJoint(
                number = rs.getJointNumber("number"),
                location = rs.getPoint("location_x", "location_y"),
            )
        }.sortedBy { j -> j.number }
    }

    fun getSwitchSrid(id: IntId<GeometrySwitch>): Srid? {
        val sql = """
            select
                plan.srid
            from geometry.switch
                left join geometry.plan plan on switch.plan_id = plan.id
            where switch.id = :switch_id
        """.trimIndent()
        val params = mapOf(
            "switch_id" to id.intValue
        )
        logger.daoAccess(FETCH, GeometrySwitch::class, params)
        return jdbcTemplate.queryOne(sql, params, id.toString()) { rs, _ -> rs.getSridOrNull("srid") }
    }

    fun getKmPost(id: IntId<GeometryKmPost>) = getOne(id, fetchKmPosts(planId = null, kmPostId = id))

    private fun fetchKmPosts(
        planId: IntId<GeometryPlan>? = null,
        kmPostId: IntId<GeometryKmPost>? = null,
    ): List<GeometryKmPost> {
        val sql = """
            select
              km_post.id,
              km_post.track_number_id, 
              km_post.km_post_index, 
              km_post.sta_back, 
              km_post.sta_ahead,
              km_post.sta_internal, 
              km_post.km_number,
              km_post.description,
              km_post.state,
              postgis.st_x(km_post.location) as location_x,
              postgis.st_y(km_post.location) as location_y
            from geometry.km_post
            where (:plan_id::int is null or plan_id = :plan_id) 
              and (:km_post_id::int is null or id = :km_post_id)
        """.trimIndent()
        val params = mapOf(
            "plan_id" to planId?.intValue,
            "km_post_id" to kmPostId?.intValue
        )
        return jdbcTemplate.query(sql, params) { rs, _ ->
            GeometryKmPost(
                id = rs.getIntId("id"),
                trackNumberId = rs.getIntIdOrNull("track_number_id"),
                staBack = rs.getBigDecimal("sta_back"),
                staAhead = rs.getBigDecimal("sta_ahead"),
                staInternal = rs.getBigDecimal("sta_internal"),
                kmNumber = rs.getKmNumberOrNull("km_number"),
                description = PlanElementName(rs.getString("description")),
                location = rs.getPointOrNull("location_x", "location_y"),
                state = rs.getEnumOrNull<PlanState>("state"),
            )
        }
    }

    fun getKmPostSrid(id: IntId<GeometryKmPost>): Srid? {
        val sql = """
            select
                plan.srid
            from geometry.km_post
                left join geometry.plan plan on km_post.plan_id = plan.id
            where km_post.id = :km_post_id
        """.trimIndent()
        val params = mapOf(
            "km_post_id" to id.intValue
        )
        return jdbcTemplate.queryOne(sql, params, id.toString()) { rs, _ -> rs.getSridOrNull("srid") }
    }

    fun fetchElement(geometryElementId: IndexedId<GeometryElement>): GeometryElement {
        val alignmentId = IntId<GeometryAlignment>(geometryElementId.parentId)
        val planUnits = fetchPlanUnits(alignmentId)
        val element = fetchElements(alignmentId, planUnits.units, geometryElementId).firstOrNull()
        logger.daoAccess(FETCH, GeometryElement::class, geometryElementId)
        return element ?: throw NoSuchEntityException(GeometryElement::class, geometryElementId)
    }

    fun fetchPlanUnits(alignmentId: IntId<GeometryAlignment>): GeometryPlanUnits {
        val sql = """
            select 
                plan.id, 
                plan.direction_unit, 
                plan.linear_unit, 
                plan.srid, 
                plan.coordinate_system_name,
                plan.vertical_coordinate_system
            from geometry.alignment alignment 
              left join geometry.plan plan on alignment.plan_id = plan.id
            where alignment.id = :alignment_id
        """.trimIndent()
        return jdbcTemplate.query(sql, mapOf("alignment_id" to alignmentId.intValue)) { rs, _ ->
            GeometryPlanUnits(
                id = rs.getIntId("id"),
                units = GeometryUnits(
                    coordinateSystemSrid = rs.getSridOrNull("srid"),
                    coordinateSystemName = rs.getString("coordinate_system_name")?.let(::CoordinateSystemName),
                    verticalCoordinateSystem = rs.getEnumOrNull<VerticalCoordinateSystem>("vertical_coordinate_system"),
                    directionUnit = rs.getEnum("direction_unit"),
                    linearUnit = rs.getEnum("linear_unit"),
                ),
            )
        }.firstOrNull() ?: throw NoSuchEntityException(GeometryAlignment::class, alignmentId)
    }

    fun fetchElements(
        alignmentId: IntId<GeometryAlignment>,
        units: GeometryUnits,
        geometryElementId: IndexedId<GeometryElement>? = null,
    ): List<GeometryElement> {
        val sql = """
            select
              alignment_id,
              element_index,
              name,
              oid_part,
              type,
              sta_start,
              length,
              postgis.st_x(start_point) as start_x,
              postgis.st_y(start_point) as start_y,
              postgis.st_x(end_point) as end_x,
              postgis.st_y(end_point) as end_y,
              rotation,
              curve_radius,
              curve_chord,
              postgis.st_x(curve_center_point) as curve_center_x,
              postgis.st_y(curve_center_point) as curve_center_y,
              spiral_dir_start,
              spiral_dir_end,
              spiral_radius_start,
              spiral_radius_end,
              postgis.st_x(spiral_pi_point) as spiral_pi_x,
              postgis.st_y(spiral_pi_point) as spiral_pi_y,
              clothoid_constant,
              switch_id,
              switch_start_joint_number,
              switch_end_joint_number
            from geometry.element
            where alignment_id = :alignment_id
              and (:element_index::int is null or element_index = :element_index)
            order by element_index
        """.trimIndent()

        val params = mapOf(
            "alignment_id" to alignmentId.intValue,
            "element_index" to geometryElementId?.index
        )

        return jdbcTemplate.query(sql, params) { rs, _ ->
            val id = rs.getIndexedId<GeometryElement>("alignment_id", "element_index")
            when (rs.getEnum<GeometryElementType>("type")) {
                LINE -> GeometryLine(
                    elementData = getElementData(rs),
                    switchData = getSwitchData(rs),
                    id = id,
                )
                CURVE -> GeometryCurve(
                    elementData = getElementData(rs),
                    curveData = getCurveData(rs),
                    switchData = getSwitchData(rs),
                    id = id,
                )
                CLOTHOID -> GeometryClothoid(
                    elementData = getElementData(rs),
                    spiralData = getSpiralData(rs, units),
                    switchData = getSwitchData(rs),
                    constant = rs.getBigDecimal("clothoid_constant"),
                    id = id,
                )
                BIQUADRATIC_PARABOLA -> BiquadraticParabola(
                    elementData = getElementData(rs),
                    spiralData = getSpiralData(rs, units),
                    switchData = getSwitchData(rs),
                    id = id,
                )
            }
        }
    }

    @Transactional
    fun removeReferencesToTrackNumber(id: IntId<TrackLayoutTrackNumber>): RemovedTrackNumberReferenceIds {
        return RemovedTrackNumberReferenceIds(
            kmPostIds = removeKmPostReferenceToTrackNumber(id),
            alignmentIds = removeAlignmentReferenceToTrackNumber(id),
            planIds = removePlanReferenceToTrackNumber(id)
        )
    }

    private fun removeKmPostReferenceToTrackNumber(id: IntId<TrackLayoutTrackNumber>): List<IntId<GeometryKmPost>> {
        val sql = """
          update geometry.km_post
          set track_number_id = null 
          where track_number_id = :id
          returning id as km_post_id
        """.trimIndent()

        return jdbcTemplate
            .query<IntId<GeometryKmPost>>(sql, mapOf("id" to id.intValue)) { rs, _ -> IntId(rs.getInt("km_post_id")) }
            .also { ids -> logger.daoAccess(UPDATE, GeometryKmPost::class, ids) }
    }


    private fun removeAlignmentReferenceToTrackNumber(id: IntId<TrackLayoutTrackNumber>): List<IntId<GeometryAlignment>> {
        val sql = """
          update geometry.alignment
          set track_number_id = null 
          where track_number_id = :id
          returning id as alignment_id
        """.trimIndent()

        return jdbcTemplate
            .query<IntId<GeometryAlignment>>(sql, mapOf("id" to id.intValue)) { rs, _ -> IntId(rs.getInt("alignment_id")) }
            .also { ids -> logger.daoAccess(UPDATE, GeometryAlignment::class, ids)}

    }

    private fun removePlanReferenceToTrackNumber(id: IntId<TrackLayoutTrackNumber>): List<IntId<GeometryPlan>> {
        val sql = """
          update geometry.plan
          set track_number_id = null 
          where track_number_id = :id
          returning id as plan_id
        """.trimIndent()

        return jdbcTemplate
            .query<IntId<GeometryPlan>>(sql, mapOf("id" to id.intValue)) { rs, _ -> IntId(rs.getInt("plan_id")) }
            .also {  ids -> logger.daoAccess(UPDATE, GeometryPlan::class, ids)}
    }

    private fun getElementData(rs: ResultSet): ElementData {
        return ElementData(
            name = rs.getString("name")?.let(::PlanElementName),
            oidPart = rs.getString("oid_part")?.let(::PlanElementName),
            start = rs.getPoint("start_x", "start_y"),
            end = rs.getPoint("end_x", "end_y"),
            staStart = rs.getBigDecimal("sta_start"),
            length = rs.getBigDecimal("length"),
        )
    }

    private fun getSwitchData(rs: ResultSet): SwitchData = SwitchData(
        switchId = rs.getIntIdOrNull("switch_id"),
        startJointNumber = rs.getJointNumberOrNull("switch_start_joint_number"),
        endJointNumber = rs.getJointNumberOrNull("switch_end_joint_number"),
    )

    private fun getCurveData(rs: ResultSet): CurveData = CurveData(
        rotation = rs.getEnum("rotation"),
        radius = rs.getBigDecimal("curve_radius"),
        chord = rs.getBigDecimal("curve_chord"),
        center = rs.getPoint("curve_center_x", "curve_center_y"),
    )

    private fun getSpiralData(rs: ResultSet, units: GeometryUnits): SpiralData = SpiralData(
        rotation = rs.getEnum("rotation"),
        directionStart = rs.getBigDecimal("spiral_dir_start")?.let { bd -> toAngle(bd, units.directionUnit) },
        directionEnd = rs.getBigDecimal("spiral_dir_end")?.let { bd -> toAngle(bd, units.directionUnit) },
        radiusStart = rs.getBigDecimal("spiral_radius_start"),
        radiusEnd = rs.getBigDecimal("spiral_radius_end"),
        pi = rs.getPoint("spiral_pi_x", "spiral_pi_y"),
    )

    private fun fetchProfileElements(alignmentId: IntId<GeometryAlignment>): List<VerticalIntersection> {
        val sql = """
            select type, description, postgis.st_x(point) as point_x, postgis.st_y(point) as point_y, circular_radius, circular_length
            from geometry.vertical_intersection
            where alignment_id = :alignment_id
            order by intersection_index
        """.trimIndent()
        val params = mapOf("alignment_id" to alignmentId.intValue)
        return jdbcTemplate.query(sql, params) { rs, _ ->
            when (rs.getEnum<VerticalIntersectionType>("type")) {
                VerticalIntersectionType.POINT -> VIPoint(
                    description = PlanElementName(rs.getString("description")),
                    point = rs.getPoint("point_x", "point_y"),
                )
                VerticalIntersectionType.CIRCULAR_CURVE -> VICircularCurve(
                    description = PlanElementName(rs.getString("description")),
                    point = rs.getPoint("point_x", "point_y"),
                    radius = rs.getBigDecimal("circular_radius"),
                    length = rs.getBigDecimal("circular_length"),
                )
            }
        }
    }

    private fun fetchCantPoints(alignmentId: IntId<GeometryAlignment>): List<GeometryCantPoint> {
        val sql = """
            select station, applied_cant, curvature, transition_type
            from geometry.cant_point
            where alignment_id = :alignment_id
            order by cant_point_index
        """.trimIndent()
        val params = mapOf("alignment_id" to alignmentId.intValue)
        return jdbcTemplate.query(sql, params) { rs, _ ->
            GeometryCantPoint(
                station = rs.getBigDecimal("station"),
                appliedCant = rs.getBigDecimal("applied_cant"),
                curvature = rs.getEnum("curvature"),
                transitionType = rs.getEnum("transition_type")
            )
        }
    }

    private fun insertGeometryElements(elementSqlParams: List<Map<String, Any?>>) {
        val sql = """
            insert into geometry.element(
              alignment_id,
              element_index,
              oid_part,
              type,
              name,
              length,
              sta_start,
              start_point,
              end_point,
              rotation,
              curve_radius,
              curve_chord,
              curve_center_point,
              spiral_dir_start, spiral_dir_end,
              spiral_radius_start, spiral_radius_end,
              spiral_pi_point,
              clothoid_constant,
              switch_id,
              switch_start_joint_number,
              switch_end_joint_number
            )
            values(
              :alignment_id,
              :element_index,
              :oid_part,
              :type::geometry.element_type,
              :name,
              :length,
              :sta_start,
              postgis.st_point(:start_point_x, :start_point_y),
              postgis.st_point(:end_point_x, :end_point_y),
              :rotation::common.rotation_direction,
              :curve_radius,
              :curve_chord,
              postgis.st_point(:curve_center_point_x, :curve_center_point_y),
              :spiral_dir_start, :spiral_dir_end,
              :spiral_radius_start, :spiral_radius_end,
              postgis.st_point(:spiral_pi_point_x, :spiral_pi_point_y),
              :clothoid_constant,
              :switch_id,
              :switch_start_joint_number,
              :switch_end_joint_number
            )
        """.trimIndent()
        jdbcTemplate.batchUpdate(sql, elementSqlParams.toTypedArray())
    }

    private fun getGeometryElementSqlParams(
        alignmentId: IntId<GeometryAlignment>,
        elements: List<GeometryElement>,
        switchIds: Map<DomainId<GeometrySwitch>, IntId<GeometrySwitch>>,
    ): List<Map<String, Any?>> {
        return elements.mapIndexed { index, element ->
            val common = mapOf(
                "alignment_id" to alignmentId.intValue,
                "element_index" to index,
                "type" to element.type.name,
                "oid_part" to element.oidPart,
                "name" to element.name,
                "sta_start" to element.staStart,
                "length" to element.length,
                "rotation" to null,
                "curve_radius" to null,
                "curve_chord" to null,
                "clothoid_constant" to null,
                "spiral_dir_start" to null,
                "spiral_dir_end" to null,
                "spiral_radius_start" to null,
                "spiral_radius_end" to null,
                "spiral_dir_end" to null,
            )
                .plus(getPointSqlParams("start_point", element.start))
                .plus(getPointSqlParams("end_point", element.end))
                .plus(getPointSqlParams("curve_center_point", null))
                .plus(getPointSqlParams("spiral_pi_point", null))
            val specific = when (element) {
                is GeometryLine -> mapOf()
                is GeometryCurve -> mapOf(
                    "rotation" to element.rotation.name,
                    "curve_radius" to element.radius,
                    "curve_chord" to element.chord,
                )
                    .plus(getPointSqlParams("curve_center_point", element.center))
                is GeometrySpiral -> mapOf(
                    "rotation" to element.rotation.name,
                    "spiral_dir_start" to element.directionStart?.original,
                    "spiral_dir_end" to element.directionEnd?.original,
                    "spiral_radius_start" to element.radiusStart,
                    "spiral_radius_end" to element.radiusEnd,
                )
                    .plus(getPointSqlParams("spiral_pi_point", element.pi))
                    .plus(
                        when (element) {
                            is GeometryClothoid -> mapOf("clothoid_constant" to element.constant)
                            is BiquadraticParabola -> mapOf()
                        }
                    )
            }
            val switch = mapOf(
                "switch_id" to element.switchId?.let { tempId -> switchIds[tempId]?.intValue },
                "switch_start_joint_number" to element.startJointNumber?.intValue,
                "switch_end_joint_number" to element.endJointNumber?.intValue,
            )

            common + specific + switch
        }
    }

    private fun insertVerticalIntersections(viParams: List<Map<String, Any?>>) {
        val sql = """
            insert into geometry.vertical_intersection(
              alignment_id,
              intersection_index,
              type,
              description,
              point,
              circular_radius,
              circular_length
            ) 
            values (
              :alignment_id,
              :intersection_index,
              :type::geometry.vertical_intersection_type,
              :description,
              postgis.st_point(:point_x, :point_y),
              :circular_radius,
              :circular_length
            )
        """.trimIndent()

        jdbcTemplate.batchUpdate(sql, viParams.toTypedArray())
    }

    private fun getVerticalIntersectionSqlParams(
        alignmentId: IntId<GeometryAlignment>,
        vis: List<VerticalIntersection>,
    ): List<Map<String, Any?>> {
        return vis.mapIndexed { index, vi ->
            val common = mapOf(
                "alignment_id" to alignmentId.intValue,
                "intersection_index" to index,
                "description" to vi.description,
                "point_x" to vi.point.x,
                "point_y" to vi.point.y,
                "circular_radius" to null,
                "circular_length" to null,
            )
            val typed = when (vi) {
                is VIPoint -> mapOf("type" to VerticalIntersectionType.POINT.name)
                is VICircularCurve -> mapOf(
                    "type" to VerticalIntersectionType.CIRCULAR_CURVE.name,
                    "circular_radius" to vi.radius,
                    "circular_length" to vi.length,
                )
            }
            common + typed
        }
    }

    private fun insertCantPoints(cantPointParams: List<Map<String, Any?>>) {
        val sql = """
            insert into geometry.cant_point(
              alignment_id, 
              cant_point_index, 
              station, 
              applied_cant, 
              curvature, 
              transition_type
            ) 
            values (
              :alignment_id, 
              :cant_point_index, 
              :station, 
              :applied_cant, 
              :curvature::common.rotation_direction, 
              :transition_type::geometry.cant_transition_type
            )
        """.trimIndent()
        jdbcTemplate.batchUpdate(sql, cantPointParams.toTypedArray())
    }

    private fun getCantPointSqlParams(
        alignmentId: IntId<GeometryAlignment>,
        points: List<GeometryCantPoint>,
    ): List<Map<String, Any?>> {
        return points.mapIndexed { index, cantPoint ->
            mapOf(
                "alignment_id" to alignmentId.intValue,
                "cant_point_index" to index,
                "station" to cantPoint.station,
                "applied_cant" to cantPoint.appliedCant,
                "curvature" to cantPoint.curvature.name,
                "transition_type" to cantPoint.transitionType.name,
            )
        }
    }

    private fun getPointSqlParams(name: String, point: Point?): Map<String, Any?> {
        return mapOf("${name}_x" to point?.x, "${name}_y" to point?.y)
    }

    fun getMeasurementMethodForSwitch(id: IntId<GeometrySwitch>): MeasurementMethod? {
        val sql = """
            select plan.measurement_method
            from geometry.plan
                join geometry.switch on plan.id = switch.plan_id
            where switch.id = :switch_id
        """.trimIndent()

        return jdbcTemplate.query(
            sql,
            mapOf(
                "switch_id" to id.intValue
            )
        ) { rs, _ ->
            rs.getEnumOrNull<MeasurementMethod>("measurement_method")
        }.firstOrNull()
    }

    /**
     * If planIds is null, returns all plans' linking summaries
     */
    fun getLinkingSummaries(planIds: List<IntId<GeometryPlan>>?): Map<IntId<GeometryPlan>, GeometryPlanLinkingSummary> {
        if (planIds?.isEmpty() == true) {
            return mapOf()
        }

        // For a given linkable object, treat the first version of it that was linked to a given plan as the one where
        // linking happened, hence taking that version's change_time and change_user as the linking time and user.
        // For objects composed of parts where it's the parts that get linked (i.e. location tracks and reference lines,
        // made of segments), versioning still goes based on the segment, but the change time and change user come
        // from the actual publishable unit.
        val sql = """
            select
              plan_id,
              min(change_time) as linked_at,
              string_agg(distinct change_user, ', ' order by change_user) as linked_by_users
              from (
                select plan_id, segment.*
                  from geometry.alignment
                    join lateral
                    (select track_object.change_time, track_object.change_user
                       from layout.segment_version
                       join lateral (
                         select change_time, change_user
                         from layout.location_track_version
                         where location_track_version.alignment_id = segment_version.alignment_id
                           and location_track_version.alignment_version = segment_version.alignment_version
                           and not draft
                         union all
                         select change_time, change_user
                         from layout.reference_line_version
                         where reference_line_version.alignment_id = segment_version.alignment_id
                           and reference_line_version.alignment_version = segment_version.alignment_version
                           and not draft
                       ) track_object on (true)
                       where segment_version.geometry_alignment_id = alignment.id
                       order by version asc
                       limit 1
                    ) segment on (true)
                union all
                (
                  select geometry_switch.plan_id, layout_switch.*
                    from geometry.switch geometry_switch
                      join lateral
                      (select change_time, change_user
                         from layout.switch_version
                         where switch_version.geometry_switch_id = geometry_switch.id
                           and not draft
                         order by version asc
                         limit 1) layout_switch on (true)
                )
                union all
                (
                  select geometry_km_post.plan_id, layout_km_post.*
                    from geometry.km_post geometry_km_post
                      join lateral
                      (select change_time, change_user
                         from layout.km_post_version
                         where km_post_version.geometry_km_post_id = geometry_km_post.id
                           and not draft
                         order by version asc
                         limit 1) layout_km_post on (true)
                )
              ) as linked_layout_object
              where plan_id in (:plan_ids) or :return_all
              group by plan_id
            """.trimIndent()

        return jdbcTemplate.query(
            sql,
            mapOf(
                "plan_ids" to (planIds?.map { it.intValue } ?: listOf(null)),
                "return_all" to (planIds == null)
            )
        ) { rs, _ ->
            val linkedAt = rs.getInstant("linked_at")
            val linkedByUsers = rs.getString("linked_by_users")
            rs.getIntId<GeometryPlan>("plan_id") to GeometryPlanLinkingSummary(linkedAt, linkedByUsers)
        }.associate { it }
    }
}<|MERGE_RESOLUTION|>--- conflicted
+++ resolved
@@ -182,14 +182,6 @@
         })
     }
 
-<<<<<<< HEAD
-    fun fetchDuplicateGeometryPlanName(newFile: InfraModelFile): FileName? {
-        val sql = """
-            select
-              plan_file.name
-              from geometry.plan_file
-              where hash = :hash
-=======
     fun fetchDuplicateGeometryPlanVersion(newFile: InfraModelFile): RowVersion<GeometryPlan>? {
         //language=SQL
         val sql = """
@@ -197,18 +189,13 @@
               plan.id, plan.version
             from geometry.plan left join geometry.plan_file on plan.id = plan_file.plan_id
               where plan_file.hash = :hash
->>>>>>> 6e5f55c9
         """.trimIndent()
         val params = mapOf("hash" to newFile.hash)
 
         logger.daoAccess(FETCH, InfraModelFile::class, params)
-<<<<<<< HEAD
-        return jdbcTemplate.queryOptional(sql, params) { rs, _ -> rs.getFileName("name") }
-=======
         return jdbcTemplate.queryOptional(sql, params) { rs, _ ->
             rs.getRowVersion("id", "version")
         }
->>>>>>> 6e5f55c9
     }
 
     @Transactional
