--- conflicted
+++ resolved
@@ -83,13 +83,9 @@
               plan_phase,
               plan_decision,
               measurement_method,
-<<<<<<< HEAD
               elevation_measurement_method,
-              message
-=======
               message,
               hidden
->>>>>>> 86a32645
             )
             values(
               :track_number_id,
@@ -110,13 +106,9 @@
               :plan_phase::geometry.plan_phase,
               :plan_decision::geometry.plan_decision,
               :measurement_method::common.measurement_method,
-<<<<<<< HEAD
               :elevation_measurement_method::common.elevation_measurement_method,
-              :message
-=======
               :message,
               :hidden
->>>>>>> 86a32645
             )
             returning id, version
         """.trimIndent()
@@ -824,13 +816,9 @@
               plan.plan_phase,
               plan.plan_decision,
               plan.measurement_method,
-<<<<<<< HEAD
               plan.elevation_measurement_method,
-              plan.message
-=======
               plan.message,
               plan.hidden
->>>>>>> 86a32645
             from geometry.plan 
               left join geometry.plan_file on plan_file.plan_id = plan.id
               left join geometry.plan_author on plan.plan_author_id = plan_author.id
