--- conflicted
+++ resolved
@@ -48,15 +48,6 @@
             ?.let { planSrid -> coordinateTransformationService.getTransformation(planSrid, LAYOUT_SRID) }
             ?.let { transformation -> getBoundingPolygonPointsFromAlignments(geometryPlan.alignments, transformation) }
 
-<<<<<<< HEAD
-        val duplicateFileName = geometryService.getDuplicateGeometryPlanName(imFile)
-        if (duplicateFileName != null) {
-                throw InframodelParsingException(
-                    message = "InfraModel file exists already",
-                    localizedMessageKey = "$INFRAMODEL_PARSING_KEY_PARENT.duplicate-inframodel-file-content",
-                    localizedMessageParams = listOf(duplicateFileName.toString()),
-                )
-=======
         val duplicatePlan = geometryService.getDuplicateGeometryPlanHeader(imFile)
         if (duplicatePlan != null) {
             throw InframodelParsingException(
@@ -64,7 +55,6 @@
                 localizedMessageKey = "$INFRAMODEL_PARSING_KEY_PARENT.duplicate-inframodel-file-content",
                 localizedMessageParams = listOf(duplicatePlan.fileName.toString()),
             )
->>>>>>> 6e5f55c9
         }
 
         return geometryDao.insertPlan(geometryPlan, imFile, transformedBoundingBox)
