package fi.fta.geoviite.infra.publication

import fi.fta.geoviite.infra.common.*
import fi.fta.geoviite.infra.common.PublicationState.DRAFT
import fi.fta.geoviite.infra.common.PublicationState.OFFICIAL
import fi.fta.geoviite.infra.error.DuplicateLocationTrackNameInPublicationException
import fi.fta.geoviite.infra.error.DuplicateNameInPublication
import fi.fta.geoviite.infra.error.DuplicateNameInPublicationException
import fi.fta.geoviite.infra.error.PublicationFailureException
import fi.fta.geoviite.infra.geocoding.*
import fi.fta.geoviite.infra.geography.calculateDistance
import fi.fta.geoviite.infra.integration.*
import fi.fta.geoviite.infra.linking.*
import fi.fta.geoviite.infra.localization.LocalizationService
import fi.fta.geoviite.infra.localization.Translation
import fi.fta.geoviite.infra.localization.localizationParams
import fi.fta.geoviite.infra.logging.serviceCall
import fi.fta.geoviite.infra.math.Point
import fi.fta.geoviite.infra.math.roundTo1Decimal
import fi.fta.geoviite.infra.publication.PublicationValidationErrorType.ERROR
import fi.fta.geoviite.infra.ratko.RatkoClient
import fi.fta.geoviite.infra.ratko.RatkoPushDao
import fi.fta.geoviite.infra.split.Split
import fi.fta.geoviite.infra.split.SplitDao
import fi.fta.geoviite.infra.split.SplitHeader
import fi.fta.geoviite.infra.split.SplitPublicationValidationErrors
import fi.fta.geoviite.infra.split.SplitService
import fi.fta.geoviite.infra.split.SplitTargetOperation
import fi.fta.geoviite.infra.switchLibrary.SwitchLibraryService
import fi.fta.geoviite.infra.tracklayout.*
import fi.fta.geoviite.infra.util.CsvEntry
import fi.fta.geoviite.infra.util.SortOrder
import fi.fta.geoviite.infra.util.nullsFirstComparator
import fi.fta.geoviite.infra.util.printCsv
import org.postgresql.util.PSQLException
import org.slf4j.Logger
import org.slf4j.LoggerFactory
import org.springframework.beans.factory.annotation.Autowired
import org.springframework.dao.DataIntegrityViolationException
import org.springframework.stereotype.Service
import org.springframework.transaction.annotation.Transactional
import org.springframework.transaction.support.TransactionTemplate
import java.time.Instant
import java.time.ZoneId
import java.util.*
import java.util.concurrent.ConcurrentHashMap

@Service
class PublicationService @Autowired constructor(
    private val publicationDao: PublicationDao,
    private val geocodingService: GeocodingService,
    private val trackNumberService: LayoutTrackNumberService,
    private val switchService: LayoutSwitchService,
    private val kmPostService: LayoutKmPostService,
    private val kmPostDao: LayoutKmPostDao,
    private val locationTrackService: LocationTrackService,
    private val locationTrackDao: LocationTrackDao,
    private val referenceLineService: ReferenceLineService,
    private val referenceLineDao: ReferenceLineDao,
    private val alignmentDao: LayoutAlignmentDao,
    private val switchDao: LayoutSwitchDao,
    private val switchLibraryService: SwitchLibraryService,
    private val trackNumberDao: LayoutTrackNumberDao,
    private val calculatedChangesService: CalculatedChangesService,
    private val ratkoClient: RatkoClient?,
    private val ratkoPushDao: RatkoPushDao,
    private val geocodingCacheService: GeocodingCacheService,
    private val transactionTemplate: TransactionTemplate,
    private val publicationGeometryChangeRemarksUpdateService: PublicationGeometryChangeRemarksUpdateService,
    private val splitService: SplitService,
<<<<<<< HEAD
    private val localizationService: LocalizationService
=======
    private val splitDao: SplitDao,
>>>>>>> 91f8c8ba
) {
    private val logger: Logger = LoggerFactory.getLogger(this::class.java)

    private fun splitCsvColumns(translation: Translation): List<CsvEntry<Pair<LocationTrack, SplitTargetInPublication>>> =
        mapOf<String, (item: Pair<LocationTrack, SplitTargetInPublication>) -> Any?>(
            "split-details-csv.source-name" to { (lt, _) -> lt.name },
            "split-details-csv.source-oid" to { (lt, _) -> lt.externalId },
            "split-details-csv.target-name" to { (_, split) -> split.name },
            "split-details-csv.target-oid" to { (_, split) -> split.oid },
            "split-details-csv.operation" to { (_, split) ->
                when (split.operation) {
                    SplitTargetOperation.CREATE -> translation.t("split-details-csv.newly-created")
                    SplitTargetOperation.OVERWRITE -> translation.t("split-details-csv.replaces-duplicate")
                    SplitTargetOperation.TRANSFER -> translation.t("split-details-csv.transfers-assets")
                }
            },
            "split-details-csv.start-address" to { (_, split) -> split.startAddress },
            "split-details-csv.end-address" to { (_, split) -> split.endAddress },
        ).map { (key, fn) -> CsvEntry(translation.t(key), fn) }

    @Transactional(readOnly = true)
    fun collectPublicationCandidates(): PublicationCandidates {
        logger.serviceCall("collectPublicationCandidates")
        return PublicationCandidates(
            trackNumbers = publicationDao.fetchTrackNumberPublicationCandidates(),
            locationTracks = publicationDao.fetchLocationTrackPublicationCandidates(),
            referenceLines = publicationDao.fetchReferenceLinePublicationCandidates(),
            switches = publicationDao.fetchSwitchPublicationCandidates(),
            kmPosts = publicationDao.fetchKmPostPublicationCandidates(),
        )
    }

    @Transactional(readOnly = true)
    fun validatePublicationCandidates(
        candidates: PublicationCandidates,
        request: PublicationRequestIds,
    ): ValidatedPublicationCandidates {
        logger.serviceCall(
            "validatePublicationCandidates",
            "candidates" to candidates,
            "request" to request,
        )
        return ValidatedPublicationCandidates(
            validatedAsPublicationUnit = validateAsPublicationUnit(
                candidates = candidates.filter(request),
                allowMultipleSplits = false,
            ),
            allChangesValidated = validateAsPublicationUnit(
                candidates = candidates,
                allowMultipleSplits = true,
            ),
        )
    }

    @Transactional(readOnly = true)
    fun validateTrackNumbersAndReferenceLines(
        trackNumberIds: List<IntId<TrackLayoutTrackNumber>>,
        publicationState: PublicationState,
    ): List<ValidatedAsset<TrackLayoutTrackNumber>> {
        logger.serviceCall(
            "validateTrackNumbersAndReferenceLines",
            "trackNumberIds" to trackNumberIds,
             "publicationState" to publicationState,
        )
        if (trackNumberIds.isEmpty()) return emptyList()

        // Switches don't affect tracknumber validity, so they are ignored
        val validationContext = when (publicationState) {
            DRAFT -> createValidationContext(
                locationTracks = locationTrackDao.fetchPublicationVersions(),
                kmPosts = kmPostDao.fetchPublicationVersions(),
                trackNumbers = trackNumberDao.fetchPublicationVersions(),
                referenceLines = referenceLineDao.fetchPublicationVersions(),
            )

            OFFICIAL -> createValidationContext()
        }
        validationContext.preloadTrackNumberAndReferenceLineVersions(trackNumberIds)
        validationContext.preloadTrackNumbersByNumber(trackNumberIds)
        validationContext.preloadKmPostsByTrackNumbers(trackNumberIds)
        validationContext.preloadLocationTracksByTrackNumbers(trackNumberIds)

        return trackNumberIds.mapNotNull { id ->
            val trackNumberErrors = validateTrackNumber(id, validationContext)
            val referenceLineId = validationContext.getReferenceLineIdByTrackNumber(id)
            val referenceLineErrors = referenceLineId?.let { rlId -> validateReferenceLine(rlId, validationContext) }
            if (trackNumberErrors != null || referenceLineErrors != null) {
                val allErrors = ((trackNumberErrors ?: emptyList()) + (referenceLineErrors ?: emptyList())).distinct()
                ValidatedAsset(id, allErrors)
            } else null
        }
    }

    @Transactional(readOnly = true)
    fun validateLocationTracks(
        trackIds: List<IntId<LocationTrack>>,
        publicationState: PublicationState,
    ): List<ValidatedAsset<LocationTrack>> {
        logger.serviceCall(
            "validateLocationTrack", "locationTrackId" to trackIds, "publicationState" to publicationState
        )
        if (trackIds.isEmpty()) return emptyList()

        val validationContext = when (publicationState) {
            DRAFT -> createValidationContext(
                switches = switchDao.fetchPublicationVersions(),
                locationTracks = locationTrackDao.fetchPublicationVersions(),
                kmPosts = kmPostDao.fetchPublicationVersions(),
                trackNumbers = trackNumberDao.fetchPublicationVersions(),
                referenceLines = referenceLineDao.fetchPublicationVersions(),
            )

            OFFICIAL -> createValidationContext()
        }
        validationContext.preloadLocationTrackVersions(trackIds)
        validationContext.preloadLocationTracksByName(trackIds)
        validationContext.preloadTrackDuplicates(trackIds)
        validationContext.preloadAssociatedTrackNumberAndReferenceLineVersions(trackIds = trackIds)
        val linkedSwitchIds = trackIds.flatMap(validationContext::getPotentiallyAffectedSwitchIds).distinct()
        validationContext.preloadSwitchVersions(linkedSwitchIds)
        validationContext.preloadSwitchTrackLinks(linkedSwitchIds)

        return trackIds.mapNotNull { id ->
            validateLocationTrack(id, validationContext)?.let { errors -> ValidatedAsset(id, errors) }
        }
    }

    @Transactional(readOnly = true)
    fun validateSwitches(
        switchIds: List<IntId<TrackLayoutSwitch>>,
        publicationState: PublicationState,
    ): List<ValidatedAsset<TrackLayoutSwitch>> {
        logger.serviceCall("validateSwitches", "switchIds" to switchIds, "publicationState" to publicationState)
        if (switchIds.isEmpty()) return emptyList()

        // Only tracks and switches affect switch validation, so we can ignore the other types in the publication unit
        val validationContext = when (publicationState) {
            DRAFT -> createValidationContext(
                switches = switchDao.fetchPublicationVersions(),
                locationTracks = locationTrackDao.fetchPublicationVersions(),
            )

            OFFICIAL -> createValidationContext()
        }
        validationContext.preloadSwitchVersions(switchIds)
        validationContext.preloadSwitchTrackLinks(switchIds)
        validationContext.preloadSwitchesByName(switchIds)

        return switchIds.mapNotNull { id ->
            validateSwitch(id, validationContext)?.let { errors -> ValidatedAsset(id, errors) }
        }
    }

    @Transactional(readOnly = true)
    fun validateKmPosts(
        kmPostIds: List<IntId<TrackLayoutKmPost>>,
        publicationState: PublicationState,
    ): List<ValidatedAsset<TrackLayoutKmPost>> {
        logger.serviceCall("validateKmPost", "kmPostIds" to kmPostIds, "publicationState" to publicationState)
        if (kmPostIds.isEmpty()) return emptyList()

        // We can ignore switches and locationtracks, as they don't affect km-post validity
        val validationContext = when (publicationState) {
            DRAFT -> createValidationContext(
                kmPosts = kmPostDao.fetchPublicationVersions(),
                trackNumbers = trackNumberDao.fetchPublicationVersions(),
                referenceLines = referenceLineDao.fetchPublicationVersions(),
            )

            OFFICIAL -> createValidationContext()
        }

        validationContext.preloadKmPostVersions(kmPostIds)
        validationContext.preloadTrackNumberAndReferenceLineVersions(
            validationContext.collectAssociatedTrackNumberIds(kmPostIds = kmPostIds)
        )

        return kmPostIds.mapNotNull { id ->
            validateKmPost(id, validationContext)?.let { errors -> ValidatedAsset(id, errors) }
        }
    }

    private fun createValidationContext(
        trackNumbers: List<ValidationVersion<TrackLayoutTrackNumber>> = emptyList(),
        locationTracks: List<ValidationVersion<LocationTrack>> = emptyList(),
        referenceLines: List<ValidationVersion<ReferenceLine>> = emptyList(),
        switches: List<ValidationVersion<TrackLayoutSwitch>> = emptyList(),
        kmPosts: List<ValidationVersion<TrackLayoutKmPost>> = emptyList(),
    ): ValidationContext = createValidationContext(
        ValidationVersions(trackNumbers, locationTracks, referenceLines, switches, kmPosts, emptyList())
    )

    private fun createValidationContext(publicationSet: ValidationVersions): ValidationContext = ValidationContext(
        trackNumberDao = trackNumberDao,
        referenceLineDao = referenceLineDao,
        kmPostDao = kmPostDao,
        locationTrackDao = locationTrackDao,
        switchDao = switchDao,
        geocodingService = geocodingService,
        alignmentDao = alignmentDao,
        publicationDao = publicationDao,
        switchLibraryService = switchLibraryService,
        splitService = splitService,
        publicationSet = publicationSet,
    )

    fun getChangeTime(): Instant {
        logger.serviceCall("getChangeTime")
        return publicationDao.fetchChangeTime()
    }

    @Transactional(readOnly = true)
    fun validateAsPublicationUnit(candidates: PublicationCandidates, allowMultipleSplits: Boolean): PublicationCandidates {
        val splitVersions = splitService.fetchPublicationVersions(
            locationTracks = candidates.locationTracks.map { it.id },
            switches = candidates.switches.map { it.id },
        )
        val versions = candidates.getValidationVersions(splitVersions)

        val validationContext = createValidationContext(versions).also { ctx -> ctx.preloadByPublicationSet() }
        val splitErrors = splitService.validateSplit(versions, validationContext, allowMultipleSplits)

        return PublicationCandidates(
            trackNumbers = candidates.trackNumbers.map { candidate ->
                val trackNumberSplitErrors = splitErrors.trackNumbers[candidate.id] ?: emptyList()
                val validationErrors = validateTrackNumber(candidate.id, validationContext) ?: emptyList()
                candidate.copy(errors = trackNumberSplitErrors + validationErrors)
            },
            referenceLines = candidates.referenceLines.map { candidate ->
                val referenceLineSplitErrors = splitErrors.referenceLines[candidate.id] ?: emptyList()
                val validationErrors = validateReferenceLine(candidate.id, validationContext) ?: emptyList()
                candidate.copy(errors = referenceLineSplitErrors + validationErrors)
            },
            locationTracks = candidates.locationTracks.map { candidate ->
                val locationTrackSplitErrors = splitErrors.locationTracks[candidate.id] ?: emptyList()
                val validationErrors = validateLocationTrack(candidate.id, validationContext) ?: emptyList()
                candidate.copy(errors = validationErrors + locationTrackSplitErrors)
            },
            switches = candidates.switches.map { candidate ->
                val switchSplitErrors = splitErrors.switches[candidate.id] ?: emptyList()
                val validationErrors = validateSwitch(candidate.id, validationContext) ?: emptyList()
                candidate.copy(errors = validationErrors + switchSplitErrors)
            },
            kmPosts = candidates.kmPosts.map { candidate ->
                val kmPostSplitErrors = splitErrors.kmPosts[candidate.id] ?: emptyList()
                val validationErrors = validateKmPost(candidate.id, validationContext) ?: emptyList()
                candidate.copy(errors = validationErrors + kmPostSplitErrors)
            },
        )
    }

    @Transactional(readOnly = true)
    fun validatePublicationRequest(versions: ValidationVersions) {
        logger.serviceCall("validatePublicationRequest", "versions" to versions)
        val validationContext = createValidationContext(versions).also { ctx -> ctx.preloadByPublicationSet() }
        splitService.validateSplit(versions, validationContext, allowMultipleSplits = false).also(::assertNoSplitErrors)

        versions.trackNumbers.forEach { version ->
            assertNoErrors(version, requireNotNull(validateTrackNumber(version.officialId, validationContext)))
        }
        versions.kmPosts.forEach { version ->
            assertNoErrors(version, requireNotNull(validateKmPost(version.officialId, validationContext)))
        }
        versions.referenceLines.forEach { version ->
            assertNoErrors(version, requireNotNull(validateReferenceLine(version.officialId, validationContext)))
        }
        versions.locationTracks.forEach { version ->
            assertNoErrors(version, requireNotNull(validateLocationTrack(version.officialId, validationContext)))
        }
        versions.switches.forEach { version ->
            assertNoErrors(version, requireNotNull(validateSwitch(version.officialId, validationContext)))
        }
    }

    @Transactional(readOnly = true)
    fun getRevertRequestDependencies(requestIds: PublicationRequestIds): PublicationRequestIds {
        logger.serviceCall("getRevertRequestDependencies", "requestIds" to requestIds)

        val referenceLineTrackNumberIds = referenceLineService.getMany(DRAFT, requestIds.referenceLines).map { rlId ->
            rlId.trackNumberId
        }
        val trackNumbers = trackNumberService.getMany(DRAFT, referenceLineTrackNumberIds + requestIds.trackNumbers)
        val revertTrackNumberIds = trackNumbers
            .filter(TrackLayoutTrackNumber::isDraft)
            .map { it.id as IntId }
        // If revert breaks other draft row references, they should be reverted too
        val draftOnlyTrackNumberIds = trackNumbers
            .filter { tn -> tn.isDraft && tn.contextData.officialRowId == null }
            .map { it.id as IntId }

        val revertLocationTrackIds = requestIds.locationTracks + draftOnlyTrackNumberIds.flatMap { tnId ->
            locationTrackDao.fetchOnlyDraftVersions(includeDeleted = true, tnId).map(locationTrackDao::fetch)
        }.map { track -> track.id as IntId }

        val revertSplits = splitService.findUnpublishedSplits(revertLocationTrackIds, requestIds.switches)
        val revertSplitTracks = revertSplits.flatMap { s -> s.locationTracks }.distinct()
        val revertSplitSwitches = revertSplits.flatMap { s -> s.relinkedSwitches }.distinct()

        val revertKmPostIds = requestIds.kmPosts.toSet() + draftOnlyTrackNumberIds.flatMap { tnId ->
            kmPostDao.fetchOnlyDraftVersions(includeDeleted = true, tnId).map(kmPostDao::fetch)
        }.map { kmPost -> kmPost.id as IntId }

        val referenceLines = requestIds.referenceLines.toSet() + requestIds.trackNumbers.mapNotNull { tnId ->
            referenceLineService.getByTrackNumber(DRAFT, tnId)
        }.filter(ReferenceLine::isDraft).map { line -> line.id as IntId }

        return PublicationRequestIds(
            trackNumbers = revertTrackNumberIds.toList(),
            referenceLines = referenceLines.toList(),
            locationTracks = (revertLocationTrackIds + revertSplitTracks).distinct(),
            switches = (requestIds.switches + revertSplitSwitches).distinct(),
            kmPosts = revertKmPostIds.toList()
        )
    }

    @Transactional
    fun revertPublicationCandidates(toDelete: PublicationRequestIds): PublicationResult {
        logger.serviceCall("revertPublicationCandidates", "toDelete" to toDelete)

        splitService.fetchPublicationVersions(toDelete.locationTracks, toDelete.switches).forEach { split ->
            splitService.deleteSplit(split.officialId)
        }

        val locationTrackCount = toDelete.locationTracks.map { id -> locationTrackService.deleteDraft(id) }.size
        val referenceLineCount = toDelete.referenceLines.map { id -> referenceLineService.deleteDraft(id) }.size
        alignmentDao.deleteOrphanedAlignments()
        val switchCount = toDelete.switches.map { id -> switchService.deleteDraft(id) }.size
        val kmPostCount = toDelete.kmPosts.map { id -> kmPostService.deleteDraft(id) }.size
        val trackNumberCount = toDelete.trackNumbers.map { id -> trackNumberService.deleteDraft(id) }.size

        return PublicationResult(
            publicationId = null,
            trackNumbers = trackNumberCount,
            locationTracks = locationTrackCount,
            referenceLines = referenceLineCount,
            switches = switchCount,
            kmPosts = kmPostCount,
        )
    }

    /**
     * Note: this is intentionally not transactional:
     * each ID is fetched from ratko and becomes an object there -> we want to store it, even if the rest fail
     */
    fun updateExternalId(request: PublicationRequestIds) {
        logger.serviceCall("updateExternalId", "request" to request)

        try {
            request.locationTracks
                .filter { trackId -> locationTrackService.getOrThrow(DRAFT, trackId).externalId == null }
                .forEach { trackId -> updateExternalIdForLocationTrack(trackId) }
            request.trackNumbers
                .filter { trackNumberId -> trackNumberService.getOrThrow(DRAFT, trackNumberId).externalId == null }
                .forEach { trackNumberId -> updateExternalIdForTrackNumber(trackNumberId) }
            request.switches
                .filter { switchId -> switchService.getOrThrow(DRAFT, switchId).externalId == null }
                .forEach { switchId -> updateExternalIdForSwitch(switchId) }
        } catch (e: Exception) {
            throw PublicationFailureException(
                message = "Failed to update external IDs for publication candidates",
                cause = e,
                localizedMessageKey = "external-id-update-failed"
            )
        }
    }

    @Transactional(readOnly = true)
    fun getValidationVersions(request: PublicationRequestIds): ValidationVersions {
        logger.serviceCall("getValidationVersions", "request" to request)
        return ValidationVersions(
            trackNumbers = trackNumberDao.fetchPublicationVersions(request.trackNumbers),
            referenceLines = referenceLineDao.fetchPublicationVersions(request.referenceLines),
            kmPosts = kmPostDao.fetchPublicationVersions(request.kmPosts),
            locationTracks = locationTrackDao.fetchPublicationVersions(request.locationTracks),
            switches = switchDao.fetchPublicationVersions(request.switches),
            splits = splitService.fetchPublicationVersions(request.locationTracks, request.switches),
        )
    }

    private fun updateExternalIdForLocationTrack(locationTrackId: IntId<LocationTrack>) {
        val locationTrackOid = ratkoClient?.let { s ->
            requireNotNull(s.getNewLocationTrackOid()) { "No OID received from RATKO" }
        }
        locationTrackOid?.let { oid -> locationTrackService.updateExternalId(locationTrackId, Oid(oid.id)) }
    }

    private fun updateExternalIdForTrackNumber(trackNumberId: IntId<TrackLayoutTrackNumber>) {
        val routeNumberOid = ratkoClient?.let { s ->
            requireNotNull(s.getNewRouteNumberOid()) { "No OID received from RATKO" }
        }
        routeNumberOid?.let { oid -> trackNumberService.updateExternalId(trackNumberId, Oid(oid.id)) }
    }

    private fun updateExternalIdForSwitch(switchId: IntId<TrackLayoutSwitch>) {
        val switchOid = ratkoClient?.let { s ->
            requireNotNull(s.getNewSwitchOid()) { "No OID received from RATKO" }
        }
        switchOid?.let { oid -> switchService.updateExternalIdForSwitch(switchId, Oid(oid.id)) }
    }

    private inline fun <reified T> assertNoErrors(
        version: ValidationVersion<T>,
        errors: List<PublicationValidationError>,
    ) {
        val severeErrors = errors.filter { error -> error.type == ERROR }
        if (severeErrors.isNotEmpty()) {
            logger.warn("Validation errors in published ${T::class.simpleName}: item=$version errors=$severeErrors")
            throw PublicationFailureException(
                message = "Cannot publish ${T::class.simpleName} due to validation errors: $version",
                localizedMessageKey = "validation-failed",
            )
        }
    }

    private fun assertNoSplitErrors(errors: SplitPublicationValidationErrors) {
        val splitErrors = errors.allErrors().filter { error -> error.type == ERROR }

        if (splitErrors.isNotEmpty()) {
            logger.warn("Validation errors in split: errors=$splitErrors")
            throw PublicationFailureException(
                message = "Cannot publish split due to split validation errors: $splitErrors",
                localizedMessageKey = "validation-failed",
            )
        }
    }

    fun getCalculatedChanges(versions: ValidationVersions): CalculatedChanges =
        calculatedChangesService.getCalculatedChanges(versions)

    fun publishChanges(
        versions: ValidationVersions,
        calculatedChanges: CalculatedChanges,
        message: String,
    ): PublicationResult {
        logger.serviceCall(
            "publishChanges", "versions" to versions, "calculatedChanges" to calculatedChanges, "message" to message
        )

        try {
            return requireNotNull(
                transactionTemplate.execute { publishChangesTransaction(versions, calculatedChanges, message) }
            )
        } catch (exception: DataIntegrityViolationException) {
            enrichDuplicateNameExceptionOrRethrow(exception)
        }
    }

    private fun publishChangesTransaction(
        versions: ValidationVersions,
        calculatedChanges: CalculatedChanges,
        message: String,
    ): PublicationResult {
        val trackNumbers = versions.trackNumbers.map(trackNumberService::publish).map { r -> r.rowVersion }
        val kmPosts = versions.kmPosts.map(kmPostService::publish).map { r -> r.rowVersion }
        val switches = versions.switches.map(switchService::publish).map { r -> r.rowVersion }
        val referenceLines = versions.referenceLines.map(referenceLineService::publish).map { r -> r.rowVersion }
        val locationTracks = versions.locationTracks.map(locationTrackService::publish)
        val publicationId = publicationDao.createPublication(message)
        publicationDao.insertCalculatedChanges(publicationId, calculatedChanges)
        publicationGeometryChangeRemarksUpdateService.processPublication(publicationId)

        splitService.publishSplit(versions.splits, locationTracks, publicationId)

        return PublicationResult(
            publicationId = publicationId,
            trackNumbers = trackNumbers.size,
            referenceLines = referenceLines.size,
            locationTracks = locationTracks.size,
            switches = switches.size,
            kmPosts = kmPosts.size,
        )
    }

    private fun validateTrackNumber(
        id: IntId<TrackLayoutTrackNumber>,
        validationContext: ValidationContext,
    ): List<PublicationValidationError>? = validationContext.getTrackNumber(id)?.let { trackNumber ->
        val kmPosts = validationContext.getKmPostsByTrackNumber(id)
        val referenceLine = validationContext.getReferenceLineByTrackNumber(id)
        val locationTracks = validationContext.getLocationTracksByTrackNumber(id)
        val fieldErrors = validateDraftTrackNumberFields(trackNumber)
        val referenceErrors = validateTrackNumberReferences(trackNumber, referenceLine, kmPosts, locationTracks)
        val geocodingErrors = if (trackNumber.exists && referenceLine != null) {
            val geocodingContextCacheKey = validationContext.getGeocodingContextCacheKey(id)
            validateGeocodingContext(geocodingContextCacheKey, VALIDATION_TRACK_NUMBER, trackNumber.number)
        } else {
            listOf()
        }
        val duplicateNameErrors = validateTrackNumberNumberDuplication(
            trackNumber = trackNumber,
            duplicates = validationContext.getTrackNumbersByNumber(trackNumber.number),
        )
        return fieldErrors + referenceErrors + geocodingErrors + duplicateNameErrors
    }

    private fun validateKmPost(
        id: IntId<TrackLayoutKmPost>,
        context: ValidationContext,
    ): List<PublicationValidationError>? = context.getKmPost(id)?.let { kmPost ->
        val trackNumber = kmPost.trackNumberId?.let(context::getTrackNumber)
        val trackNumberNumber = (trackNumber ?: kmPost.trackNumberId?.let(context::getDraftTrackNumber))?.number
        val referenceLine = trackNumber?.referenceLineId?.let(context::getReferenceLine)

        val fieldErrors = validateDraftKmPostFields(kmPost)
        val referenceErrors = validateKmPostReferences(kmPost, trackNumber, referenceLine, trackNumberNumber)

        val geocodingErrors = if (kmPost.exists && trackNumber?.exists == true && referenceLine != null) {
            validateGeocodingContext(
                context.getGeocodingContextCacheKey(kmPost.trackNumberId),
                VALIDATION_KM_POST,
                trackNumber.number,
            )
        } else listOf()
        fieldErrors + referenceErrors + geocodingErrors
    }

    private fun validateSwitch(
        id: IntId<TrackLayoutSwitch>,
        validationContext: ValidationContext,
    ): List<PublicationValidationError>? = validationContext.getSwitch(id)?.let { switch ->
        val structure = switchLibraryService.getSwitchStructure(switch.switchStructureId)
        val linkedTracksAndAlignments = validationContext.getSwitchTracksWithAlignments(id)
        val linkedTracks = linkedTracksAndAlignments.map(Pair<LocationTrack, *>::first)

        val fieldErrors = validateDraftSwitchFields(switch)
        val referenceErrors = validateSwitchLocationTrackLinkReferences(switch, linkedTracks)

        val locationErrors = if (switch.exists) validateSwitchLocation(switch) else emptyList()
        val structureErrors = locationErrors.ifEmpty {
            validateSwitchLocationTrackLinkStructure(switch, structure, linkedTracksAndAlignments)
        }

        val duplicationErrors = validateSwitchNameDuplication(switch, validationContext.getSwitchesByName(switch.name))
        return fieldErrors + referenceErrors + structureErrors + duplicationErrors
    }

    private fun validateReferenceLine(
        id: IntId<ReferenceLine>,
        validationContext: ValidationContext,
    ): List<PublicationValidationError>? =
        validationContext.getReferenceLineWithAlignment(id)?.let { (referenceLine, alignment) ->
            val trackNumber = validationContext.getTrackNumber(referenceLine.trackNumberId)
            val referenceErrors = validateReferenceLineReference(
                referenceLine = referenceLine,
                trackNumber = trackNumber,
                trackNumberNumber = validationContext.getDraftTrackNumber(referenceLine.trackNumberId)?.number,
            )
            val alignmentErrors = if (trackNumber?.exists == true) validateReferenceLineAlignment(alignment) else listOf()
            val geocodingErrors: List<PublicationValidationError> = if (trackNumber?.exists == true) {
                val contextKey = validationContext.getGeocodingContextCacheKey(referenceLine.trackNumberId)
                val contextErrors = validateGeocodingContext(contextKey, VALIDATION_REFERENCE_LINE, trackNumber.number)
                val addressErrors = contextKey?.let { key ->
                    val locationTracks = validationContext.getLocationTracksByTrackNumber(referenceLine.trackNumberId)
                    locationTracks.flatMap { track ->
                        validateAddressPoints(trackNumber, key, track, VALIDATION_REFERENCE_LINE)
                    }
                } ?: listOf()
                contextErrors + addressErrors
            } else listOf()

            return referenceErrors + alignmentErrors + geocodingErrors
        }

    private fun validateLocationTrack(
        id: IntId<LocationTrack>,
        validationContext: ValidationContext,
    ): List<PublicationValidationError>? =
        validationContext
            .getLocationTrackWithAlignment(id)
            ?.let { (track, alignment) ->
                val trackNumber = validationContext.getTrackNumber(track.trackNumberId)
                val trackNumberName = (trackNumber ?: validationContext.getDraftTrackNumber(track.trackNumberId))?.number
                val fieldErrors = validateDraftLocationTrackFields(track)

                val referenceErrors = validateLocationTrackReference(track, trackNumber, trackNumberName)
                val segmentSwitches = validationContext.getSegmentSwitches(alignment)
                val switchSegmentErrors = validateSegmentSwitchReferences(track, segmentSwitches)
                val topologicallyConnectedSwitchError = validateTopologicallyConnectedSwitchReferences(
                    track,
                    validationContext.getTopologicallyConnectedSwitches(track),
                )
                val trackNetworkTopologyErrors = validationContext
                    .getPotentiallyAffectedSwitches(id)
                    .filter(TrackLayoutSwitch::exists)
                    .flatMap { switch ->
                        val structure = switchLibraryService.getSwitchStructure(switch.switchStructureId)
                        val switchTracks = validationContext.getSwitchTracksWithAlignments(switch.id as IntId)
                        validateSwitchTopologicalConnectivity(switch, structure, switchTracks, track)
                    }
                val switchConnectivityErrors = if (track.exists) {
                    validateLocationTrackSwitchConnectivity(track, alignment)
                } else {
                    emptyList()
                }

                val duplicatesAfterPublication = validationContext.getDuplicateTracks(id)
                val duplicateOf = track.duplicateOf?.let(validationContext::getLocationTrack)
                // Draft-only won't be found if it's not in the publication set -> get name from draft for validation errors
                val duplicateOfName = track.duplicateOf?.let(validationContext::getDraftLocationTrack)?.name
                val duplicateErrors = validateDuplicateOfState(
                    track,
                    duplicateOf,
                    duplicateOfName,
                    duplicatesAfterPublication,
                )

                val alignmentErrors = if (track.exists) validateLocationTrackAlignment(alignment) else listOf()
                val geocodingErrors = if (track.exists && trackNumber != null) {
                    validationContext.getGeocodingContextCacheKey(track.trackNumberId)?.let { key ->
                        validateAddressPoints(trackNumber, key, track, VALIDATION_REFERENCE_LINE)
                    } ?: listOf(noGeocodingContext(VALIDATION_LOCATION_TRACK))
                } else listOf()

                val tracksWithSameName = validationContext.getLocationTracksByName(track.name)
                val duplicateNameErrors = validateLocationTrackNameDuplication(
                    track,
                    trackNumberName,
                    tracksWithSameName,
                )

                (fieldErrors +
                        referenceErrors +
                        switchSegmentErrors +
                        topologicallyConnectedSwitchError +
                        duplicateErrors +
                        alignmentErrors +
                        geocodingErrors +
                        duplicateNameErrors +
                        trackNetworkTopologyErrors +
                        switchConnectivityErrors)
            }

    @Transactional(readOnly = true)
    fun getPublicationDetails(id: IntId<Publication>): PublicationDetails {
        logger.serviceCall("getPublicationDetails", "id" to id)

        val publication = publicationDao.getPublication(id)
        val ratkoStatus = ratkoPushDao.getRatkoStatus(id).sortedByDescending { it.endTime }.firstOrNull()

        val publishedReferenceLines = publicationDao.fetchPublishedReferenceLines(id)
        val publishedKmPosts = publicationDao.fetchPublishedKmPosts(id)
        val (publishedDirectTrackNumbers, publishedIndirectTrackNumbers) = publicationDao.fetchPublishedTrackNumbers(id)
        val (publishedDirectTracks, publishedIndirectTracks) = publicationDao.fetchPublishedLocationTracks(id)
        val (publishedDirectSwitches, publishedIndirectSwitches) = publicationDao.fetchPublishedSwitches(id)
        val split = splitService.getSplitIdByPublicationId(id)?.let(splitService::get)

        return PublicationDetails(
            id = publication.id,
            publicationTime = publication.publicationTime,
            publicationUser = publication.publicationUser,
            message = publication.message,
            trackNumbers = publishedDirectTrackNumbers,
            referenceLines = publishedReferenceLines,
            locationTracks = publishedDirectTracks,
            switches = publishedDirectSwitches,
            kmPosts = publishedKmPosts,
            ratkoPushStatus = ratkoStatus?.status,
            ratkoPushTime = ratkoStatus?.endTime,
            indirectChanges = PublishedIndirectChanges(
                trackNumbers = publishedIndirectTrackNumbers,
                locationTracks = publishedIndirectTracks,
                switches = publishedIndirectSwitches
            ),
            split = split?.let(::SplitHeader),
        )
    }

    @Transactional(readOnly = true)
    fun getPublicationDetailsAsTableItems(
        id: IntId<Publication>,
        translation: Translation,
    ): List<PublicationTableItem> {
        logger.serviceCall("getPublicationDetailsAsTableItems", "id" to id)
        val geocodingContextCache =
            ConcurrentHashMap<Instant, MutableMap<IntId<TrackLayoutTrackNumber>, Optional<GeocodingContext>>>()
        return getPublicationDetails(id).let { publication ->
            val previousPublication = publicationDao.fetchPublicationTimes().entries
                .sortedByDescending { it.key }
                .find { it.key < publication.publicationTime }
            mapToPublicationTableItems(
                translation,
                publication,
                publicationDao.fetchPublicationLocationTrackSwitchLinkChanges(publication.id),
                previousPublication?.key ?: publication.publicationTime.minusMillis(1),
                { trackNumberId: IntId<TrackLayoutTrackNumber>, timestamp: Instant ->
                    getOrPutGeocodingContext(geocodingContextCache, trackNumberId, timestamp)
                },
            )
        }
    }

    @Transactional(readOnly = true)
    fun fetchPublications(from: Instant? = null, to: Instant? = null): List<Publication> {
        logger.serviceCall("fetchPublications", "from" to from, "to" to to)
        return publicationDao.fetchPublicationsBetween(from, to)
    }

    @Transactional(readOnly = true)
    fun fetchPublicationDetailsBetweenInstants(from: Instant? = null, to: Instant? = null): List<PublicationDetails> {
        logger.serviceCall("fetchPublicationDetailsBetweenInstants", "from" to from, "to" to to)
        return publicationDao.fetchPublicationsBetween(from, to).map { getPublicationDetails(it.id) }
    }

    @Transactional(readOnly = true)
    fun fetchLatestPublicationDetails(count: Int): List<PublicationDetails> {
        logger.serviceCall("fetchLatestPublicationDetails", "count" to count)
        return publicationDao.fetchLatestPublications(count).map { getPublicationDetails(it.id) }
    }

    @Transactional(readOnly = true)
    fun fetchPublicationDetails(
        from: Instant? = null,
        to: Instant? = null,
        sortBy: PublicationTableColumn? = null,
        order: SortOrder? = null,
        translation: Translation,
    ): List<PublicationTableItem> {
        logger.serviceCall(
            "fetchPublicationDetails",
            "from" to from,
            "to" to to,
            "sortBy" to sortBy,
            "order" to order,
        )

        val switchLinkChanges = publicationDao.fetchPublicationLocationTrackSwitchLinkChanges(null, from, to)

        return fetchPublicationDetailsBetweenInstants(from, to).sortedBy { it.publicationTime }.let { publications ->
            val geocodingContextCache =
                ConcurrentHashMap<Instant, MutableMap<IntId<TrackLayoutTrackNumber>, Optional<GeocodingContext>>>()
            val trackNumbersCache = trackNumberDao.fetchTrackNumberNames()
            val getGeocodingContextOrNull = { trackNumberId: IntId<TrackLayoutTrackNumber>, timestamp: Instant ->
                getOrPutGeocodingContext(geocodingContextCache, trackNumberId, timestamp)
            }

            publications.mapIndexed { index, publicationDetails ->
                val previousPublication = publications.getOrNull(index - 1)
                publicationDetails to (previousPublication?.publicationTime
                    ?: publicationDetails.publicationTime.minusMillis(1))
            }.flatMap { (publicationDetails, timeDiff) ->
                mapToPublicationTableItems(
                    translation,
                    publicationDetails,
                    switchLinkChanges[publicationDetails.id] ?: mapOf(),
                    timeDiff,
                    getGeocodingContextOrNull,
                    trackNumbersCache,
                )
            }
        }.let { publications ->
            if (sortBy == null) publications
            else publications.sortedWith(getComparator(sortBy, order))
        }
    }

    @Transactional(readOnly = true)
    fun getSplitInPublication(id: IntId<Publication>): SplitInPublication? {
        logger.serviceCall("getPublicationLocationTrackInfo", "id" to id)
        return publicationDao.getPublication(id).let { publication ->
            splitService.getSplitIdByPublicationId(id)?.let { splitId ->
                val split = splitService.getOrThrow(splitId)
                val sourceLocationTrack = locationTrackDao.fetch(split.sourceLocationTrackVersion)
                val targetLocationTracks = publicationDao
                    .fetchPublishedLocationTracks(id)
                    .let { changes -> (changes.indirectChanges + changes.directChanges).map { c -> c.version } }
                    .distinct()
                    .mapNotNull { v -> createSplitTargetInPublication(v, publication.publicationTime, split) }
                    .sortedWith { a, b -> nullsFirstComparator(a.startAddress, b.startAddress) }
                SplitInPublication(
                    id = publication.id,
                    splitId = split.id,
                    locationTrack = sourceLocationTrack,
                    targetLocationTracks = targetLocationTracks,
                )
            }
        }
    }

    private fun createSplitTargetInPublication(
        rowVersion: RowVersion<LocationTrack>,
        publicationTime: Instant,
        split: Split,
    ): SplitTargetInPublication? {
        val (track, alignment) = locationTrackService.getWithAlignment(rowVersion)
        return split.getTargetLocationTrack(track.id as IntId)?.let { target ->
            val ctx = geocodingService.getGeocodingContextAtMoment(track.trackNumberId, publicationTime)
            return SplitTargetInPublication(
                id = track.id,
                name = track.name,
                oid = track.externalId,
                startAddress = alignment.start?.let { start -> ctx?.getAddress(start)?.first },
                endAddress = alignment.end?.let { end -> ctx?.getAddress(end)?.first },
                operation = target.operation,
            )
        }
    }

    @Transactional(readOnly = true)
    fun getSplitInPublicationCsv(id: IntId<Publication>, lang: String): Pair<String, AlignmentName?> {
        logger.serviceCall("getSplitInPublicationCsv", "id" to id)
        return getSplitInPublication(id).let { splitInPublication ->
            val data = splitInPublication?.targetLocationTracks?.map { lt -> splitInPublication.locationTrack to lt }
                ?: emptyList()
            printCsv(
                splitCsvColumns(localizationService.getLocalization(lang)), data
            ) to splitInPublication?.locationTrack?.name
        }
    }

    @Transactional(readOnly = true)
    fun fetchPublicationsAsCsv(
        from: Instant? = null,
        to: Instant? = null,
        sortBy: PublicationTableColumn? = null,
        order: SortOrder? = null,
        timeZone: ZoneId? = null,
        translation: Translation,
    ): String {
        logger.serviceCall(
            "fetchPublicationsAsCsv",
            "from" to from,
            "to" to to,
            "sortBy" to sortBy,
            "order" to order,
            "timeZone" to timeZone,
        )

        val orderedPublishedItems = fetchPublicationDetails(
            from = from,
            to = to,
            sortBy = sortBy,
            order = order,
            translation = translation,
        )

        return asCsvFile(orderedPublishedItems, timeZone ?: ZoneId.of("UTC"), translation)
    }

    fun diffTrackNumber(
        translation: Translation,
        trackNumberChanges: TrackNumberChanges,
        newTimestamp: Instant,
        oldTimestamp: Instant,
        geocodingContextGetter: (IntId<TrackLayoutTrackNumber>, Instant) -> GeocodingContext?,
    ): List<PublicationChange<*>> {
        val oldEndAddress = trackNumberChanges.endPoint.old?.let { point ->
            geocodingContextGetter(trackNumberChanges.id, oldTimestamp)?.getAddress(point)?.first
        }
        val newEndAddress = trackNumberChanges.endPoint.new?.let { point ->
            geocodingContextGetter(trackNumberChanges.id, newTimestamp)?.getAddress(point)?.first
        }

        return listOfNotNull(
            compareChangeValues(
                trackNumberChanges.trackNumber,
                { it },
                PropKey("track-number"),
            ),
            compareChangeValues(
                trackNumberChanges.state, { it }, PropKey("state"), null, "layout-state"
            ),
            compareChangeValues(
                trackNumberChanges.description, { it }, PropKey("description")
            ),
            compareChangeValues(
                trackNumberChanges.startAddress,
                { it.toString() },
                PropKey("start-address"),
                remark = getAddressMovedRemarkOrNull(
                    translation, trackNumberChanges.startAddress.old, trackNumberChanges.startAddress.new
                )
            ),
            compareChange({ oldEndAddress != newEndAddress },
                oldEndAddress,
                newEndAddress,
                { it.toString() },
                PropKey("end-address"),
                remark = getAddressMovedRemarkOrNull(translation, oldEndAddress, newEndAddress)
            ),
        )
    }

    fun diffLocationTrack(
        translation: Translation,
        locationTrackChanges: LocationTrackChanges,
        switchLinkChanges: LocationTrackPublicationSwitchLinkChanges?,
        publicationTime: Instant,
        previousPublicationTime: Instant,
        trackNumberCache: List<TrackNumberAndChangeTime>,
        changedKmNumbers: Set<KmNumber>,
        getGeocodingContext: (IntId<TrackLayoutTrackNumber>, Instant) -> GeocodingContext?,
    ): List<PublicationChange<*>> {
        val oldAndTime = locationTrackChanges.duplicateOf.old to previousPublicationTime
        val newAndTime = locationTrackChanges.duplicateOf.new to publicationTime
        val oldStartPointAndM = locationTrackChanges.startPoint.old?.let { oldStart ->
            locationTrackChanges.trackNumberId.old?.let {
                getGeocodingContext(it, oldAndTime.second)?.getAddressAndM(oldStart)
            }
        }
        val oldEndPointAndM =locationTrackChanges.endPoint.old?.let { oldEnd ->
            locationTrackChanges.trackNumberId.old?.let {
                getGeocodingContext(it, oldAndTime.second)?.getAddressAndM(oldEnd)
            }
        }
        val newStartPointAndM = locationTrackChanges.startPoint.new?.let { newStart ->
            locationTrackChanges.trackNumberId.new?.let {
                getGeocodingContext(it, newAndTime.second)?.getAddressAndM(newStart)
            }
        }
        val newEndPointAndM = locationTrackChanges.endPoint.new?.let { newEnd ->
            locationTrackChanges.trackNumberId.new?.let {
                getGeocodingContext(it, newAndTime.second)?.getAddressAndM(newEnd)
            }
        }

        return listOfNotNull(
            compareChangeValues(
                locationTrackChanges.trackNumberId,
                { tnIdFromChange ->
                    trackNumberCache.findLast { tn ->
                        tn.id == tnIdFromChange && tn.changeTime <= publicationTime
                    }?.number
                },
                PropKey("track-number"),
            ),
            compareChangeValues(
                locationTrackChanges.name,
                { it },
                PropKey("location-track"),
            ),
            compareChangeValues(
                locationTrackChanges.state,
                { it },
                PropKey("state"),
                null,
                "location-track-state",
            ),
            compareChangeValues(
                locationTrackChanges.type,
                { it },
                PropKey("location-track-type"),
                null,
                "location-track-type",
            ),
            compareChangeValues(
                locationTrackChanges.descriptionBase,
                { it },
                PropKey("description-base"),
            ),
            compareChangeValues(
                locationTrackChanges.descriptionSuffix,
                { it },
                PropKey("description-suffix"),
                enumLocalizationKey = "location-track-description-suffix"
            ),
            compareChangeValues(
                locationTrackChanges.owner,
                { locationTrackService.getLocationTrackOwners().find { owner -> owner.id == it }?.name },
                PropKey("owner")
            ),
            compareChange({ oldAndTime.first != newAndTime.first },
                oldAndTime,
                newAndTime,
                { (duplicateOf, timestamp) ->
                    duplicateOf?.let { locationTrackService.getOfficialAtMoment(it, timestamp)?.name }
                },
                PropKey("duplicate-of")
            ),
            compareLength(
                locationTrackChanges.length.old,
                locationTrackChanges.length.new,
                DISTANCE_CHANGE_THRESHOLD,
                ::roundTo1Decimal,
                PropKey("length"),
                getLengthChangedRemarkOrNull(
                    translation,
                    locationTrackChanges.length.old,
                    locationTrackChanges.length.new,
                )
            ),
            compareChange(
                { !pointsAreSame(locationTrackChanges.startPoint.old, locationTrackChanges.startPoint.new) },
                locationTrackChanges.startPoint.old,
                locationTrackChanges.startPoint.new,
                ::formatLocation,
                PropKey("start-location"),
                getPointMovedRemarkOrNull(
                    translation,
                    locationTrackChanges.startPoint.old,
                    locationTrackChanges.startPoint.new,
                )
            ),
            compareChange(
                { oldStartPointAndM?.address != newStartPointAndM?.address },
                oldStartPointAndM?.address,
                newStartPointAndM?.address,
                { it.toString() },
                PropKey("start-address"),
                null
            ),
            compareChange(
                { !pointsAreSame(locationTrackChanges.endPoint.old, locationTrackChanges.endPoint.new) },
                locationTrackChanges.endPoint.old,
                locationTrackChanges.endPoint.new,
                ::formatLocation,
                PropKey("end-location"),
                getPointMovedRemarkOrNull(
                    translation,
                    locationTrackChanges.endPoint.old,
                    locationTrackChanges.endPoint.new,
                )
            ),
            compareChange(
                { oldEndPointAndM?.address != newEndPointAndM?.address },
                oldEndPointAndM?.address,
                newEndPointAndM?.address,
                { it.toString() },
                PropKey("end-address"),
                null
            ),
            if (changedKmNumbers.isNotEmpty()) {
                PublicationChange(
                    PropKey("geometry"),
                    ChangeValue(null, null),
                    getKmNumbersChangedRemarkOrNull(
                        translation, changedKmNumbers, locationTrackChanges.geometryChangeSummaries,
                    ),
                )
            } else {
                null
            },
            if (switchLinkChanges == null) {
                null
            } else {
                compareChange(
                    { switchLinkChanges.old != switchLinkChanges.new },
                    null,
                    null,
                    { it },
                    PropKey("linked-switches"),
                    getSwitchLinksChangedRemark(translation, switchLinkChanges),
                )
            }
            // TODO owner
        )
    }

    fun diffReferenceLine(
        translation: Translation,
        changes: ReferenceLineChanges,
        newTimestamp: Instant,
        oldTimestamp: Instant,
        changedKmNumbers: Set<KmNumber>,
        getGeocodingContext: (IntId<TrackLayoutTrackNumber>, Instant) -> GeocodingContext?,
    ): List<PublicationChange<*>> {
        return listOfNotNull(
            compareLength(
                changes.length.old,
                changes.length.new,
                DISTANCE_CHANGE_THRESHOLD,
                ::roundTo1Decimal,
                PropKey("length"),
                getLengthChangedRemarkOrNull(translation, changes.length.old, changes.length.new),
            ),
            compareChange(
                { !pointsAreSame(changes.startPoint.old, changes.startPoint.new) },
                changes.startPoint.old,
                changes.startPoint.new,
                ::formatLocation,
                PropKey("start-location"),
                getPointMovedRemarkOrNull(translation, changes.startPoint.old, changes.startPoint.new)
            ),
            compareChange(
                { !pointsAreSame(changes.endPoint.old, changes.endPoint.new) },
                changes.endPoint.old,
                changes.endPoint.new,
                ::formatLocation,
                PropKey("end-location"),
                getPointMovedRemarkOrNull(translation, changes.endPoint.old, changes.endPoint.new)
            ),
            if (changedKmNumbers.isNotEmpty()) {
                PublicationChange(
                    PropKey("geometry"),
                    ChangeValue(null, null),
                    publicationChangeRemark(
                        translation,
                        if (changedKmNumbers.size > 1) "changed-km-numbers" else "changed-km-number",
                        formatChangedKmNumbers(changedKmNumbers.toList()),
                    ),
                )
            } else {
                null
            },
        )
    }

    fun diffKmPost(
        translation: Translation,
        changes: KmPostChanges,
        newTimestamp: Instant,
        oldTimestamp: Instant,
        trackNumberCache: List<TrackNumberAndChangeTime>,
        geocodingContextGetter: (IntId<TrackLayoutTrackNumber>, Instant) -> GeocodingContext?,
    ) = listOfNotNull(
        compareChangeValues(
            changes.trackNumberId,
            { tnIdFromChange ->
                trackNumberCache.findLast { tn -> tn.id == tnIdFromChange && tn.changeTime <= newTimestamp }?.number
            },
            PropKey("track-number"),
        ),
        compareChangeValues(changes.kmNumber, { it }, PropKey("km-post")),
        compareChangeValues(changes.state, { it }, PropKey("state"), null, "layout-state"),
        compareChangeValues(
            changes.location, ::formatLocation, PropKey("location"), remark = getPointMovedRemarkOrNull(
                translation, projectPointToReferenceLineAtTime(
                    oldTimestamp, changes.location.old, changes.trackNumberId.old, geocodingContextGetter
                ), projectPointToReferenceLineAtTime(
                    newTimestamp, changes.location.new, changes.trackNumberId.new, geocodingContextGetter
                ), "moved-x-meters-on-reference-line"
            )
        ),
    )

    private fun projectPointToReferenceLineAtTime(
        timestamp: Instant,
        location: Point?,
        trackNumberId: IntId<TrackLayoutTrackNumber>?,
        geocodingContextGetter: (IntId<TrackLayoutTrackNumber>, Instant) -> GeocodingContext?,
    ) = location?.let {
        trackNumberId?.let {
            geocodingContextGetter(trackNumberId, timestamp)?.let { context ->
                context.getM(location)?.let { (m) -> context.referenceLineGeometry.getPointAtM(m)?.toPoint() }
            }
        }
    }

    fun diffSwitch(
        translation: Translation,
        changes: SwitchChanges,
        newTimestamp: Instant,
        oldTimestamp: Instant,
        operation: Operation,
        trackNumberCache: List<TrackNumberAndChangeTime>,
        geocodingContextGetter: (IntId<TrackLayoutTrackNumber>, Instant) -> GeocodingContext?,
    ): List<PublicationChange<*>> {
        val relatedJoints = changes.joints.filterNot { it.removed }.distinctBy { it.trackNumberId }

        val oldLinkedLocationTracks = changes.locationTracks.associate { lt ->
            lt.oldVersion.id to locationTrackService.getWithAlignment(lt.oldVersion)
        }
        val jointLocationChanges = relatedJoints.flatMap { joint ->
            val oldLocation = oldLinkedLocationTracks[joint.locationTrackId]?.let { (track, alignment) ->
                findJointPoint(track, alignment, changes.id, joint.jointNumber)
            }?.toPoint()
            val distance = if (oldLocation != null && !pointsAreSame(joint.point, oldLocation)) {
                calculateDistance(listOf(joint.point, oldLocation), LAYOUT_SRID)
            } else {
                0.0
            }
            val jointPropKeyParams = localizationParams(
                "trackNumber" to trackNumberCache.findLast {
                    it.id == joint.trackNumberId && it.changeTime <= newTimestamp
                }?.number?.value,
                "switchType" to changes.type.new?.parts?.baseType?.let { switchBaseTypeToProp(translation, it) },
            )
            val oldAddress = oldLocation?.let {
                geocodingContextGetter(
                    joint.trackNumberId, oldTimestamp
                )?.getAddress(it)?.first
            }

            val list = listOfNotNull(
                compareChange(
                    { distance > DISTANCE_CHANGE_THRESHOLD },
                    oldLocation,
                    joint.point,
                    ::formatLocation,
                    PropKey("switch-joint-location", jointPropKeyParams),
                    getPointMovedRemarkOrNull(translation, oldLocation, joint.point),
                    null
                ),
                compareChange({ oldAddress != joint.address },
                    oldAddress,
                    joint.address,
                    { it.toString() },
                    PropKey("switch-track-address", jointPropKeyParams),
                    getAddressMovedRemarkOrNull(translation, oldAddress, joint.address)
                ),
            )
            list
        }.sortedBy { it.propKey.key }

        val oldLinkedTrackNames = oldLinkedLocationTracks.values.mapNotNull { it.first.name.toString() }.sorted()
        val newLinkedTrackNames = changes.locationTracks.map { it.name.toString() }.sorted()

        return listOfNotNull(
            compareChangeValues(changes.name, { it }, PropKey("switch")),
            compareChangeValues(changes.state, { it }, PropKey("state-category"), null, "layout-state-category"),
            compareChangeValues(changes.type, { it.typeName }, PropKey("switch-type")),
            compareChangeValues(
                changes.trapPoint, { it }, PropKey("trap-point"), enumLocalizationKey = "trap-point"
            ),
            compareChangeValues(changes.owner, { it }, PropKey("owner")),
            compareChange(
                { oldLinkedTrackNames != newLinkedTrackNames },
                oldLinkedTrackNames,
                newLinkedTrackNames,
                { list -> list.joinToString(", ") { it } },
                PropKey("location-track-connectivity"),
            ),
            compareChangeValues(
                changes.measurementMethod, { it.name }, PropKey("measurement-method"), null, "measurement-method"
            ),
        ) + jointLocationChanges
    }

    private fun getOrPutGeocodingContext(
        caches: MutableMap<Instant, MutableMap<IntId<TrackLayoutTrackNumber>, Optional<GeocodingContext>>>,
        trackNumberId: IntId<TrackLayoutTrackNumber>,
        timestamp: Instant,
    ) = caches.getOrPut(timestamp) { ConcurrentHashMap() }.getOrPut(trackNumberId) {
        Optional.ofNullable(
            geocodingService.getGeocodingContextAtMoment(
                trackNumberId, timestamp
            )
        )
    }.orElse(null)

    private fun validateGeocodingContext(
        cacheKey: GeocodingContextCacheKey?,
        localizationKey: String,
        trackNumber: TrackNumber,
    ) = cacheKey
        ?.let(geocodingCacheService::getGeocodingContextWithReasons)
        ?.let { context -> validateGeocodingContext(context, trackNumber) }
        ?: listOf(noGeocodingContext(localizationKey))

    private fun validateAddressPoints(
        trackNumber: TrackLayoutTrackNumber,
        contextKey: GeocodingContextCacheKey,
        track: LocationTrack,
        validationTargetLocalizationPrefix: String,
    ): List<PublicationValidationError> = if (!track.exists) {
        listOf()
    } else if (track.alignmentVersion == null) {
        throw IllegalStateException("LocationTrack in DB should have an alignment: track=$track")
    } else {
        validateAddressPoints(trackNumber, track, validationTargetLocalizationPrefix) {
            geocodingService.getAddressPoints(contextKey, track.alignmentVersion)
        }
    }

    private fun latestTrackNumberNamesAtMoment(
        trackNumberNames: List<TrackNumberAndChangeTime>,
        trackNumberIds: Set<IntId<TrackLayoutTrackNumber>>,
        publicationTime: Instant,
    ) = trackNumberNames
        .filter { tn -> trackNumberIds.contains(tn.id) && tn.changeTime <= publicationTime }
        .groupBy { it.id }
        .map { it.value.last().number }
        .toSet()

    private fun mapToPublicationTableItems(
        translation: Translation,
        publication: PublicationDetails,
        switchLinkChanges: Map<IntId<LocationTrack>, LocationTrackPublicationSwitchLinkChanges>,
        previousComparisonTime: Instant,
        geocodingContextGetter: (IntId<TrackLayoutTrackNumber>, Instant) -> GeocodingContext?,
        trackNumberNamesCache: List<TrackNumberAndChangeTime> = trackNumberDao.fetchTrackNumberNames(),
    ): List<PublicationTableItem> {
        val publicationLocationTrackChanges = publicationDao.fetchPublicationLocationTrackChanges(publication.id)
        val publicationTrackNumberChanges =
            publicationDao.fetchPublicationTrackNumberChanges(publication.id, previousComparisonTime)
        val publicationKmPostChanges = publicationDao.fetchPublicationKmPostChanges(publication.id)
        val publicationReferenceLineChanges = publicationDao.fetchPublicationReferenceLineChanges(publication.id)
        val publicationSwitchChanges = publicationDao.fetchPublicationSwitchChanges(publication.id)

        val trackNumbers = publication.trackNumbers.map { tn ->
            mapToPublicationTableItem(
                name = "${translation.t("publication-table.track-number-long")} ${tn.number}",
                trackNumbers = setOf(tn.number),
                changedKmNumbers = tn.changedKmNumbers,
                operation = tn.operation,
                publication = publication,
                propChanges = diffTrackNumber(
                    translation,
                    publicationTrackNumberChanges.getOrElse(tn.version.id) {
                        error("Track number changes not found: version=${tn.version}")
                    },
                    publication.publicationTime,
                    previousComparisonTime,
                    geocodingContextGetter,
                ),
            )
        }

        val referenceLines = publication.referenceLines.map { rl ->
            val tn = trackNumberNamesCache.findLast {
                it.id == rl.trackNumberId && it.changeTime <= publication.publicationTime
            }?.number

            mapToPublicationTableItem(
                name = "${translation.t("publication-table.reference-line")} $tn",
                trackNumbers = setOfNotNull(tn),
                changedKmNumbers = rl.changedKmNumbers,
                operation = rl.operation,
                publication = publication,
                propChanges = diffReferenceLine(
                    translation,
                    publicationReferenceLineChanges.getOrElse(rl.version.id) {
                        error("Reference line changes not found: version=${rl.version}")
                    },
                    publication.publicationTime,
                    previousComparisonTime,
                    rl.changedKmNumbers,
                    geocodingContextGetter,
                ),
            )
        }

        val locationTracks = publication.locationTracks.map { lt ->
            val trackNumber = trackNumberNamesCache.findLast {
                it.id == lt.trackNumberId && it.changeTime <= publication.publicationTime
            }?.number
            mapToPublicationTableItem(
                name = "${translation.t("publication-table.location-track")} ${lt.name}",
                trackNumbers = setOfNotNull(trackNumber),
                changedKmNumbers = lt.changedKmNumbers,
                operation = lt.operation,
                publication = publication,
                propChanges = diffLocationTrack(
                    translation,
                    publicationLocationTrackChanges.getOrElse(lt.version.id) {
                        error("Location track changes not found: version=${lt.version}")
                    },
                    switchLinkChanges[lt.version.id],
                    publication.publicationTime,
                    previousComparisonTime,
                    trackNumberNamesCache,
                    lt.changedKmNumbers,
                    geocodingContextGetter,
                ),
            )
        }

        val switches = publication.switches.map { s ->
            val tns =
                latestTrackNumberNamesAtMoment(trackNumberNamesCache, s.trackNumberIds, publication.publicationTime)
            mapToPublicationTableItem(
                name = "${translation.t("publication-table.switch")} ${s.name}",
                trackNumbers = tns,
                operation = s.operation,
                publication = publication,
                propChanges = diffSwitch(
                    translation,
                    publicationSwitchChanges.getOrElse(s.version.id) {
                        error("Switch changes not found: version=${s.version}")
                    },
                    publication.publicationTime,
                    previousComparisonTime,
                    s.operation,
                    trackNumberNamesCache,
                    geocodingContextGetter,
                ),
            )
        }

        val kmPosts = publication.kmPosts.map { kp ->
            val tn = trackNumberNamesCache.findLast {
                it.id == kp.trackNumberId && it.changeTime <= publication.publicationTime
            }?.number
            mapToPublicationTableItem(
                name = "${translation.t("publication-table.km-post")} ${kp.kmNumber}",
                trackNumbers = setOfNotNull(tn),
                operation = kp.operation,
                publication = publication,
                propChanges = diffKmPost(
                    translation,
                    publicationKmPostChanges.getOrElse(kp.version.id) {
                        error("KM Post changes not found: version=${kp.version}")
                    },
                    publication.publicationTime,
                    previousComparisonTime,
                    trackNumberNamesCache,
                    geocodingContextGetter,
                ),
            )
        }

        val calculatedLocationTracks = publication.indirectChanges.locationTracks.map { lt ->
            val tn = trackNumberNamesCache.findLast {
                it.id == lt.trackNumberId && it.changeTime <= publication.publicationTime
            }?.number
            mapToPublicationTableItem(
                name = "${translation.t("publication-table.location-track")} ${lt.name}",
                trackNumbers = setOfNotNull(tn),
                changedKmNumbers = lt.changedKmNumbers,
                operation = Operation.CALCULATED,
                publication = publication,
                propChanges = diffLocationTrack(
                    translation,
                    publicationLocationTrackChanges.getOrElse(lt.version.id) {
                        error("Location track changes not found: version=${lt.version}")
                    },
                    switchLinkChanges[lt.version.id],
                    publication.publicationTime,
                    previousComparisonTime,
                    trackNumberNamesCache,
                    lt.changedKmNumbers,
                    geocodingContextGetter,
                ),
            )
        }

        val calculatedSwitches = publication.indirectChanges.switches.map { s ->
            val tns =
                latestTrackNumberNamesAtMoment(trackNumberNamesCache, s.trackNumberIds, publication.publicationTime)
            mapToPublicationTableItem(
                name = "${translation.t("publication-table.switch")} ${s.name}",
                trackNumbers = tns,
                operation = Operation.CALCULATED,
                publication = publication,
                propChanges = diffSwitch(
                    translation,
                    publicationSwitchChanges.getOrElse(s.version.id) {
                        error("Switch changes not found: version=${s.version}")
                    },
                    publication.publicationTime,
                    previousComparisonTime,
                    Operation.CALCULATED,
                    trackNumberNamesCache,
                    geocodingContextGetter,
                ),
            )
        }

        return listOf(
            trackNumbers,
            referenceLines,
            locationTracks,
            switches,
            kmPosts,
            calculatedLocationTracks,
            calculatedSwitches,
        )
            .flatten()
            .map { publicationTableItem ->
                addOperationClarificationsToPublicationTableItem(
                    translation,
                    publicationTableItem,
                )
            }
    }

    private fun mapToPublicationTableItem(
        name: String,
        trackNumbers: Set<TrackNumber>,
        operation: Operation,
        publication: PublicationDetails,
        changedKmNumbers: Set<KmNumber>? = null,
        propChanges: List<PublicationChange<*>>,
    ) = PublicationTableItem(
        name = name,
        trackNumbers = trackNumbers.sorted(),
        changedKmNumbers = changedKmNumbers?.let { groupChangedKmNumbers(changedKmNumbers.toList()) } ?: emptyList(),
        operation = operation,
        publicationTime = publication.publicationTime,
        publicationUser = publication.publicationUser,
        message = publication.message ?: "",
        ratkoPushTime = if (publication.ratkoPushStatus == RatkoPushStatus.SUCCESSFUL) publication.ratkoPushTime else null,
        propChanges = propChanges,
    )

    private fun enrichDuplicateNameExceptionOrRethrow(exception: DataIntegrityViolationException): Nothing {
        val psqlException = exception.cause as? PSQLException ?: throw exception
        val constraint = psqlException.serverErrorMessage?.constraint
        val detail = psqlException.serverErrorMessage?.detail ?: throw exception

        when (constraint) {
            "switch_unique_official_name" -> maybeThrowDuplicateSwitchNameException(detail, exception)
            "track_number_number_draft_unique" -> maybeThrowDuplicateTrackNumberNumberException(detail, exception)
            "location_track_unique_official_name" -> maybeThrowDuplicateLocationTrackNameException(detail, exception)
        }
        throw exception
    }

    private val duplicateLocationTrackErrorRegex =
        Regex("""Key \(track_number_id, name\)=\((\d+), ([^)]+)\) conflicts with existing key""")
    private val duplicateTrackNumberErrorRegex = Regex("""Key \(number, draft\)=\(([^)]+), ([tf])\) already exists""")
    private val duplicateSwitchErrorRegex = Regex("""Key \(name\)=\(([^)]+)\) conflicts with existing key""")

    private fun maybeThrowDuplicateLocationTrackNameException(
        detail: String,
        exception: DataIntegrityViolationException,
    ) {
        duplicateLocationTrackErrorRegex.matchAt(detail, 0)?.let { match ->
            val trackIdString = match.groups[1]?.value
            val nameString = match.groups[2]?.value
            val trackId = IntId<TrackLayoutTrackNumber>(Integer.parseInt(trackIdString))
            if (trackIdString != null && nameString != null) {
                val trackNumberVersion = trackNumberDao.fetchOfficialVersion(trackId)
                if (trackNumberVersion != null) {
                    val trackNumber = trackNumberDao.fetch(trackNumberVersion)
                    throw DuplicateLocationTrackNameInPublicationException(
                        AlignmentName(nameString), trackNumber.number, exception
                    )
                }
            }
        }
    }

    private fun maybeThrowDuplicateTrackNumberNumberException(
        detail: String,
        exception: DataIntegrityViolationException,
    ) {
        duplicateTrackNumberErrorRegex.matchAt(detail, 0)?.let { match -> match.groups[1]?.value }?.let { name ->
            throw DuplicateNameInPublicationException(
                DuplicateNameInPublication.TRACK_NUMBER, name, exception
            )
        }
    }

    private fun maybeThrowDuplicateSwitchNameException(detail: String, exception: DataIntegrityViolationException) {
        duplicateSwitchErrorRegex.matchAt(detail, 0)?.let { match -> match.groups[1]?.value }?.let { name ->
            throw DuplicateNameInPublicationException(
                DuplicateNameInPublication.SWITCH, name, exception
            )
        }
    }
}<|MERGE_RESOLUTION|>--- conflicted
+++ resolved
@@ -68,11 +68,8 @@
     private val transactionTemplate: TransactionTemplate,
     private val publicationGeometryChangeRemarksUpdateService: PublicationGeometryChangeRemarksUpdateService,
     private val splitService: SplitService,
-<<<<<<< HEAD
+    private val splitDao: SplitDao,
     private val localizationService: LocalizationService
-=======
-    private val splitDao: SplitDao,
->>>>>>> 91f8c8ba
 ) {
     private val logger: Logger = LoggerFactory.getLogger(this::class.java)
 
