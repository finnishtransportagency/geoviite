package fi.fta.geoviite.infra.publication

import fi.fta.geoviite.infra.common.*
import fi.fta.geoviite.infra.common.PublishType.DRAFT
import fi.fta.geoviite.infra.common.PublishType.OFFICIAL
import fi.fta.geoviite.infra.error.DuplicateLocationTrackNameInPublicationException
import fi.fta.geoviite.infra.error.DuplicateNameInPublication
import fi.fta.geoviite.infra.error.DuplicateNameInPublicationException
import fi.fta.geoviite.infra.error.PublicationFailureException
import fi.fta.geoviite.infra.geocoding.GeocodingCacheService
import fi.fta.geoviite.infra.geocoding.GeocodingContext
import fi.fta.geoviite.infra.geocoding.GeocodingContextCacheKey
import fi.fta.geoviite.infra.geocoding.GeocodingService
import fi.fta.geoviite.infra.geography.calculateDistance
import fi.fta.geoviite.infra.geometry.GeometryDao
import fi.fta.geoviite.infra.integration.CalculatedChanges
import fi.fta.geoviite.infra.integration.CalculatedChangesService
import fi.fta.geoviite.infra.integration.RatkoPushStatus
import fi.fta.geoviite.infra.linking.*
import fi.fta.geoviite.infra.localization.Translation
import fi.fta.geoviite.infra.logging.serviceCall
import fi.fta.geoviite.infra.math.roundTo1Decimal
import fi.fta.geoviite.infra.ratko.RatkoClient
import fi.fta.geoviite.infra.ratko.RatkoPushDao
import fi.fta.geoviite.infra.switchLibrary.SwitchLibraryService
import fi.fta.geoviite.infra.tracklayout.*
import fi.fta.geoviite.infra.util.LocalizationKey
import fi.fta.geoviite.infra.util.SortOrder
import org.postgresql.util.PSQLException
import org.slf4j.Logger
import org.slf4j.LoggerFactory
import org.springframework.beans.factory.annotation.Autowired
import org.springframework.dao.DataIntegrityViolationException
import org.springframework.stereotype.Service
import org.springframework.transaction.annotation.Transactional
import org.springframework.transaction.support.TransactionTemplate
import java.time.Instant
import java.time.ZoneId
import java.util.*


@Service
class PublicationService @Autowired constructor(
    private val publicationDao: PublicationDao,
    private val geocodingService: GeocodingService,
    private val trackNumberService: LayoutTrackNumberService,
    private val switchService: LayoutSwitchService,
    private val kmPostService: LayoutKmPostService,
    private val kmPostDao: LayoutKmPostDao,
    private val locationTrackService: LocationTrackService,
    private val locationTrackDao: LocationTrackDao,
    private val referenceLineService: ReferenceLineService,
    private val referenceLineDao: ReferenceLineDao,
    private val alignmentDao: LayoutAlignmentDao,
    private val switchDao: LayoutSwitchDao,
    private val switchLibraryService: SwitchLibraryService,
    private val trackNumberDao: LayoutTrackNumberDao,
    private val calculatedChangesService: CalculatedChangesService,
    private val ratkoClient: RatkoClient?,
    private val ratkoPushDao: RatkoPushDao,
    private val geometryDao: GeometryDao,
    private val geocodingCacheService: GeocodingCacheService,
    private val transactionTemplate: TransactionTemplate,
) {
    private val logger: Logger = LoggerFactory.getLogger(this::class.java)

    @Transactional(readOnly = true)
    fun collectPublishCandidates(): PublishCandidates {
        logger.serviceCall("collectPublishCandidates")
        return PublishCandidates(
            trackNumbers = publicationDao.fetchTrackNumberPublishCandidates(),
            locationTracks = publicationDao.fetchLocationTrackPublishCandidates(),
            referenceLines = publicationDao.fetchReferenceLinePublishCandidates(),
            switches = publicationDao.fetchSwitchPublishCandidates(),
            kmPosts = publicationDao.fetchKmPostPublishCandidates(),
        )
    }

    fun validatePublishCandidates(
        candidates: PublishCandidates,
        request: PublishRequestIds,
    ): ValidatedPublishCandidates {
        logger.serviceCall("validatePublishCandidates", "candidates" to candidates, "request" to request)
        return ValidatedPublishCandidates(
            validatedAsPublicationUnit = validateAsPublicationUnit(candidates.filter(request)),
            allChangesValidated = validateAsPublicationUnit(candidates),
        )
    }

    fun validateTrackNumberAndReferenceLine(
        trackNumberId: IntId<TrackLayoutTrackNumber>,
        publishType: PublishType,
    ): ValidatedAsset<TrackLayoutTrackNumber> {
        logger.serviceCall(
            "validateTrackNumberAndReferenceLine", "trackNumberId" to trackNumberId, "publishType" to publishType
        )

        val trackNumber = trackNumberService.getOrThrow(publishType, trackNumberId)
        val referenceLine = referenceLineService.getByTrackNumber(publishType, trackNumberId)

        val locationTracks = if (publishType == DRAFT) locationTrackDao.fetchVersions(DRAFT, false, trackNumberId)
            .map(locationTrackDao::fetch)
        else emptyList()

        val kmPosts =
            if (publishType == DRAFT) kmPostDao.fetchVersions(DRAFT, false, trackNumberId).map(kmPostDao::fetch)
            else emptyList()

        val versions = toValidationVersions(
            trackNumbers = listOf(trackNumber),
            referenceLines = listOfNotNull(referenceLine),
            kmPosts = kmPosts,
            locationTracks = locationTracks,
        )

        val cacheKeys = collectCacheKeys(versions)

        val trackNumberValidation = validateTrackNumber(
            version = toValidationVersion(trackNumber), validationVersions = versions, cacheKeys = cacheKeys
        )

        val referenceLineValidation = versions.referenceLines.flatMap { rl ->
            validateReferenceLine(
                version = rl,
                validationVersions = versions,
                cacheKeys = cacheKeys,
            )
        }

        return ValidatedAsset(
            errors = (trackNumberValidation + referenceLineValidation).distinct(),
            id = trackNumberId,
        )
    }

    fun validateLocationTrack(
        locationTrackId: IntId<LocationTrack>,
        publishType: PublishType,
    ): ValidatedAsset<LocationTrack> {
        logger.serviceCall(
            "validateLocationTrack", "locationTrackId" to locationTrackId, "publishType" to publishType
        )

        val (locationTrack, alignment) = locationTrackService.getWithAlignmentOrThrow(publishType, locationTrackId)

        val duplicateTrack = locationTrack.duplicateOf?.let { duplicateId ->
            locationTrackService.getOrThrow(publishType, duplicateId)
        }

        val trackNumber = trackNumberService.getOrThrow(publishType, locationTrack.trackNumberId)
        val referenceLine = referenceLineService.getByTrackNumber(publishType, trackNumber.id as IntId)

        val switches = getConnectedSwitchIds(locationTrack, alignment).map { switchId ->
            switchService.getOrThrow(publishType, switchId)
        }

        val versions = toValidationVersions(
            locationTracks = listOfNotNull(locationTrack, duplicateTrack),
            switches = switches,
            trackNumbers = listOf(trackNumber),
            referenceLines = listOfNotNull(referenceLine)
        )

        val cacheKeys = collectCacheKeys(versions)

        return ValidatedAsset(
            validateLocationTrack(
                version = toValidationVersion(locationTrack), validationVersions = versions, cacheKeys = cacheKeys
            ),
            locationTrackId,
        )
    }

    fun validateSwitch(
        switchId: IntId<TrackLayoutSwitch>,
        publishType: PublishType,
    ): ValidatedAsset<TrackLayoutSwitch> {
        logger.serviceCall(
            "validateSwitch", "switchId" to switchId, "publishType" to publishType
        )

        val layoutSwitch = switchService.getOrThrow(publishType, switchId)
        val locationTracks = switchDao.findLocationTracksLinkedToSwitch(publishType, switchId).map { it.rowVersion }

        val previouslyLinkedTracks =
            if (publishType == DRAFT) switchDao.findLocationTracksLinkedToSwitch(OFFICIAL, switchId)
                .mapNotNull { lt -> locationTrackDao.fetchDraftVersion(lt.rowVersion.id) }
                .filterNot(locationTracks::contains)
            else emptyList()

        val versions = toValidationVersions(
            switches = listOf(layoutSwitch),
            locationTracks = (locationTracks + previouslyLinkedTracks).map(locationTrackDao::fetch)
        )

        val linkedTracks =
            publicationDao.fetchLinkedLocationTracks(listOf(switchId), DRAFT).getOrDefault(switchId, setOf())
        return ValidatedAsset(
            validateSwitch(toValidationVersion(layoutSwitch), versions, linkedTracks),
            switchId,
        )
    }

    fun validateKmPost(
        kmPostId: IntId<TrackLayoutKmPost>,
        publishType: PublishType,
    ): ValidatedAsset<TrackLayoutKmPost> {
        logger.serviceCall(
            "validateKmPost", "kmPostId" to kmPostId, "publishType" to publishType
        )
        val kmPost = kmPostService.getOrThrow(publishType, kmPostId)
        val trackNumber = kmPost.trackNumberId?.let { trackNumberId ->
            trackNumberService.getOrThrow(publishType, trackNumberId)
        }

        val referenceLine = trackNumber?.let {
            referenceLineService.getByTrackNumber(publishType, trackNumber.id as IntId)
        }

        val versions = toValidationVersions(
            trackNumbers = listOfNotNull(trackNumber),
            referenceLines = listOfNotNull(referenceLine),
            kmPosts = listOf(kmPost)
        )

        val cacheKeys = collectCacheKeys(versions)

        return ValidatedAsset(
            validateKmPost(
                version = toValidationVersion(kmPost), validationVersions = versions, cacheKeys = cacheKeys
            ), kmPostId
        )
    }

    fun getChangeTime(): Instant {
        logger.serviceCall("getChangeTime")
        return publicationDao.fetchChangeTime()
    }

    private fun validateAsPublicationUnit(candidates: PublishCandidates): PublishCandidates {
        val versions = candidates.getValidationVersions()
        val cacheKeys = collectCacheKeys(versions)
        // TODO: This does not respect the candidate versions
        val switchTrackLinks = publicationDao.fetchLinkedLocationTracks(
            candidates.switches.map { s -> s.id },
            DRAFT,
        )
        return PublishCandidates(
            trackNumbers = candidates.trackNumbers.map { candidate ->
                candidate.copy(errors = validateTrackNumber(candidate.getPublicationVersion(), versions, cacheKeys))
            },
            referenceLines = candidates.referenceLines.map { candidate ->
                candidate.copy(errors = validateReferenceLine(candidate.getPublicationVersion(), versions, cacheKeys))
            },
            locationTracks = candidates.locationTracks.map { candidate ->
                candidate.copy(errors = validateLocationTrack(candidate.getPublicationVersion(), versions, cacheKeys))
            },
            switches = candidates.switches.map { candidate ->
                candidate.copy(
                    errors = validateSwitch(
                        candidate.getPublicationVersion(),
                        versions,
                        switchTrackLinks.getOrDefault(candidate.id, setOf()),
                    )
                )
            },
            kmPosts = candidates.kmPosts.map { candidate ->
                candidate.copy(errors = validateKmPost(candidate.getPublicationVersion(), versions, cacheKeys))
            },
        )
    }

    fun validatePublishRequest(versions: ValidationVersions) {
        logger.serviceCall("validatePublishRequest", "versions" to versions)
        val cacheKeys = collectCacheKeys(versions)
        versions.trackNumbers.forEach { version ->
            assertNoErrors(version, validateTrackNumber(version, versions, cacheKeys))
        }
        versions.kmPosts.forEach { version ->
            assertNoErrors(version, validateKmPost(version, versions, cacheKeys))
        }
        versions.referenceLines.forEach { version ->
            assertNoErrors(version, validateReferenceLine(version, versions, cacheKeys))
        }
        versions.locationTracks.forEach { version ->
            assertNoErrors(version, validateLocationTrack(version, versions, cacheKeys))
        }
        // TODO: This does not respect the validation versions
        val switchTrackLinks =
            publicationDao.fetchLinkedLocationTracks(versions.switches.map { v -> v.officialId }, DRAFT)
        versions.switches.forEach { version ->
            assertNoErrors(
                version,
                validateSwitch(version, versions, switchTrackLinks.getOrDefault(version.officialId, setOf())),
            )
        }
    }

    @Transactional(readOnly = true)
    fun getRevertRequestDependencies(publishRequestIds: PublishRequestIds): PublishRequestIds {
        logger.serviceCall("getRevertRequestDependencies", "publishRequestIds" to publishRequestIds)

        val newTrackNumbers = publishRequestIds.referenceLines.mapNotNull { id -> referenceLineService.get(DRAFT, id) }
            .map { rl -> rl.trackNumberId }
            .filter(trackNumberService::draftExists)

        val newReferenceLines =
            publishRequestIds.trackNumbers.mapNotNull { id -> referenceLineService.getByTrackNumber(DRAFT, id) }
                .filter { line -> line.draft != null }
                .map { line -> line.id as IntId }
        val allTrackNumbers = publishRequestIds.trackNumbers.toSet() + newTrackNumbers.toSet()
        val allReferenceLines = publishRequestIds.referenceLines.toSet() + newReferenceLines.toSet()
        val locationTracks = publishRequestIds.locationTracks.toSet()
        val switches = publishRequestIds.switches.toSet()
        val (allLocationTracks, allSwitches) = getRevertRequestLocationTrackAndSwitchDependenciesTransitively(
            locationTracks, locationTracks, switches, switches
        )

        return PublishRequestIds(
            trackNumbers = allTrackNumbers.toList(),
            referenceLines = allReferenceLines.toList(),
            locationTracks = allLocationTracks.toList(),
            switches = allSwitches.toList(),
            kmPosts = publishRequestIds.kmPosts
        )
    }

    private fun getRevertRequestLocationTrackAndSwitchDependenciesTransitively(
        allPreviouslyFoundLocationTracks: Set<IntId<LocationTrack>>,
        lastLevelLocationTracks: Set<IntId<LocationTrack>>,
        allPreviouslyFoundSwitches: Set<IntId<TrackLayoutSwitch>>,
        lastLevelSwitches: Set<IntId<TrackLayoutSwitch>>,
    ): Pair<Set<IntId<LocationTrack>>, Set<IntId<TrackLayoutSwitch>>> {
        val locationTracks = lastLevelLocationTracks.mapNotNull { id ->
            locationTrackService.getWithAlignment(DRAFT, id)
        }

        val newSwitches =
            locationTracks.flatMap { (locationTrack, alignment) -> getConnectedSwitchIds(locationTrack, alignment) }
                .subtract(allPreviouslyFoundSwitches)
                .filterTo(HashSet(), switchService::draftExists)

        val newLocationTracks =
            lastLevelSwitches.flatMap { switchId -> switchService.getSwitchJointConnections(DRAFT, switchId) }
                .flatMap { connections -> connections.accurateMatches }
                .map { match -> match.locationTrackId }
                .subtract(allPreviouslyFoundLocationTracks)
                .filterTo(HashSet(), locationTrackService::draftExists)

        return if (newSwitches.isNotEmpty() || newLocationTracks.isNotEmpty()) {
            getRevertRequestLocationTrackAndSwitchDependenciesTransitively(
                allPreviouslyFoundLocationTracks + newLocationTracks,
                newLocationTracks,
                allPreviouslyFoundSwitches + newSwitches,
                newSwitches
            )
        } else {
            (allPreviouslyFoundLocationTracks + newLocationTracks) to (allPreviouslyFoundSwitches + newSwitches)
        }
    }

    @Transactional
    fun revertPublishCandidates(toDelete: PublishRequestIds): PublishResult {
        logger.serviceCall("revertPublishCandidates", "toDelete" to toDelete)
        val locationTrackCount = toDelete.locationTracks.map { id -> locationTrackService.deleteDraft(id) }.size
        val referenceLineCount = toDelete.referenceLines.map { id -> referenceLineService.deleteDraft(id) }.size
        alignmentDao.deleteOrphanedAlignments()
        val switchCount = toDelete.switches.map { id -> switchService.deleteDraft(id) }.size
        val kmPostCount = toDelete.kmPosts.map { id -> kmPostService.deleteDraft(id) }.size
        val trackNumberCount = toDelete.trackNumbers.map { id ->
            geometryDao.removeReferencesToTrackNumber(id)
            trackNumberService.deleteDraft(id)
        }.size

        return PublishResult(
            publishId = null,
            trackNumbers = trackNumberCount,
            locationTracks = locationTrackCount,
            referenceLines = referenceLineCount,
            switches = switchCount,
            kmPosts = kmPostCount,
        )
    }

    /**
     * Note: this is intentionally not transactional:
     * each ID is fetched from ratko and becomes an object there -> we want to store it, even if the rest fail
     */
    fun updateExternalId(request: PublishRequestIds) {
        logger.serviceCall("updateExternalId", "request" to request)

        try {
            request.locationTracks.filter { locationTrackId ->
                locationTrackService.getOrThrow(
                    DRAFT, locationTrackId
                ).externalId == null
            }.forEach { locationTrackId -> updateExternalIdForLocationTrack(locationTrackId) }
            request.trackNumbers.filter { trackNumberId ->
                trackNumberService.getOrThrow(
                    DRAFT,
                    trackNumberId
                ).externalId == null
            }.forEach { trackNumberId -> updateExternalIdForTrackNumber(trackNumberId) }
            request.switches.filter { switchId -> switchService.getOrThrow(DRAFT, switchId).externalId == null }
                .forEach { switchId -> updateExternalIdForSwitch(switchId) }
        } catch (e: Exception) {
            throw PublicationFailureException(
                message = "Failed to update external IDs for publish candidates",
                cause = e,
                localizedMessageKey = "external-id-update-failed"
            )
        }
    }

    @Transactional(readOnly = true)
    fun getValidationVersions(request: PublishRequestIds): ValidationVersions {
        logger.serviceCall("getPublicationVersions", "request" to request)
        return ValidationVersions(
            trackNumbers = trackNumberDao.fetchPublicationVersions(request.trackNumbers),
            referenceLines = referenceLineDao.fetchPublicationVersions(request.referenceLines),
            kmPosts = kmPostDao.fetchPublicationVersions(request.kmPosts),
            locationTracks = locationTrackDao.fetchPublicationVersions(request.locationTracks),
            switches = switchDao.fetchPublicationVersions(request.switches),
        )
    }

    private fun updateExternalIdForLocationTrack(locationTrackId: IntId<LocationTrack>) {
        val locationTrackOid = ratkoClient?.let { s ->
            s.getNewLocationTrackOid() ?: throw IllegalStateException("No OID received from RATKO")
        }
        locationTrackOid?.let { oid -> locationTrackService.updateExternalId(locationTrackId, Oid(oid.id)) }
    }

    private fun updateExternalIdForTrackNumber(trackNumberId: IntId<TrackLayoutTrackNumber>) {
        val routeNumberOid = ratkoClient?.let { s ->
            s.getNewRouteNumberOid() ?: throw IllegalStateException("No OID received from RATKO")
        }
        routeNumberOid?.let { oid -> trackNumberService.updateExternalId(trackNumberId, Oid(oid.id)) }
    }

    private fun updateExternalIdForSwitch(switchId: IntId<TrackLayoutSwitch>) {
        val switchOid = ratkoClient?.let { s ->
            s.getNewSwitchOid() ?: throw IllegalStateException("No OID received from RATKO")
        }
        switchOid?.let { oid -> switchService.updateExternalIdForSwitch(switchId, Oid(oid.id)) }
    }

    private inline fun <reified T> assertNoErrors(
        version: ValidationVersion<T>, errors: List<PublishValidationError>,
    ) {
        val severeErrors = errors.filter { error -> error.type == PublishValidationErrorType.ERROR }
        if (severeErrors.isNotEmpty()) {
            logger.warn("Validation errors in published ${T::class.simpleName}: item=$version errors=$severeErrors")
            throw PublicationFailureException(
                message = "Cannot publish ${T::class.simpleName} due to validation errors: $version",
                localizedMessageKey = "validation-failed",
            )
        }
    }

    fun getCalculatedChanges(versions: ValidationVersions): CalculatedChanges =
        calculatedChangesService.getCalculatedChanges(versions)


    fun publishChanges(
        versions: ValidationVersions,
        calculatedChanges: CalculatedChanges,
        message: String,
    ): PublishResult {
        logger.serviceCall(
            "publishChanges", "versions" to versions, "calculatedChanges" to calculatedChanges, "message" to message
        )

        try {
            return transactionTemplate.execute { publishChangesTransaction(versions, calculatedChanges, message) }
                ?: throw Exception("unexpected null from publishChangesTransaction")
        } catch (exception: DataIntegrityViolationException) {
            enrichDuplicateNameExceptionOrRethrow(exception)
        }
    }

    private fun publishChangesTransaction(
        versions: ValidationVersions,
        calculatedChanges: CalculatedChanges,
        message: String,
    ): PublishResult {
        val trackNumbers = versions.trackNumbers.map(trackNumberService::publish).map { r -> r.rowVersion }
        val kmPosts = versions.kmPosts.map(kmPostService::publish).map { r -> r.rowVersion }
        val switches = versions.switches.map(switchService::publish).map { r -> r.rowVersion }
        val referenceLines = versions.referenceLines.map(referenceLineService::publish).map { r -> r.rowVersion }
        val locationTracks = versions.locationTracks.map(locationTrackService::publish).map { r -> r.rowVersion }
        val publishId = publicationDao.createPublication(message)
        publicationDao.insertCalculatedChanges(publishId, calculatedChanges)

        return PublishResult(
            publishId = publishId,
            trackNumbers = trackNumbers.size,
            referenceLines = referenceLines.size,
            locationTracks = locationTracks.size,
            switches = switches.size,
            kmPosts = kmPosts.size,
        )
    }

    private fun validateTrackNumber(
        version: ValidationVersion<TrackLayoutTrackNumber>,
        validationVersions: ValidationVersions,
        cacheKeys: Map<IntId<TrackLayoutTrackNumber>, GeocodingContextCacheKey?>,
    ): List<PublishValidationError> {
        val trackNumber = trackNumberDao.fetch(version.validatedAssetVersion)
        val kmPosts = getKmPostsByTrackNumber(version.officialId, validationVersions)
        val referenceLine = getReferenceLineByTrackNumber(version.officialId, validationVersions)
        val locationTracks = getLocationTracksByTrackNumber(version.officialId, validationVersions)
        val fieldErrors = validateDraftTrackNumberFields(trackNumber)
        val referenceErrors = validateTrackNumberReferences(
            trackNumber,
            referenceLine,
            kmPosts,
            locationTracks,
            validationVersions.kmPosts.map { it.officialId },
            validationVersions.locationTracks.map { it.officialId },
        )
        val geocodingErrors = if (trackNumber.exists && referenceLine != null) {
            validateGeocodingContext(cacheKeys[version.officialId], VALIDATION_TRACK_NUMBER)
        } else listOf()
        val duplicateNameErrors = validateTrackNumberNumberDuplication(trackNumber, version.validatedAssetVersion.id)
        return fieldErrors + referenceErrors + geocodingErrors + duplicateNameErrors
    }

    private fun validateTrackNumberNumberDuplication(
        trackNumber: TrackLayoutTrackNumber,
        id: IntId<TrackLayoutTrackNumber>,
    ): List<PublishValidationError> {
        return if (trackNumberDao.officialDuplicateNumberExistsFor(id)) listOf(
            PublishValidationError(
                PublishValidationErrorType.WARNING,
                "validation.layout.track-number.duplicate-name",
                listOf(trackNumber.number.toString())
            )
        ) else listOf()
    }

    private fun validateKmPost(
        version: ValidationVersion<TrackLayoutKmPost>,
        validationVersions: ValidationVersions,
        cacheKeys: Map<IntId<TrackLayoutTrackNumber>, GeocodingContextCacheKey?>,
    ): List<PublishValidationError> {
        val kmPost = kmPostDao.fetch(version.validatedAssetVersion)
        val trackNumber = kmPost.trackNumberId?.let { id -> getTrackNumber(id, validationVersions) }
        val referenceLine = kmPost.trackNumberId?.let { id -> getReferenceLineByTrackNumber(id, validationVersions) }
        val fieldErrors = validateDraftKmPostFields(kmPost)
        val referenceErrors = validateKmPostReferences(
            kmPost,
            trackNumber,
            referenceLine,
            validationVersions.trackNumbers.map { it.officialId },
        )
        val geocodingErrors = if (kmPost.exists && trackNumber?.exists == true && referenceLine != null) {
            validateGeocodingContext(cacheKeys[kmPost.trackNumberId], VALIDATION_KM_POST)
        } else listOf()
        return fieldErrors + referenceErrors + geocodingErrors
    }

    private fun validateSwitch(
        version: ValidationVersion<TrackLayoutSwitch>,
        validationVersions: ValidationVersions,
        linkedTracks: Set<RowVersion<LocationTrack>>,
    ): List<PublishValidationError> {
        val switch = switchDao.fetch(version.validatedAssetVersion)
        val structure = switchLibraryService.getSwitchStructure(switch.switchStructureId)
        val linkedTracksAndAlignments = linkedTracks.map(locationTrackService::getWithAlignment)
        val fieldErrors = validateDraftSwitchFields(switch)
        val referenceErrors = validateSwitchLocationTrackLinkReferences(
            switch,
            linkedTracksAndAlignments.map(Pair<LocationTrack, *>::first),
            validationVersions.locationTracks.map { it.officialId },
        )
        val structureErrors = validateSwitchLocationTrackLinkStructure(switch, structure, linkedTracksAndAlignments)
        val duplicationErrors =
            if (switch.exists) validateSwitchNameDuplication(switch, version.validatedAssetVersion.id) else listOf()
        return fieldErrors + referenceErrors + structureErrors + duplicationErrors
    }

    private fun validateSwitchNameDuplication(
        switch: TrackLayoutSwitch,
        id: IntId<TrackLayoutSwitch>,
    ): List<PublishValidationError> {
        return if (switchService.duplicateNameExistsForPublicationCandidate(id)) listOf(
            PublishValidationError(
                PublishValidationErrorType.WARNING,
                "validation.layout.switch.duplicate-name",
                listOf(switch.name.toString())
            )
        ) else listOf()
    }

    private fun validateReferenceLine(
        version: ValidationVersion<ReferenceLine>,
        validationVersions: ValidationVersions,
        cacheKeys: Map<IntId<TrackLayoutTrackNumber>, GeocodingContextCacheKey?>,
    ): List<PublishValidationError> {
        val (referenceLine, alignment) = getReferenceLineAndAlignment(version.validatedAssetVersion)
        val trackNumber = getTrackNumber(referenceLine.trackNumberId, validationVersions)
        val referenceErrors = validateReferenceLineReference(
            referenceLine,
            trackNumber,
            validationVersions.trackNumbers.map { it.officialId },
        )
        val alignmentErrors = if (trackNumber?.exists == true) validateReferenceLineAlignment(alignment) else listOf()
        val geocodingErrors: List<PublishValidationError> = if (trackNumber?.exists == true) {
            val contextKey = cacheKeys[referenceLine.trackNumberId]
            val contextErrors = validateGeocodingContext(contextKey, VALIDATION_REFERENCE_LINE)
            val addressErrors = contextKey?.let { key ->
                val locationTracks = getLocationTracksByTrackNumber(trackNumber.id as IntId, validationVersions)
                locationTracks.flatMap { track ->
                    validateAddressPoints(trackNumber, key, track, VALIDATION_REFERENCE_LINE)
                }
            } ?: listOf()
            contextErrors + addressErrors
        } else listOf()
        return referenceErrors + alignmentErrors + geocodingErrors
    }

    private fun validateLocationTrack(
        version: ValidationVersion<LocationTrack>,
        validationVersions: ValidationVersions,
        cacheKeys: Map<IntId<TrackLayoutTrackNumber>, GeocodingContextCacheKey?>,
    ): List<PublishValidationError> {
        val (locationTrack, alignment) = getLocationTrackAndAlignment(version.validatedAssetVersion)
        val trackNumber = getTrackNumber(locationTrack.trackNumberId, validationVersions)
        val duplicateOfLocationTrack = locationTrack.duplicateOf?.let { duplicateId ->
            getLocationTrack(duplicateId, validationVersions)
        }
        val fieldErrors = validateDraftLocationTrackFields(locationTrack)
        val referenceErrors = validateLocationTrackReference(
            locationTrack,
            trackNumber,
            validationVersions.trackNumbers.map { it.officialId },
        )
        val switchErrors = validateSegmentSwitchReferences(
            locationTrack,
            getSegmentSwitches(alignment, validationVersions),
            validationVersions.switches.map { it.officialId },
        )
        val duplicateErrors = validateDuplicateOfState(
            locationTrack,
            duplicateOfLocationTrack,
            validationVersions.locationTracks.map { it.officialId },
        )
        val alignmentErrors = if (locationTrack.exists) validateLocationTrackAlignment(alignment)
        else listOf()
        val geocodingErrors = if (locationTrack.exists && trackNumber != null) {
            cacheKeys[locationTrack.trackNumberId]?.let { key ->
                validateAddressPoints(trackNumber, key, locationTrack, VALIDATION_LOCATION_TRACK)
            } ?: listOf(noGeocodingContext(VALIDATION_LOCATION_TRACK))
        } else listOf()
        val duplicateNameErrors = if (locationTrack.exists) validateLocationTrackNameDuplication(
            locationTrack,
            version.validatedAssetVersion.id,
        ) else listOf()
        return fieldErrors + referenceErrors + switchErrors + duplicateErrors + alignmentErrors + geocodingErrors + duplicateNameErrors
    }

    private fun validateLocationTrackNameDuplication(
        locationTrack: LocationTrack,
        id: IntId<LocationTrack>,
    ): List<PublishValidationError> {
        return if (locationTrackService.duplicateNameExistsFor(id)) listOf(
            PublishValidationError(
                PublishValidationErrorType.WARNING,
                "validation.layout.location-track.duplicate-name",
                listOf(locationTrack.name.toString())
            )
        ) else listOf()
    }

    private fun getTrackNumber(
        id: IntId<TrackLayoutTrackNumber>,
        versions: ValidationVersions,
    ): TrackLayoutTrackNumber? {
        val version = versions.findTrackNumber(id)?.validatedAssetVersion ?: trackNumberDao.fetchOfficialVersion(id)
        return version?.let(trackNumberDao::fetch)
    }

    private fun getLocationTrack(id: IntId<LocationTrack>, versions: ValidationVersions): LocationTrack? {
        val version = versions.findLocationTrack(id)?.validatedAssetVersion ?: locationTrackDao.fetchOfficialVersion(id)
        return version?.let(locationTrackDao::fetch)
    }

    private fun getReferenceLineByTrackNumber(
        trackNumberId: IntId<TrackLayoutTrackNumber>,
        versions: ValidationVersions,
    ) = versions.referenceLines.map { v -> referenceLineDao.fetch(v.validatedAssetVersion) }
        .find { line -> line.trackNumberId == trackNumberId } ?: referenceLineDao.fetchVersion(OFFICIAL, trackNumberId)
        ?.let(referenceLineDao::fetch)

    private fun getKmPostsByTrackNumber(
        trackNumberId: IntId<TrackLayoutTrackNumber>,
        versions: ValidationVersions,
    ) = combineVersions(
        officials = kmPostDao.fetchVersions(OFFICIAL, false, trackNumberId),
        validations = versions.kmPosts,
    ).map(kmPostDao::fetch).filter { km -> km.trackNumberId == trackNumberId }

    private fun getLocationTracksByTrackNumber(
        trackNumberId: IntId<TrackLayoutTrackNumber>,
        versions: ValidationVersions,
    ) = combineVersions(
        officials = locationTrackDao.fetchVersions(OFFICIAL, false, trackNumberId),
        validations = versions.locationTracks
    ).map(locationTrackDao::fetch).filter { lt -> lt.trackNumberId == trackNumberId }

    private fun <T> combineVersions(
        officials: List<RowVersion<T>>,
        validations: List<ValidationVersion<T>>,
    ): Collection<RowVersion<T>> {
        val officialVersions = officials.filterNot { officialId -> validations.any { v -> v.officialId == officialId } }
        val validationVersions = validations.map { it.validatedAssetVersion }

        return (officialVersions + validationVersions).distinct()
    }

    private fun getReferenceLineAndAlignment(version: RowVersion<ReferenceLine>) =
        referenceLineWithAlignment(referenceLineDao, alignmentDao, version)

    private fun getLocationTrackAndAlignment(version: RowVersion<LocationTrack>) =
        locationTrackWithAlignment(locationTrackDao, alignmentDao, version)

    @Transactional(readOnly = true)
    fun getPublicationDetails(id: IntId<Publication>): PublicationDetails {
        logger.serviceCall("getPublicationDetails", "id" to id)

        val publication = publicationDao.getPublication(id)
        val ratkoStatus = ratkoPushDao.getRatkoStatus(id).sortedByDescending { it.endTime }.firstOrNull()

        val publishedReferenceLines = publicationDao.fetchPublishedReferenceLines(id)
        val publishedKmPosts = publicationDao.fetchPublishedKmPosts(id)
        val (publishedDirectTrackNumbers, publishedIndirectTrackNumbers) = publicationDao.fetchPublishedTrackNumbers(id)
        val (publishedDirectTracks, publishedIndirectTracks) = publicationDao.fetchPublishedLocationTracks(id)
        val (publishedDirectSwitches, publishedIndirectSwitches) = publicationDao.fetchPublishedSwitches(id)

        return PublicationDetails(
            id = publication.id,
            publicationTime = publication.publicationTime,
            publicationUser = publication.publicationUser,
            message = publication.message,
            trackNumbers = publishedDirectTrackNumbers,
            referenceLines = publishedReferenceLines,
            locationTracks = publishedDirectTracks,
            switches = publishedDirectSwitches,
            kmPosts = publishedKmPosts,
            ratkoPushStatus = ratkoStatus?.status,
            ratkoPushTime = ratkoStatus?.endTime,
            indirectChanges = PublishedIndirectChanges(
                trackNumbers = publishedIndirectTrackNumbers,
                locationTracks = publishedIndirectTracks,
                switches = publishedIndirectSwitches
            )
        )
    }

    @Transactional(readOnly = true)
    fun getPublicationDetailsAsTableItems(
        id: IntId<Publication>,
        translation: Translation,
    ): List<PublicationTableItem> {
        logger.serviceCall("getPublicationDetailsAsTableRows", "id" to id)
        val geocodingContextCache = mutableMapOf<Instant, MutableMap<IntId<TrackLayoutTrackNumber>, GeocodingContext>>()
        return getPublicationDetails(id).let { publication ->
            val previousPublication = publicationDao.fetchPublicationTimes().entries.sortedByDescending { it.key }
                .find { it.key < publication.publicationTime }
<<<<<<< HEAD
            mapToPublicationTableItems(translation,
                publication,
=======
            mapToPublicationTableItems(publication,
>>>>>>> 60f924ce
                previousPublication?.key ?: publication.publicationTime.minusMillis(1),
                { trackNumberId: IntId<TrackLayoutTrackNumber>, timestamp: Instant ->
                    getOrPutGeocodingContext(
                        geocodingContextCache, trackNumberId, timestamp
                    )
                })
        }
    }

    @Transactional(readOnly = true)
    fun fetchPublications(from: Instant? = null, to: Instant? = null): List<Publication> {
        logger.serviceCall("fetchPublications", "from" to from, "to" to to)
        return publicationDao.fetchPublicationsBetween(from, to)
    }

    @Transactional(readOnly = true)
    fun fetchPublicationDetailsBetweenInstants(from: Instant? = null, to: Instant? = null): List<PublicationDetails> {
        logger.serviceCall("fetchPublicationDetailsBetweenInstants", "from" to from, "to" to to)
        return publicationDao.fetchPublicationsBetween(from, to).map { getPublicationDetails(it.id) }
    }

    @Transactional(readOnly = true)
    fun fetchLatestPublicationDetails(count: Int): List<PublicationDetails> {
        logger.serviceCall("fetchLatestPublicationDetails", "count" to count)
        return publicationDao.fetchLatestPublications(count).map { getPublicationDetails(it.id) }
    }

    @Transactional(readOnly = true)
    fun fetchPublicationDetails(
        from: Instant? = null,
        to: Instant? = null,
        sortBy: PublicationTableColumn? = null,
        order: SortOrder? = null,
        translation: Translation,
    ): List<PublicationTableItem> {
        logger.serviceCall(
            "fetchPublicationDetails",
            "from" to from,
            "to" to to,
            "sortBy" to sortBy,
            "order" to order,
        )

        return fetchPublicationDetailsBetweenInstants(from, to).sortedBy { it.publicationTime }.let { publications ->
            val geocodingContextCache =
                mutableMapOf<Instant, MutableMap<IntId<TrackLayoutTrackNumber>, GeocodingContext>>()
            val trackNumbersCache = trackNumberDao.fetchTrackNumberNames()
            val getGeocodingContextOrNull = { trackNumberId: IntId<TrackLayoutTrackNumber>, timestamp: Instant ->
                getOrPutGeocodingContext(geocodingContextCache, trackNumberId, timestamp)
            }

            publications.flatMapIndexed { index: Int, publicationDetails: PublicationDetails ->
                val previousPublication = publications.getOrNull(index - 1)
                mapToPublicationTableItems(
<<<<<<< HEAD
                    translation,
=======
>>>>>>> 60f924ce
                    publicationDetails,
                    previousPublication?.publicationTime ?: publicationDetails.publicationTime.minusMillis(1),
                    getGeocodingContextOrNull,
                    trackNumbersCache,
                )
            }
        }.let { publications ->
            if (sortBy == null) publications
            else publications.sortedWith(getComparator(sortBy, order))
        }
    }

    @Transactional(readOnly = true)
    fun fetchPublicationsAsCsv(
        from: Instant? = null,
        to: Instant? = null,
        sortBy: PublicationTableColumn? = null,
        order: SortOrder? = null,
        timeZone: ZoneId? = null,
        translation: Translation,
    ): String {
        logger.serviceCall(
            "fetchPublicationsAsCsv",
            "from" to from,
            "to" to to,
            "sortBy" to sortBy,
            "order" to order,
            "timeZone" to timeZone,
        )

        val orderedPublishedItems = fetchPublicationDetails(
<<<<<<< HEAD
            from = from, to = to, sortBy = sortBy, order = order, translation = translation
=======
            from = from, to = to, sortBy = sortBy, order = order
>>>>>>> 60f924ce
        )

        return asCsvFile(
            orderedPublishedItems, timeZone ?: ZoneId.of("UTC"), translation
        )
    }

    fun diffTrackNumber(
        trackNumberChanges: TrackNumberChanges,
        newTimestamp: Instant,
        oldTimestamp: Instant,
        geocodingContextGetter: (IntId<TrackLayoutTrackNumber>, Instant) -> GeocodingContext?,
    ): List<PublicationChange<*>> {
        val oldEndAddress = trackNumberChanges.endPoint.old?.let { point ->
            geocodingContextGetter(trackNumberChanges.id, oldTimestamp)?.getAddress(point)?.first
        }
        val newEndAddress = trackNumberChanges.endPoint.new?.let { point ->
            geocodingContextGetter(trackNumberChanges.id, newTimestamp)?.getAddress(point)?.first
        }

        return listOfNotNull(
            compareChangeValues(
                trackNumberChanges.trackNumber,
                { it },
                PropKey("track-number"),
            ),
            compareChangeValues(
                trackNumberChanges.state, { it }, PropKey("state"), null, "layout-state"
            ),
            compareChangeValues(
                trackNumberChanges.description, { it }, PropKey("description")
            ),
            compareChangeValues(
                trackNumberChanges.startAddress,
                { it.toString() },
                PropKey("start-address"),
                remark = getAddressMovedRemarkOrNull(
                    trackNumberChanges.startAddress.old, trackNumberChanges.startAddress.new
                )
            ),
            compareChange({ oldEndAddress != newEndAddress },
                oldEndAddress,
                newEndAddress,
                { it.toString() },
                PropKey("end-address"),
                remark = getAddressMovedRemarkOrNull(oldEndAddress, newEndAddress)
            ),
        )
    }

    fun diffLocationTrack(
        locationTrackChanges: LocationTrackChanges,
        publicationTime: Instant,
        previousPublicationTime: Instant,
        trackNumberCache: List<TrackNumberAndChangeTime>,
        addressesChanged: Boolean,
        changedKmNumbers: Set<KmNumber>,
        geocodingContextGetter: (IntId<TrackLayoutTrackNumber>, Instant) -> GeocodingContext?,
    ): List<PublicationChange<*>> {
        val oldAndTime = locationTrackChanges.duplicateOf.old to previousPublicationTime
        val newAndTime = locationTrackChanges.duplicateOf.new to publicationTime
        val oldStartPointAndM = if (addressesChanged) locationTrackChanges.startPoint.old?.let { oldStart ->
            locationTrackChanges.trackNumberId.old?.let {
                geocodingContextGetter(
                    it, oldAndTime.second
                )?.getAddressAndM(oldStart)
            }
        } else null
        val oldEndPointAndM = if (addressesChanged) locationTrackChanges.endPoint.old?.let { oldEnd ->
            locationTrackChanges.trackNumberId.old?.let {
                geocodingContextGetter(
                    it, oldAndTime.second
                )?.getAddressAndM(oldEnd)
            }
        } else null
        val newStartPointAndM = if (addressesChanged) locationTrackChanges.startPoint.new?.let { newStart ->
            locationTrackChanges.trackNumberId.new?.let {
                geocodingContextGetter(
                    it, newAndTime.second
                )?.getAddressAndM(newStart)
            }
        } else null
        val newEndPointAndM = if (addressesChanged) locationTrackChanges.endPoint.new?.let { newEnd ->
            locationTrackChanges.trackNumberId.new?.let {
                geocodingContextGetter(
                    it, newAndTime.second
                )?.getAddressAndM(newEnd)
            }
        } else null

        return listOfNotNull(
            compareChangeValues(
                locationTrackChanges.trackNumberId,
                { trackNumberCache.findLast { it.id == locationTrackChanges.trackNumberId.new && it.changeTime <= publicationTime }?.number },
                PropKey("track-number"),
            ),
            compareChangeValues(
                locationTrackChanges.name, { it }, PropKey("location-track")
            ),
            compareChangeValues(
                locationTrackChanges.state, { it }, PropKey("state"), null, "layout-state"
            ),
            compareChangeValues(
                locationTrackChanges.type, { it }, PropKey("location-track-type"), null, "location-track-type"
            ),
            compareChangeValues(
                locationTrackChanges.description, { it }, PropKey("description")
            ),
            compareChange({ oldAndTime.first != newAndTime.first },
                oldAndTime,
                newAndTime,
                { (duplicateOf, timestamp) ->
                    duplicateOf?.let { locationTrackService.getOfficialAtMoment(it, timestamp)?.name }
                },
                PropKey("duplicate-of")
            ),
            compareLength(
                locationTrackChanges.length.old,
                locationTrackChanges.length.new,
                DISTANCE_CHANGE_THRESHOLD,
                ::roundTo1Decimal,
                PropKey("length"),
                getLengthChangedRemarkOrNull(locationTrackChanges.length.old, locationTrackChanges.length.new)
            ),
            compareChange(
                { !pointsAreSame(locationTrackChanges.startPoint.old, locationTrackChanges.startPoint.new) },
                locationTrackChanges.startPoint.old,
                locationTrackChanges.startPoint.new,
                ::formatLocation,
                PropKey("start-location"),
                getPointMovedRemarkOrNull(locationTrackChanges.startPoint.old, locationTrackChanges.startPoint.new)
            ),
            compareChange(
                { oldStartPointAndM?.address != newStartPointAndM?.address },
                oldStartPointAndM?.address,
                newStartPointAndM?.address,
                { it.toString() },
                PropKey("start-address"),
                remark = getAddressMovedRemarkOrNull(oldStartPointAndM?.address, newStartPointAndM?.address)
            ),
            compareChange(
                { !pointsAreSame(locationTrackChanges.endPoint.old, locationTrackChanges.endPoint.new) },
                locationTrackChanges.endPoint.old,
                locationTrackChanges.endPoint.new,
                ::formatLocation,
                PropKey("end-location"),
                getPointMovedRemarkOrNull(locationTrackChanges.endPoint.old, locationTrackChanges.endPoint.new)
            ),
            compareChange(
                { oldEndPointAndM?.address != newEndPointAndM?.address },
                oldEndPointAndM?.address,
                newEndPointAndM?.address,
                { it.toString() },
                PropKey("end-address"),
                remark = getAddressMovedRemarkOrNull(oldEndPointAndM?.address, newEndPointAndM?.address)
            ),
            if (changedKmNumbers.isNotEmpty()) {
                PublicationChange(
                    PropKey("geometry"), ChangeValue(null, null), getKmNumbersChangedRemarkOrNull(changedKmNumbers)
                )
            } else null,
            // TODO owner
        )
    }

    fun diffReferenceLine(
        changes: ReferenceLineChanges,
        newTimestamp: Instant,
        oldTimestamp: Instant,
        changedKmNumbers: Set<KmNumber>,
<<<<<<< HEAD
    ): List<PublicationChange<*>> {
=======
        geocodingContextGetter: (IntId<TrackLayoutTrackNumber>, Instant) -> GeocodingContext?,
    ): List<PublicationChange<*>> {
        val newStartAddress = changes.startPoint.new?.let { newStart ->
            changes.trackNumberId.new?.let { trackNumberId ->
                geocodingContextGetter(
                    trackNumberId, newTimestamp
                )?.getAddress(newStart)?.first
            }
        }
        val oldStartAddress = changes.startPoint.old?.let { oldStart ->
            changes.trackNumberId.old?.let { trackNumberId ->
                geocodingContextGetter(
                    trackNumberId, oldTimestamp
                )?.getAddress(oldStart)?.first
            }
        }
        val newEndAddress = changes.endPoint.new?.let { newEnd ->
            changes.trackNumberId.new?.let { trackNumberId ->
                geocodingContextGetter(
                    trackNumberId, newTimestamp
                )?.getAddress(newEnd)?.first
            }
        }
        val oldEndAddress = changes.endPoint.old?.let { oldEnd ->
            changes.trackNumberId.old?.let { trackNumberId ->
                geocodingContextGetter(
                    trackNumberId, oldTimestamp
                )?.getAddress(oldEnd)?.first
            }
        }

>>>>>>> 60f924ce
        return listOfNotNull(
            compareLength(
                changes.length.old, changes.length.new,
                DISTANCE_CHANGE_THRESHOLD,
                ::roundTo1Decimal,
                PropKey("length"),
                getLengthChangedRemarkOrNull(changes.length.old, changes.length.new),
            ),
<<<<<<< HEAD
            compareChange(
                { !pointsAreSame(changes.startPoint.old, changes.startPoint.new) },
                changes.startPoint.old,
                changes.startPoint.new,
                ::formatLocation,
                PropKey("start-location"),
                getPointMovedRemarkOrNull(changes.startPoint.old, changes.startPoint.new)
            ),
            compareChange(
                { !pointsAreSame(changes.endPoint.old, changes.endPoint.new) },
                changes.endPoint.old,
                changes.endPoint.new,
                ::formatLocation,
                PropKey("end-location"),
                getPointMovedRemarkOrNull(changes.endPoint.old, changes.endPoint.new)
=======
            compareChange({ newStartAddress != oldStartAddress },
                oldStartAddress,
                newStartAddress,
                { it.toString() },
                PropKey("start-address"),
                remark = getAddressMovedRemarkOrNull(oldStartAddress, newStartAddress)
            ),
            compareChange({ newEndAddress != oldEndAddress },
                oldEndAddress,
                newEndAddress,
                { it.toString() },
                PropKey("end-address"),
                remark = getAddressMovedRemarkOrNull(oldEndAddress, newEndAddress)
>>>>>>> 60f924ce
            ),
            if (changedKmNumbers.isNotEmpty()) {
                PublicationChange(
                    PropKey(LocalizationKey("geometry")),
                    ChangeValue(null, null),
                    getKmNumbersChangedRemarkOrNull(changedKmNumbers)
                )
            } else null,
        )
    }

    fun diffKmPost(
        changes: KmPostChanges,
        publicationTime: Instant,
        previousPublicationTime: Instant,
        trackNumberCache: List<TrackNumberAndChangeTime>,
    ) = listOfNotNull(
        compareChangeValues(
            changes.trackNumberId,
            { trackNumberCache.findLast { it.id == changes.trackNumberId.new && it.changeTime <= publicationTime }?.number },
            PropKey("track-number"),
        ),
        compareChangeValues(changes.kmNumber, { it }, PropKey("km-post")),
        compareChangeValues(changes.state, { it }, PropKey("state"), null, "layout-state"),
<<<<<<< HEAD
        compareChangeValues(
            changes.location,
            ::formatLocation,
            PropKey("location"),
            remark = getPointMovedRemarkOrNull(changes.location.old, changes.location.new)
        ),
    )
=======
        compareChangeValues(changes.location, ::formatLocation, PropKey("location")),
    )

>>>>>>> 60f924ce

    fun diffSwitch(
        translation: Translation,
        changes: SwitchChanges,
        newTimestamp: Instant,
        oldTimestamp: Instant,
        operation: Operation,
        trackNumberCache: List<TrackNumberAndChangeTime>,
        geocodingContextGetter: (IntId<TrackLayoutTrackNumber>, Instant) -> GeocodingContext?,
    ): List<PublicationChange<*>> {
        val relatedJoints = changes.joints.filterNot { it.removed }.distinctBy { it.trackNumberId }
        val oldSwitch = if (relatedJoints.any()) switchService.getOfficialAtMoment(changes.id, oldTimestamp) else null
        val jointLocationChanges = relatedJoints.flatMap { joint ->
            val oldLocation = oldSwitch?.joints?.find { it.number == joint.jointNumber }?.location
<<<<<<< HEAD
            val distance = if (oldLocation != null && !pointsAreSame(joint.point, oldLocation)) calculateDistance(
=======
            val distance = if (oldLocation != null) calculateDistance(
>>>>>>> 60f924ce
                listOf(joint.point, oldLocation), LAYOUT_SRID
            ) else 0.0
            val jointPropKeyParams =
                listOfNotNull(trackNumberCache.findLast { it.id == joint.trackNumberId && it.changeTime <= newTimestamp }?.number?.value,
                    changes.type.new?.parts?.baseType?.let { switchBaseTypeToProp(translation, it) })
            val oldAddress = oldLocation?.let {
                geocodingContextGetter(
                    joint.trackNumberId, oldTimestamp
                )?.getAddress(it)?.first
            }

            val list = listOfNotNull(
                compareChange(
                    { distance > DISTANCE_CHANGE_THRESHOLD },
                    oldLocation,
                    joint.point,
                    ::formatLocation,
                    PropKey("switch-joint-location", jointPropKeyParams),
                    getPointMovedRemarkOrNull(oldLocation, joint.point),
                    null
                ), compareChange({ oldAddress != joint.address },
                    oldAddress,
                    joint.address,
                    { it.toString() },
                    PropKey("switch-track-address", jointPropKeyParams),
                    getAddressMovedRemarkOrNull(oldAddress, joint.address)
                )
            )
            list
        }.sortedBy { it.propKey.key }
        return listOfNotNull(
            compareChangeValues(changes.name, { it }, PropKey("switch")),
            compareChangeValues(changes.state, { it }, PropKey("state-category"), null, "layout-state-category"),
            compareChangeValues(changes.type, { it.typeName }, PropKey("switch-type")),
            compareChangeValues(
                changes.trapPoint, { it }, PropKey("trap-point"), enumLocalizationKey = "trap-point"
            ),
            compareChangeValues(changes.owner, { it }, PropKey("owner")),
            compareChange(
                { changes.locationTracks.any() },
                if (operation != Operation.CREATE) listOf(
                    translation.t("publication-details-table.not-calculated")
                ) else null,
                changes.locationTracks.map { it.name },
                { it.joinToString(", ") { it } },
                PropKey("location-track-connectivity"),
            ),
            compareChangeValues(
                changes.measurementMethod, { it.name }, PropKey("measurement-method"), null, "measurement-method"
            ),
        ) + jointLocationChanges
    }

    private fun getOrPutGeocodingContext(
        caches: MutableMap<Instant, MutableMap<IntId<TrackLayoutTrackNumber>, GeocodingContext>>,
        trackNumberId: IntId<TrackLayoutTrackNumber>,
        timestamp: Instant,
    ) = (caches[timestamp] ?: caches.put(timestamp, mutableMapOf()))?.let { cache -> cache[trackNumberId] }
        ?: geocodingService.getGeocodingContextAtMoment(
            trackNumberId, timestamp
        ).also { geocodingContext -> geocodingContext?.let { caches[timestamp]?.put(trackNumberId, geocodingContext) } }

    private fun validateGeocodingContext(cacheKey: GeocodingContextCacheKey?, localizationKey: String) =
        cacheKey?.let(geocodingCacheService::getGeocodingContext)?.let { context -> validateGeocodingContext(context) }
            ?: listOf(noGeocodingContext(localizationKey))

    private fun validateAddressPoints(
        trackNumber: TrackLayoutTrackNumber,
        contextKey: GeocodingContextCacheKey,
        track: LocationTrack,
        validationTargetLocalizationPrefix: String,
    ) = if (!track.exists || track.alignmentVersion == null) listOf()
    else {
        validateAddressPoints(trackNumber, track, validationTargetLocalizationPrefix) {
            geocodingService.getAddressPoints(contextKey, track.alignmentVersion)
        }
    }

    private fun getSegmentSwitches(alignment: LayoutAlignment, versions: ValidationVersions): List<SegmentSwitch> {
        val segmentsBySwitch =
            alignment.segments.mapNotNull { segment -> segment.switchId?.let { id -> id as IntId to segment } }
                .groupBy({ (switchId, _) -> switchId }, { (_, segment) -> segment })
                .mapKeys { (switchId, _) ->
                    val version =
                        versions.findSwitch(switchId)?.validatedAssetVersion ?: switchDao.fetchVersionPair(switchId)
                            .let { (o, d) ->
                                o ?: checkNotNull(d) {
                                    "Fetched switch is neither official nor draft, switchId=$switchId"
                                }
                            }

                    switchDao.fetch(version)
                }

        return segmentsBySwitch.entries.map { (switch, segments) ->
            SegmentSwitch(
                switch = switch,
                switchStructure = switchLibraryService.getSwitchStructure(switch.switchStructureId),
                segments = segments,
            )
        }
    }

    private fun collectCacheKeys(versions: ValidationVersions): Map<IntId<TrackLayoutTrackNumber>, GeocodingContextCacheKey?> {
        val trackNumberIds =
            (versions.trackNumbers.map { version -> version.officialId } + versions.kmPosts.mapNotNull { v ->
                kmPostDao.fetch(v.validatedAssetVersion).trackNumberId
            } + versions.locationTracks.map { v -> locationTrackDao.fetch(v.validatedAssetVersion).trackNumberId } + versions.referenceLines.map { v ->
                referenceLineDao.fetch(
                    v.validatedAssetVersion
                ).trackNumberId
            }).toSet()
        return trackNumberIds.associateWith { tnId -> geocodingService.getGeocodingContextCacheKey(tnId, versions) }
    }

    private fun latestTrackNumberNamesAtMoment(
        trackNumberNames: List<TrackNumberAndChangeTime>,
        trackNumberIds: Set<IntId<TrackLayoutTrackNumber>>,
        publicationTime: Instant,
    ) = trackNumberNames.filter { tn -> trackNumberIds.contains(tn.id) && tn.changeTime <= publicationTime }
        .groupBy { it.id }
        .map { it.value.last().number }
        .toSet()

    private fun mapToPublicationTableItems(
        translation: Translation,
        publication: PublicationDetails,
        previousComparisonTime: Instant,
        geocodingContextGetter: (IntId<TrackLayoutTrackNumber>, Instant) -> GeocodingContext?,
        trackNumberNamesCache: List<TrackNumberAndChangeTime> = trackNumberDao.fetchTrackNumberNames(),
    ): List<PublicationTableItem> {
        val publicationLocationTrackChanges = publicationDao.fetchPublicationLocationTrackChanges(publication.id)
        val publicationTrackNumberChanges =
            publicationDao.fetchPublicationTrackNumberChanges(publication.id, previousComparisonTime)
        val publicationKmPostChanges = publicationDao.fetchPublicationKmPostChanges(publication.id)
        val publicationReferenceLineChanges = publicationDao.fetchPublicationReferenceLineChanges(publication.id)
        val publicationSwitchChanges = publicationDao.fetchPublicationSwitchChanges(publication.id)

        val trackNumbers = publication.trackNumbers.map { tn ->
            mapToPublicationTableItem(
                name = "${translation.t("publication-table.track-number-long")} ${tn.number}",
                trackNumbers = setOf(tn.number),
                changedKmNumbers = tn.changedKmNumbers,
                operation = tn.operation,
                publication = publication,
                propChanges = diffTrackNumber(
                    publicationTrackNumberChanges.getOrElse(tn.version.id) { error("Track number changes not found") },
                    publication.publicationTime,
                    previousComparisonTime,
                    geocodingContextGetter
                ),
            )
        }

        val referenceLines = publication.referenceLines.map { rl ->
            val tn =
                trackNumberNamesCache.findLast { it.id == rl.trackNumberId && it.changeTime <= publication.publicationTime }?.number

            mapToPublicationTableItem(
                name = "${translation.t("publication-table.reference-line")} ${tn}",
                trackNumbers = setOfNotNull(tn),
                changedKmNumbers = rl.changedKmNumbers,
                operation = rl.operation,
                publication = publication,
                propChanges = diffReferenceLine(
                    publicationReferenceLineChanges.getOrElse(rl.version.id) { error("Reference line changes not found") },
                    publication.publicationTime,
                    previousComparisonTime,
                    rl.changedKmNumbers,
                ),
            )
        }

        val locationTracks = publication.locationTracks.map { lt ->
            val tn =
                trackNumberNamesCache.findLast { it.id == lt.trackNumberId && it.changeTime <= publication.publicationTime }?.number
            mapToPublicationTableItem(
                name = "${translation.t("publication-table.location-track")} ${lt.name}",
                trackNumbers = setOfNotNull(tn),
                changedKmNumbers = lt.changedKmNumbers,
                operation = lt.operation,
                publication = publication,
                propChanges = diffLocationTrack(
                    publicationLocationTrackChanges.getOrElse(lt.version.id) { error("Location track changes not found") },
                    publication.publicationTime,
                    previousComparisonTime,
                    trackNumberNamesCache,
                    publicationTrackNumberChanges.any { trackNumberInPublication -> trackNumberInPublication.key == lt.trackNumberId },
                    lt.changedKmNumbers,
                    geocodingContextGetter,
                ),
            )
        }

        val switches = publication.switches.map { s ->
            val tns =
                latestTrackNumberNamesAtMoment(trackNumberNamesCache, s.trackNumberIds, publication.publicationTime)
            mapToPublicationTableItem(
<<<<<<< HEAD
                name = "${translation.t("publication-table.switch")} ${s.name}",
=======
                name = "${getTranslation("switch")} ${s.name}",
>>>>>>> 60f924ce
                trackNumbers = tns,
                operation = s.operation,
                publication = publication,
                propChanges = diffSwitch(
<<<<<<< HEAD
                    translation,
=======
>>>>>>> 60f924ce
                    publicationSwitchChanges.getOrElse(s.version.id) { error("Switch changes not found") },
                    publication.publicationTime,
                    previousComparisonTime,
                    s.operation,
                    trackNumberNamesCache,
                    geocodingContextGetter,
                ),
            )
        }

        val kmPosts = publication.kmPosts.map { kp ->
            val tn =
                trackNumberNamesCache.findLast { it.id == kp.trackNumberId && it.changeTime <= publication.publicationTime }?.number
            mapToPublicationTableItem(
<<<<<<< HEAD
                name = "${translation.t("publication-table.km-post")} ${kp.kmNumber}",
=======
                name = "${getTranslation("km-post")} ${kp.kmNumber}",
>>>>>>> 60f924ce
                trackNumbers = setOfNotNull(tn),
                operation = kp.operation,
                publication = publication,
                propChanges = diffKmPost(
                    publicationKmPostChanges.getOrElse(kp.version.id) { error("KM Post changes not found") },
                    publication.publicationTime,
                    previousComparisonTime,
                    trackNumberNamesCache,
                ),
            )
        }

        val calculatedLocationTracks = publication.indirectChanges.locationTracks.map { lt ->
            val tn =
                trackNumberNamesCache.findLast { it.id == lt.trackNumberId && it.changeTime <= publication.publicationTime }?.number
            mapToPublicationTableItem(
<<<<<<< HEAD
                name = "${translation.t("publication-table.location-track")} ${lt.name}",
=======
                name = "${getTranslation("location-track")} ${lt.name}",
>>>>>>> 60f924ce
                trackNumbers = setOfNotNull(tn),
                changedKmNumbers = lt.changedKmNumbers,
                operation = Operation.CALCULATED,
                publication = publication,
                propChanges = diffLocationTrack(
                    publicationLocationTrackChanges.getOrElse(lt.version.id) { error("Location track changes not found") },
                    publication.publicationTime,
                    previousComparisonTime,
                    trackNumberNamesCache,
                    true,
                    lt.changedKmNumbers,
                    geocodingContextGetter,
                ),
            )
        }

        val calculatedSwitches = publication.indirectChanges.switches.map { s ->
            val tns =
                latestTrackNumberNamesAtMoment(trackNumberNamesCache, s.trackNumberIds, publication.publicationTime)
            mapToPublicationTableItem(
<<<<<<< HEAD
                name = "${translation.t("publication-table.switch")} ${s.name}",
=======
                name = "${getTranslation("switch")} ${s.name}",
>>>>>>> 60f924ce
                trackNumbers = tns,
                operation = Operation.CALCULATED,
                publication = publication,
                propChanges = diffSwitch(
<<<<<<< HEAD
                    translation,
=======
>>>>>>> 60f924ce
                    publicationSwitchChanges.getOrElse(s.version.id) { error("Switch changes not found") },
                    publication.publicationTime,
                    previousComparisonTime,
                    Operation.CALCULATED,
                    trackNumberNamesCache,
                    geocodingContextGetter,
                ),
            )
        }

        return (trackNumbers + referenceLines + locationTracks + switches + kmPosts + calculatedLocationTracks + calculatedSwitches)
    }

    private fun mapToPublicationTableItem(
        name: String,
        trackNumbers: Set<TrackNumber>,
        operation: Operation,
        publication: PublicationDetails,
        changedKmNumbers: Set<KmNumber>? = null,
        propChanges: List<PublicationChange<*>>,
    ) = PublicationTableItem(
        name = name,
        trackNumbers = trackNumbers.sorted(),
        changedKmNumbers = changedKmNumbers?.let { groupChangedKmNumbers(changedKmNumbers.toList()) } ?: emptyList(),
        operation = operation,
        publicationTime = publication.publicationTime,
        publicationUser = publication.publicationUser,
        message = publication.message ?: "",
        ratkoPushTime = if (publication.ratkoPushStatus == RatkoPushStatus.SUCCESSFUL) publication.ratkoPushTime else null,
        propChanges = propChanges,
    )

    private fun enrichDuplicateNameExceptionOrRethrow(exception: DataIntegrityViolationException): Nothing {
        val psqlException = exception.cause as? PSQLException ?: throw exception
        val constraint = psqlException.serverErrorMessage?.constraint
        val detail = psqlException.serverErrorMessage?.detail ?: throw exception

        when (constraint) {
            "switch_unique_official_name" -> maybeThrowDuplicateSwitchNameException(detail, exception)
            "track_number_number_draft_unique" -> maybeThrowDuplicateTrackNumberNumberException(detail, exception)
            "location_track_unique_official_name" -> maybeThrowDuplicateLocationTrackNameException(detail, exception)
        }
        throw exception
    }

    private val duplicateLocationTrackErrorRegex =
        Regex("""Key \(track_number_id, name\)=\((\d+), ([^)]+)\) conflicts with existing key""")
    private val duplicateTrackNumberErrorRegex = Regex("""Key \(number, draft\)=\(([^)]+), ([tf])\) already exists""")
    private val duplicateSwitchErrorRegex = Regex("""Key \(name\)=\(([^)]+)\) conflicts with existing key""")

    private fun maybeThrowDuplicateLocationTrackNameException(
        detail: String,
        exception: DataIntegrityViolationException,
    ) {
        duplicateLocationTrackErrorRegex.matchAt(detail, 0)?.let { match ->
            val trackIdString = match.groups[1]?.value
            val nameString = match.groups[2]?.value
            val trackId = IntId<TrackLayoutTrackNumber>(Integer.parseInt(trackIdString))
            if (trackIdString != null && nameString != null) {
                val trackNumberVersion = trackNumberDao.fetchOfficialVersion(trackId)
                if (trackNumberVersion != null) {
                    val trackNumber = trackNumberDao.fetch(trackNumberVersion)
                    throw DuplicateLocationTrackNameInPublicationException(
                        AlignmentName(nameString), trackNumber.number, exception
                    )
                }
            }
        }
    }

    private fun maybeThrowDuplicateTrackNumberNumberException(
        detail: String,
        exception: DataIntegrityViolationException,
    ) {
        duplicateTrackNumberErrorRegex.matchAt(detail, 0)?.let { match -> match.groups[1]?.value }?.let { name ->
            throw DuplicateNameInPublicationException(
                DuplicateNameInPublication.TRACK_NUMBER, name, exception
            )
        }
    }

    private fun maybeThrowDuplicateSwitchNameException(detail: String, exception: DataIntegrityViolationException) {
        duplicateSwitchErrorRegex.matchAt(detail, 0)?.let { match -> match.groups[1]?.value }?.let { name ->
            throw DuplicateNameInPublicationException(
                DuplicateNameInPublication.SWITCH, name, exception
            )
        }
    }
}<|MERGE_RESOLUTION|>--- conflicted
+++ resolved
@@ -769,12 +769,8 @@
         return getPublicationDetails(id).let { publication ->
             val previousPublication = publicationDao.fetchPublicationTimes().entries.sortedByDescending { it.key }
                 .find { it.key < publication.publicationTime }
-<<<<<<< HEAD
             mapToPublicationTableItems(translation,
                 publication,
-=======
-            mapToPublicationTableItems(publication,
->>>>>>> 60f924ce
                 previousPublication?.key ?: publication.publicationTime.minusMillis(1),
                 { trackNumberId: IntId<TrackLayoutTrackNumber>, timestamp: Instant ->
                     getOrPutGeocodingContext(
@@ -829,10 +825,7 @@
             publications.flatMapIndexed { index: Int, publicationDetails: PublicationDetails ->
                 val previousPublication = publications.getOrNull(index - 1)
                 mapToPublicationTableItems(
-<<<<<<< HEAD
                     translation,
-=======
->>>>>>> 60f924ce
                     publicationDetails,
                     previousPublication?.publicationTime ?: publicationDetails.publicationTime.minusMillis(1),
                     getGeocodingContextOrNull,
@@ -864,11 +857,7 @@
         )
 
         val orderedPublishedItems = fetchPublicationDetails(
-<<<<<<< HEAD
             from = from, to = to, sortBy = sortBy, order = order, translation = translation
-=======
-            from = from, to = to, sortBy = sortBy, order = order
->>>>>>> 60f924ce
         )
 
         return asCsvFile(
@@ -1039,41 +1028,7 @@
         newTimestamp: Instant,
         oldTimestamp: Instant,
         changedKmNumbers: Set<KmNumber>,
-<<<<<<< HEAD
     ): List<PublicationChange<*>> {
-=======
-        geocodingContextGetter: (IntId<TrackLayoutTrackNumber>, Instant) -> GeocodingContext?,
-    ): List<PublicationChange<*>> {
-        val newStartAddress = changes.startPoint.new?.let { newStart ->
-            changes.trackNumberId.new?.let { trackNumberId ->
-                geocodingContextGetter(
-                    trackNumberId, newTimestamp
-                )?.getAddress(newStart)?.first
-            }
-        }
-        val oldStartAddress = changes.startPoint.old?.let { oldStart ->
-            changes.trackNumberId.old?.let { trackNumberId ->
-                geocodingContextGetter(
-                    trackNumberId, oldTimestamp
-                )?.getAddress(oldStart)?.first
-            }
-        }
-        val newEndAddress = changes.endPoint.new?.let { newEnd ->
-            changes.trackNumberId.new?.let { trackNumberId ->
-                geocodingContextGetter(
-                    trackNumberId, newTimestamp
-                )?.getAddress(newEnd)?.first
-            }
-        }
-        val oldEndAddress = changes.endPoint.old?.let { oldEnd ->
-            changes.trackNumberId.old?.let { trackNumberId ->
-                geocodingContextGetter(
-                    trackNumberId, oldTimestamp
-                )?.getAddress(oldEnd)?.first
-            }
-        }
-
->>>>>>> 60f924ce
         return listOfNotNull(
             compareLength(
                 changes.length.old, changes.length.new,
@@ -1082,37 +1037,19 @@
                 PropKey("length"),
                 getLengthChangedRemarkOrNull(changes.length.old, changes.length.new),
             ),
-<<<<<<< HEAD
-            compareChange(
-                { !pointsAreSame(changes.startPoint.old, changes.startPoint.new) },
+            compareChange({ !pointsAreSame(changes.startPoint.old, changes.startPoint.new) },
                 changes.startPoint.old,
                 changes.startPoint.new,
                 ::formatLocation,
                 PropKey("start-location"),
                 getPointMovedRemarkOrNull(changes.startPoint.old, changes.startPoint.new)
             ),
-            compareChange(
-                { !pointsAreSame(changes.endPoint.old, changes.endPoint.new) },
+            compareChange({ !pointsAreSame(changes.endPoint.old, changes.endPoint.new) },
                 changes.endPoint.old,
                 changes.endPoint.new,
                 ::formatLocation,
                 PropKey("end-location"),
                 getPointMovedRemarkOrNull(changes.endPoint.old, changes.endPoint.new)
-=======
-            compareChange({ newStartAddress != oldStartAddress },
-                oldStartAddress,
-                newStartAddress,
-                { it.toString() },
-                PropKey("start-address"),
-                remark = getAddressMovedRemarkOrNull(oldStartAddress, newStartAddress)
-            ),
-            compareChange({ newEndAddress != oldEndAddress },
-                oldEndAddress,
-                newEndAddress,
-                { it.toString() },
-                PropKey("end-address"),
-                remark = getAddressMovedRemarkOrNull(oldEndAddress, newEndAddress)
->>>>>>> 60f924ce
             ),
             if (changedKmNumbers.isNotEmpty()) {
                 PublicationChange(
@@ -1137,19 +1074,13 @@
         ),
         compareChangeValues(changes.kmNumber, { it }, PropKey("km-post")),
         compareChangeValues(changes.state, { it }, PropKey("state"), null, "layout-state"),
-<<<<<<< HEAD
         compareChangeValues(
             changes.location,
             ::formatLocation,
             PropKey("location"),
             remark = getPointMovedRemarkOrNull(changes.location.old, changes.location.new)
-        ),
+    ),
     )
-=======
-        compareChangeValues(changes.location, ::formatLocation, PropKey("location")),
-    )
-
->>>>>>> 60f924ce
 
     fun diffSwitch(
         translation: Translation,
@@ -1164,11 +1095,7 @@
         val oldSwitch = if (relatedJoints.any()) switchService.getOfficialAtMoment(changes.id, oldTimestamp) else null
         val jointLocationChanges = relatedJoints.flatMap { joint ->
             val oldLocation = oldSwitch?.joints?.find { it.number == joint.jointNumber }?.location
-<<<<<<< HEAD
             val distance = if (oldLocation != null && !pointsAreSame(joint.point, oldLocation)) calculateDistance(
-=======
-            val distance = if (oldLocation != null) calculateDistance(
->>>>>>> 60f924ce
                 listOf(joint.point, oldLocation), LAYOUT_SRID
             ) else 0.0
             val jointPropKeyParams =
@@ -1367,19 +1294,12 @@
             val tns =
                 latestTrackNumberNamesAtMoment(trackNumberNamesCache, s.trackNumberIds, publication.publicationTime)
             mapToPublicationTableItem(
-<<<<<<< HEAD
                 name = "${translation.t("publication-table.switch")} ${s.name}",
-=======
-                name = "${getTranslation("switch")} ${s.name}",
->>>>>>> 60f924ce
                 trackNumbers = tns,
                 operation = s.operation,
                 publication = publication,
                 propChanges = diffSwitch(
-<<<<<<< HEAD
                     translation,
-=======
->>>>>>> 60f924ce
                     publicationSwitchChanges.getOrElse(s.version.id) { error("Switch changes not found") },
                     publication.publicationTime,
                     previousComparisonTime,
@@ -1394,11 +1314,7 @@
             val tn =
                 trackNumberNamesCache.findLast { it.id == kp.trackNumberId && it.changeTime <= publication.publicationTime }?.number
             mapToPublicationTableItem(
-<<<<<<< HEAD
                 name = "${translation.t("publication-table.km-post")} ${kp.kmNumber}",
-=======
-                name = "${getTranslation("km-post")} ${kp.kmNumber}",
->>>>>>> 60f924ce
                 trackNumbers = setOfNotNull(tn),
                 operation = kp.operation,
                 publication = publication,
@@ -1415,11 +1331,7 @@
             val tn =
                 trackNumberNamesCache.findLast { it.id == lt.trackNumberId && it.changeTime <= publication.publicationTime }?.number
             mapToPublicationTableItem(
-<<<<<<< HEAD
                 name = "${translation.t("publication-table.location-track")} ${lt.name}",
-=======
-                name = "${getTranslation("location-track")} ${lt.name}",
->>>>>>> 60f924ce
                 trackNumbers = setOfNotNull(tn),
                 changedKmNumbers = lt.changedKmNumbers,
                 operation = Operation.CALCULATED,
@@ -1440,19 +1352,12 @@
             val tns =
                 latestTrackNumberNamesAtMoment(trackNumberNamesCache, s.trackNumberIds, publication.publicationTime)
             mapToPublicationTableItem(
-<<<<<<< HEAD
                 name = "${translation.t("publication-table.switch")} ${s.name}",
-=======
-                name = "${getTranslation("switch")} ${s.name}",
->>>>>>> 60f924ce
                 trackNumbers = tns,
                 operation = Operation.CALCULATED,
                 publication = publication,
                 propChanges = diffSwitch(
-<<<<<<< HEAD
                     translation,
-=======
->>>>>>> 60f924ce
                     publicationSwitchChanges.getOrElse(s.version.id) { error("Switch changes not found") },
                     publication.publicationTime,
                     previousComparisonTime,
