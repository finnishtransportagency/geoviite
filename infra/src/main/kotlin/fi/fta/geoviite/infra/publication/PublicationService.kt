package fi.fta.geoviite.infra.publication

import fi.fta.geoviite.infra.common.*
import fi.fta.geoviite.infra.common.PublishType.DRAFT
import fi.fta.geoviite.infra.common.PublishType.OFFICIAL
import fi.fta.geoviite.infra.error.DuplicateLocationTrackNameInPublicationException
import fi.fta.geoviite.infra.error.DuplicateNameInPublication
import fi.fta.geoviite.infra.error.DuplicateNameInPublicationException
import fi.fta.geoviite.infra.error.PublicationFailureException
import fi.fta.geoviite.infra.geocoding.GeocodingCacheService
import fi.fta.geoviite.infra.geocoding.GeocodingContext
import fi.fta.geoviite.infra.geocoding.GeocodingContextCacheKey
import fi.fta.geoviite.infra.geocoding.GeocodingService
import fi.fta.geoviite.infra.geography.calculateDistance
import fi.fta.geoviite.infra.geometry.GeometryDao
import fi.fta.geoviite.infra.integration.CalculatedChanges
import fi.fta.geoviite.infra.integration.CalculatedChangesService
import fi.fta.geoviite.infra.integration.RatkoPushStatus
import fi.fta.geoviite.infra.linking.*
import fi.fta.geoviite.infra.localization.Translation
import fi.fta.geoviite.infra.logging.serviceCall
import fi.fta.geoviite.infra.math.roundTo1Decimal
import fi.fta.geoviite.infra.ratko.RatkoClient
import fi.fta.geoviite.infra.ratko.RatkoPushDao
import fi.fta.geoviite.infra.switchLibrary.SwitchLibraryService
import fi.fta.geoviite.infra.tracklayout.*
import fi.fta.geoviite.infra.util.LocalizationKey
import fi.fta.geoviite.infra.util.SortOrder
import org.postgresql.util.PSQLException
import org.slf4j.Logger
import org.slf4j.LoggerFactory
import org.springframework.beans.factory.annotation.Autowired
import org.springframework.dao.DataIntegrityViolationException
import org.springframework.stereotype.Service
import org.springframework.transaction.annotation.Transactional
import org.springframework.transaction.support.TransactionTemplate
import java.time.Instant
import java.time.ZoneId
import java.util.*


@Service
class PublicationService @Autowired constructor(
    private val publicationDao: PublicationDao,
    private val geocodingService: GeocodingService,
    private val trackNumberService: LayoutTrackNumberService,
    private val switchService: LayoutSwitchService,
    private val kmPostService: LayoutKmPostService,
    private val kmPostDao: LayoutKmPostDao,
    private val locationTrackService: LocationTrackService,
    private val locationTrackDao: LocationTrackDao,
    private val referenceLineService: ReferenceLineService,
    private val referenceLineDao: ReferenceLineDao,
    private val alignmentDao: LayoutAlignmentDao,
    private val switchDao: LayoutSwitchDao,
    private val switchLibraryService: SwitchLibraryService,
    private val trackNumberDao: LayoutTrackNumberDao,
    private val calculatedChangesService: CalculatedChangesService,
    private val ratkoClient: RatkoClient?,
    private val ratkoPushDao: RatkoPushDao,
    private val geometryDao: GeometryDao,
    private val geocodingCacheService: GeocodingCacheService,
    private val transactionTemplate: TransactionTemplate,
) {
    private val logger: Logger = LoggerFactory.getLogger(this::class.java)

    @Transactional(readOnly = true)
    fun collectPublishCandidates(): PublishCandidates {
        logger.serviceCall("collectPublishCandidates")
        return PublishCandidates(
            trackNumbers = publicationDao.fetchTrackNumberPublishCandidates(),
            locationTracks = publicationDao.fetchLocationTrackPublishCandidates(),
            referenceLines = publicationDao.fetchReferenceLinePublishCandidates(),
            switches = publicationDao.fetchSwitchPublishCandidates(),
            kmPosts = publicationDao.fetchKmPostPublishCandidates(),
        )
    }

    fun validatePublishCandidates(
        candidates: PublishCandidates,
        request: PublishRequestIds,
    ): ValidatedPublishCandidates {
        logger.serviceCall("validatePublishCandidates", "candidates" to candidates, "request" to request)
        return ValidatedPublishCandidates(
            validatedAsPublicationUnit = validateAsPublicationUnit(candidates.filter(request)),
            allChangesValidated = validateAsPublicationUnit(candidates),
        )
    }

    fun validateTrackNumberAndReferenceLine(
        trackNumberId: IntId<TrackLayoutTrackNumber>,
        publishType: PublishType,
    ): ValidatedAsset<TrackLayoutTrackNumber> {
        logger.serviceCall(
            "validateTrackNumberAndReferenceLine", "trackNumberId" to trackNumberId, "publishType" to publishType
        )

        val trackNumber = trackNumberService.getOrThrow(publishType, trackNumberId)
        val referenceLine = referenceLineService.getByTrackNumber(publishType, trackNumberId)

        val locationTracks = if (publishType == DRAFT) locationTrackDao.fetchVersions(DRAFT, false, trackNumberId)
            .map(locationTrackDao::fetch)
        else emptyList()

        val kmPosts =
            if (publishType == DRAFT) kmPostDao.fetchVersions(DRAFT, false, trackNumberId).map(kmPostDao::fetch)
            else emptyList()

        val versions = toValidationVersions(
            trackNumbers = listOf(trackNumber),
            referenceLines = listOfNotNull(referenceLine),
            kmPosts = kmPosts,
            locationTracks = locationTracks,
        )

        val cacheKeys = collectCacheKeys(versions)

        val trackNumberValidation = validateTrackNumber(
            version = toValidationVersion(trackNumber), validationVersions = versions, cacheKeys = cacheKeys
        )

        val referenceLineValidation = versions.referenceLines.flatMap { rl ->
            validateReferenceLine(
                version = rl,
                validationVersions = versions,
                cacheKeys = cacheKeys,
            )
        }

        return ValidatedAsset(
            errors = (trackNumberValidation + referenceLineValidation).distinct(),
            id = trackNumberId,
        )
    }

    fun validateLocationTrack(
        locationTrackId: IntId<LocationTrack>,
        publishType: PublishType,
    ): ValidatedAsset<LocationTrack> {
        logger.serviceCall(
            "validateLocationTrack", "locationTrackId" to locationTrackId, "publishType" to publishType
        )

        val (locationTrack, alignment) = locationTrackService.getWithAlignmentOrThrow(publishType, locationTrackId)

        val duplicateTrack = locationTrack.duplicateOf?.let { duplicateId ->
            locationTrackService.getOrThrow(publishType, duplicateId)
        }

        val trackNumber = trackNumberService.getOrThrow(publishType, locationTrack.trackNumberId)
        val referenceLine = referenceLineService.getByTrackNumber(publishType, trackNumber.id as IntId)

        val switches = getConnectedSwitchIds(locationTrack, alignment).map { switchId ->
            switchService.getOrThrow(publishType, switchId)
        }

        val versions = toValidationVersions(
            locationTracks = listOfNotNull(locationTrack, duplicateTrack),
            switches = switches,
            trackNumbers = listOf(trackNumber),
            referenceLines = listOfNotNull(referenceLine)
        )

        val cacheKeys = collectCacheKeys(versions)

        return ValidatedAsset(
            validateLocationTrack(
                version = toValidationVersion(locationTrack), validationVersions = versions, cacheKeys = cacheKeys
            ),
            locationTrackId,
        )
    }

    fun validateSwitch(
        switchId: IntId<TrackLayoutSwitch>,
        publishType: PublishType,
    ): ValidatedAsset<TrackLayoutSwitch> {
        logger.serviceCall(
            "validateSwitch", "switchId" to switchId, "publishType" to publishType
        )

        val layoutSwitch = switchService.getOrThrow(publishType, switchId)
        val locationTracks = switchDao.findLocationTracksLinkedToSwitch(publishType, switchId).map { it.rowVersion }

        val previouslyLinkedTracks =
            if (publishType == DRAFT) switchDao.findLocationTracksLinkedToSwitch(OFFICIAL, switchId)
                .mapNotNull { lt -> locationTrackDao.fetchDraftVersion(lt.rowVersion.id) }
                .filterNot(locationTracks::contains)
            else emptyList()

        val versions = toValidationVersions(
            switches = listOf(layoutSwitch),
            locationTracks = (locationTracks + previouslyLinkedTracks).map(locationTrackDao::fetch)
        )

        val linkedTracks =
            publicationDao.fetchLinkedLocationTracks(listOf(switchId), DRAFT).getOrDefault(switchId, setOf())
        return ValidatedAsset(
            validateSwitch(toValidationVersion(layoutSwitch), versions, linkedTracks),
            switchId,
        )
    }

    fun validateKmPost(
        kmPostId: IntId<TrackLayoutKmPost>,
        publishType: PublishType,
    ): ValidatedAsset<TrackLayoutKmPost> {
        logger.serviceCall(
            "validateKmPost", "kmPostId" to kmPostId, "publishType" to publishType
        )
        val kmPost = kmPostService.getOrThrow(publishType, kmPostId)
        val trackNumber = kmPost.trackNumberId?.let { trackNumberId ->
            trackNumberService.getOrThrow(publishType, trackNumberId)
        }

        val referenceLine = trackNumber?.let {
            referenceLineService.getByTrackNumber(publishType, trackNumber.id as IntId)
        }

        val versions = toValidationVersions(
            trackNumbers = listOfNotNull(trackNumber),
            referenceLines = listOfNotNull(referenceLine),
            kmPosts = listOf(kmPost)
        )

        val cacheKeys = collectCacheKeys(versions)

        return ValidatedAsset(
            validateKmPost(
                version = toValidationVersion(kmPost), validationVersions = versions, cacheKeys = cacheKeys
            ), kmPostId
        )
    }

    fun getChangeTime(): Instant {
        logger.serviceCall("getChangeTime")
        return publicationDao.fetchChangeTime()
    }

    private fun validateAsPublicationUnit(candidates: PublishCandidates): PublishCandidates {
        val versions = candidates.getValidationVersions()
        val cacheKeys = collectCacheKeys(versions)
        // TODO: This does not respect the candidate versions
        val switchTrackLinks = publicationDao.fetchLinkedLocationTracks(
            candidates.switches.map { s -> s.id },
            DRAFT,
        )
        return PublishCandidates(
            trackNumbers = candidates.trackNumbers.map { candidate ->
                candidate.copy(errors = validateTrackNumber(candidate.getPublicationVersion(), versions, cacheKeys))
            },
            referenceLines = candidates.referenceLines.map { candidate ->
                candidate.copy(errors = validateReferenceLine(candidate.getPublicationVersion(), versions, cacheKeys))
            },
            locationTracks = candidates.locationTracks.map { candidate ->
                candidate.copy(errors = validateLocationTrack(candidate.getPublicationVersion(), versions, cacheKeys))
            },
            switches = candidates.switches.map { candidate ->
                candidate.copy(
                    errors = validateSwitch(
                        candidate.getPublicationVersion(),
                        versions,
                        switchTrackLinks.getOrDefault(candidate.id, setOf()),
                    )
                )
            },
            kmPosts = candidates.kmPosts.map { candidate ->
                candidate.copy(errors = validateKmPost(candidate.getPublicationVersion(), versions, cacheKeys))
            },
        )
    }

    fun validatePublishRequest(versions: ValidationVersions) {
        logger.serviceCall("validatePublishRequest", "versions" to versions)
        val cacheKeys = collectCacheKeys(versions)
        versions.trackNumbers.forEach { version ->
            assertNoErrors(version, validateTrackNumber(version, versions, cacheKeys))
        }
        versions.kmPosts.forEach { version ->
            assertNoErrors(version, validateKmPost(version, versions, cacheKeys))
        }
        versions.referenceLines.forEach { version ->
            assertNoErrors(version, validateReferenceLine(version, versions, cacheKeys))
        }
        versions.locationTracks.forEach { version ->
            assertNoErrors(version, validateLocationTrack(version, versions, cacheKeys))
        }
        // TODO: This does not respect the validation versions
        val switchTrackLinks =
            publicationDao.fetchLinkedLocationTracks(versions.switches.map { v -> v.officialId }, DRAFT)
        versions.switches.forEach { version ->
            assertNoErrors(
                version,
                validateSwitch(version, versions, switchTrackLinks.getOrDefault(version.officialId, setOf())),
            )
        }
    }

    @Transactional(readOnly = true)
    fun getRevertRequestDependencies(publishRequestIds: PublishRequestIds): PublishRequestIds {
        logger.serviceCall("getRevertRequestDependencies", "publishRequestIds" to publishRequestIds)

        val newTrackNumbers = publishRequestIds.referenceLines.mapNotNull { id -> referenceLineService.get(DRAFT, id) }
            .map { rl -> rl.trackNumberId }
            .filter(trackNumberService::draftExists)

        val newReferenceLines =
            publishRequestIds.trackNumbers.mapNotNull { id -> referenceLineService.getByTrackNumber(DRAFT, id) }
                .filter { line -> line.draft != null }
                .map { line -> line.id as IntId }
        val allTrackNumbers = publishRequestIds.trackNumbers.toSet() + newTrackNumbers.toSet()
        val allReferenceLines = publishRequestIds.referenceLines.toSet() + newReferenceLines.toSet()
        val locationTracks = publishRequestIds.locationTracks.toSet()
        val switches = publishRequestIds.switches.toSet()
        val (allLocationTracks, allSwitches) = getRevertRequestLocationTrackAndSwitchDependenciesTransitively(
            locationTracks, locationTracks, switches, switches
        )

        return PublishRequestIds(
            trackNumbers = allTrackNumbers.toList(),
            referenceLines = allReferenceLines.toList(),
            locationTracks = allLocationTracks.toList(),
            switches = allSwitches.toList(),
            kmPosts = publishRequestIds.kmPosts
        )
    }

    private fun getRevertRequestLocationTrackAndSwitchDependenciesTransitively(
        allPreviouslyFoundLocationTracks: Set<IntId<LocationTrack>>,
        lastLevelLocationTracks: Set<IntId<LocationTrack>>,
        allPreviouslyFoundSwitches: Set<IntId<TrackLayoutSwitch>>,
        lastLevelSwitches: Set<IntId<TrackLayoutSwitch>>,
    ): Pair<Set<IntId<LocationTrack>>, Set<IntId<TrackLayoutSwitch>>> {
        val locationTracks = lastLevelLocationTracks.mapNotNull { id ->
            locationTrackService.getWithAlignment(DRAFT, id)
        }

        val newSwitches =
            locationTracks.flatMap { (locationTrack, alignment) -> getConnectedSwitchIds(locationTrack, alignment) }
                .subtract(allPreviouslyFoundSwitches)
                .filterTo(HashSet(), switchService::draftExists)

        val newLocationTracks =
            lastLevelSwitches.flatMap { switchId -> switchService.getSwitchJointConnections(DRAFT, switchId) }
                .flatMap { connections -> connections.accurateMatches }
                .map { match -> match.locationTrackId }
                .subtract(allPreviouslyFoundLocationTracks)
                .filterTo(HashSet(), locationTrackService::draftExists)

        return if (newSwitches.isNotEmpty() || newLocationTracks.isNotEmpty()) {
            getRevertRequestLocationTrackAndSwitchDependenciesTransitively(
                allPreviouslyFoundLocationTracks + newLocationTracks,
                newLocationTracks,
                allPreviouslyFoundSwitches + newSwitches,
                newSwitches
            )
        } else {
            (allPreviouslyFoundLocationTracks + newLocationTracks) to (allPreviouslyFoundSwitches + newSwitches)
        }
    }

    @Transactional
    fun revertPublishCandidates(toDelete: PublishRequestIds): PublishResult {
        logger.serviceCall("revertPublishCandidates", "toDelete" to toDelete)
        val locationTrackCount = toDelete.locationTracks.map { id -> locationTrackService.deleteDraft(id) }.size
        val referenceLineCount = toDelete.referenceLines.map { id -> referenceLineService.deleteDraft(id) }.size
        alignmentDao.deleteOrphanedAlignments()
        val switchCount = toDelete.switches.map { id -> switchService.deleteDraft(id) }.size
        val kmPostCount = toDelete.kmPosts.map { id -> kmPostService.deleteDraft(id) }.size
        val trackNumberCount = toDelete.trackNumbers.map { id ->
            geometryDao.removeReferencesToTrackNumber(id)
            trackNumberService.deleteDraft(id)
        }.size

        return PublishResult(
            publishId = null,
            trackNumbers = trackNumberCount,
            locationTracks = locationTrackCount,
            referenceLines = referenceLineCount,
            switches = switchCount,
            kmPosts = kmPostCount,
        )
    }

    /**
     * Note: this is intentionally not transactional:
     * each ID is fetched from ratko and becomes an object there -> we want to store it, even if the rest fail
     */
    fun updateExternalId(request: PublishRequestIds) {
        logger.serviceCall("updateExternalId", "request" to request)

        try {
            request.locationTracks.filter { locationTrackId ->
                locationTrackService.getOrThrow(
                    DRAFT, locationTrackId
                ).externalId == null
            }.forEach { locationTrackId -> updateExternalIdForLocationTrack(locationTrackId) }
            request.trackNumbers.filter { trackNumberId ->
                trackNumberService.getOrThrow(
                    DRAFT, trackNumberId
                ).externalId == null
            }.forEach { trackNumberId -> updateExternalIdForTrackNumber(trackNumberId) }
            request.switches.filter { switchId -> switchService.getOrThrow(DRAFT, switchId).externalId == null }
                .forEach { switchId -> updateExternalIdForSwitch(switchId) }
        } catch (e: Exception) {
            throw PublicationFailureException(
                message = "Failed to update external IDs for publish candidates",
                cause = e,
                localizedMessageKey = "external-id-update-failed"
            )
        }
    }

    @Transactional(readOnly = true)
    fun getValidationVersions(request: PublishRequestIds): ValidationVersions {
        logger.serviceCall("getPublicationVersions", "request" to request)
        return ValidationVersions(
            trackNumbers = trackNumberDao.fetchPublicationVersions(request.trackNumbers),
            referenceLines = referenceLineDao.fetchPublicationVersions(request.referenceLines),
            kmPosts = kmPostDao.fetchPublicationVersions(request.kmPosts),
            locationTracks = locationTrackDao.fetchPublicationVersions(request.locationTracks),
            switches = switchDao.fetchPublicationVersions(request.switches),
        )
    }

    private fun updateExternalIdForLocationTrack(locationTrackId: IntId<LocationTrack>) {
        val locationTrackOid = ratkoClient?.let { s ->
            s.getNewLocationTrackOid() ?: throw IllegalStateException("No OID received from RATKO")
        }
        locationTrackOid?.let { oid -> locationTrackService.updateExternalId(locationTrackId, Oid(oid.id)) }
    }

    private fun updateExternalIdForTrackNumber(trackNumberId: IntId<TrackLayoutTrackNumber>) {
        val routeNumberOid = ratkoClient?.let { s ->
            s.getNewRouteNumberOid() ?: throw IllegalStateException("No OID received from RATKO")
        }
        routeNumberOid?.let { oid -> trackNumberService.updateExternalId(trackNumberId, Oid(oid.id)) }
    }

    private fun updateExternalIdForSwitch(switchId: IntId<TrackLayoutSwitch>) {
        val switchOid = ratkoClient?.let { s ->
            s.getNewSwitchOid() ?: throw IllegalStateException("No OID received from RATKO")
        }
        switchOid?.let { oid -> switchService.updateExternalIdForSwitch(switchId, Oid(oid.id)) }
    }

    private inline fun <reified T> assertNoErrors(
        version: ValidationVersion<T>, errors: List<PublishValidationError>,
    ) {
        val severeErrors = errors.filter { error -> error.type == PublishValidationErrorType.ERROR }
        if (severeErrors.isNotEmpty()) {
            logger.warn("Validation errors in published ${T::class.simpleName}: item=$version errors=$severeErrors")
            throw PublicationFailureException(
                message = "Cannot publish ${T::class.simpleName} due to validation errors: $version",
                localizedMessageKey = "validation-failed",
            )
        }
    }

    fun getCalculatedChanges(versions: ValidationVersions): CalculatedChanges =
        calculatedChangesService.getCalculatedChanges(versions)


    fun publishChanges(
        versions: ValidationVersions,
        calculatedChanges: CalculatedChanges,
        message: String,
    ): PublishResult {
        logger.serviceCall(
            "publishChanges", "versions" to versions, "calculatedChanges" to calculatedChanges, "message" to message
        )

        try {
            return transactionTemplate.execute { publishChangesTransaction(versions, calculatedChanges, message) }
                ?: throw Exception("unexpected null from publishChangesTransaction")
        } catch (exception: DataIntegrityViolationException) {
            enrichDuplicateNameExceptionOrRethrow(exception)
        }
    }

    private fun publishChangesTransaction(
        versions: ValidationVersions,
        calculatedChanges: CalculatedChanges,
        message: String,
    ): PublishResult {
        val trackNumbers = versions.trackNumbers.map(trackNumberService::publish).map { r -> r.rowVersion }
        val kmPosts = versions.kmPosts.map(kmPostService::publish).map { r -> r.rowVersion }
        val switches = versions.switches.map(switchService::publish).map { r -> r.rowVersion }
        val referenceLines = versions.referenceLines.map(referenceLineService::publish).map { r -> r.rowVersion }
        val locationTracks = versions.locationTracks.map(locationTrackService::publish).map { r -> r.rowVersion }
        val publishId = publicationDao.createPublication(message)
        publicationDao.insertCalculatedChanges(publishId, calculatedChanges)

        return PublishResult(
            publishId = publishId,
            trackNumbers = trackNumbers.size,
            referenceLines = referenceLines.size,
            locationTracks = locationTracks.size,
            switches = switches.size,
            kmPosts = kmPosts.size,
        )
    }

    private fun validateTrackNumber(
        version: ValidationVersion<TrackLayoutTrackNumber>,
        validationVersions: ValidationVersions,
        cacheKeys: Map<IntId<TrackLayoutTrackNumber>, GeocodingContextCacheKey?>,
    ): List<PublishValidationError> {
        val trackNumber = trackNumberDao.fetch(version.validatedAssetVersion)
        val kmPosts = getKmPostsByTrackNumber(version.officialId, validationVersions)
        val referenceLine = getReferenceLineByTrackNumber(version.officialId, validationVersions)
        val locationTracks = getLocationTracksByTrackNumber(version.officialId, validationVersions)
        val fieldErrors = validateDraftTrackNumberFields(trackNumber)
        val referenceErrors = validateTrackNumberReferences(
            trackNumber,
            referenceLine,
            kmPosts,
            locationTracks,
            validationVersions.kmPosts.map { it.officialId },
            validationVersions.locationTracks.map { it.officialId },
        )
        val geocodingErrors = if (trackNumber.exists && referenceLine != null) {
            validateGeocodingContext(cacheKeys[version.officialId], VALIDATION_TRACK_NUMBER)
        } else listOf()
        val duplicateNameErrors = validateTrackNumberNumberDuplication(trackNumber, validationVersions)
        return fieldErrors + referenceErrors + geocodingErrors + duplicateNameErrors
    }

    private fun validateTrackNumberNumberDuplication(
        trackNumber: TrackLayoutTrackNumber,
        versions: ValidationVersions,
    ): List<PublishValidationError> {
        val drafts = versions.trackNumbers.map { it.officialId to trackNumberService.get(it.validatedAssetVersion) }
        val officials =
            trackNumberDao.fetchVersions(OFFICIAL, false).map(trackNumberService::get).filterNot { official ->
                drafts.map { draft -> draft.first }.contains(official.id)
            }
        val officialDuplicateExists =
            officials.any { official -> official.id != trackNumber.id && official.number == trackNumber.number }
        val stagedDuplicateExists =
            drafts.any { (_, draft) -> draft.number == trackNumber.number && draft.id != trackNumber.id && draft.state != LayoutState.DELETED }

        return listOfNotNull(
            if (!stagedDuplicateExists && officialDuplicateExists) PublishValidationError(
                PublishValidationErrorType.ERROR,
                "$VALIDATION_TRACK_NUMBER.duplicate-name-official",
                listOf(trackNumber.number)
            ) else null,
            if (stagedDuplicateExists) PublishValidationError(
                PublishValidationErrorType.ERROR,
                "$VALIDATION_TRACK_NUMBER.duplicate-name-draft",
                listOf(trackNumber.number)
            ) else null,
        )
    }

    private fun validateKmPost(
        version: ValidationVersion<TrackLayoutKmPost>,
        validationVersions: ValidationVersions,
        cacheKeys: Map<IntId<TrackLayoutTrackNumber>, GeocodingContextCacheKey?>,
    ): List<PublishValidationError> {
        val kmPost = kmPostDao.fetch(version.validatedAssetVersion)
        val trackNumber = kmPost.trackNumberId?.let { id -> getTrackNumber(id, validationVersions) }
        val referenceLine = kmPost.trackNumberId?.let { id -> getReferenceLineByTrackNumber(id, validationVersions) }
        val fieldErrors = validateDraftKmPostFields(kmPost)
        val referenceErrors = validateKmPostReferences(
            kmPost,
            trackNumber,
            referenceLine,
            validationVersions.trackNumbers.map { it.officialId },
        )
        val geocodingErrors = if (kmPost.exists && trackNumber?.exists == true && referenceLine != null) {
            validateGeocodingContext(cacheKeys[kmPost.trackNumberId], VALIDATION_KM_POST)
        } else listOf()
        return fieldErrors + referenceErrors + geocodingErrors
    }

    private fun validateSwitch(
        version: ValidationVersion<TrackLayoutSwitch>,
        validationVersions: ValidationVersions,
        linkedTracks: Set<RowVersion<LocationTrack>>,
    ): List<PublishValidationError> {
        val switch = switchDao.fetch(version.validatedAssetVersion)
        val structure = switchLibraryService.getSwitchStructure(switch.switchStructureId)
        val linkedTracksAndAlignments = linkedTracks.map(locationTrackService::getWithAlignment)
        val fieldErrors = validateDraftSwitchFields(switch)
        val referenceErrors = validateSwitchLocationTrackLinkReferences(
            switch,
            linkedTracksAndAlignments.map(Pair<LocationTrack, *>::first),
            validationVersions.locationTracks.map { it.officialId },
        )
        val locationErrors = if (switch.exists) validateSwitchLocation(switch) else emptyList()
        val structureErrors = locationErrors.ifEmpty {
            validateSwitchLocationTrackLinkStructure(switch, structure, linkedTracksAndAlignments)
        }

        val duplicationErrors =
            if (switch.exists) validateSwitchNameDuplication(switch, validationVersions) else emptyList()
        return fieldErrors + referenceErrors + structureErrors + duplicationErrors
    }

    private fun validateSwitchNameDuplication(
        switch: TrackLayoutSwitch,
        versions: ValidationVersions,
    ): List<PublishValidationError> {
        val drafts = versions.switches.map { it.officialId to switchService.get(it.validatedAssetVersion) }
        val officials = switchDao.fetchVersions(OFFICIAL, false).map(switchService::get).filterNot { official ->
            drafts.map { draft -> draft.first }.contains(official.id)
        }
        val officialDuplicateExists =
            officials.any { official -> official.id != switch.id && official.name == switch.name }
        val stagedDuplicateExists =
            drafts.any { (_, draft) -> draft.name == switch.name && draft.id != switch.id && draft.stateCategory != LayoutStateCategory.NOT_EXISTING }

        return listOfNotNull(
            if (!stagedDuplicateExists && officialDuplicateExists) PublishValidationError(
                PublishValidationErrorType.ERROR, "$VALIDATION_SWITCH.duplicate-name-official", listOf(switch.name)
            ) else null,
            if (stagedDuplicateExists) PublishValidationError(
                PublishValidationErrorType.ERROR, "$VALIDATION_SWITCH.duplicate-name-draft", listOf(switch.name)
            ) else null,
        )
    }

    private fun validateReferenceLine(
        version: ValidationVersion<ReferenceLine>,
        validationVersions: ValidationVersions,
        cacheKeys: Map<IntId<TrackLayoutTrackNumber>, GeocodingContextCacheKey?>,
    ): List<PublishValidationError> {
        val (referenceLine, alignment) = getReferenceLineAndAlignment(version.validatedAssetVersion)
        val trackNumber = getTrackNumber(referenceLine.trackNumberId, validationVersions)
        val referenceErrors = validateReferenceLineReference(
            referenceLine,
            trackNumber,
            validationVersions.trackNumbers.map { it.officialId },
        )
        val alignmentErrors = if (trackNumber?.exists == true) validateReferenceLineAlignment(alignment) else listOf()
        val geocodingErrors: List<PublishValidationError> = if (trackNumber?.exists == true) {
            val contextKey = cacheKeys[referenceLine.trackNumberId]
            val contextErrors = validateGeocodingContext(contextKey, VALIDATION_REFERENCE_LINE)
            val addressErrors = contextKey?.let { key ->
                val locationTracks = getLocationTracksByTrackNumber(trackNumber.id as IntId, validationVersions)
                locationTracks.flatMap { track ->
                    validateAddressPoints(trackNumber, key, track, VALIDATION_REFERENCE_LINE)
                }
            } ?: listOf()
            contextErrors + addressErrors
        } else listOf()
        return referenceErrors + alignmentErrors + geocodingErrors
    }

    private fun validateLocationTrack(
        version: ValidationVersion<LocationTrack>,
        validationVersions: ValidationVersions,
        cacheKeys: Map<IntId<TrackLayoutTrackNumber>, GeocodingContextCacheKey?>,
    ): List<PublishValidationError> {
        val (locationTrack, alignment) = getLocationTrackAndAlignment(version.validatedAssetVersion)
        val trackNumber = getTrackNumber(locationTrack.trackNumberId, validationVersions)
        val duplicateOfLocationTrack = locationTrack.duplicateOf?.let { duplicateId ->
            getLocationTrack(duplicateId, validationVersions)
        }
        val fieldErrors = validateDraftLocationTrackFields(locationTrack)
        val referenceErrors = validateLocationTrackReference(
            locationTrack,
            trackNumber,
            validationVersions.trackNumbers.map { it.officialId },
        )
        val switchErrorsSegments = validateSegmentSwitchReferences(
            locationTrack,
            getSegmentSwitches(alignment, validationVersions),
            validationVersions.switches.map { it.officialId },
        )
        val switchErrorsTopological = validateTopologicallyConnectedSwitchReferences(
            getTopologicallyConnectedSwitches(locationTrack, validationVersions),
            validationVersions.switches.map { it.officialId },
        )
        val duplicateErrors = validateDuplicateOfState(
            locationTrack,
            duplicateOfLocationTrack,
            validationVersions.locationTracks.map { it.officialId },
        )
        val alignmentErrors = if (locationTrack.exists) validateLocationTrackAlignment(alignment)
        else listOf()
        val geocodingErrors = if (locationTrack.exists && trackNumber != null) {
            cacheKeys[locationTrack.trackNumberId]?.let { key ->
                validateAddressPoints(trackNumber, key, locationTrack, VALIDATION_LOCATION_TRACK)
            } ?: listOf(noGeocodingContext(VALIDATION_LOCATION_TRACK))
        } else listOf()
        val duplicateNameErrors = if (locationTrack.exists) validateLocationTrackNameDuplication(
            locationTrack, validationVersions
        ) else listOf()

        return fieldErrors + referenceErrors + switchErrorsSegments + switchErrorsTopological + duplicateErrors + alignmentErrors + geocodingErrors + duplicateNameErrors
    }

    private fun validateLocationTrackNameDuplication(
        locationTrack: LocationTrack,
        versions: ValidationVersions,
    ): List<PublishValidationError> {
        val drafts = versions.locationTracks.map { it.officialId to locationTrackService.get(it.validatedAssetVersion) }
            .filter { (_, lt) -> lt.trackNumberId == locationTrack.trackNumberId }
        val officials = locationTrackDao.fetchVersions(OFFICIAL, false, locationTrack.trackNumberId)
            .map(locationTrackService::get)
            .filterNot { official ->
                drafts.map { draft -> draft.first }.contains(official.id)
            }
<<<<<<< HEAD
        val officialDuplicateExists =
            officials.any { official -> official.id != locationTrack.id && official.name == locationTrack.name }
        val stagedDuplicateExists =
            drafts.any { (_, draft) -> draft.name == locationTrack.name && draft.id != locationTrack.id && draft.state != LayoutState.DELETED }
        val trackNumberName =
            locationTrack.trackNumberId.let { trackNumberService.get(DRAFT, it)?.number.toString() }
=======
        val officialDuplicateExists = officials.any { official ->
            official.id != locationTrack.id && official.name == locationTrack.name
        }
        val stagedDuplicateExists = drafts.any { (_, draft) ->
            draft.name == locationTrack.name && draft.id != locationTrack.id && draft.state != LayoutState.DELETED
        }
        val trackNumberName = locationTrack.trackNumberId.let { trackNumberService.get(DRAFT, it)?.number } ?: ""
>>>>>>> 66f7e546

        return listOfNotNull(
            if (stagedDuplicateExists) PublishValidationError(
                PublishValidationErrorType.ERROR,
                "$VALIDATION_LOCATION_TRACK.duplicate-name-draft",
                listOf(locationTrack.name, trackNumberName)
            ) else null, if (!stagedDuplicateExists && officialDuplicateExists) PublishValidationError(
                PublishValidationErrorType.ERROR,
                "$VALIDATION_LOCATION_TRACK.duplicate-name-official",
                listOf(locationTrack.name, trackNumberName)
            ) else null
        )
    }

    private fun getTrackNumber(
        id: IntId<TrackLayoutTrackNumber>,
        versions: ValidationVersions,
    ): TrackLayoutTrackNumber? {
        val version = versions.findTrackNumber(id)?.validatedAssetVersion ?: trackNumberDao.fetchOfficialVersion(id)
        return version?.let(trackNumberDao::fetch)
    }

    private fun getLocationTrack(id: IntId<LocationTrack>, versions: ValidationVersions): LocationTrack? {
        val version = versions.findLocationTrack(id)?.validatedAssetVersion ?: locationTrackDao.fetchOfficialVersion(id)
        return version?.let(locationTrackDao::fetch)
    }

    private fun getReferenceLineByTrackNumber(
        trackNumberId: IntId<TrackLayoutTrackNumber>,
        versions: ValidationVersions,
    ) = versions.referenceLines.map { v -> referenceLineDao.fetch(v.validatedAssetVersion) }
        .find { line -> line.trackNumberId == trackNumberId } ?: referenceLineDao.fetchVersion(OFFICIAL, trackNumberId)
        ?.let(referenceLineDao::fetch)

    private fun getKmPostsByTrackNumber(
        trackNumberId: IntId<TrackLayoutTrackNumber>,
        versions: ValidationVersions,
    ) = combineVersions(
        officials = kmPostDao.fetchVersions(OFFICIAL, false, trackNumberId),
        validations = versions.kmPosts,
    ).map(kmPostDao::fetch).filter { km -> km.trackNumberId == trackNumberId }

    private fun getLocationTracksByTrackNumber(
        trackNumberId: IntId<TrackLayoutTrackNumber>,
        versions: ValidationVersions,
    ) = combineVersions(
        officials = locationTrackDao.fetchVersions(OFFICIAL, false, trackNumberId),
        validations = versions.locationTracks
    ).map(locationTrackDao::fetch).filter { lt -> lt.trackNumberId == trackNumberId }

    private fun <T> combineVersions(
        officials: List<RowVersion<T>>,
        validations: List<ValidationVersion<T>>,
    ): Collection<RowVersion<T>> {
        val officialVersions = officials.filterNot { officialId -> validations.any { v -> v.officialId == officialId } }
        val validationVersions = validations.map { it.validatedAssetVersion }

        return (officialVersions + validationVersions).distinct()
    }

    private fun getReferenceLineAndAlignment(version: RowVersion<ReferenceLine>) =
        referenceLineWithAlignment(referenceLineDao, alignmentDao, version)

    private fun getLocationTrackAndAlignment(version: RowVersion<LocationTrack>) =
        locationTrackWithAlignment(locationTrackDao, alignmentDao, version)

    @Transactional(readOnly = true)
    fun getPublicationDetails(id: IntId<Publication>): PublicationDetails {
        logger.serviceCall("getPublicationDetails", "id" to id)

        val publication = publicationDao.getPublication(id)
        val ratkoStatus = ratkoPushDao.getRatkoStatus(id).sortedByDescending { it.endTime }.firstOrNull()

        val publishedReferenceLines = publicationDao.fetchPublishedReferenceLines(id)
        val publishedKmPosts = publicationDao.fetchPublishedKmPosts(id)
        val (publishedDirectTrackNumbers, publishedIndirectTrackNumbers) = publicationDao.fetchPublishedTrackNumbers(id)
        val (publishedDirectTracks, publishedIndirectTracks) = publicationDao.fetchPublishedLocationTracks(id)
        val (publishedDirectSwitches, publishedIndirectSwitches) = publicationDao.fetchPublishedSwitches(id)

        return PublicationDetails(
            id = publication.id,
            publicationTime = publication.publicationTime,
            publicationUser = publication.publicationUser,
            message = publication.message,
            trackNumbers = publishedDirectTrackNumbers,
            referenceLines = publishedReferenceLines,
            locationTracks = publishedDirectTracks,
            switches = publishedDirectSwitches,
            kmPosts = publishedKmPosts,
            ratkoPushStatus = ratkoStatus?.status,
            ratkoPushTime = ratkoStatus?.endTime,
            indirectChanges = PublishedIndirectChanges(
                trackNumbers = publishedIndirectTrackNumbers,
                locationTracks = publishedIndirectTracks,
                switches = publishedIndirectSwitches
            )
        )
    }

    @Transactional(readOnly = true)
    fun getPublicationDetailsAsTableItems(
        id: IntId<Publication>,
        translation: Translation,
    ): List<PublicationTableItem> {
        logger.serviceCall("getPublicationDetailsAsTableRows", "id" to id)
        val geocodingContextCache = mutableMapOf<Instant, MutableMap<IntId<TrackLayoutTrackNumber>, GeocodingContext>>()
        return getPublicationDetails(id).let { publication ->
            val previousPublication = publicationDao.fetchPublicationTimes().entries.sortedByDescending { it.key }
                .find { it.key < publication.publicationTime }
            mapToPublicationTableItems(translation,
                publication,
                previousPublication?.key ?: publication.publicationTime.minusMillis(1),
                { trackNumberId: IntId<TrackLayoutTrackNumber>, timestamp: Instant ->
                    getOrPutGeocodingContext(
                        geocodingContextCache, trackNumberId, timestamp
                    )
                })
        }
    }

    @Transactional(readOnly = true)
    fun fetchPublications(from: Instant? = null, to: Instant? = null): List<Publication> {
        logger.serviceCall("fetchPublications", "from" to from, "to" to to)
        return publicationDao.fetchPublicationsBetween(from, to)
    }

    @Transactional(readOnly = true)
    fun fetchPublicationDetailsBetweenInstants(from: Instant? = null, to: Instant? = null): List<PublicationDetails> {
        logger.serviceCall("fetchPublicationDetailsBetweenInstants", "from" to from, "to" to to)
        return publicationDao.fetchPublicationsBetween(from, to).map { getPublicationDetails(it.id) }
    }

    @Transactional(readOnly = true)
    fun fetchLatestPublicationDetails(count: Int): List<PublicationDetails> {
        logger.serviceCall("fetchLatestPublicationDetails", "count" to count)
        return publicationDao.fetchLatestPublications(count).map { getPublicationDetails(it.id) }
    }

    @Transactional(readOnly = true)
    fun fetchPublicationDetails(
        from: Instant? = null,
        to: Instant? = null,
        sortBy: PublicationTableColumn? = null,
        order: SortOrder? = null,
        translation: Translation,
    ): List<PublicationTableItem> {
        logger.serviceCall(
            "fetchPublicationDetails",
            "from" to from,
            "to" to to,
            "sortBy" to sortBy,
            "order" to order,
        )

        return fetchPublicationDetailsBetweenInstants(from, to).sortedBy { it.publicationTime }.let { publications ->
            val geocodingContextCache =
                mutableMapOf<Instant, MutableMap<IntId<TrackLayoutTrackNumber>, GeocodingContext>>()
            val trackNumbersCache = trackNumberDao.fetchTrackNumberNames()
            val getGeocodingContextOrNull = { trackNumberId: IntId<TrackLayoutTrackNumber>, timestamp: Instant ->
                getOrPutGeocodingContext(geocodingContextCache, trackNumberId, timestamp)
            }

            publications.flatMapIndexed { index: Int, publicationDetails: PublicationDetails ->
                val previousPublication = publications.getOrNull(index - 1)
                mapToPublicationTableItems(
                    translation,
                    publicationDetails,
                    previousPublication?.publicationTime ?: publicationDetails.publicationTime.minusMillis(1),
                    getGeocodingContextOrNull,
                    trackNumbersCache,
                )
            }
        }.let { publications ->
            if (sortBy == null) publications
            else publications.sortedWith(getComparator(sortBy, order))
        }
    }

    @Transactional(readOnly = true)
    fun fetchPublicationsAsCsv(
        from: Instant? = null,
        to: Instant? = null,
        sortBy: PublicationTableColumn? = null,
        order: SortOrder? = null,
        timeZone: ZoneId? = null,
        translation: Translation,
    ): String {
        logger.serviceCall(
            "fetchPublicationsAsCsv",
            "from" to from,
            "to" to to,
            "sortBy" to sortBy,
            "order" to order,
            "timeZone" to timeZone,
        )

        val orderedPublishedItems = fetchPublicationDetails(
            from = from, to = to, sortBy = sortBy, order = order, translation = translation
        )

        return asCsvFile(
            orderedPublishedItems, timeZone ?: ZoneId.of("UTC"), translation
        )
    }

    fun diffTrackNumber(
        trackNumberChanges: TrackNumberChanges,
        newTimestamp: Instant,
        oldTimestamp: Instant,
        geocodingContextGetter: (IntId<TrackLayoutTrackNumber>, Instant) -> GeocodingContext?,
    ): List<PublicationChange<*>> {
        val oldEndAddress = trackNumberChanges.endPoint.old?.let { point ->
            geocodingContextGetter(trackNumberChanges.id, oldTimestamp)?.getAddress(point)?.first
        }
        val newEndAddress = trackNumberChanges.endPoint.new?.let { point ->
            geocodingContextGetter(trackNumberChanges.id, newTimestamp)?.getAddress(point)?.first
        }

        return listOfNotNull(
            compareChangeValues(
                trackNumberChanges.trackNumber,
                { it },
                PropKey("track-number"),
            ),
            compareChangeValues(
                trackNumberChanges.state, { it }, PropKey("state"), null, "layout-state"
            ),
            compareChangeValues(
                trackNumberChanges.description, { it }, PropKey("description")
            ),
            compareChangeValues(
                trackNumberChanges.startAddress,
                { it.toString() },
                PropKey("start-address"),
                remark = getAddressMovedRemarkOrNull(
                    trackNumberChanges.startAddress.old, trackNumberChanges.startAddress.new
                )
            ),
            compareChange({ oldEndAddress != newEndAddress },
                oldEndAddress,
                newEndAddress,
                { it.toString() },
                PropKey("end-address"),
                remark = getAddressMovedRemarkOrNull(oldEndAddress, newEndAddress)
            ),
        )
    }

    fun diffLocationTrack(
        locationTrackChanges: LocationTrackChanges,
        publicationTime: Instant,
        previousPublicationTime: Instant,
        trackNumberCache: List<TrackNumberAndChangeTime>,
        addressesChanged: Boolean,
        changedKmNumbers: Set<KmNumber>,
        getGeocodingContext: (IntId<TrackLayoutTrackNumber>, Instant) -> GeocodingContext?,
    ): List<PublicationChange<*>> {
        val oldAndTime = locationTrackChanges.duplicateOf.old to previousPublicationTime
        val newAndTime = locationTrackChanges.duplicateOf.new to publicationTime
        val oldStartPointAndM = if (addressesChanged) locationTrackChanges.startPoint.old?.let { oldStart ->
            locationTrackChanges.trackNumberId.old?.let {
                getGeocodingContext(it, oldAndTime.second)?.getAddressAndM(oldStart)
            }
        } else null
        val oldEndPointAndM = if (addressesChanged) locationTrackChanges.endPoint.old?.let { oldEnd ->
            locationTrackChanges.trackNumberId.old?.let {
                getGeocodingContext(it, oldAndTime.second)?.getAddressAndM(oldEnd)
            }
        } else null
        val newStartPointAndM = if (addressesChanged) locationTrackChanges.startPoint.new?.let { newStart ->
            locationTrackChanges.trackNumberId.new?.let {
                getGeocodingContext(it, newAndTime.second)?.getAddressAndM(newStart)
            }
        } else null
        val newEndPointAndM = if (addressesChanged) locationTrackChanges.endPoint.new?.let { newEnd ->
            locationTrackChanges.trackNumberId.new?.let {
                getGeocodingContext(it, newAndTime.second)?.getAddressAndM(newEnd)
            }
        } else null

        return listOfNotNull(
            compareChangeValues(
                locationTrackChanges.trackNumberId,
                { trackNumberCache.findLast { it.id == locationTrackChanges.trackNumberId.new && it.changeTime <= publicationTime }?.number },
                PropKey("track-number"),
            ),
            compareChangeValues(
                locationTrackChanges.name, { it }, PropKey("location-track")
            ),
            compareChangeValues(
                locationTrackChanges.state, { it }, PropKey("state"), null, "layout-state"
            ),
            compareChangeValues(
                locationTrackChanges.type, { it }, PropKey("location-track-type"), null, "location-track-type"
            ),
            compareChangeValues(
                locationTrackChanges.descriptionBase, { it }, PropKey("description-base")
            ),
            compareChangeValues(
                locationTrackChanges.descriptionSuffix,
                { it },
                PropKey("description-suffix"),
                enumLocalizationKey = "location-track-description-suffix"
            ),
            compareChange({ oldAndTime.first != newAndTime.first },
                oldAndTime,
                newAndTime,
                { (duplicateOf, timestamp) ->
                    duplicateOf?.let { locationTrackService.getOfficialAtMoment(it, timestamp)?.name }
                },
                PropKey("duplicate-of")
            ),
            compareLength(
                locationTrackChanges.length.old,
                locationTrackChanges.length.new,
                DISTANCE_CHANGE_THRESHOLD,
                ::roundTo1Decimal,
                PropKey("length"),
                getLengthChangedRemarkOrNull(locationTrackChanges.length.old, locationTrackChanges.length.new)
            ),
            compareChange(
                { !pointsAreSame(locationTrackChanges.startPoint.old, locationTrackChanges.startPoint.new) },
                locationTrackChanges.startPoint.old,
                locationTrackChanges.startPoint.new,
                ::formatLocation,
                PropKey("start-location"),
                getPointMovedRemarkOrNull(locationTrackChanges.startPoint.old, locationTrackChanges.startPoint.new)
            ),
            compareChange(
                { oldStartPointAndM?.address != newStartPointAndM?.address },
                oldStartPointAndM?.address,
                newStartPointAndM?.address,
                { it.toString() },
                PropKey("start-address"),
                remark = getAddressMovedRemarkOrNull(oldStartPointAndM?.address, newStartPointAndM?.address)
            ),
            compareChange(
                { !pointsAreSame(locationTrackChanges.endPoint.old, locationTrackChanges.endPoint.new) },
                locationTrackChanges.endPoint.old,
                locationTrackChanges.endPoint.new,
                ::formatLocation,
                PropKey("end-location"),
                getPointMovedRemarkOrNull(locationTrackChanges.endPoint.old, locationTrackChanges.endPoint.new)
            ),
            compareChange(
                { oldEndPointAndM?.address != newEndPointAndM?.address },
                oldEndPointAndM?.address,
                newEndPointAndM?.address,
                { it.toString() },
                PropKey("end-address"),
                remark = getAddressMovedRemarkOrNull(oldEndPointAndM?.address, newEndPointAndM?.address)
            ),
            if (changedKmNumbers.isNotEmpty()) {
                PublicationChange(
                    PropKey("geometry"), ChangeValue(null, null), getKmNumbersChangedRemarkOrNull(changedKmNumbers)
                )
            } else null,
            // TODO owner
        )
    }

    fun diffReferenceLine(
        changes: ReferenceLineChanges,
        newTimestamp: Instant,
        oldTimestamp: Instant,
        changedKmNumbers: Set<KmNumber>,
    ): List<PublicationChange<*>> {
        return listOfNotNull(
            compareLength(
                changes.length.old, changes.length.new,
                DISTANCE_CHANGE_THRESHOLD,
                ::roundTo1Decimal,
                PropKey("length"),
                getLengthChangedRemarkOrNull(changes.length.old, changes.length.new),
            ),
            compareChange(
                { !pointsAreSame(changes.startPoint.old, changes.startPoint.new) },
                changes.startPoint.old,
                changes.startPoint.new,
                ::formatLocation,
                PropKey("start-location"),
                getPointMovedRemarkOrNull(changes.startPoint.old, changes.startPoint.new)
            ),
            compareChange(
                { !pointsAreSame(changes.endPoint.old, changes.endPoint.new) },
                changes.endPoint.old,
                changes.endPoint.new,
                ::formatLocation,
                PropKey("end-location"),
                getPointMovedRemarkOrNull(changes.endPoint.old, changes.endPoint.new)
            ),
            if (changedKmNumbers.isNotEmpty()) {
                PublicationChange(
                    PropKey(LocalizationKey("geometry")),
                    ChangeValue(null, null),
                    getKmNumbersChangedRemarkOrNull(changedKmNumbers)
                )
            } else null,
        )
    }

    fun diffKmPost(
        changes: KmPostChanges,
        publicationTime: Instant,
        previousPublicationTime: Instant,
        trackNumberCache: List<TrackNumberAndChangeTime>,
    ) = listOfNotNull(
        compareChangeValues(
            changes.trackNumberId,
            { trackNumberCache.findLast { it.id == changes.trackNumberId.new && it.changeTime <= publicationTime }?.number },
            PropKey("track-number"),
        ),
        compareChangeValues(changes.kmNumber, { it }, PropKey("km-post")),
        compareChangeValues(changes.state, { it }, PropKey("state"), null, "layout-state"),
        compareChangeValues(
            changes.location,
            ::formatLocation,
            PropKey("location"),
            remark = getPointMovedRemarkOrNull(changes.location.old, changes.location.new)
        ),
    )

    fun diffSwitch(
        translation: Translation,
        changes: SwitchChanges,
        newTimestamp: Instant,
        oldTimestamp: Instant,
        operation: Operation,
        trackNumberCache: List<TrackNumberAndChangeTime>,
        geocodingContextGetter: (IntId<TrackLayoutTrackNumber>, Instant) -> GeocodingContext?,
    ): List<PublicationChange<*>> {
        val relatedJoints = changes.joints.filterNot { it.removed }.distinctBy { it.trackNumberId }
        val oldSwitch = if (relatedJoints.any()) switchService.getOfficialAtMoment(changes.id, oldTimestamp) else null
        val jointLocationChanges = relatedJoints.flatMap { joint ->
            val oldLocation = oldSwitch?.joints?.find { it.number == joint.jointNumber }?.location
            val distance = if (oldLocation != null && !pointsAreSame(joint.point, oldLocation)) calculateDistance(
                listOf(joint.point, oldLocation), LAYOUT_SRID
            ) else 0.0
            val jointPropKeyParams =
                listOfNotNull(trackNumberCache.findLast { it.id == joint.trackNumberId && it.changeTime <= newTimestamp }?.number?.value,
                    changes.type.new?.parts?.baseType?.let { switchBaseTypeToProp(translation, it) })
            val oldAddress = oldLocation?.let {
                geocodingContextGetter(
                    joint.trackNumberId, oldTimestamp
                )?.getAddress(it)?.first
            }

            val list = listOfNotNull(
                compareChange(
                    { distance > DISTANCE_CHANGE_THRESHOLD },
                    oldLocation,
                    joint.point,
                    ::formatLocation,
                    PropKey("switch-joint-location", jointPropKeyParams),
                    getPointMovedRemarkOrNull(oldLocation, joint.point),
                    null
                ), compareChange({ oldAddress != joint.address },
                    oldAddress,
                    joint.address,
                    { it.toString() },
                    PropKey("switch-track-address", jointPropKeyParams),
                    getAddressMovedRemarkOrNull(oldAddress, joint.address)
                )
            )
            list
        }.sortedBy { it.propKey.key }
        return listOfNotNull(
            compareChangeValues(changes.name, { it }, PropKey("switch")),
            compareChangeValues(changes.state, { it }, PropKey("state-category"), null, "layout-state-category"),
            compareChangeValues(changes.type, { it.typeName }, PropKey("switch-type")),
            compareChangeValues(
                changes.trapPoint, { it }, PropKey("trap-point"), enumLocalizationKey = "trap-point"
            ),
            compareChangeValues(changes.owner, { it }, PropKey("owner")),
            compareChange(
                { changes.locationTracks.any() },
                if (operation != Operation.CREATE) listOf(
                    translation.t("publication-details-table.not-calculated")
                ) else null,
                changes.locationTracks.map { it.name },
                { list -> list.joinToString(", ") { it } },
                PropKey("location-track-connectivity"),
            ),
            compareChangeValues(
                changes.measurementMethod, { it.name }, PropKey("measurement-method"), null, "measurement-method"
            ),
        ) + jointLocationChanges
    }

    private fun getOrPutGeocodingContext(
        caches: MutableMap<Instant, MutableMap<IntId<TrackLayoutTrackNumber>, GeocodingContext>>,
        trackNumberId: IntId<TrackLayoutTrackNumber>,
        timestamp: Instant,
    ) = (caches[timestamp] ?: caches.put(timestamp, mutableMapOf()))?.let { cache -> cache[trackNumberId] }
        ?: geocodingService.getGeocodingContextAtMoment(
            trackNumberId, timestamp
        ).also { geocodingContext -> geocodingContext?.let { caches[timestamp]?.put(trackNumberId, geocodingContext) } }

    private fun validateGeocodingContext(cacheKey: GeocodingContextCacheKey?, localizationKey: String) =
        cacheKey?.let(geocodingCacheService::getGeocodingContextWithReasons)
            ?.let { context -> validateGeocodingContext(context) }
            ?: listOf(noGeocodingContext(localizationKey))

    private fun validateAddressPoints(
        trackNumber: TrackLayoutTrackNumber,
        contextKey: GeocodingContextCacheKey,
        track: LocationTrack,
        validationTargetLocalizationPrefix: String,
    ) = if (!track.exists || track.alignmentVersion == null) listOf()
    else {
        validateAddressPoints(trackNumber, track, validationTargetLocalizationPrefix) {
            geocodingService.getAddressPoints(contextKey, track.alignmentVersion)
        }
    }

    private fun getSwitchForValidation(
        switchId: IntId<TrackLayoutSwitch>,
        versions: ValidationVersions,
    ): TrackLayoutSwitch {
        val version =
            versions.findSwitch(switchId)?.validatedAssetVersion ?: switchDao.fetchVersionPair(switchId).let { (o, d) ->
                o ?: checkNotNull(d) {
                    "Fetched switch is neither official nor draft, switchId=$switchId"
                }
            }

        return switchDao.fetch(version)
    }

    private fun getSegmentSwitches(alignment: LayoutAlignment, versions: ValidationVersions): List<SegmentSwitch> {

        val segmentsBySwitch =
            alignment.segments.mapNotNull { segment -> segment.switchId?.let { id -> id as IntId to segment } }
                .groupBy({ (switchId, _) -> switchId }, { (_, segment) -> segment })
                .mapKeys { (switchId, _) -> getSwitchForValidation(switchId, versions) }

        return segmentsBySwitch.entries.map { (switch, segments) ->
            SegmentSwitch(
                switch = switch,
                switchStructure = switchLibraryService.getSwitchStructure(switch.switchStructureId),
                segments = segments,
            )
        }
    }

    private fun getTopologicallyConnectedSwitches(
        locationTrack: LocationTrack,
        versions: ValidationVersions,
    ): List<TrackLayoutSwitch> {
        return listOfNotNull(
            locationTrack.topologyStartSwitch?.switchId,
            locationTrack.topologyEndSwitch?.switchId,
        ).map { switchId -> getSwitchForValidation(switchId, versions) }
    }

    private fun collectCacheKeys(versions: ValidationVersions): Map<IntId<TrackLayoutTrackNumber>, GeocodingContextCacheKey?> {
        val trackNumberIds =
            (versions.trackNumbers.map { version -> version.officialId } + versions.kmPosts.mapNotNull { v ->
                kmPostDao.fetch(v.validatedAssetVersion).trackNumberId
            } + versions.locationTracks.map { v -> locationTrackDao.fetch(v.validatedAssetVersion).trackNumberId } + versions.referenceLines.map { v ->
                referenceLineDao.fetch(
                    v.validatedAssetVersion
                ).trackNumberId
            }).toSet()
        return trackNumberIds.associateWith { tnId -> geocodingService.getGeocodingContextCacheKey(tnId, versions) }
    }

    private fun latestTrackNumberNamesAtMoment(
        trackNumberNames: List<TrackNumberAndChangeTime>,
        trackNumberIds: Set<IntId<TrackLayoutTrackNumber>>,
        publicationTime: Instant,
    ) = trackNumberNames.filter { tn -> trackNumberIds.contains(tn.id) && tn.changeTime <= publicationTime }
        .groupBy { it.id }
        .map { it.value.last().number }
        .toSet()

    private fun mapToPublicationTableItems(
        translation: Translation,
        publication: PublicationDetails,
        previousComparisonTime: Instant,
        geocodingContextGetter: (IntId<TrackLayoutTrackNumber>, Instant) -> GeocodingContext?,
        trackNumberNamesCache: List<TrackNumberAndChangeTime> = trackNumberDao.fetchTrackNumberNames(),
    ): List<PublicationTableItem> {
        val publicationLocationTrackChanges = publicationDao.fetchPublicationLocationTrackChanges(publication.id)
        val publicationTrackNumberChanges =
            publicationDao.fetchPublicationTrackNumberChanges(publication.id, previousComparisonTime)
        val publicationKmPostChanges = publicationDao.fetchPublicationKmPostChanges(publication.id)
        val publicationReferenceLineChanges = publicationDao.fetchPublicationReferenceLineChanges(publication.id)
        val publicationSwitchChanges = publicationDao.fetchPublicationSwitchChanges(publication.id)

        val trackNumbers = publication.trackNumbers.map { tn ->
            mapToPublicationTableItem(
                name = "${translation.t("publication-table.track-number-long")} ${tn.number}",
                trackNumbers = setOf(tn.number),
                changedKmNumbers = tn.changedKmNumbers,
                operation = tn.operation,
                publication = publication,
                propChanges = diffTrackNumber(
                    publicationTrackNumberChanges.getOrElse(tn.version.id) { error("Track number changes not found") },
                    publication.publicationTime,
                    previousComparisonTime,
                    geocodingContextGetter
                ),
            )
        }

        val referenceLines = publication.referenceLines.map { rl ->
            val tn =
                trackNumberNamesCache.findLast { it.id == rl.trackNumberId && it.changeTime <= publication.publicationTime }?.number

            mapToPublicationTableItem(
                name = "${translation.t("publication-table.reference-line")} $tn",
                trackNumbers = setOfNotNull(tn),
                changedKmNumbers = rl.changedKmNumbers,
                operation = rl.operation,
                publication = publication,
                propChanges = diffReferenceLine(
                    publicationReferenceLineChanges.getOrElse(rl.version.id) { error("Reference line changes not found") },
                    publication.publicationTime,
                    previousComparisonTime,
                    rl.changedKmNumbers,
                ),
            )
        }

        val locationTracks = publication.locationTracks.map { lt ->
            val tn =
                trackNumberNamesCache.findLast { it.id == lt.trackNumberId && it.changeTime <= publication.publicationTime }?.number
            mapToPublicationTableItem(
                name = "${translation.t("publication-table.location-track")} ${lt.name}",
                trackNumbers = setOfNotNull(tn),
                changedKmNumbers = lt.changedKmNumbers,
                operation = lt.operation,
                publication = publication,
                propChanges = diffLocationTrack(
                    publicationLocationTrackChanges.getOrElse(lt.version.id) { error("Location track changes not found") },
                    publication.publicationTime,
                    previousComparisonTime,
                    trackNumberNamesCache,
                    publicationTrackNumberChanges.any { trackNumberInPublication -> trackNumberInPublication.key == lt.trackNumberId },
                    lt.changedKmNumbers,
                    geocodingContextGetter,
                ),
            )
        }

        val switches = publication.switches.map { s ->
            val tns =
                latestTrackNumberNamesAtMoment(trackNumberNamesCache, s.trackNumberIds, publication.publicationTime)
            mapToPublicationTableItem(
                name = "${translation.t("publication-table.switch")} ${s.name}",
                trackNumbers = tns,
                operation = s.operation,
                publication = publication,
                propChanges = diffSwitch(
                    translation,
                    publicationSwitchChanges.getOrElse(s.version.id) { error("Switch changes not found") },
                    publication.publicationTime,
                    previousComparisonTime,
                    s.operation,
                    trackNumberNamesCache,
                    geocodingContextGetter,
                ),
            )
        }

        val kmPosts = publication.kmPosts.map { kp ->
            val tn =
                trackNumberNamesCache.findLast { it.id == kp.trackNumberId && it.changeTime <= publication.publicationTime }?.number
            mapToPublicationTableItem(
                name = "${translation.t("publication-table.km-post")} ${kp.kmNumber}",
                trackNumbers = setOfNotNull(tn),
                operation = kp.operation,
                publication = publication,
                propChanges = diffKmPost(
                    publicationKmPostChanges.getOrElse(kp.version.id) { error("KM Post changes not found") },
                    publication.publicationTime,
                    previousComparisonTime,
                    trackNumberNamesCache,
                ),
            )
        }

        val calculatedLocationTracks = publication.indirectChanges.locationTracks.map { lt ->
            val tn =
                trackNumberNamesCache.findLast { it.id == lt.trackNumberId && it.changeTime <= publication.publicationTime }?.number
            mapToPublicationTableItem(
                name = "${translation.t("publication-table.location-track")} ${lt.name}",
                trackNumbers = setOfNotNull(tn),
                changedKmNumbers = lt.changedKmNumbers,
                operation = Operation.CALCULATED,
                publication = publication,
                propChanges = diffLocationTrack(
                    publicationLocationTrackChanges.getOrElse(lt.version.id) { error("Location track changes not found") },
                    publication.publicationTime,
                    previousComparisonTime,
                    trackNumberNamesCache,
                    true,
                    lt.changedKmNumbers,
                    geocodingContextGetter,
                ),
            )
        }

        val calculatedSwitches = publication.indirectChanges.switches.map { s ->
            val tns =
                latestTrackNumberNamesAtMoment(trackNumberNamesCache, s.trackNumberIds, publication.publicationTime)
            mapToPublicationTableItem(
                name = "${translation.t("publication-table.switch")} ${s.name}",
                trackNumbers = tns,
                operation = Operation.CALCULATED,
                publication = publication,
                propChanges = diffSwitch(
                    translation,
                    publicationSwitchChanges.getOrElse(s.version.id) { error("Switch changes not found") },
                    publication.publicationTime,
                    previousComparisonTime,
                    Operation.CALCULATED,
                    trackNumberNamesCache,
                    geocodingContextGetter,
                ),
            )
        }

        return (trackNumbers + referenceLines + locationTracks + switches + kmPosts + calculatedLocationTracks + calculatedSwitches)
    }

    private fun mapToPublicationTableItem(
        name: String,
        trackNumbers: Set<TrackNumber>,
        operation: Operation,
        publication: PublicationDetails,
        changedKmNumbers: Set<KmNumber>? = null,
        propChanges: List<PublicationChange<*>>,
    ) = PublicationTableItem(
        name = name,
        trackNumbers = trackNumbers.sorted(),
        changedKmNumbers = changedKmNumbers?.let { groupChangedKmNumbers(changedKmNumbers.toList()) } ?: emptyList(),
        operation = operation,
        publicationTime = publication.publicationTime,
        publicationUser = publication.publicationUser,
        message = publication.message ?: "",
        ratkoPushTime = if (publication.ratkoPushStatus == RatkoPushStatus.SUCCESSFUL) publication.ratkoPushTime else null,
        propChanges = propChanges,
    )

    private fun enrichDuplicateNameExceptionOrRethrow(exception: DataIntegrityViolationException): Nothing {
        val psqlException = exception.cause as? PSQLException ?: throw exception
        val constraint = psqlException.serverErrorMessage?.constraint
        val detail = psqlException.serverErrorMessage?.detail ?: throw exception

        when (constraint) {
            "switch_unique_official_name" -> maybeThrowDuplicateSwitchNameException(detail, exception)
            "track_number_number_draft_unique" -> maybeThrowDuplicateTrackNumberNumberException(detail, exception)
            "location_track_unique_official_name" -> maybeThrowDuplicateLocationTrackNameException(detail, exception)
        }
        throw exception
    }

    private val duplicateLocationTrackErrorRegex =
        Regex("""Key \(track_number_id, name\)=\((\d+), ([^)]+)\) conflicts with existing key""")
    private val duplicateTrackNumberErrorRegex = Regex("""Key \(number, draft\)=\(([^)]+), ([tf])\) already exists""")
    private val duplicateSwitchErrorRegex = Regex("""Key \(name\)=\(([^)]+)\) conflicts with existing key""")

    private fun maybeThrowDuplicateLocationTrackNameException(
        detail: String,
        exception: DataIntegrityViolationException,
    ) {
        duplicateLocationTrackErrorRegex.matchAt(detail, 0)?.let { match ->
            val trackIdString = match.groups[1]?.value
            val nameString = match.groups[2]?.value
            val trackId = IntId<TrackLayoutTrackNumber>(Integer.parseInt(trackIdString))
            if (trackIdString != null && nameString != null) {
                val trackNumberVersion = trackNumberDao.fetchOfficialVersion(trackId)
                if (trackNumberVersion != null) {
                    val trackNumber = trackNumberDao.fetch(trackNumberVersion)
                    throw DuplicateLocationTrackNameInPublicationException(
                        AlignmentName(nameString), trackNumber.number, exception
                    )
                }
            }
        }
    }

    private fun maybeThrowDuplicateTrackNumberNumberException(
        detail: String,
        exception: DataIntegrityViolationException,
    ) {
        duplicateTrackNumberErrorRegex.matchAt(detail, 0)?.let { match -> match.groups[1]?.value }?.let { name ->
            throw DuplicateNameInPublicationException(
                DuplicateNameInPublication.TRACK_NUMBER, name, exception
            )
        }
    }

    private fun maybeThrowDuplicateSwitchNameException(detail: String, exception: DataIntegrityViolationException) {
        duplicateSwitchErrorRegex.matchAt(detail, 0)?.let { match -> match.groups[1]?.value }?.let { name ->
            throw DuplicateNameInPublicationException(
                DuplicateNameInPublication.SWITCH, name, exception
            )
        }
    }
}<|MERGE_RESOLUTION|>--- conflicted
+++ resolved
@@ -704,22 +704,13 @@
             .filterNot { official ->
                 drafts.map { draft -> draft.first }.contains(official.id)
             }
-<<<<<<< HEAD
-        val officialDuplicateExists =
-            officials.any { official -> official.id != locationTrack.id && official.name == locationTrack.name }
-        val stagedDuplicateExists =
-            drafts.any { (_, draft) -> draft.name == locationTrack.name && draft.id != locationTrack.id && draft.state != LayoutState.DELETED }
-        val trackNumberName =
-            locationTrack.trackNumberId.let { trackNumberService.get(DRAFT, it)?.number.toString() }
-=======
         val officialDuplicateExists = officials.any { official ->
             official.id != locationTrack.id && official.name == locationTrack.name
         }
         val stagedDuplicateExists = drafts.any { (_, draft) ->
             draft.name == locationTrack.name && draft.id != locationTrack.id && draft.state != LayoutState.DELETED
         }
-        val trackNumberName = locationTrack.trackNumberId.let { trackNumberService.get(DRAFT, it)?.number } ?: ""
->>>>>>> 66f7e546
+        val trackNumberName = locationTrack.trackNumberId.let { trackNumberService.get(DRAFT, it)?.number }
 
         return listOfNotNull(
             if (stagedDuplicateExists) PublishValidationError(
