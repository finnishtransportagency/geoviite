--- conflicted
+++ resolved
@@ -720,19 +720,11 @@
             if (stagedDuplicateExists) PublishValidationError(
                 PublishValidationErrorType.ERROR,
                 "$VALIDATION_LOCATION_TRACK.duplicate-name-draft",
-<<<<<<< HEAD
                 mapOf("locationTrack" to locationTrack.name, "trackNumber" to trackNumberName)
             ) else null, if (!stagedDuplicateExists && officialDuplicateExists) PublishValidationError(
                 PublishValidationErrorType.ERROR,
                 "$VALIDATION_LOCATION_TRACK.duplicate-name-official",
                 mapOf("locationTrack" to locationTrack.name, "trackNumber" to trackNumberName)
-=======
-                listOf(locationTrack.name, trackNumberName ?: "")
-            ) else null, if (!stagedDuplicateExists && officialDuplicateExists) PublishValidationError(
-                PublishValidationErrorType.ERROR,
-                "$VALIDATION_LOCATION_TRACK.duplicate-name-official",
-                listOf(locationTrack.name, trackNumberName ?: "")
->>>>>>> 78dfd499
             ) else null
         )
     }
