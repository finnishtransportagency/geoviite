package fi.fta.geoviite.infra.publication

import fi.fta.geoviite.infra.common.*
import fi.fta.geoviite.infra.common.PublishType.DRAFT
import fi.fta.geoviite.infra.common.PublishType.OFFICIAL
import fi.fta.geoviite.infra.error.PublicationFailureException
import fi.fta.geoviite.infra.geocoding.GeocodingCacheService
import fi.fta.geoviite.infra.geocoding.GeocodingContextCacheKey
import fi.fta.geoviite.infra.geocoding.GeocodingService
import fi.fta.geoviite.infra.geometry.GeometryDao
import fi.fta.geoviite.infra.integration.CalculatedChanges
import fi.fta.geoviite.infra.integration.CalculatedChangesService
import fi.fta.geoviite.infra.integration.RatkoPushDao
import fi.fta.geoviite.infra.integration.RatkoPushStatus
import fi.fta.geoviite.infra.linking.*
import fi.fta.geoviite.infra.logging.serviceCall
import fi.fta.geoviite.infra.ratko.RatkoClient
import fi.fta.geoviite.infra.switchLibrary.SwitchLibraryService
import fi.fta.geoviite.infra.tracklayout.*
import fi.fta.geoviite.infra.util.SortOrder
import org.slf4j.Logger
import org.slf4j.LoggerFactory
import org.springframework.beans.factory.annotation.Autowired
import org.springframework.stereotype.Service
import org.springframework.transaction.annotation.Transactional
import java.time.Instant
import java.time.ZoneId
import java.util.*


@Service
class PublicationService @Autowired constructor(
    private val publicationDao: PublicationDao,
    private val geocodingService: GeocodingService,
    private val trackNumberService: LayoutTrackNumberService,
    private val switchService: LayoutSwitchService,
    private val kmPostService: LayoutKmPostService,
    private val kmPostDao: LayoutKmPostDao,
    private val locationTrackService: LocationTrackService,
    private val locationTrackDao: LocationTrackDao,
    private val referenceLineService: ReferenceLineService,
    private val referenceLineDao: ReferenceLineDao,
    private val alignmentDao: LayoutAlignmentDao,
    private val switchDao: LayoutSwitchDao,
    private val switchLibraryService: SwitchLibraryService,
    private val trackNumberDao: LayoutTrackNumberDao,
    private val calculatedChangesService: CalculatedChangesService,
    private val ratkoClient: RatkoClient?,
    private val ratkoPushDao: RatkoPushDao,
    private val geometryDao: GeometryDao,
    private val geocodingCacheService: GeocodingCacheService,
) {

    private val logger: Logger = LoggerFactory.getLogger(this::class.java)

    @Transactional(readOnly = true)
    fun collectPublishCandidates(): PublishCandidates {
        logger.serviceCall("collectPublishCandidates")
        return PublishCandidates(
            trackNumbers = publicationDao.fetchTrackNumberPublishCandidates(),
            locationTracks = publicationDao.fetchLocationTrackPublishCandidates(),
            referenceLines = publicationDao.fetchReferenceLinePublishCandidates(),
            switches = publicationDao.fetchSwitchPublishCandidates(),
            kmPosts = publicationDao.fetchKmPostPublishCandidates(),
        )
    }

    fun validatePublishCandidates(candidates: PublishCandidates, request: PublishRequestIds): ValidatedPublishCandidates {
        logger.serviceCall("validatePublishCandidates", "candidates" to candidates, "request" to request)
        return ValidatedPublishCandidates(
            validatedAsPublicationUnit = validateAsPublicationUnit(candidates.filter(request)),
            allChangesValidated = validateAsPublicationUnit(candidates),
        )
    }

    fun validateTrackNumberAndReferenceLine(
        trackNumberId: IntId<TrackLayoutTrackNumber>,
        publishType: PublishType
    ): ValidatedAsset<TrackLayoutTrackNumber> {
        logger.serviceCall(
            "validateTrackNumberAndReferenceLine",
            "trackNumberId" to trackNumberId,
            "publishType" to publishType
        )

        val trackNumber = trackNumberService.getOrThrow(publishType, trackNumberId)
        val referenceLine = referenceLineService.getByTrackNumber(publishType, trackNumberId)

        val locationTracks =
            if (publishType == DRAFT)
                locationTrackDao.fetchVersions(DRAFT, false, trackNumberId).map(locationTrackDao::fetch)
            else emptyList()

        val kmPosts =
            if (publishType == DRAFT)
                kmPostDao.fetchVersions(DRAFT, false, trackNumberId).map(kmPostDao::fetch)
            else emptyList()

        val versions = toValidationVersions(
            trackNumbers = listOf(trackNumber),
            referenceLines = listOfNotNull(referenceLine),
            kmPosts = kmPosts,
            locationTracks = locationTracks,
        )

        val cacheKeys = collectCacheKeys(versions)

        val trackNumberValidation = validateTrackNumber(
            version = toValidationVersion(trackNumber),
            validationVersions = versions,
            cacheKeys = cacheKeys
        )

        val referenceLineValidation = versions.referenceLines.flatMap { rl ->
            validateReferenceLine(
                version = rl,
                validationVersions = versions,
                cacheKeys = cacheKeys,
            )
        }

        return ValidatedAsset(
            errors = (trackNumberValidation + referenceLineValidation).distinct(),
            id = trackNumberId,
        )
    }

    fun validateLocationTrack(
        locationTrackId: IntId<LocationTrack>,
        publishType: PublishType,
    ): ValidatedAsset<LocationTrack> {
        logger.serviceCall(
            "validateLocationTrack",
            "locationTrackId" to locationTrackId,
            "publishType" to publishType
        )

        val (locationTrack, alignment) = locationTrackService.getWithAlignmentOrThrow(publishType, locationTrackId)

        val duplicateTrack = locationTrack.duplicateOf?.let { duplicateId ->
            locationTrackService.getOrThrow(publishType, duplicateId)
        }

        val trackNumber = trackNumberService.getOrThrow(publishType, locationTrack.trackNumberId)
        val referenceLine = referenceLineService.getByTrackNumber(publishType, trackNumber.id as IntId)

        val switches = getConnectedSwitchIds(locationTrack, alignment).map { switchId ->
            switchService.getOrThrow(publishType, switchId)
        }

        val versions = toValidationVersions(
            locationTracks = listOfNotNull(locationTrack, duplicateTrack),
            switches = switches,
            trackNumbers = listOf(trackNumber),
            referenceLines = listOfNotNull(referenceLine)
        )

        val cacheKeys = collectCacheKeys(versions)

        return ValidatedAsset(
            validateLocationTrack(
                version = toValidationVersion(locationTrack),
                validationVersions = versions,
                cacheKeys = cacheKeys
            ),
            locationTrackId,
        )
    }

    fun validateSwitch(
        switchId: IntId<TrackLayoutSwitch>,
        publishType: PublishType,
    ): ValidatedAsset<TrackLayoutSwitch> {
        logger.serviceCall(
            "validateSwitch",
            "switchId" to switchId,
            "publishType" to publishType
        )

        val layoutSwitch = switchService.getOrThrow(publishType, switchId)
        val locationTracks = switchDao.findLocationTracksLinkedToSwitch(publishType, switchId).map { it.rowVersion }

        val previouslyLinkedTracks = if (publishType == DRAFT)
            switchDao.findLocationTracksLinkedToSwitch(OFFICIAL, switchId)
                .mapNotNull { lt -> locationTrackDao.fetchDraftVersion(lt.rowVersion.id) }
                .filterNot(locationTracks::contains)
        else emptyList()

        val versions = toValidationVersions(
            switches = listOf(layoutSwitch),
            locationTracks = (locationTracks + previouslyLinkedTracks).map(locationTrackDao::fetch)
        )

        val linkedTracks = publicationDao
            .fetchLinkedLocationTracks(listOf(switchId), DRAFT)
            .getOrDefault(switchId, setOf())
        return ValidatedAsset(
<<<<<<< HEAD
            validateSwitch(toValidationVersion(layoutSwitch), versions),
=======
            validateSwitch(mapToValidationVersion(layoutSwitch), versions, linkedTracks),
>>>>>>> dcad38a2
            switchId,
        )
    }

    fun validateKmPost(
        kmPostId: IntId<TrackLayoutKmPost>,
        publishType: PublishType,
    ): ValidatedAsset<TrackLayoutKmPost> {
        logger.serviceCall(
            "validateKmPost",
            "kmPostId" to kmPostId,
            "publishType" to publishType
        )
        val kmPost = kmPostService.getOrThrow(publishType, kmPostId)
        val trackNumber = kmPost.trackNumberId?.let { trackNumberId ->
            trackNumberService.getOrThrow(publishType, trackNumberId)
        }

        val referenceLine = trackNumber?.let {
            referenceLineService.getByTrackNumber(publishType, trackNumber.id as IntId)
        }

        val versions = toValidationVersions(
            trackNumbers = listOfNotNull(trackNumber),
            referenceLines = listOfNotNull(referenceLine),
            kmPosts = listOf(kmPost)
        )

        val cacheKeys = collectCacheKeys(versions)

        return ValidatedAsset(
            validateKmPost(
                version = toValidationVersion(kmPost),
                validationVersions = versions,
                cacheKeys = cacheKeys
            ),
            kmPostId
        )
    }

    fun getChangeTime(): Instant {
        logger.serviceCall("getChangeTime")
        return publicationDao.fetchChangeTime()
    }

    private fun validateAsPublicationUnit(candidates: PublishCandidates): PublishCandidates {
        val versions = candidates.getValidationVersions()
        val cacheKeys = collectCacheKeys(versions)
        // TODO: This does not respect the candidate versions
        val switchTrackLinks = publicationDao.fetchLinkedLocationTracks(
            candidates.switches.map { s -> s.id },
            DRAFT,
        )
        return PublishCandidates(
            trackNumbers = candidates.trackNumbers.map { candidate ->
                candidate.copy(errors = validateTrackNumber(candidate.getPublicationVersion(), versions, cacheKeys))
            },
            referenceLines = candidates.referenceLines.map { candidate ->
                candidate.copy(errors = validateReferenceLine(candidate.getPublicationVersion(), versions, cacheKeys))
            },
            locationTracks = candidates.locationTracks.map { candidate ->
                candidate.copy(errors = validateLocationTrack(candidate.getPublicationVersion(), versions, cacheKeys))
            },
            switches = candidates.switches.map { candidate ->
                candidate.copy(errors = validateSwitch(
                    candidate.getPublicationVersion(),
                    versions,
                    switchTrackLinks.getOrDefault(candidate.id, setOf()),
                ))
            },
            kmPosts = candidates.kmPosts.map { candidate ->
                candidate.copy(errors = validateKmPost(candidate.getPublicationVersion(), versions, cacheKeys))
            },
        )
    }

    fun validatePublishRequest(versions: ValidationVersions) {
        logger.serviceCall("validatePublishRequest", "versions" to versions)
        val cacheKeys = collectCacheKeys(versions)
        versions.trackNumbers.forEach { version ->
            assertNoErrors(version, validateTrackNumber(version, versions, cacheKeys))
        }
        versions.kmPosts.forEach { version ->
            assertNoErrors(version, validateKmPost(version, versions, cacheKeys))
        }
        versions.referenceLines.forEach { version ->
            assertNoErrors(version, validateReferenceLine(version, versions, cacheKeys))
        }
        versions.locationTracks.forEach { version ->
            assertNoErrors(version, validateLocationTrack(version, versions, cacheKeys))
        }
        // TODO: This does not respect the validation versions
        val switchTrackLinks = publicationDao.fetchLinkedLocationTracks(versions.switches.map { v -> v.officialId }, DRAFT)
        versions.switches.forEach { version ->
            assertNoErrors(
                version,
                validateSwitch(version, versions, switchTrackLinks.getOrDefault(version.officialId, setOf())),
            )
        }
    }

    @Transactional(readOnly = true)
    fun getRevertRequestDependencies(publishRequestIds: PublishRequestIds): PublishRequestIds {
        logger.serviceCall("getRevertRequestDependencies", "publishRequestIds" to publishRequestIds)

        val newTrackNumbers = publishRequestIds.referenceLines
            .mapNotNull { id -> referenceLineService.get(DRAFT, id) }
            .map { rl -> rl.trackNumberId }
            .filter(trackNumberService::draftExists)

        val newReferenceLines = publishRequestIds.trackNumbers
            .mapNotNull { id -> referenceLineService.getByTrackNumber(DRAFT, id) }
            .filter { line -> line.draft != null }
            .map { line -> line.id as IntId }
        val allTrackNumbers = publishRequestIds.trackNumbers.toSet() + newTrackNumbers.toSet()
        val allReferenceLines = publishRequestIds.referenceLines.toSet() + newReferenceLines.toSet()
        val locationTracks = publishRequestIds.locationTracks.toSet()
        val switches = publishRequestIds.switches.toSet()
        val (allLocationTracks, allSwitches) = getRevertRequestLocationTrackAndSwitchDependenciesTransitively(
            locationTracks, locationTracks, switches, switches
        )

        return PublishRequestIds(
            trackNumbers = allTrackNumbers.toList(),
            referenceLines = allReferenceLines.toList(),
            locationTracks = allLocationTracks.toList(),
            switches = allSwitches.toList(),
            kmPosts = publishRequestIds.kmPosts
        )
    }

    private fun getRevertRequestLocationTrackAndSwitchDependenciesTransitively(
        allPreviouslyFoundLocationTracks: Set<IntId<LocationTrack>>,
        lastLevelLocationTracks: Set<IntId<LocationTrack>>,
        allPreviouslyFoundSwitches: Set<IntId<TrackLayoutSwitch>>,
        lastLevelSwitches: Set<IntId<TrackLayoutSwitch>>,
    ): Pair<Set<IntId<LocationTrack>>, Set<IntId<TrackLayoutSwitch>>> {
        val locationTracks = lastLevelLocationTracks.mapNotNull { id ->
            locationTrackService.getWithAlignment(DRAFT, id)
        }

        val newSwitches = locationTracks
            .flatMap { (locationTrack, alignment) -> getConnectedSwitchIds(locationTrack, alignment) }
            .subtract(allPreviouslyFoundSwitches)
            .filterTo(HashSet(), switchService::draftExists)

        val newLocationTracks = lastLevelSwitches
            .flatMap { switchId -> switchService.getSwitchJointConnections(DRAFT, switchId) }
            .flatMap { connections -> connections.accurateMatches }
            .map { match -> match.locationTrackId }
            .subtract(allPreviouslyFoundLocationTracks)
            .filterTo(HashSet(), locationTrackService::draftExists)

        return if (newSwitches.isNotEmpty() || newLocationTracks.isNotEmpty()) {
            getRevertRequestLocationTrackAndSwitchDependenciesTransitively(
                allPreviouslyFoundLocationTracks + newLocationTracks,
                newLocationTracks,
                allPreviouslyFoundSwitches + newSwitches,
                newSwitches
            )
        } else {
            (allPreviouslyFoundLocationTracks + newLocationTracks) to (allPreviouslyFoundSwitches + newSwitches)
        }
    }

    @Transactional
    fun revertPublishCandidates(toDelete: PublishRequestIds): PublishResult {
        logger.serviceCall("revertPublishCandidates", "toDelete" to toDelete)
        val locationTrackCount = toDelete.locationTracks.map { id -> locationTrackService.deleteDraft(id) }.size
        val referenceLineCount = toDelete.referenceLines.map { id -> referenceLineService.deleteDraft(id) }.size
        alignmentDao.deleteOrphanedAlignments()
        val switchCount = toDelete.switches.map { id -> switchService.deleteDraft(id) }.size
        val kmPostCount = toDelete.kmPosts.map { id -> kmPostService.deleteDraft(id) }.size
        val trackNumberCount = toDelete.trackNumbers.map { id ->
            geometryDao.removeReferencesToTrackNumber(id)
            trackNumberService.deleteDraft(id)
        }.size

        return PublishResult(
            publishId = null,
            trackNumbers = trackNumberCount,
            locationTracks = locationTrackCount,
            referenceLines = referenceLineCount,
            switches = switchCount,
            kmPosts = kmPostCount,
        )
    }

    /**
     * Note: this is intentionally not transactional:
     * each ID is fetched from ratko and becomes an object there -> we want to store it, even if the rest fail
     */
    fun updateExternalId(request: PublishRequestIds) {
        logger.serviceCall("updateExternalId", "request" to request)

        try {
            request.locationTracks.filter { locationTrackId -> locationTrackService.getDraft(locationTrackId).externalId == null }
                .forEach { locationTrackId -> updateExternalIdForLocationTrack(locationTrackId) }
            request.trackNumbers.filter { trackNumberId -> trackNumberService.getDraft(trackNumberId).externalId == null }
                .forEach { trackNumberId -> updateExternalIdForTrackNumber(trackNumberId) }
            request.switches.filter { switchId -> switchService.getDraft(switchId).externalId == null }
                .forEach { switchId -> updateExternalIdForSwitch(switchId) }
        } catch (e: Exception) {
            throw PublicationFailureException(
                message = "Failed to update external IDs for publish candidates",
                cause = e,
                localizedMessageKey = "external-id-update-failed"
            )
        }
    }

    @Transactional(readOnly = true)
    fun getValidationVersions(request: PublishRequestIds): ValidationVersions {
        logger.serviceCall("getPublicationVersions", "request" to request)
        return ValidationVersions(
            trackNumbers = trackNumberDao.fetchPublicationVersions(request.trackNumbers),
            referenceLines = referenceLineDao.fetchPublicationVersions(request.referenceLines),
            kmPosts = kmPostDao.fetchPublicationVersions(request.kmPosts),
            locationTracks = locationTrackDao.fetchPublicationVersions(request.locationTracks),
            switches = switchDao.fetchPublicationVersions(request.switches),
        )
    }

    private fun updateExternalIdForLocationTrack(locationTrackId: IntId<LocationTrack>) {
        val locationTrackOid = ratkoClient?.let { s ->
            s.getNewLocationTrackOid() ?: throw IllegalStateException("No OID received from RATKO")
        }
        locationTrackOid?.let { oid -> locationTrackService.updateExternalId(locationTrackId, Oid(oid.id)) }
    }

    private fun updateExternalIdForTrackNumber(trackNumberId: IntId<TrackLayoutTrackNumber>) {
        val routeNumberOid = ratkoClient?.let { s ->
            s.getNewRouteNumberOid() ?: throw IllegalStateException("No OID received from RATKO")
        }
        routeNumberOid?.let { oid -> trackNumberService.updateExternalId(trackNumberId, Oid(oid.id)) }
    }

    private fun updateExternalIdForSwitch(switchId: IntId<TrackLayoutSwitch>) {
        val switchOid = ratkoClient?.let { s ->
            s.getNewSwitchOid() ?: throw IllegalStateException("No OID received from RATKO")
        }
        switchOid?.let { oid -> switchService.updateExternalIdForSwitch(switchId, Oid(oid.id)) }
    }

    private inline fun <reified T> assertNoErrors(
        version: ValidationVersion<T>, errors: List<PublishValidationError>,
    ) {
        val severeErrors = errors.filter { error -> error.type == PublishValidationErrorType.ERROR }
        if (severeErrors.isNotEmpty()) {
            logger.warn("Validation errors in published ${T::class.simpleName}: item=$version errors=$severeErrors")
            throw PublicationFailureException(
                message = "Cannot publish ${T::class.simpleName} due to validation errors: $version",
                localizedMessageKey = "validation-failed",
            )
        }
    }

    fun getCalculatedChanges(versions: ValidationVersions): CalculatedChanges =
        calculatedChangesService.getCalculatedChanges(versions)

    @Transactional
    fun publishChanges(versions: ValidationVersions, calculatedChanges: CalculatedChanges, message: String): PublishResult {
        logger.serviceCall(
            "publishChanges",
            "versions" to versions,
            "calculatedChanges" to calculatedChanges,
            "message" to message
        )

        val trackNumbers = versions.trackNumbers.map(trackNumberService::publish).map { r -> r.rowVersion }
        val kmPosts = versions.kmPosts.map(kmPostService::publish).map { r -> r.rowVersion }
        val switches = versions.switches.map(switchService::publish).map { r -> r.rowVersion }
        val referenceLines = versions.referenceLines.map(referenceLineService::publish).map { r -> r.rowVersion }
        val locationTracks = versions.locationTracks.map(locationTrackService::publish).map { r -> r.rowVersion }

        val publishId = publicationDao.createPublication(message)
        publicationDao.insertCalculatedChanges(publishId, calculatedChanges)

        return PublishResult(
            publishId = publishId,
            trackNumbers = trackNumbers.size,
            referenceLines = referenceLines.size,
            locationTracks = locationTracks.size,
            switches = switches.size,
            kmPosts = kmPosts.size,
        )
    }

    private fun validateTrackNumber(
        version: ValidationVersion<TrackLayoutTrackNumber>,
        validationVersions: ValidationVersions,
        cacheKeys: Map<IntId<TrackLayoutTrackNumber>, GeocodingContextCacheKey?>,
    ): List<PublishValidationError> {
        val trackNumber = trackNumberDao.fetch(version.validatedAssetVersion)
        val kmPosts = getKmPostsByTrackNumber(version.officialId, validationVersions)
        val referenceLine = getReferenceLineByTrackNumber(version.officialId, validationVersions)
        val locationTracks = getLocationTracksByTrackNumber(version.officialId, validationVersions)
        val fieldErrors = validateDraftTrackNumberFields(trackNumber)
        val referenceErrors = validateTrackNumberReferences(
            trackNumber,
            referenceLine,
            kmPosts,
            locationTracks,
            validationVersions.kmPosts.map { it.officialId },
            validationVersions.locationTracks.map { it.officialId },
        )
        val geocodingErrors = if (trackNumber.exists && referenceLine != null) {
            validateGeocodingContext(cacheKeys[version.officialId], VALIDATION_TRACK_NUMBER)
        } else listOf()
        return fieldErrors + referenceErrors + geocodingErrors
    }

    private fun validateKmPost(
        version: ValidationVersion<TrackLayoutKmPost>,
        validationVersions: ValidationVersions,
        cacheKeys: Map<IntId<TrackLayoutTrackNumber>, GeocodingContextCacheKey?>,
    ): List<PublishValidationError> {
        val kmPost = kmPostDao.fetch(version.validatedAssetVersion)
        val trackNumber = kmPost.trackNumberId?.let { id -> getTrackNumber(id, validationVersions) }
        val referenceLine = kmPost.trackNumberId?.let { id -> getReferenceLineByTrackNumber(id, validationVersions) }
        val fieldErrors = validateDraftKmPostFields(kmPost)
        val referenceErrors = validateKmPostReferences(
            kmPost,
            trackNumber,
            referenceLine,
            validationVersions.trackNumbers.map { it.officialId },
        )
        val geocodingErrors = if (kmPost.exists && trackNumber?.exists == true && referenceLine != null) {
            validateGeocodingContext(cacheKeys[kmPost.trackNumberId], VALIDATION_KM_POST)
        } else listOf()
        return fieldErrors + referenceErrors + geocodingErrors
    }

    private fun validateSwitch(
        version: ValidationVersion<TrackLayoutSwitch>,
        validationVersions: ValidationVersions,
        linkedTracks: Set<RowVersion<LocationTrack>>,
    ): List<PublishValidationError> {
        val switch = switchDao.fetch(version.validatedAssetVersion)
        val structure = switchLibraryService.getSwitchStructure(switch.switchStructureId)
        val linkedTracksAndAlignments = linkedTracks.map(locationTrackService::getWithAlignment)
        val fieldErrors = validateDraftSwitchFields(switch)
        val referenceErrors = validateSwitchLocationTrackLinkReferences(
            switch,
            linkedTracksAndAlignments.map(Pair<LocationTrack, *>::first),
            validationVersions.locationTracks.map { it.officialId },
        )
        val locationTrackErrors = validateSwitchLocationTrackReferences(
            getLinkedTrackDraftsNotIncludedInPublication(
                validationVersions,
                linkedTracksAndAlignments.map { (t, _) -> t },
            )
        )
        val structureErrors = validateSwitchLocationTrackLinkStructure(switch, structure, linkedTracksAndAlignments)
        return fieldErrors + referenceErrors + structureErrors + locationTrackErrors
    }

    private fun validateReferenceLine(
        version: ValidationVersion<ReferenceLine>,
        validationVersions: ValidationVersions,
        cacheKeys: Map<IntId<TrackLayoutTrackNumber>, GeocodingContextCacheKey?>,
    ): List<PublishValidationError> {
        val (referenceLine, alignment) = getReferenceLineAndAlignment(version.validatedAssetVersion)
        val trackNumber = getTrackNumber(referenceLine.trackNumberId, validationVersions)
        val referenceErrors = validateReferenceLineReference(
            referenceLine,
            trackNumber,
            validationVersions.trackNumbers.map { it.officialId },
        )
        val alignmentErrors = if (trackNumber?.exists == true) validateReferenceLineAlignment(alignment) else listOf()
        val geocodingErrors: List<PublishValidationError> = if (trackNumber?.exists == true) {
            val contextKey = cacheKeys[referenceLine.trackNumberId]
            val contextErrors = validateGeocodingContext(contextKey, VALIDATION_REFERENCE_LINE)
            val addressErrors = contextKey?.let { key ->
                val locationTracks = getLocationTracksByTrackNumber(trackNumber.id as IntId, validationVersions)
                locationTracks.flatMap { track ->
                    validateAddressPoints(trackNumber, key, track, VALIDATION_REFERENCE_LINE)
                }
            } ?: listOf()
            contextErrors + addressErrors
        } else listOf()
        return referenceErrors + alignmentErrors + geocodingErrors
    }

    private fun validateLocationTrack(
        version: ValidationVersion<LocationTrack>,
        validationVersions: ValidationVersions,
        cacheKeys: Map<IntId<TrackLayoutTrackNumber>, GeocodingContextCacheKey?>,
    ): List<PublishValidationError> {
        val (locationTrack, alignment) = getLocationTrackAndAlignment(version.validatedAssetVersion)
        val trackNumber = getTrackNumber(locationTrack.trackNumberId, validationVersions)
        val duplicateOfLocationTrack = locationTrack.duplicateOf?.let { duplicateId ->
            getLocationTrack(duplicateId, validationVersions)
        }
        val fieldErrors = validateDraftLocationTrackFields(locationTrack)
        val referenceErrors = validateLocationTrackReference(
            locationTrack,
            trackNumber,
            validationVersions.trackNumbers.map { it.officialId },
        )
        val switchErrors = validateSegmentSwitchReferences(
            locationTrack,
            getSegmentSwitches(alignment, validationVersions),
            validationVersions.switches.map { it.officialId },
        )
        val duplicateErrors = validateDuplicateOfState(
            locationTrack,
            duplicateOfLocationTrack,
            validationVersions.locationTracks.map { it.officialId },
        )
        val alignmentErrors = if (locationTrack.exists) validateLocationTrackAlignment(alignment)
        else listOf()
        val geocodingErrors = if (locationTrack.exists && trackNumber != null) {
            cacheKeys[locationTrack.trackNumberId]?.let { key ->
                validateAddressPoints(trackNumber, key, locationTrack, VALIDATION_LOCATION_TRACK)
            } ?: listOf(noGeocodingContext(VALIDATION_LOCATION_TRACK))
        } else listOf()
        return fieldErrors + referenceErrors + switchErrors + duplicateErrors + alignmentErrors + geocodingErrors
    }

    private fun getLinkedTrackDraftsNotIncludedInPublication(
        versions: ValidationVersions,
        linkedTracks: List<LocationTrack>,
    ): List<LocationTrack> = linkedTracks.filter { track ->
        track.draft != null && !versions.containsLocationTrack(track.id as IntId)
    }

    private fun getTrackNumber(
        id: IntId<TrackLayoutTrackNumber>,
        versions: ValidationVersions,
    ): TrackLayoutTrackNumber? {
        val version = versions.findTrackNumber(id)?.validatedAssetVersion ?: trackNumberDao.fetchOfficialVersion(id)
        return version?.let(trackNumberDao::fetch)
    }

    private fun getLocationTrack(id: IntId<LocationTrack>, versions: ValidationVersions): LocationTrack? {
        val version =
            versions.findLocationTrack(id)?.validatedAssetVersion ?: locationTrackDao.fetchOfficialVersion(id)
        return version?.let(locationTrackDao::fetch)
    }

    private fun getReferenceLineByTrackNumber(
        trackNumberId: IntId<TrackLayoutTrackNumber>,
        versions: ValidationVersions,
    ) = versions.referenceLines
        .map { v -> referenceLineDao.fetch(v.validatedAssetVersion) }
        .find { line -> line.trackNumberId == trackNumberId }
        ?: referenceLineDao.fetchVersion(OFFICIAL, trackNumberId)?.let(referenceLineDao::fetch)

    private fun getKmPostsByTrackNumber(
        trackNumberId: IntId<TrackLayoutTrackNumber>,
        versions: ValidationVersions,
    ) = combineVersions(
        officials = kmPostDao.fetchVersions(OFFICIAL, false, trackNumberId),
        validations = versions.kmPosts,
    ).map(kmPostDao::fetch).filter { km -> km.trackNumberId == trackNumberId }

    private fun getLocationTracksByTrackNumber(
        trackNumberId: IntId<TrackLayoutTrackNumber>,
        versions: ValidationVersions,
    ) = combineVersions(
        officials = locationTrackDao.fetchVersions(OFFICIAL, false, trackNumberId),
        validations = versions.locationTracks
    ).map(locationTrackDao::fetch).filter { lt -> lt.trackNumberId == trackNumberId }

    private fun <T> combineVersions(
        officials: List<RowVersion<T>>,
        validations: List<ValidationVersion<T>>,
    ): Collection<RowVersion<T>> {
        val officialVersions = officials.filterNot { officialId -> validations.any { v -> v.officialId == officialId } }
        val validationVersions = validations.map { it.validatedAssetVersion }

        return (officialVersions + validationVersions).distinct()
    }

    private fun getReferenceLineAndAlignment(version: RowVersion<ReferenceLine>) =
        referenceLineWithAlignment(referenceLineDao, alignmentDao, version)

    private fun getLocationTrackAndAlignment(version: RowVersion<LocationTrack>) =
        locationTrackWithAlignment(locationTrackDao, alignmentDao, version)

    @Transactional(readOnly = true)
    fun getPublicationDetails(id: IntId<Publication>): PublicationDetails {
        logger.serviceCall("getPublicationDetails", "id" to id)

        val publication = publicationDao.getPublication(id)
        val ratkoStatus = ratkoPushDao.getRatkoStatus(id).sortedByDescending { it.endTime }.firstOrNull()

        val publishedReferenceLines = publicationDao.fetchPublishedReferenceLines(id)
        val publishedKmPosts = publicationDao.fetchPublishedKmPosts(id)
        val (publishedDirectTrackNumbers, publishedIndirectTrackNumbers) = publicationDao.fetchPublishedTrackNumbers(id)
        val (publishedDirectTracks, publishedIndirectTracks) = publicationDao.fetchPublishedLocationTracks(id)
        val (publishedDirectSwitches, publishedIndirectSwitches) = publicationDao.fetchPublishedSwitches(id)

        return PublicationDetails(
            id = publication.id,
            publicationTime = publication.publicationTime,
            publicationUser = publication.publicationUser,
            message = publication.message,
            trackNumbers = publishedDirectTrackNumbers,
            referenceLines = publishedReferenceLines,
            locationTracks = publishedDirectTracks,
            switches = publishedDirectSwitches,
            kmPosts = publishedKmPosts,
            ratkoPushStatus = ratkoStatus?.status,
            ratkoPushTime = ratkoStatus?.endTime,
            indirectChanges = PublishedIndirectChanges(
                trackNumbers = publishedIndirectTrackNumbers,
                locationTracks = publishedIndirectTracks,
                switches = publishedIndirectSwitches
            )
        )
    }

    @Transactional(readOnly = true)
    fun getPublicationDetailsAsTableItems(id: IntId<Publication>): List<PublicationTableItem> {
        logger.serviceCall("getPublicationDetailsAsTableRows", "id" to id)
        return getPublicationDetails(id).let(::mapToPublicationTableItems)
    }

    @Transactional(readOnly = true)
    fun fetchPublications(from: Instant? = null, to: Instant? = null): List<Publication> {
        logger.serviceCall("fetchPublications", "from" to from, "to" to to)
        return publicationDao.fetchPublicationsBetween(from, to)
    }

    @Transactional(readOnly = true)
    fun fetchPublicationDetailsBetweenInstants(from: Instant? = null, to: Instant? = null): List<PublicationDetails> {
        logger.serviceCall("fetchPublicationDetailsBetweenInstants", "from" to from, "to" to to)
        return publicationDao.fetchPublicationsBetween(from, to).map { getPublicationDetails(it.id) }
    }

    @Transactional(readOnly = true)
    fun fetchLatestPublicationDetails(count: Int): List<PublicationDetails> {
        logger.serviceCall("fetchLatestPublicationDetails", "count" to count)
        return publicationDao.fetchLatestPublications(count).map { getPublicationDetails(it.id) }
    }

    @Transactional(readOnly = true)
    fun fetchPublicationDetails(
        from: Instant? = null,
        to: Instant? = null,
        sortBy: PublicationTableColumn? = null,
        order: SortOrder? = null,
    ): List<PublicationTableItem> {
        logger.serviceCall(
            "fetchPublicationDetails",
            "from" to from,
            "to" to to,
            "sortBy" to sortBy,
            "order" to order,
        )

        return fetchPublicationDetailsBetweenInstants(from, to)
            .flatMap(this::mapToPublicationTableItems)
            .let { publications ->
                if (sortBy == null) publications
                else publications.sortedWith(getComparator(sortBy, order))
            }
    }

    @Transactional(readOnly = true)
    fun fetchPublicationsAsCsv(
        from: Instant? = null,
        to: Instant? = null,
        sortBy: PublicationTableColumn? = null,
        order: SortOrder? = null,
        timeZone: ZoneId? = null,
    ): String {
        logger.serviceCall(
            "fetchPublicationsAsCsv",
            "from" to from,
            "to" to to,
            "sortBy" to sortBy,
            "order" to order,
            "timeZone" to timeZone
        )

        val orderedPublishedItems = fetchPublicationDetails(
            from = from,
            to = to,
            sortBy = sortBy,
            order = order
        )

        return asCsvFile(orderedPublishedItems)
    }

    private fun validateGeocodingContext(cacheKey: GeocodingContextCacheKey?, localizationKey: String) =
        cacheKey?.let(geocodingCacheService::getGeocodingContext)?.let { context -> validateGeocodingContext(context) }
            ?: listOf(noGeocodingContext(localizationKey))

    private fun validateAddressPoints(
        trackNumber: TrackLayoutTrackNumber,
        contextKey: GeocodingContextCacheKey,
        track: LocationTrack,
        validationTargetLocalizationPrefix: String,
    ) = if (!track.exists || track.alignmentVersion == null) listOf()
    else {
        validateAddressPoints(trackNumber, track, validationTargetLocalizationPrefix) {
            geocodingService.getAddressPoints(contextKey, track.alignmentVersion)
        }
    }

    private fun getSegmentSwitches(alignment: LayoutAlignment, versions: ValidationVersions): List<SegmentSwitch> {
        val segmentsBySwitch = alignment.segments
            .mapNotNull { segment -> segment.switchId?.let { id -> id as IntId to segment } }
            .groupBy({ (switchId, _) -> switchId }, { (_, segment) -> segment })
            .mapKeys { (switchId, _) ->
                val version = versions.findSwitch(switchId)?.validatedAssetVersion
                    ?: switchDao.fetchVersionPair(switchId).let { (o, d) ->
                        o ?: checkNotNull(d) {
                            "Fetched switch is neither official nor draft, switchId=$switchId"
                        }
                    }

                switchDao.fetch(version)
            }

        return segmentsBySwitch.entries.map { (switch, segments) ->
            SegmentSwitch(
                switch = switch,
                switchStructure = switchLibraryService.getSwitchStructure(switch.switchStructureId),
                segments = segments,
            )
        }
    }

    private fun collectCacheKeys(versions: ValidationVersions): Map<IntId<TrackLayoutTrackNumber>, GeocodingContextCacheKey?> {
        val trackNumberIds = (
                versions.trackNumbers.map { version -> version.officialId } +
                        versions.kmPosts.mapNotNull { v -> kmPostDao.fetch(v.validatedAssetVersion).trackNumberId } +
                        versions.locationTracks.map { v -> locationTrackDao.fetch(v.validatedAssetVersion).trackNumberId } +
                        versions.referenceLines.map { v -> referenceLineDao.fetch(v.validatedAssetVersion).trackNumberId }
                ).toSet()
        return trackNumberIds.associateWith { tnId -> geocodingService.getGeocodingContextCacheKey(tnId, versions) }
    }

    private fun mapToPublicationTableItems(publication: PublicationDetails): List<PublicationTableItem> {
        val trackNumbers = publication.trackNumbers.map { tn ->
            mapToPublicationTableItem(
                name = "${getTranslation("track-number")} ${tn.number}",
                trackNumberIds = setOf(tn.version.id),
                changedKmNumbers = tn.changedKmNumbers,
                operation = tn.operation,
                publication = publication,
            )
        }

        val referenceLines = publication.referenceLines.map { rl ->
            val trackNumber = getTrackNumberAtMomentOrThrow(rl.trackNumberId, publication.publicationTime)

            mapToPublicationTableItem(
                name = "${getTranslation("reference-line")} ${trackNumber.number}",
                trackNumberIds = setOf(rl.trackNumberId),
                changedKmNumbers = rl.changedKmNumbers,
                operation = rl.operation,
                publication = publication,
            )
        }

        val locationTracks = publication.locationTracks.map { lt ->
            mapToPublicationTableItem(
                name = "${getTranslation("location-track")} ${lt.name}",
                trackNumberIds = setOf(lt.trackNumberId),
                changedKmNumbers = lt.changedKmNumbers,
                operation = lt.operation,
                publication = publication,
            )
        }

        val switches = publication.switches.map { s ->
            mapToPublicationTableItem(
                name = "${getTranslation("switch")} ${s.name}",
                trackNumberIds = s.trackNumberIds,
                operation = s.operation,
                publication = publication,
            )
        }

        val kmPosts = publication.kmPosts.map { kp ->
            mapToPublicationTableItem(
                name = "${getTranslation("km-post")} ${kp.kmNumber}",
                trackNumberIds = setOf(kp.trackNumberId),
                operation = kp.operation,
                publication = publication,
            )
        }

        val calculatedLocationTracks = publication.indirectChanges.locationTracks.map { lt ->
            mapToPublicationTableItem(
                name = "${getTranslation("location-track")} ${lt.name}",
                trackNumberIds = setOf(lt.trackNumberId),
                changedKmNumbers = lt.changedKmNumbers,
                operation = lt.operation,
                publication = publication,
                isCalculatedChange = true
            )
        }

        val calculatedSwitches = publication.indirectChanges.switches.map { s ->
            mapToPublicationTableItem(
                name = "${getTranslation("switch")} ${s.name}",
                trackNumberIds = s.trackNumberIds,
                operation = s.operation,
                publication = publication,
                isCalculatedChange = true
            )
        }

        return (trackNumbers
                + referenceLines
                + locationTracks
                + switches
                + kmPosts
                + calculatedLocationTracks
                + calculatedSwitches)
    }

    private fun mapToPublicationTableItem(
        name: String,
        trackNumberIds: Set<IntId<TrackLayoutTrackNumber>>,
        operation: Operation,
        publication: PublicationDetails,
        changedKmNumbers: Set<KmNumber>? = null,
        isCalculatedChange: Boolean = false,
    ) = PublicationTableItem(
        name = name,
        trackNumbers = trackNumberIds.map { id ->
            getTrackNumberAtMomentOrThrow(id, publication.publicationTime).number
        }.sorted(),
        changedKmNumbers = changedKmNumbers?.sorted(),
        operation = operation,
        publicationTime = publication.publicationTime,
        publicationUser = publication.publicationUser,
        message = formatMessage(publication.message, isCalculatedChange),
        ratkoPushTime = if (publication.ratkoPushStatus == RatkoPushStatus.SUCCESSFUL) publication.ratkoPushTime else null,
    )

    private fun getTrackNumberAtMomentOrThrow(
        trackNumberId: IntId<TrackLayoutTrackNumber>,
        moment: Instant,
    ): TrackLayoutTrackNumber {
        return checkNotNull(
            trackNumberService.getOfficialAtMoment(
                trackNumberId,
                moment
            )
        ) { "Track number with official id $trackNumberId does not exist at moment $moment" }
    }
}<|MERGE_RESOLUTION|>--- conflicted
+++ resolved
@@ -195,11 +195,7 @@
             .fetchLinkedLocationTracks(listOf(switchId), DRAFT)
             .getOrDefault(switchId, setOf())
         return ValidatedAsset(
-<<<<<<< HEAD
-            validateSwitch(toValidationVersion(layoutSwitch), versions),
-=======
-            validateSwitch(mapToValidationVersion(layoutSwitch), versions, linkedTracks),
->>>>>>> dcad38a2
+            validateSwitch(toValidationVersion(layoutSwitch), versions, linkedTracks),
             switchId,
         )
     }
