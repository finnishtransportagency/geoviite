package fi.fta.geoviite.infra.publication

import fi.fta.geoviite.infra.aspects.GeoviiteService
import fi.fta.geoviite.infra.common.AlignmentName
import fi.fta.geoviite.infra.common.DesignBranch
import fi.fta.geoviite.infra.common.IntId
import fi.fta.geoviite.infra.common.LayoutBranch
import fi.fta.geoviite.infra.common.MainBranch
import fi.fta.geoviite.infra.common.Oid
import fi.fta.geoviite.infra.error.DuplicateLocationTrackNameInPublicationException
import fi.fta.geoviite.infra.error.DuplicateNameInPublication
import fi.fta.geoviite.infra.error.DuplicateNameInPublicationException
import fi.fta.geoviite.infra.error.PublicationFailureException
import fi.fta.geoviite.infra.error.getPSQLExceptionConstraintAndDetailOrRethrow
import fi.fta.geoviite.infra.integration.CalculatedChanges
import fi.fta.geoviite.infra.integration.CalculatedChangesService
<<<<<<< HEAD
import fi.fta.geoviite.infra.math.Range
=======
import fi.fta.geoviite.infra.integration.IndirectChanges
>>>>>>> 4adc2f49
import fi.fta.geoviite.infra.ratko.RatkoClient
import fi.fta.geoviite.infra.ratko.model.RatkoOid
import fi.fta.geoviite.infra.split.SplitService
import fi.fta.geoviite.infra.tracklayout.LayoutAlignmentDao
import fi.fta.geoviite.infra.tracklayout.LayoutDesignDao
import fi.fta.geoviite.infra.tracklayout.LayoutKmPostDao
import fi.fta.geoviite.infra.tracklayout.LayoutKmPostService
<<<<<<< HEAD
import fi.fta.geoviite.infra.tracklayout.LayoutSegment
=======
import fi.fta.geoviite.infra.tracklayout.LayoutSwitch
>>>>>>> 4adc2f49
import fi.fta.geoviite.infra.tracklayout.LayoutSwitchDao
import fi.fta.geoviite.infra.tracklayout.LayoutSwitchService
import fi.fta.geoviite.infra.tracklayout.LayoutTrackNumber
import fi.fta.geoviite.infra.tracklayout.LayoutTrackNumberDao
import fi.fta.geoviite.infra.tracklayout.LayoutTrackNumberService
import fi.fta.geoviite.infra.tracklayout.LocationTrack
import fi.fta.geoviite.infra.tracklayout.LocationTrackDao
import fi.fta.geoviite.infra.tracklayout.LocationTrackService
import fi.fta.geoviite.infra.tracklayout.ReferenceLine
import fi.fta.geoviite.infra.tracklayout.ReferenceLineDao
import fi.fta.geoviite.infra.tracklayout.ReferenceLineService
import fi.fta.geoviite.infra.util.FreeTextWithNewLines
import java.time.Instant
import org.postgresql.util.PSQLException
import org.springframework.beans.factory.annotation.Autowired
import org.springframework.dao.DataIntegrityViolationException
import org.springframework.transaction.annotation.Transactional
import org.springframework.transaction.support.TransactionTemplate

@GeoviiteService
class PublicationService
@Autowired
constructor(
    private val publicationDao: PublicationDao,
    private val trackNumberService: LayoutTrackNumberService,
    private val switchService: LayoutSwitchService,
    private val kmPostService: LayoutKmPostService,
    private val kmPostDao: LayoutKmPostDao,
    private val locationTrackService: LocationTrackService,
    private val locationTrackDao: LocationTrackDao,
    private val referenceLineService: ReferenceLineService,
    private val referenceLineDao: ReferenceLineDao,
    private val alignmentDao: LayoutAlignmentDao,
    private val switchDao: LayoutSwitchDao,
    private val trackNumberDao: LayoutTrackNumberDao,
    private val calculatedChangesService: CalculatedChangesService,
    private val ratkoClient: RatkoClient?,
    private val transactionTemplate: TransactionTemplate,
    private val publicationGeometryChangeRemarksUpdateService: PublicationGeometryChangeRemarksUpdateService,
    private val splitService: SplitService,
    private val publicationValidationService: PublicationValidationService,
    private val layoutDesignDao: LayoutDesignDao,
) {
    @Transactional(readOnly = true)
    fun collectPublicationCandidates(transition: LayoutContextTransition): PublicationCandidates {
        return PublicationCandidates(
            transition = transition,
            trackNumbers = publicationDao.fetchTrackNumberPublicationCandidates(transition),
            locationTracks =
                publicationDao.fetchLocationTrackPublicationCandidates(transition).map { ltc ->
                    ltc.copy(geometryChanges = fetchChangedLocationTrackGeometryRanges(ltc.id, transition))
                },
            referenceLines =
                publicationDao.fetchReferenceLinePublicationCandidates(transition).map { rlc ->
                    rlc.copy(geometryChanges = fetchChangedReferenceLineGeometryRanges(rlc.id, transition))
                },
            switches = publicationDao.fetchSwitchPublicationCandidates(transition),
            kmPosts = publicationDao.fetchKmPostPublicationCandidates(transition),
        )
    }

    fun getChangedGeometryRanges(segments: List<LayoutSegment>, segments2: List<LayoutSegment>): List<Range<Double>> {
        val added = segments.filter { s -> segments2.none { s2 -> s.geometry.id == s2.geometry.id } }
        val removed = segments2.filter { s -> segments.none { s2 -> s.geometry.id == s2.geometry.id } }
        val ranges = (added + removed).map { s -> Range(s.startM, s.endM) }
        //        return ranges.reduce{acc, range ->
        //            if (acc.overlaps(range))
        //                acc.copy(max = range.max)
        //            else
        //                range
        //        }
        return ranges.fold(listOf<Range<Double>>()) { list, r ->
            val previous = list.lastOrNull()
            if (previous?.overlaps(r) == true) {
                list.take(list.size - 1) + previous.copy(max = r.max)
            } else {
                list + r
            }
        }
        // ranges.reduce(mutableListOf<Range<Double>>()) {(list,r) -> }
        //        return (added + removed).map { s -> Range(s.startM, s.endM) }
    }

    fun fetchChangedLocationTrackGeometryRanges(
        id: IntId<LocationTrack>,
        transition: LayoutContextTransition,
    ): List<Range<Double>> {
        val trackWithAlignment1 = locationTrackService.getWithAlignment(transition.candidateContext, id)
        val trackWithAlignment2 = locationTrackService.getWithAlignment(transition.baseContext, id)
        return getChangedGeometryRanges(
            trackWithAlignment1?.second?.segments ?: emptyList(),
            trackWithAlignment2?.second?.segments ?: emptyList(),
        )
    }

    fun fetchChangedReferenceLineGeometryRanges(
        id: IntId<ReferenceLine>,
        transition: LayoutContextTransition,
    ): List<Range<Double>> {
        val lineWithAlignment1 = referenceLineService.getWithAlignment(transition.candidateContext, id)
        val lineWithAlignment2 = referenceLineService.getWithAlignment(transition.baseContext, id)
        return getChangedGeometryRanges(
            lineWithAlignment1?.second?.segments ?: emptyList(),
            lineWithAlignment2?.second?.segments ?: emptyList(),
        )
    }

    fun getChangeTime(): Instant {
        return publicationDao.fetchChangeTime()
    }

    @Transactional(readOnly = true)
    fun getRevertRequestDependencies(branch: LayoutBranch, requestIds: PublicationRequestIds): PublicationRequestIds {
        val referenceLineTrackNumberIds =
            referenceLineService.getMany(branch.draft, requestIds.referenceLines).map { rlId -> rlId.trackNumberId }
        val trackNumbers =
            trackNumberService.getMany(branch.draft, referenceLineTrackNumberIds + requestIds.trackNumbers)
        val revertTrackNumberIds = trackNumbers.filter(LayoutTrackNumber::isDraft).map { it.id as IntId }
        // If revert breaks other draft row references, they should be reverted too
        val draftOnlyTrackNumberIds =
            trackNumbers.filter { tn -> tn.isDraft && !tn.contextData.hasOfficial }.map { it.id as IntId }

        val revertLocationTrackIds =
            requestIds.locationTracks +
                draftOnlyTrackNumberIds
                    .flatMap { tnId ->
                        locationTrackDao
                            .fetchOnlyDraftVersions(branch, includeDeleted = true, tnId)
                            .map(locationTrackDao::fetch)
                    }
                    .map { track -> track.id as IntId }

        val revertSplits = splitService.findUnpublishedSplits(branch, revertLocationTrackIds, requestIds.switches)
        val revertSplitTracks = revertSplits.flatMap { s -> s.locationTracks }.distinct()
        val revertSplitSwitches = revertSplits.flatMap { s -> s.relinkedSwitches }.distinct()

        val revertKmPostIds =
            requestIds.kmPosts.toSet() +
                draftOnlyTrackNumberIds
                    .flatMap { tnId ->
                        kmPostDao.fetchOnlyDraftVersions(branch, includeDeleted = true, tnId).map(kmPostDao::fetch)
                    }
                    .map { kmPost -> kmPost.id as IntId }

        val referenceLines =
            requestIds.referenceLines.toSet() +
                requestIds.trackNumbers
                    .mapNotNull { tnId -> referenceLineService.getByTrackNumber(branch.draft, tnId) }
                    .filter(ReferenceLine::isDraft)
                    .map { line -> line.id as IntId }

        return PublicationRequestIds(
            trackNumbers = revertTrackNumberIds.toList(),
            referenceLines = referenceLines.toList(),
            locationTracks = (revertLocationTrackIds + revertSplitTracks).distinct(),
            switches = (requestIds.switches + revertSplitSwitches).distinct(),
            kmPosts = revertKmPostIds.toList(),
        )
    }

    @Transactional
    fun revertPublicationCandidates(branch: LayoutBranch, toDelete: PublicationRequestIds): PublicationResult {
        splitService.fetchPublicationVersions(branch, toDelete.locationTracks, toDelete.switches).forEach { split ->
            splitService.deleteSplit(split.id)
        }

        val locationTrackCount = toDelete.locationTracks.map { id -> locationTrackService.deleteDraft(branch, id) }.size
        val referenceLineCount = toDelete.referenceLines.map { id -> referenceLineService.deleteDraft(branch, id) }.size
        alignmentDao.deleteOrphanedAlignments()
        val switchCount = toDelete.switches.map { id -> switchService.deleteDraft(branch, id) }.size
        val kmPostCount = toDelete.kmPosts.map { id -> kmPostService.deleteDraft(branch, id) }.size
        val trackNumberCount = toDelete.trackNumbers.map { id -> trackNumberService.deleteDraft(branch, id) }.size

        return PublicationResult(
            publicationId = null,
            trackNumbers = trackNumberCount,
            locationTracks = locationTrackCount,
            referenceLines = referenceLineCount,
            switches = switchCount,
            kmPosts = kmPostCount,
        )
    }

    /**
     * Note: this is intentionally not transactional: each ID is fetched from ratko and becomes an object there -> we
     * want to store it, even if the rest fail
     */
    fun updateExternalId(branch: LayoutBranch, request: PublicationRequestIds) {
        try {
            request.locationTracks
                .filter { trackId -> locationTrackDao.fetchExternalId(branch, trackId) == null }
                .forEach { trackId -> insertExternalIdForLocationTrack(branch, trackId) }
            request.trackNumbers
                .filter { trackNumberId -> trackNumberDao.fetchExternalId(branch, trackNumberId) == null }
                .forEach { trackNumberId -> insertExternalIdForTrackNumber(branch, trackNumberId) }
            request.switches
                .filter { switchId -> switchDao.fetchExternalId(branch, switchId) == null }
                .forEach { switchId -> insertExternalIdForSwitch(branch, switchId) }
        } catch (e: Exception) {
            throw PublicationFailureException(
                message = "Failed to update external IDs for publication candidates",
                cause = e,
                localizedMessageKey = "external-id-update-failed",
            )
        }
    }

    @Transactional(readOnly = true)
    fun getValidationVersions(branch: LayoutBranch, request: PublicationRequestIds): ValidationVersions {
        val transition = LayoutContextTransition.publicationIn(branch)
        val target = ValidateTransition(transition)
        return ValidationVersions(
            target = target,
            trackNumbers = trackNumberDao.fetchCandidateVersions(transition.candidateContext, request.trackNumbers),
            referenceLines =
                referenceLineDao.fetchCandidateVersions(transition.candidateContext, request.referenceLines),
            kmPosts = kmPostDao.fetchCandidateVersions(transition.candidateContext, request.kmPosts),
            locationTracks =
                locationTrackDao.fetchCandidateVersions(transition.candidateContext, request.locationTracks),
            switches = switchDao.fetchCandidateVersions(transition.candidateContext, request.switches),
            splits =
                splitService.fetchPublicationVersions(
                    transition.candidateBranch,
                    request.locationTracks,
                    request.switches,
                ),
        )
    }

    private fun insertExternalIdForLocationTrack(branch: LayoutBranch, locationTrackId: IntId<LocationTrack>) {
        val locationTrackOid =
            ratkoClient?.let { s -> requireNotNull(s.getNewLocationTrackOid()) { "No OID received from RATKO" } }
        locationTrackOid?.let { oid -> locationTrackService.insertExternalId(branch, locationTrackId, Oid(oid.id)) }
    }

    private fun insertExternalIdForTrackNumber(branch: LayoutBranch, trackNumberId: IntId<LayoutTrackNumber>) {
        val routeNumberOid =
            ratkoClient?.let { s -> requireNotNull(s.getNewRouteNumberOid()) { "No OID received from RATKO" } }
        routeNumberOid?.let { oid -> trackNumberService.insertExternalId(branch, trackNumberId, Oid(oid.id)) }
    }

    private fun insertExternalIdForSwitch(branch: LayoutBranch, switchId: IntId<LayoutSwitch>) {
        val switchOid =
            switchDao.get(branch.draft, switchId)?.draftOid?.also(::ensureDraftIdExists)?.toString()
                ?: ratkoClient?.let { s -> requireNotNull(s.getNewSwitchOid()?.id) { "No OID received from RATKO" } }
        switchOid?.let { oid -> switchService.insertExternalIdForSwitch(branch, switchId, Oid(switchOid)) }
    }

    private fun ensureDraftIdExists(draftOid: Oid<LayoutSwitch>) {
        requireNotNull(ratkoClient?.getSwitchAsset(RatkoOid(draftOid.toString()))) {
            "OID $draftOid does not exist in Ratko"
        }
    }

    fun getCalculatedChanges(versions: ValidationVersions): CalculatedChanges =
        calculatedChangesService.getCalculatedChanges(versions)

    fun publishManualPublication(branch: LayoutBranch, request: PublicationRequest): PublicationResult {
        val versions = requireNotNull(transactionTemplate.execute { getValidationVersions(branch, request.content) })
        publicationValidationService.validatePublicationRequest(versions)
        val (inheritedPublications, inheritedChangeIds) =
            if (branch is MainBranch) {
                getInheritedDesignPublicationsFromMainPublication(versions, request) to PublicationRequestIds.empty()
            } else {
                listOf<PreparedPublicationRequest>() to getInheritedCalculatedChangeIds(versions)
            }
        updateExternalId(branch, request.content + inheritedChangeIds)
        val calculatedChanges = calculatedChangesService.getCalculatedChanges(versions)
        val mainPublication =
            PreparedPublicationRequest(branch, versions, calculatedChanges, request.message, PublicationCause.MANUAL)
        // publication results already only include direct changes, and all inherited changes are
        // indirect, so all but the first publication result are empty -> can be thrown out
        return publishPublicationRequests(listOf(mainPublication) + inheritedPublications).first()
    }

    fun publishChanges(
        branch: LayoutBranch,
        versions: ValidationVersions,
        calculatedChanges: CalculatedChanges,
        message: FreeTextWithNewLines,
        cause: PublicationCause,
    ): PublicationResult =
        publishPublicationRequests(
                listOf(PreparedPublicationRequest(branch, versions, calculatedChanges, message, cause))
            )
            .first()

    fun publishPublicationRequests(publications: List<PreparedPublicationRequest>): List<PublicationResult> {
        val results =
            try {
                requireNotNull(
                    transactionTemplate.execute {
                        publications.map { publication ->
                            publishChangesTransaction(
                                publication.branch,
                                publication.versions,
                                publication.calculatedChanges,
                                publication.message,
                                publication.cause,
                            )
                        }
                    }
                )
            } catch (exception: DataIntegrityViolationException) {
                enrichDuplicateNameExceptionOrRethrow(publications.map { it.branch }.distinct(), exception)
            }
        results.forEach { result ->
            result.publicationId?.let { publicationGeometryChangeRemarksUpdateService.processPublication(it) }
        }
        return results
    }

    private fun getInheritedDesignPublicationsFromMainPublication(
        versions: ValidationVersions,
        request: PublicationRequest,
    ): List<PreparedPublicationRequest> =
        layoutDesignDao.list().mapNotNull { design ->
            val inheritorBranch = DesignBranch.of(design.id as IntId)
            val changesInheritedToDesign =
                calculatedChangesService.getCalculatedChangesForMainToDesignInheritance(
                    inheritorBranch,
                    versions.trackNumbers,
                    versions.referenceLines,
                    versions.locationTracks,
                    versions.switches,
                    versions.kmPosts,
                )

            if (changesInheritedToDesign.isEmpty()) null
            else
                PreparedPublicationRequest(
                    inheritorBranch,
                    versions = getInheritedChangeVersions(inheritorBranch, changesInheritedToDesign),
                    CalculatedChanges.onlyIndirect(changesInheritedToDesign),
                    request.message,
                    PublicationCause.CALCULATED_CHANGE,
                )
        }

    private fun getInheritedChangeVersions(
        inheritorBranch: DesignBranch,
        changes: IndirectChanges,
    ): ValidationVersions =
        ValidationVersions(
            ValidateTransition(InheritanceFromPublicationInMain(inheritorBranch)),
            trackNumbers =
                trackNumberDao
                    .getMany(inheritorBranch.official, changes.trackNumberChanges.map { it.trackNumberId })
                    .map { requireNotNull(it.version) },
            referenceLines = listOf(),
            locationTracks =
                locationTrackDao
                    .getMany(inheritorBranch.official, changes.locationTrackChanges.map { it.locationTrackId })
                    .map { requireNotNull(it.version) },
            switches =
                switchDao.getMany(inheritorBranch.official, changes.switchChanges.map { it.switchId }).map {
                    requireNotNull(it.version)
                },
            kmPosts = listOf(),
            splits = listOf(),
        )

    fun getInheritedCalculatedChangeIds(versions: ValidationVersions): PublicationRequestIds {
        val indirectChanges = calculatedChangesService.getCalculatedChanges(versions).indirectChanges
        return PublicationRequestIds(
            trackNumbers = indirectChanges.trackNumberChanges.map { it.trackNumberId },
            referenceLines = listOf(),
            locationTracks = indirectChanges.locationTrackChanges.map { it.locationTrackId },
            switches = indirectChanges.switchChanges.map { it.switchId },
            kmPosts = listOf(),
        )
    }

    @Transactional
    fun mergeChangesToMain(fromBranch: DesignBranch, request: PublicationRequestIds): PublicationResult {
        try {
            transactionTemplate.execute {
                request.trackNumbers.forEach { id -> trackNumberService.mergeToMainBranch(fromBranch, id) }
                request.referenceLines.forEach { id -> referenceLineService.mergeToMainBranch(fromBranch, id) }
                request.locationTracks.forEach { id -> locationTrackService.mergeToMainBranch(fromBranch, id) }
                request.switches.forEach { id -> switchService.mergeToMainBranch(fromBranch, id) }
                request.kmPosts.forEach { id -> kmPostService.mergeToMainBranch(fromBranch, id) }
            }
        } catch (exception: DataIntegrityViolationException) {
            enrichDuplicateNameExceptionOrRethrow(listOf(fromBranch), exception)
        }

        return PublicationResult(
            publicationId = null,
            trackNumbers = request.trackNumbers.size,
            referenceLines = request.referenceLines.size,
            locationTracks = request.locationTracks.size,
            switches = request.switches.size,
            kmPosts = request.kmPosts.size,
        )
    }

    private fun publishChangesTransaction(
        branch: LayoutBranch,
        versions: ValidationVersions,
        calculatedChanges: CalculatedChanges,
        message: FreeTextWithNewLines,
        cause: PublicationCause,
    ): PublicationResult {
        val trackNumbers = versions.trackNumbers.map { v -> trackNumberService.publish(branch, v) }
        val kmPosts = versions.kmPosts.map { v -> kmPostService.publish(branch, v) }
        val switches = versions.switches.map { v -> switchService.publish(branch, v) }
        val referenceLines = versions.referenceLines.map { v -> referenceLineService.publish(branch, v) }
        val locationTracks = versions.locationTracks.map { v -> locationTrackService.publish(branch, v) }
        val publicationId = publicationDao.createPublication(branch, message, cause)
        publicationDao.insertCalculatedChanges(
            publicationId,
            calculatedChanges,
            PublishedVersions(trackNumbers, referenceLines, locationTracks, switches, kmPosts),
        )

        splitService.publishSplit(versions.splits, locationTracks, publicationId)

        return PublicationResult(
            publicationId = publicationId,
            trackNumbers = trackNumbers.size,
            referenceLines = referenceLines.size,
            locationTracks = locationTracks.size,
            switches = switches.size,
            kmPosts = kmPosts.size,
        )
    }

    private fun enrichDuplicateNameExceptionOrRethrow(
        possibleBranches: List<LayoutBranch>,
        exception: DataIntegrityViolationException,
    ): Nothing {
        val cause = exception.cause
        if (cause !is PSQLException) {
            throw exception
        }

        val (constraint, detail) = getPSQLExceptionConstraintAndDetailOrRethrow(cause)

        when (constraint) {
            "switch_unique_official_name" -> maybeThrowDuplicateSwitchNameException(detail, exception)
            "track_number_number_layout_context_unique" ->
                maybeThrowDuplicateTrackNumberNumberException(detail, exception)
            "location_track_unique_official_name" ->
                maybeThrowDuplicateLocationTrackNameException(possibleBranches, detail, exception)
        }
        throw exception
    }

    private val duplicateLocationTrackErrorRegex =
        Regex(
            """Key \(track_number_id, name, layout_context_id\)=\((\d+), ([^,]+), ([^)]+)\) conflicts with existing key"""
        )
    private val duplicateTrackNumberErrorRegex =
        Regex("""Key \(number, layout_context_id\)=\(([^,]+), [^)]+\) already exists""")
    private val duplicateSwitchErrorRegex =
        Regex("""Key \(name, layout_context_id\)=\(([^,]+), [^)]+\) conflicts with existing key""")

    private fun maybeThrowDuplicateLocationTrackNameException(
        possibleBranches: List<LayoutBranch>,
        detail: String,
        exception: DataIntegrityViolationException,
    ) {
        duplicateLocationTrackErrorRegex.matchAt(detail, 0)?.let { match ->
            val trackIdString = match.groups[1]?.value
            val nameString = match.groups[2]?.value
            val layoutContextIdString = match.groups[3]?.value
            val trackId = IntId<LayoutTrackNumber>(Integer.parseInt(trackIdString))
            if (trackIdString != null && nameString != null && layoutContextIdString != null) {
                val branch =
                    requireNotNull(
                        possibleBranches.map { it.official }.find { it.toSqlString() == layoutContextIdString }
                    )
                val trackNumberVersion = trackNumberDao.fetchVersion(branch, trackId)
                if (trackNumberVersion != null) {
                    val trackNumber = trackNumberDao.fetch(trackNumberVersion)
                    throw DuplicateLocationTrackNameInPublicationException(
                        AlignmentName(nameString),
                        trackNumber.number,
                        exception,
                    )
                }
            }
        }
    }

    private fun maybeThrowDuplicateTrackNumberNumberException(
        detail: String,
        exception: DataIntegrityViolationException,
    ) {
        duplicateTrackNumberErrorRegex
            .matchAt(detail, 0)
            ?.let { match -> match.groups[1]?.value }
            ?.let { name ->
                throw DuplicateNameInPublicationException(DuplicateNameInPublication.TRACK_NUMBER, name, exception)
            }
    }

    private fun maybeThrowDuplicateSwitchNameException(detail: String, exception: DataIntegrityViolationException) {
        duplicateSwitchErrorRegex
            .matchAt(detail, 0)
            ?.let { match -> match.groups[1]?.value }
            ?.let { name ->
                throw DuplicateNameInPublicationException(DuplicateNameInPublication.SWITCH, name, exception)
            }
    }
}<|MERGE_RESOLUTION|>--- conflicted
+++ resolved
@@ -14,11 +14,8 @@
 import fi.fta.geoviite.infra.error.getPSQLExceptionConstraintAndDetailOrRethrow
 import fi.fta.geoviite.infra.integration.CalculatedChanges
 import fi.fta.geoviite.infra.integration.CalculatedChangesService
-<<<<<<< HEAD
+import fi.fta.geoviite.infra.integration.IndirectChanges
 import fi.fta.geoviite.infra.math.Range
-=======
-import fi.fta.geoviite.infra.integration.IndirectChanges
->>>>>>> 4adc2f49
 import fi.fta.geoviite.infra.ratko.RatkoClient
 import fi.fta.geoviite.infra.ratko.model.RatkoOid
 import fi.fta.geoviite.infra.split.SplitService
@@ -26,11 +23,8 @@
 import fi.fta.geoviite.infra.tracklayout.LayoutDesignDao
 import fi.fta.geoviite.infra.tracklayout.LayoutKmPostDao
 import fi.fta.geoviite.infra.tracklayout.LayoutKmPostService
-<<<<<<< HEAD
 import fi.fta.geoviite.infra.tracklayout.LayoutSegment
-=======
 import fi.fta.geoviite.infra.tracklayout.LayoutSwitch
->>>>>>> 4adc2f49
 import fi.fta.geoviite.infra.tracklayout.LayoutSwitchDao
 import fi.fta.geoviite.infra.tracklayout.LayoutSwitchService
 import fi.fta.geoviite.infra.tracklayout.LayoutTrackNumber
@@ -96,12 +90,7 @@
         val added = segments.filter { s -> segments2.none { s2 -> s.geometry.id == s2.geometry.id } }
         val removed = segments2.filter { s -> segments.none { s2 -> s.geometry.id == s2.geometry.id } }
         val ranges = (added + removed).map { s -> Range(s.startM, s.endM) }
-        //        return ranges.reduce{acc, range ->
-        //            if (acc.overlaps(range))
-        //                acc.copy(max = range.max)
-        //            else
-        //                range
-        //        }
+
         return ranges.fold(listOf<Range<Double>>()) { list, r ->
             val previous = list.lastOrNull()
             if (previous?.overlaps(r) == true) {
@@ -110,8 +99,6 @@
                 list + r
             }
         }
-        // ranges.reduce(mutableListOf<Range<Double>>()) {(list,r) -> }
-        //        return (added + removed).map { s -> Range(s.startM, s.endM) }
     }
 
     fun fetchChangedLocationTrackGeometryRanges(
