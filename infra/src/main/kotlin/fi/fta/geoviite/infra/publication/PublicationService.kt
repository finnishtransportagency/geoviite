package fi.fta.geoviite.infra.publication

import fi.fta.geoviite.infra.common.*
import fi.fta.geoviite.infra.common.PublishType.DRAFT
import fi.fta.geoviite.infra.common.PublishType.OFFICIAL
import fi.fta.geoviite.infra.error.DuplicateLocationTrackNameInPublicationException
import fi.fta.geoviite.infra.error.DuplicateNameInPublication
import fi.fta.geoviite.infra.error.DuplicateNameInPublicationException
import fi.fta.geoviite.infra.error.PublicationFailureException
import fi.fta.geoviite.infra.geocoding.GeocodingCacheService
import fi.fta.geoviite.infra.geocoding.GeocodingContext
import fi.fta.geoviite.infra.geocoding.GeocodingContextCacheKey
import fi.fta.geoviite.infra.geocoding.GeocodingService
import fi.fta.geoviite.infra.geography.calculateDistance
import fi.fta.geoviite.infra.geometry.GeometryDao
import fi.fta.geoviite.infra.integration.*
import fi.fta.geoviite.infra.linking.*
import fi.fta.geoviite.infra.localization.LocalizationParams
import fi.fta.geoviite.infra.localization.Translation
import fi.fta.geoviite.infra.logging.serviceCall
import fi.fta.geoviite.infra.math.roundTo1Decimal
import fi.fta.geoviite.infra.publication.PublishValidationErrorType.ERROR
import fi.fta.geoviite.infra.ratko.RatkoClient
import fi.fta.geoviite.infra.ratko.RatkoPushDao
import fi.fta.geoviite.infra.switchLibrary.SwitchLibraryService
import fi.fta.geoviite.infra.tracklayout.*
import fi.fta.geoviite.infra.util.SortOrder
import org.postgresql.util.PSQLException
import org.slf4j.Logger
import org.slf4j.LoggerFactory
import org.springframework.beans.factory.annotation.Autowired
import org.springframework.dao.DataIntegrityViolationException
import org.springframework.stereotype.Service
import org.springframework.transaction.annotation.Transactional
import org.springframework.transaction.support.TransactionTemplate
import java.time.Instant
import java.time.ZoneId
import java.util.*
import java.util.concurrent.ConcurrentHashMap


@Service
class PublicationService @Autowired constructor(
    private val publicationDao: PublicationDao,
    private val geocodingService: GeocodingService,
    private val trackNumberService: LayoutTrackNumberService,
    private val switchService: LayoutSwitchService,
    private val kmPostService: LayoutKmPostService,
    private val kmPostDao: LayoutKmPostDao,
    private val locationTrackService: LocationTrackService,
    private val locationTrackDao: LocationTrackDao,
    private val referenceLineService: ReferenceLineService,
    private val referenceLineDao: ReferenceLineDao,
    private val alignmentDao: LayoutAlignmentDao,
    private val switchDao: LayoutSwitchDao,
    private val switchLibraryService: SwitchLibraryService,
    private val trackNumberDao: LayoutTrackNumberDao,
    private val calculatedChangesService: CalculatedChangesService,
    private val ratkoClient: RatkoClient?,
    private val ratkoPushDao: RatkoPushDao,
    private val geometryDao: GeometryDao,
    private val geocodingCacheService: GeocodingCacheService,
    private val transactionTemplate: TransactionTemplate,
    private val publicationGeometryChangeRemarksUpdateService: PublicationGeometryChangeRemarksUpdateService,
) {
    private val logger: Logger = LoggerFactory.getLogger(this::class.java)

    @Transactional(readOnly = true)
    fun collectPublishCandidates(): PublishCandidates {
        logger.serviceCall("collectPublishCandidates")
        return PublishCandidates(
            trackNumbers = publicationDao.fetchTrackNumberPublishCandidates(),
            locationTracks = publicationDao.fetchLocationTrackPublishCandidates(),
            referenceLines = publicationDao.fetchReferenceLinePublishCandidates(),
            switches = publicationDao.fetchSwitchPublishCandidates(),
            kmPosts = publicationDao.fetchKmPostPublishCandidates(),
        )
    }

    fun validatePublishCandidates(
        candidates: PublishCandidates,
        request: PublishRequestIds,
    ): ValidatedPublishCandidates {
        logger.serviceCall("validatePublishCandidates", "candidates" to candidates, "request" to request)
        return ValidatedPublishCandidates(
            validatedAsPublicationUnit = validateAsPublicationUnit(candidates.filter(request)),
            allChangesValidated = validateAsPublicationUnit(candidates),
        )
    }

    fun validateTrackNumberAndReferenceLine(
        trackNumberId: IntId<TrackLayoutTrackNumber>,
        publishType: PublishType,
    ): ValidatedAsset<TrackLayoutTrackNumber> {
        logger.serviceCall(
            "validateTrackNumberAndReferenceLine", "trackNumberId" to trackNumberId, "publishType" to publishType
        )

        val trackNumber = trackNumberService.getOrThrow(publishType, trackNumberId)
        val referenceLine = referenceLineService.getByTrackNumber(publishType, trackNumberId)

        val locationTracks = if (publishType == DRAFT) locationTrackDao.fetchVersions(DRAFT, false, trackNumberId)
            .map(locationTrackDao::fetch)
        else emptyList()

        val kmPosts =
            if (publishType == DRAFT) kmPostDao.fetchVersions(DRAFT, false, trackNumberId).map(kmPostDao::fetch)
            else emptyList()

        val versions = toValidationVersions(
            trackNumbers = listOf(trackNumber),
            referenceLines = listOfNotNull(referenceLine),
            kmPosts = kmPosts,
            locationTracks = locationTracks,
        )

        val cacheKeys = collectCacheKeys(versions)

        val trackNumberValidation = validateTrackNumber(
            version = toValidationVersion(trackNumber), validationVersions = versions, cacheKeys = cacheKeys
        )

        val referenceLineValidation = versions.referenceLines.flatMap { rl ->
            validateReferenceLine(
                version = rl,
                validationVersions = versions,
                cacheKeys = cacheKeys,
            )
        }

        return ValidatedAsset(
            errors = (trackNumberValidation + referenceLineValidation).distinct(),
            id = trackNumberId,
        )
    }

    fun validateLocationTrack(
        locationTrackId: IntId<LocationTrack>,
        publishType: PublishType,
    ): ValidatedAsset<LocationTrack> {
        logger.serviceCall(
            "validateLocationTrack", "locationTrackId" to locationTrackId, "publishType" to publishType
        )

        val (locationTrack, alignment) = locationTrackService.getWithAlignmentOrThrow(publishType, locationTrackId)

        val duplicateTrack = locationTrack.duplicateOf?.let { duplicateId ->
            locationTrackService.getOrThrow(publishType, duplicateId)
        }

        val trackNumber = trackNumberService.getOrThrow(publishType, locationTrack.trackNumberId)
        val referenceLine = referenceLineService.getByTrackNumber(publishType, trackNumber.id as IntId)

        val switches = getConnectedSwitchIds(locationTrack, alignment).map { switchId ->
            switchService.getOrThrow(publishType, switchId)
        }

        val versions = toValidationVersions(
            locationTracks = listOfNotNull(locationTrack, duplicateTrack),
            switches = switches,
            trackNumbers = listOf(trackNumber),
            referenceLines = listOfNotNull(referenceLine)
        )

        val cacheKeys = collectCacheKeys(versions)

        return ValidatedAsset(
            validateLocationTrack(
                version = toValidationVersion(locationTrack), validationVersions = versions, cacheKeys = cacheKeys
            ),
            locationTrackId,
        )
    }

    fun validateSwitches(
        switchIds: List<IntId<TrackLayoutSwitch>>,
        publishType: PublishType,
    ): List<ValidatedAsset<TrackLayoutSwitch>> {
        val switches = switchService.getMany(publishType, switchIds)
        val locationTracks =
            switchDao.findLocationTracksLinkedToSwitches(publishType, switchIds).map { it.rowVersion }.distinct()

        val previouslyLinkedTracks =
            if (publishType == DRAFT) switchDao.findLocationTracksLinkedToSwitches(OFFICIAL, switchIds)
                .mapNotNull { lt -> locationTrackDao.fetchDraftVersion(lt.rowVersion.id) }
                .distinct()
                .filterNot(locationTracks::contains) else emptyList()

        val validationVersions = toValidationVersions(
            switches = switches, locationTracks = (locationTracks + previouslyLinkedTracks).map(locationTrackDao::fetch)
        )

        val linkedTracks =
            publicationDao.fetchLinkedLocationTracks(switchIds, DRAFT).mapValues { (_, tracks) -> tracks.toSet() }
        val allOfficialSwitches = switchService.listOfficial()
        return switches.map { switch ->
            ValidatedAsset(
                validateSwitch(
                    version = toValidationVersion(switch),
                    validationVersions = validationVersions,
                    linkedTracks = linkedTracks.getOrDefault(switch.id, setOf()),
                    allOfficialSwitches = allOfficialSwitches,
                ),
                switch.id as IntId,
            )
        }
    }

    fun validateSwitch(
        switchId: IntId<TrackLayoutSwitch>,
        publishType: PublishType,
    ): ValidatedAsset<TrackLayoutSwitch> = validateSwitches(listOf(switchId), publishType).single()

    fun validateKmPost(
        kmPostId: IntId<TrackLayoutKmPost>,
        publishType: PublishType,
    ): ValidatedAsset<TrackLayoutKmPost> {
        logger.serviceCall(
            "validateKmPost", "kmPostId" to kmPostId, "publishType" to publishType
        )
        val kmPost = kmPostService.getOrThrow(publishType, kmPostId)
        val trackNumber = kmPost.trackNumberId?.let { trackNumberId ->
            trackNumberService.getOrThrow(publishType, trackNumberId)
        }

        val referenceLine = trackNumber?.let {
            referenceLineService.getByTrackNumber(publishType, trackNumber.id as IntId)
        }

        val versions = toValidationVersions(
            trackNumbers = listOfNotNull(trackNumber),
            referenceLines = listOfNotNull(referenceLine),
            kmPosts = listOf(kmPost)
        )

        val cacheKeys = collectCacheKeys(versions)

        return ValidatedAsset(
            validateKmPost(
                version = toValidationVersion(kmPost), validationVersions = versions, cacheKeys = cacheKeys
            ), kmPostId
        )
    }

    fun getChangeTime(): Instant {
        logger.serviceCall("getChangeTime")
        return publicationDao.fetchChangeTime()
    }

    private fun validateAsPublicationUnit(candidates: PublishCandidates): PublishCandidates {
        val versions = candidates.getValidationVersions()
        val cacheKeys = collectCacheKeys(versions)
        // TODO: This does not respect the candidate versions
        val switchTrackLinks = publicationDao.fetchLinkedLocationTracks(
            candidates.switches.map { s -> s.id },
            DRAFT,
        )
        return PublishCandidates(
            trackNumbers = candidates.trackNumbers.map { candidate ->
                candidate.copy(errors = validateTrackNumber(candidate.getPublicationVersion(), versions, cacheKeys))
            },
            referenceLines = candidates.referenceLines.map { candidate ->
                candidate.copy(errors = validateReferenceLine(candidate.getPublicationVersion(), versions, cacheKeys))
            },
            locationTracks = candidates.locationTracks.map { candidate ->
                candidate.copy(errors = validateLocationTrack(candidate.getPublicationVersion(), versions, cacheKeys))
            },
            switches = candidates.switches.map { candidate ->
                candidate.copy(
                    errors = validateSwitch(
                        candidate.getPublicationVersion(),
                        versions,
                        switchTrackLinks.getOrDefault(candidate.id, setOf()),
                    )
                )
            },
            kmPosts = candidates.kmPosts.map { candidate ->
                candidate.copy(errors = validateKmPost(candidate.getPublicationVersion(), versions, cacheKeys))
            },
        )
    }

    fun validatePublishRequest(versions: ValidationVersions) {
        logger.serviceCall("validatePublishRequest", "versions" to versions)
        val cacheKeys = collectCacheKeys(versions)
        versions.trackNumbers.forEach { version ->
            assertNoErrors(version, validateTrackNumber(version, versions, cacheKeys))
        }
        versions.kmPosts.forEach { version ->
            assertNoErrors(version, validateKmPost(version, versions, cacheKeys))
        }
        versions.referenceLines.forEach { version ->
            assertNoErrors(version, validateReferenceLine(version, versions, cacheKeys))
        }
        versions.locationTracks.forEach { version ->
            assertNoErrors(version, validateLocationTrack(version, versions, cacheKeys))
        }
        // TODO: This does not respect the validation versions
        val switchTrackLinks =
            publicationDao.fetchLinkedLocationTracks(versions.switches.map { v -> v.officialId }, DRAFT)
        versions.switches.forEach { version ->
            assertNoErrors(
                version,
                validateSwitch(version, versions, switchTrackLinks.getOrDefault(version.officialId, setOf())),
            )
        }
    }

    @Transactional(readOnly = true)
    fun getRevertRequestDependencies(publishRequestIds: PublishRequestIds): PublishRequestIds {
        logger.serviceCall("getRevertRequestDependencies", "publishRequestIds" to publishRequestIds)

        val draftOnlyTrackNumbers =
            publishRequestIds.trackNumbers.filter { id -> !trackNumberDao.officialExists(id) }.toSet()
        val locationTracks = publishRequestIds.locationTracks.toSet() + draftOnlyTrackNumbers.flatMap { trackNumberId ->
            locationTrackDao.fetchOnlyDraftVersions(false, trackNumberId)
        }.map { lt -> lt.id }
        val kmPosts = publishRequestIds.kmPosts.toSet() + draftOnlyTrackNumbers.flatMap { trackNumberId ->
            kmPostDao.fetchOnlyDraftVersions(false, trackNumberId)
        }.map { kp -> kp.id }

        val switches = publishRequestIds.switches.toSet()
        val (allLocationTracks, allSwitches) = getRevertRequestLocationTrackAndSwitchDependenciesTransitively(
            locationTracks, locationTracks, switches, switches
        )
        val trackNumbers = (publishRequestIds.trackNumbers + publishRequestIds.referenceLines.mapNotNull { id ->
            referenceLineService.get(DRAFT, id)
        }.map { rl -> rl.trackNumberId }.filter(trackNumberService::draftExists)).distinct()
        val referenceLines = (publishRequestIds.referenceLines + publishRequestIds.trackNumbers.mapNotNull { id ->
            referenceLineService.getByTrackNumber(DRAFT, id)
        }.filter { line -> line.draft != null }.map { line -> line.id as IntId }).distinct()

        return PublishRequestIds(
            trackNumbers = trackNumbers,
            referenceLines = referenceLines,
            locationTracks = allLocationTracks.toList(),
            switches = allSwitches.toList(),
            kmPosts = kmPosts.toList()
        )
    }

    private fun getRevertRequestLocationTrackAndSwitchDependenciesTransitively(
        allPreviouslyFoundLocationTracks: Set<IntId<LocationTrack>>,
        lastLevelLocationTracks: Set<IntId<LocationTrack>>,
        allPreviouslyFoundSwitches: Set<IntId<TrackLayoutSwitch>>,
        lastLevelSwitches: Set<IntId<TrackLayoutSwitch>>,
    ): Pair<Set<IntId<LocationTrack>>, Set<IntId<TrackLayoutSwitch>>> {
        val locationTracks = lastLevelLocationTracks.mapNotNull { id ->
            locationTrackService.getWithAlignment(DRAFT, id)
        }

        val newSwitches =
            locationTracks.flatMap { (locationTrack, alignment) -> getConnectedSwitchIds(locationTrack, alignment) }
                .subtract(allPreviouslyFoundSwitches)
                .filterTo(HashSet(), switchService::draftExists)

        val newLocationTracks =
            lastLevelSwitches.flatMap { switchId -> switchService.getSwitchJointConnections(DRAFT, switchId) }
                .flatMap { connections -> connections.accurateMatches }
                .map { match -> match.locationTrackId }
                .subtract(allPreviouslyFoundLocationTracks)
                .filterTo(HashSet(), locationTrackService::draftExists)

        return if (newSwitches.isNotEmpty() || newLocationTracks.isNotEmpty()) {
            getRevertRequestLocationTrackAndSwitchDependenciesTransitively(
                allPreviouslyFoundLocationTracks + newLocationTracks,
                newLocationTracks,
                allPreviouslyFoundSwitches + newSwitches,
                newSwitches
            )
        } else {
            (allPreviouslyFoundLocationTracks + newLocationTracks) to (allPreviouslyFoundSwitches + newSwitches)
        }
    }

    @Transactional
    fun revertPublishCandidates(toDelete: PublishRequestIds): PublishResult {
        logger.serviceCall("revertPublishCandidates", "toDelete" to toDelete)
        val locationTrackCount = toDelete.locationTracks.map { id -> locationTrackService.deleteDraft(id) }.size
        val referenceLineCount = toDelete.referenceLines.map { id -> referenceLineService.deleteDraft(id) }.size
        alignmentDao.deleteOrphanedAlignments()
        val switchCount = toDelete.switches.map { id -> switchService.deleteDraft(id) }.size
        val kmPostCount = toDelete.kmPosts.map { id -> kmPostService.deleteDraft(id) }.size
        val trackNumberCount = toDelete.trackNumbers.map { id ->
            geometryDao.removeReferencesToTrackNumber(id)
            trackNumberService.deleteDraft(id)
        }.size

        return PublishResult(
            publishId = null,
            trackNumbers = trackNumberCount,
            locationTracks = locationTrackCount,
            referenceLines = referenceLineCount,
            switches = switchCount,
            kmPosts = kmPostCount,
        )
    }

    /**
     * Note: this is intentionally not transactional:
     * each ID is fetched from ratko and becomes an object there -> we want to store it, even if the rest fail
     */
    fun updateExternalId(request: PublishRequestIds) {
        logger.serviceCall("updateExternalId", "request" to request)

        try {
            request.locationTracks.filter { locationTrackId ->
                locationTrackService.getOrThrow(
                    DRAFT, locationTrackId
                ).externalId == null
            }.forEach { locationTrackId -> updateExternalIdForLocationTrack(locationTrackId) }
            request.trackNumbers.filter { trackNumberId ->
                trackNumberService.getOrThrow(
                    DRAFT, trackNumberId
                ).externalId == null
            }.forEach { trackNumberId -> updateExternalIdForTrackNumber(trackNumberId) }
            request.switches.filter { switchId -> switchService.getOrThrow(DRAFT, switchId).externalId == null }
                .forEach { switchId -> updateExternalIdForSwitch(switchId) }
        } catch (e: Exception) {
            throw PublicationFailureException(
                message = "Failed to update external IDs for publish candidates",
                cause = e,
                localizedMessageKey = "external-id-update-failed"
            )
        }
    }

    @Transactional(readOnly = true)
    fun getValidationVersions(request: PublishRequestIds): ValidationVersions {
        logger.serviceCall("getPublicationVersions", "request" to request)
        return ValidationVersions(
            trackNumbers = trackNumberDao.fetchPublicationVersions(request.trackNumbers),
            referenceLines = referenceLineDao.fetchPublicationVersions(request.referenceLines),
            kmPosts = kmPostDao.fetchPublicationVersions(request.kmPosts),
            locationTracks = locationTrackDao.fetchPublicationVersions(request.locationTracks),
            switches = switchDao.fetchPublicationVersions(request.switches),
        )
    }

    private fun updateExternalIdForLocationTrack(locationTrackId: IntId<LocationTrack>) {
        val locationTrackOid = ratkoClient?.let { s ->
            s.getNewLocationTrackOid() ?: throw IllegalStateException("No OID received from RATKO")
        }
        locationTrackOid?.let { oid -> locationTrackService.updateExternalId(locationTrackId, Oid(oid.id)) }
    }

    private fun updateExternalIdForTrackNumber(trackNumberId: IntId<TrackLayoutTrackNumber>) {
        val routeNumberOid = ratkoClient?.let { s ->
            s.getNewRouteNumberOid() ?: throw IllegalStateException("No OID received from RATKO")
        }
        routeNumberOid?.let { oid -> trackNumberService.updateExternalId(trackNumberId, Oid(oid.id)) }
    }

    private fun updateExternalIdForSwitch(switchId: IntId<TrackLayoutSwitch>) {
        val switchOid = ratkoClient?.let { s ->
            s.getNewSwitchOid() ?: throw IllegalStateException("No OID received from RATKO")
        }
        switchOid?.let { oid -> switchService.updateExternalIdForSwitch(switchId, Oid(oid.id)) }
    }

    private inline fun <reified T> assertNoErrors(
        version: ValidationVersion<T>, errors: List<PublishValidationError>,
    ) {
        val severeErrors = errors.filter { error -> error.type == ERROR }
        if (severeErrors.isNotEmpty()) {
            logger.warn("Validation errors in published ${T::class.simpleName}: item=$version errors=$severeErrors")
            throw PublicationFailureException(
                message = "Cannot publish ${T::class.simpleName} due to validation errors: $version",
                localizedMessageKey = "validation-failed",
            )
        }
    }

    fun getCalculatedChanges(versions: ValidationVersions): CalculatedChanges =
        calculatedChangesService.getCalculatedChanges(versions)


    fun publishChanges(
        versions: ValidationVersions,
        calculatedChanges: CalculatedChanges,
        message: String,
    ): PublishResult {
        logger.serviceCall(
            "publishChanges", "versions" to versions, "calculatedChanges" to calculatedChanges, "message" to message
        )

        try {
            return transactionTemplate.execute { publishChangesTransaction(versions, calculatedChanges, message) }
                ?: throw Exception("unexpected null from publishChangesTransaction")
        } catch (exception: DataIntegrityViolationException) {
            enrichDuplicateNameExceptionOrRethrow(exception)
        }
    }

    private fun publishChangesTransaction(
        versions: ValidationVersions,
        calculatedChanges: CalculatedChanges,
        message: String,
    ): PublishResult {
        val trackNumbers = versions.trackNumbers.map(trackNumberService::publish).map { r -> r.rowVersion }
        val kmPosts = versions.kmPosts.map(kmPostService::publish).map { r -> r.rowVersion }
        val switches = versions.switches.map(switchService::publish).map { r -> r.rowVersion }
        val referenceLines = versions.referenceLines.map(referenceLineService::publish).map { r -> r.rowVersion }
        val locationTracks = versions.locationTracks.map(locationTrackService::publish).map { r -> r.rowVersion }
        val publishId = publicationDao.createPublication(message)
        publicationDao.insertCalculatedChanges(publishId, calculatedChanges)
        publicationGeometryChangeRemarksUpdateService.processPublication(publishId)

        return PublishResult(
            publishId = publishId,
            trackNumbers = trackNumbers.size,
            referenceLines = referenceLines.size,
            locationTracks = locationTracks.size,
            switches = switches.size,
            kmPosts = kmPosts.size,
        )
    }

    private fun validateTrackNumber(
        version: ValidationVersion<TrackLayoutTrackNumber>,
        validationVersions: ValidationVersions,
        cacheKeys: Map<IntId<TrackLayoutTrackNumber>, GeocodingContextCacheKey?>,
    ): List<PublishValidationError> {
        val trackNumber = trackNumberDao.fetch(version.validatedAssetVersion)
        val kmPosts = getKmPostsByTrackNumber(version.officialId, validationVersions)
        val referenceLine = getReferenceLineByTrackNumber(version.officialId, validationVersions)
        val locationTracks = getLocationTracksByTrackNumber(version.officialId, validationVersions)
        val fieldErrors = validateDraftTrackNumberFields(trackNumber)
        val referenceErrors = validateTrackNumberReferences(
            trackNumber,
            referenceLine,
            kmPosts,
            locationTracks,
            validationVersions.kmPosts.map { it.officialId },
            validationVersions.locationTracks.map { it.officialId },
        )
        val geocodingErrors = if (trackNumber.exists && referenceLine != null) {
            validateGeocodingContext(cacheKeys[version.officialId], VALIDATION_TRACK_NUMBER)
        } else listOf()
        val duplicateNameErrors = validateTrackNumberNumberDuplication(trackNumber, validationVersions)
        return fieldErrors + referenceErrors + geocodingErrors + duplicateNameErrors
    }

    private fun validateTrackNumberNumberDuplication(
        trackNumber: TrackLayoutTrackNumber,
        versions: ValidationVersions,
    ): List<PublishValidationError> {
        val drafts = versions.trackNumbers.map { it.officialId to trackNumberService.get(it.validatedAssetVersion) }
        val officials =
            trackNumberDao.fetchVersions(OFFICIAL, false).map(trackNumberService::get).filterNot { official ->
                drafts.map { draft -> draft.first }.contains(official.id)
            }
        val officialDuplicateExists =
            officials.any { official -> official.id != trackNumber.id && official.number == trackNumber.number }
        val stagedDuplicateExists =
            drafts.any { (_, draft) -> draft.number == trackNumber.number && draft.id != trackNumber.id && draft.state != LayoutState.DELETED }

        return listOfNotNull(
            if (!stagedDuplicateExists && officialDuplicateExists) PublishValidationError(
                ERROR, "$VALIDATION_TRACK_NUMBER.duplicate-name-official", mapOf("trackNumber" to trackNumber.number)
            ) else null,
            if (stagedDuplicateExists) PublishValidationError(
                ERROR, "$VALIDATION_TRACK_NUMBER.duplicate-name-draft", mapOf("trackNumber" to trackNumber.number)
            ) else null,
        )
    }

    private fun validateKmPost(
        version: ValidationVersion<TrackLayoutKmPost>,
        validationVersions: ValidationVersions,
        cacheKeys: Map<IntId<TrackLayoutTrackNumber>, GeocodingContextCacheKey?>,
    ): List<PublishValidationError> {
        val kmPost = kmPostDao.fetch(version.validatedAssetVersion)
        val trackNumber = kmPost.trackNumberId?.let { id -> getTrackNumber(id, validationVersions) }
        val referenceLine = kmPost.trackNumberId?.let { id -> getReferenceLineByTrackNumber(id, validationVersions) }
        val fieldErrors = validateDraftKmPostFields(kmPost)
        val referenceErrors = validateKmPostReferences(
            kmPost,
            trackNumber,
            referenceLine,
            validationVersions.trackNumbers.map { it.officialId },
        )
        val geocodingErrors = if (kmPost.exists && trackNumber?.exists == true && referenceLine != null) {
            validateGeocodingContext(cacheKeys[kmPost.trackNumberId], VALIDATION_KM_POST)
        } else listOf()
        return fieldErrors + referenceErrors + geocodingErrors
    }

    private fun validateSwitch(
        version: ValidationVersion<TrackLayoutSwitch>,
        validationVersions: ValidationVersions,
        linkedTracks: Set<RowVersion<LocationTrack>>,
        allOfficialSwitches: List<TrackLayoutSwitch> = switchService.list(OFFICIAL),
    ): List<PublishValidationError> {
        val switch = switchDao.fetch(version.validatedAssetVersion)
        val structure = switchLibraryService.getSwitchStructure(switch.switchStructureId)
        val linkedTracksAndAlignments = linkedTracks.map(locationTrackService::getWithAlignment)
        val fieldErrors = validateDraftSwitchFields(switch)
        val referenceErrors = validateSwitchLocationTrackLinkReferences(
            switch,
            linkedTracksAndAlignments.map(Pair<LocationTrack, *>::first),
            validationVersions.locationTracks.map { it.officialId },
        )
        val locationErrors = if (switch.exists) validateSwitchLocation(switch) else emptyList()
        val structureErrors = locationErrors.ifEmpty {
            validateSwitchLocationTrackLinkStructure(switch, structure, linkedTracksAndAlignments)
        }

        val duplicationErrors = if (switch.exists) validateSwitchNameDuplication(
            switch, validationVersions, allOfficialSwitches
        ) else emptyList()
        return fieldErrors + referenceErrors + structureErrors + duplicationErrors
    }

    private fun validateSwitchNameDuplication(
        switch: TrackLayoutSwitch,
        versions: ValidationVersions,
        allOfficialSwitches: List<TrackLayoutSwitch> = switchService.list(OFFICIAL),
    ): List<PublishValidationError> {
        val drafts = versions.switches.map { it.officialId to switchService.get(it.validatedAssetVersion) }
        val officials = allOfficialSwitches.filterNot { official ->
            drafts.map { draft -> draft.first }.contains(official.id)
        }
        val officialDuplicateExists =
            officials.any { official -> official.id != switch.id && official.name == switch.name }
        val stagedDuplicateExists =
            drafts.any { (_, draft) -> draft.name == switch.name && draft.id != switch.id && draft.stateCategory != LayoutStateCategory.NOT_EXISTING }

        return listOfNotNull(
            if (!stagedDuplicateExists && officialDuplicateExists) PublishValidationError(
                ERROR, "$VALIDATION_SWITCH.duplicate-name-official", mapOf("switch" to switch.name)
            ) else null,
            if (stagedDuplicateExists) PublishValidationError(
                ERROR, "$VALIDATION_SWITCH.duplicate-name-draft", mapOf("switch" to switch.name)
            ) else null,
        )
    }

    private fun validateReferenceLine(
        version: ValidationVersion<ReferenceLine>,
        validationVersions: ValidationVersions,
        cacheKeys: Map<IntId<TrackLayoutTrackNumber>, GeocodingContextCacheKey?>,
    ): List<PublishValidationError> {
        val (referenceLine, alignment) = getReferenceLineAndAlignment(version.validatedAssetVersion)
        val trackNumber = getTrackNumber(referenceLine.trackNumberId, validationVersions)
        val referenceErrors = validateReferenceLineReference(
            referenceLine,
            trackNumber,
            validationVersions.trackNumbers.map { it.officialId },
        )
        val alignmentErrors = if (trackNumber?.exists == true) validateReferenceLineAlignment(alignment) else listOf()
        val geocodingErrors: List<PublishValidationError> = if (trackNumber?.exists == true) {
            val contextKey = cacheKeys[referenceLine.trackNumberId]
            val contextErrors = validateGeocodingContext(contextKey, VALIDATION_REFERENCE_LINE)
            val addressErrors = contextKey?.let { key ->
                val locationTracks = getLocationTracksByTrackNumber(trackNumber.id as IntId, validationVersions)
                locationTracks.flatMap { track ->
                    validateAddressPoints(trackNumber, key, track, VALIDATION_REFERENCE_LINE)
                }
            } ?: listOf()
            contextErrors + addressErrors
        } else listOf()
        return referenceErrors + alignmentErrors + geocodingErrors
    }

    private fun validateLocationTrack(
        version: ValidationVersion<LocationTrack>,
        validationVersions: ValidationVersions,
        cacheKeys: Map<IntId<TrackLayoutTrackNumber>, GeocodingContextCacheKey?>,
    ): List<PublishValidationError> {
        val (locationTrack, alignment) = getLocationTrackAndAlignment(version.validatedAssetVersion)
        val trackNumber = getTrackNumber(locationTrack.trackNumberId, validationVersions)
        val duplicateOfLocationTrack = locationTrack.duplicateOf?.let { duplicateId ->
            getLocationTrack(duplicateId, validationVersions)
        }
        val fieldErrors = validateDraftLocationTrackFields(locationTrack)
        val referenceErrors = validateLocationTrackReference(
            locationTrack,
            trackNumber,
            validationVersions.trackNumbers.map { it.officialId },
        )
        val switchErrorsSegments = validateSegmentSwitchReferences(
            locationTrack,
            getSegmentSwitches(alignment, validationVersions),
            validationVersions.switches.map { it.officialId },
        )
        val switchErrorsTopological = validateTopologicallyConnectedSwitchReferences(
            getTopologicallyConnectedSwitches(locationTrack, validationVersions),
            validationVersions.switches.map { it.officialId },
        )
        val duplicateErrors = validateDuplicateOfState(
            locationTrack,
            duplicateOfLocationTrack,
            validationVersions.locationTracks.map { it.officialId },
        )
        val alignmentErrors = if (locationTrack.exists) validateLocationTrackAlignment(alignment)
        else listOf()
        val geocodingErrors = if (locationTrack.exists && trackNumber != null) {
            cacheKeys[locationTrack.trackNumberId]?.let { key ->
                validateAddressPoints(trackNumber, key, locationTrack, VALIDATION_LOCATION_TRACK)
            } ?: listOf(noGeocodingContext(VALIDATION_LOCATION_TRACK))
        } else listOf()
        val duplicateNameErrors = if (locationTrack.exists) validateLocationTrackNameDuplication(
            locationTrack, validationVersions
        ) else listOf()

        return fieldErrors + referenceErrors + switchErrorsSegments + switchErrorsTopological + duplicateErrors + alignmentErrors + geocodingErrors + duplicateNameErrors
    }

    private fun validateLocationTrackNameDuplication(
        locationTrack: LocationTrack,
        versions: ValidationVersions,
    ): List<PublishValidationError> {
        val drafts = versions.locationTracks.map { it.officialId to locationTrackService.get(it.validatedAssetVersion) }
            .filter { (_, lt) -> lt.trackNumberId == locationTrack.trackNumberId }
        val officials = locationTrackDao.fetchVersions(OFFICIAL, false, locationTrack.trackNumberId)
            .map(locationTrackService::get)
            .filterNot { official ->
                drafts.map { draft -> draft.first }.contains(official.id)
            }
        val officialDuplicateExists = officials.any { official ->
            official.id != locationTrack.id && official.name == locationTrack.name
        }
        val stagedDuplicateExists = drafts.any { (_, draft) ->
            draft.name == locationTrack.name && draft.id != locationTrack.id && draft.state != LayoutState.DELETED
        }
        val trackNumberName = locationTrack.trackNumberId.let { trackNumberService.get(DRAFT, it)?.number }

        return listOfNotNull(
            if (stagedDuplicateExists) PublishValidationError(
                ERROR,
                "$VALIDATION_LOCATION_TRACK.duplicate-name-draft",
                mapOf("locationTrack" to locationTrack.name, "trackNumber" to trackNumberName)
            ) else null, if (!stagedDuplicateExists && officialDuplicateExists) PublishValidationError(
                ERROR,
                "$VALIDATION_LOCATION_TRACK.duplicate-name-official",
                mapOf("locationTrack" to locationTrack.name, "trackNumber" to trackNumberName)
            ) else null
        )
    }

    private fun getTrackNumber(
        id: IntId<TrackLayoutTrackNumber>,
        versions: ValidationVersions,
    ): TrackLayoutTrackNumber? {
        val version = versions.findTrackNumber(id)?.validatedAssetVersion ?: trackNumberDao.fetchOfficialVersion(id)
        return version?.let(trackNumberDao::fetch)
    }

    private fun getLocationTrack(id: IntId<LocationTrack>, versions: ValidationVersions): LocationTrack? {
        val version = versions.findLocationTrack(id)?.validatedAssetVersion ?: locationTrackDao.fetchOfficialVersion(id)
        return version?.let(locationTrackDao::fetch)
    }

    private fun getReferenceLineByTrackNumber(
        trackNumberId: IntId<TrackLayoutTrackNumber>,
        versions: ValidationVersions,
    ) = versions.referenceLines.map { v -> referenceLineDao.fetch(v.validatedAssetVersion) }
        .find { line -> line.trackNumberId == trackNumberId } ?: referenceLineDao.fetchVersion(OFFICIAL, trackNumberId)
        ?.let(referenceLineDao::fetch)

    private fun getKmPostsByTrackNumber(
        trackNumberId: IntId<TrackLayoutTrackNumber>,
        versions: ValidationVersions,
    ) = combineVersions(
        officials = kmPostDao.fetchVersions(OFFICIAL, false, trackNumberId),
        validations = versions.kmPosts,
    ).map(kmPostDao::fetch).filter { km -> km.trackNumberId == trackNumberId }

    private fun getLocationTracksByTrackNumber(
        trackNumberId: IntId<TrackLayoutTrackNumber>,
        versions: ValidationVersions,
    ) = combineVersions(
        officials = locationTrackDao.fetchVersions(OFFICIAL, false, trackNumberId),
        validations = versions.locationTracks
    ).map(locationTrackDao::fetch).filter { lt -> lt.trackNumberId == trackNumberId }

    private fun getReferenceLineAndAlignment(version: RowVersion<ReferenceLine>) =
        referenceLineWithAlignment(referenceLineDao, alignmentDao, version)

    private fun getLocationTrackAndAlignment(version: RowVersion<LocationTrack>) =
        locationTrackWithAlignment(locationTrackDao, alignmentDao, version)

    @Transactional(readOnly = true)
    fun getPublicationDetails(id: IntId<Publication>): PublicationDetails {
        logger.serviceCall("getPublicationDetails", "id" to id)

        val publication = publicationDao.getPublication(id)
        val ratkoStatus = ratkoPushDao.getRatkoStatus(id).sortedByDescending { it.endTime }.firstOrNull()

        val publishedReferenceLines = publicationDao.fetchPublishedReferenceLines(id)
        val publishedKmPosts = publicationDao.fetchPublishedKmPosts(id)
        val (publishedDirectTrackNumbers, publishedIndirectTrackNumbers) = publicationDao.fetchPublishedTrackNumbers(id)
        val (publishedDirectTracks, publishedIndirectTracks) = publicationDao.fetchPublishedLocationTracks(id)
        val (publishedDirectSwitches, publishedIndirectSwitches) = publicationDao.fetchPublishedSwitches(id)

        return PublicationDetails(
            id = publication.id,
            publicationTime = publication.publicationTime,
            publicationUser = publication.publicationUser,
            message = publication.message,
            trackNumbers = publishedDirectTrackNumbers,
            referenceLines = publishedReferenceLines,
            locationTracks = publishedDirectTracks,
            switches = publishedDirectSwitches,
            kmPosts = publishedKmPosts,
            ratkoPushStatus = ratkoStatus?.status,
            ratkoPushTime = ratkoStatus?.endTime,
            indirectChanges = PublishedIndirectChanges(
                trackNumbers = publishedIndirectTrackNumbers,
                locationTracks = publishedIndirectTracks,
                switches = publishedIndirectSwitches
            )
        )
    }

    @Transactional(readOnly = true)
    fun getPublicationDetailsAsTableItems(
        id: IntId<Publication>,
        translation: Translation,
    ): List<PublicationTableItem> {
        logger.serviceCall("getPublicationDetailsAsTableRows", "id" to id)
        val geocodingContextCache =
            ConcurrentHashMap<Instant, MutableMap<IntId<TrackLayoutTrackNumber>, Optional<GeocodingContext>>>()
        return getPublicationDetails(id).let { publication ->
            val previousPublication = publicationDao.fetchPublicationTimes().entries.sortedByDescending { it.key }
                .find { it.key < publication.publicationTime }
            mapToPublicationTableItems(translation,
                publication,
                publicationDao.fetchPublicationLocationTrackSwitchLinkChanges(publication.id),
                previousPublication?.key ?: publication.publicationTime.minusMillis(1),
                { trackNumberId: IntId<TrackLayoutTrackNumber>, timestamp: Instant ->
                    getOrPutGeocodingContext(
                        geocodingContextCache, trackNumberId, timestamp
                    )
                })
        }
    }

    @Transactional(readOnly = true)
    fun fetchPublications(from: Instant? = null, to: Instant? = null): List<Publication> {
        logger.serviceCall("fetchPublications", "from" to from, "to" to to)
        return publicationDao.fetchPublicationsBetween(from, to)
    }

    @Transactional(readOnly = true)
    fun fetchPublicationDetailsBetweenInstants(from: Instant? = null, to: Instant? = null): List<PublicationDetails> {
        logger.serviceCall("fetchPublicationDetailsBetweenInstants", "from" to from, "to" to to)
        return publicationDao.fetchPublicationsBetween(from, to).map { getPublicationDetails(it.id) }
    }

    @Transactional(readOnly = true)
    fun fetchLatestPublicationDetails(count: Int): List<PublicationDetails> {
        logger.serviceCall("fetchLatestPublicationDetails", "count" to count)
        return publicationDao.fetchLatestPublications(count).map { getPublicationDetails(it.id) }
    }

    @Transactional(readOnly = true)
    fun fetchPublicationDetails(
        from: Instant? = null,
        to: Instant? = null,
        sortBy: PublicationTableColumn? = null,
        order: SortOrder? = null,
        translation: Translation,
    ): List<PublicationTableItem> {
        logger.serviceCall(
            "fetchPublicationDetails",
            "from" to from,
            "to" to to,
            "sortBy" to sortBy,
            "order" to order,
        )

        val switchLinkChanges = publicationDao.fetchPublicationLocationTrackSwitchLinkChanges(null, from, to)

        return fetchPublicationDetailsBetweenInstants(from, to).sortedBy { it.publicationTime }.let { publications ->
            val geocodingContextCache =
                ConcurrentHashMap<Instant, MutableMap<IntId<TrackLayoutTrackNumber>, Optional<GeocodingContext>>>()
            val trackNumbersCache = trackNumberDao.fetchTrackNumberNames()
            val getGeocodingContextOrNull = { trackNumberId: IntId<TrackLayoutTrackNumber>, timestamp: Instant ->
                getOrPutGeocodingContext(geocodingContextCache, trackNumberId, timestamp)
            }

            publications.mapIndexed { index, publicationDetails ->
                val previousPublication = publications.getOrNull(index - 1)
                publicationDetails to (previousPublication?.publicationTime
                    ?: publicationDetails.publicationTime.minusMillis(1))
            }.flatMap { (publicationDetails, timeDiff) ->
                mapToPublicationTableItems(
                    translation,
                    publicationDetails,
                    switchLinkChanges[publicationDetails.id] ?: mapOf(),
                    timeDiff,
                    getGeocodingContextOrNull,
                    trackNumbersCache,
                )
            }
        }.let { publications ->
            if (sortBy == null) publications
            else publications.sortedWith(getComparator(sortBy, order))
        }
    }

    @Transactional(readOnly = true)
    fun fetchPublicationsAsCsv(
        from: Instant? = null,
        to: Instant? = null,
        sortBy: PublicationTableColumn? = null,
        order: SortOrder? = null,
        timeZone: ZoneId? = null,
        translation: Translation,
    ): String {
        logger.serviceCall(
            "fetchPublicationsAsCsv",
            "from" to from,
            "to" to to,
            "sortBy" to sortBy,
            "order" to order,
            "timeZone" to timeZone,
        )

        val orderedPublishedItems = fetchPublicationDetails(
            from = from, to = to, sortBy = sortBy, order = order, translation = translation
        )

        return asCsvFile(
            orderedPublishedItems, timeZone ?: ZoneId.of("UTC"), translation
        )
    }

    fun diffTrackNumber(
        translation: Translation,
        trackNumberChanges: TrackNumberChanges,
        newTimestamp: Instant,
        oldTimestamp: Instant,
        geocodingContextGetter: (IntId<TrackLayoutTrackNumber>, Instant) -> GeocodingContext?,
    ): List<PublicationChange<*>> {
        val oldEndAddress = trackNumberChanges.endPoint.old?.let { point ->
            geocodingContextGetter(trackNumberChanges.id, oldTimestamp)?.getAddress(point)?.first
        }
        val newEndAddress = trackNumberChanges.endPoint.new?.let { point ->
            geocodingContextGetter(trackNumberChanges.id, newTimestamp)?.getAddress(point)?.first
        }

        return listOfNotNull(
            compareChangeValues(
                trackNumberChanges.trackNumber,
                { it },
                PropKey("track-number"),
            ),
            compareChangeValues(
                trackNumberChanges.state, { it }, PropKey("state"), null, "layout-state"
            ),
            compareChangeValues(
                trackNumberChanges.description, { it }, PropKey("description")
            ),
            compareChangeValues(
                trackNumberChanges.startAddress,
                { it.toString() },
                PropKey("start-address"),
                remark = getAddressMovedRemarkOrNull(
                    translation, trackNumberChanges.startAddress.old, trackNumberChanges.startAddress.new
                )
            ),
            compareChange({ oldEndAddress != newEndAddress },
                oldEndAddress,
                newEndAddress,
                { it.toString() },
                PropKey("end-address"),
                remark = getAddressMovedRemarkOrNull(translation, oldEndAddress, newEndAddress)
            ),
        )
    }

    fun diffLocationTrack(
        translation: Translation,
        locationTrackChanges: LocationTrackChanges,
        switchLinkChanges: LocationTrackPublicationSwitchLinkChanges?,
        publicationTime: Instant,
        previousPublicationTime: Instant,
        trackNumberCache: List<TrackNumberAndChangeTime>,
        addressesChanged: Boolean,
        changedKmNumbers: Set<KmNumber>,
        getGeocodingContext: (IntId<TrackLayoutTrackNumber>, Instant) -> GeocodingContext?,
    ): List<PublicationChange<*>> {
        val oldAndTime = locationTrackChanges.duplicateOf.old to previousPublicationTime
        val newAndTime = locationTrackChanges.duplicateOf.new to publicationTime
        val oldStartPointAndM = if (addressesChanged) locationTrackChanges.startPoint.old?.let { oldStart ->
            locationTrackChanges.trackNumberId.old?.let {
                getGeocodingContext(it, oldAndTime.second)?.getAddressAndM(oldStart)
            }
        } else null
        val oldEndPointAndM = if (addressesChanged) locationTrackChanges.endPoint.old?.let { oldEnd ->
            locationTrackChanges.trackNumberId.old?.let {
                getGeocodingContext(it, oldAndTime.second)?.getAddressAndM(oldEnd)
            }
        } else null
        val newStartPointAndM = if (addressesChanged) locationTrackChanges.startPoint.new?.let { newStart ->
            locationTrackChanges.trackNumberId.new?.let {
                getGeocodingContext(it, newAndTime.second)?.getAddressAndM(newStart)
            }
        } else null
        val newEndPointAndM = if (addressesChanged) locationTrackChanges.endPoint.new?.let { newEnd ->
            locationTrackChanges.trackNumberId.new?.let {
                getGeocodingContext(it, newAndTime.second)?.getAddressAndM(newEnd)
            }
        } else null

        return listOfNotNull(compareChangeValues(
            locationTrackChanges.trackNumberId,
            { trackNumberCache.findLast { it.id == locationTrackChanges.trackNumberId.new && it.changeTime <= publicationTime }?.number },
            PropKey("track-number"),
        ),
            compareChangeValues(
                locationTrackChanges.name, { it }, PropKey("location-track")
            ),
            compareChangeValues(
                locationTrackChanges.state, { it }, PropKey("state"), null, "layout-state"
            ),
            compareChangeValues(
                locationTrackChanges.type, { it }, PropKey("location-track-type"), null, "location-track-type"
            ),
            compareChangeValues(
                locationTrackChanges.descriptionBase, { it }, PropKey("description-base")
            ),
            compareChangeValues(
                locationTrackChanges.descriptionSuffix,
                { it },
                PropKey("description-suffix"),
                enumLocalizationKey = "location-track-description-suffix"
            ),
            compareChangeValues(
                locationTrackChanges.owner,
                { locationTrackService.getLocationTrackOwners().find { owner -> owner.id == it }?.name },
                PropKey("owner")
            ),
            compareChange({ oldAndTime.first != newAndTime.first },
                oldAndTime,
                newAndTime,
                { (duplicateOf, timestamp) ->
                    duplicateOf?.let { locationTrackService.getOfficialAtMoment(it, timestamp)?.name }
                },
                PropKey("duplicate-of")
            ),
            compareLength(
                locationTrackChanges.length.old,
                locationTrackChanges.length.new,
                DISTANCE_CHANGE_THRESHOLD,
                ::roundTo1Decimal,
                PropKey("length"),
                getLengthChangedRemarkOrNull(
                    translation, locationTrackChanges.length.old, locationTrackChanges.length.new
                )
            ),
            compareChange(
                { !pointsAreSame(locationTrackChanges.startPoint.old, locationTrackChanges.startPoint.new) },
                locationTrackChanges.startPoint.old,
                locationTrackChanges.startPoint.new,
                ::formatLocation,
                PropKey("start-location"),
                getPointMovedRemarkOrNull(
                    translation, locationTrackChanges.startPoint.old, locationTrackChanges.startPoint.new
                )
            ),
            compareChange(
                { oldStartPointAndM?.address != newStartPointAndM?.address },
                oldStartPointAndM?.address,
                newStartPointAndM?.address,
                { it.toString() },
                PropKey("start-address"),
                remark = getAddressMovedRemarkOrNull(
                    translation, oldStartPointAndM?.address, newStartPointAndM?.address
                )
            ),
            compareChange(
                { !pointsAreSame(locationTrackChanges.endPoint.old, locationTrackChanges.endPoint.new) },
                locationTrackChanges.endPoint.old,
                locationTrackChanges.endPoint.new,
                ::formatLocation,
                PropKey("end-location"),
                getPointMovedRemarkOrNull(
                    translation, locationTrackChanges.endPoint.old, locationTrackChanges.endPoint.new
                )
            ),
            compareChange(
                { oldEndPointAndM?.address != newEndPointAndM?.address },
                oldEndPointAndM?.address,
                newEndPointAndM?.address,
                { it.toString() },
                PropKey("end-address"),
                remark = getAddressMovedRemarkOrNull(translation, oldEndPointAndM?.address, newEndPointAndM?.address)
            ),
            if (changedKmNumbers.isNotEmpty()) {
<<<<<<< HEAD
                PublicationChange(PropKey("geometry"), ChangeValue(null, null), getKmNumbersChangedRemarkOrNull(
                    translation, changedKmNumbers, locationTrackChanges.geometryChangeSummaries,
                ))
=======
                PublicationChange(
                    PropKey("geometry"), ChangeValue(null, null), getKmNumbersChangedRemarkOrNull(
                        translation, changedKmNumbers
                    )
                )
>>>>>>> 4e5e7cba
            } else null,
            if (switchLinkChanges == null) null else compareChange({ switchLinkChanges.old != switchLinkChanges.new },
                null,
                null,
                { it },
                PropKey("linked-switches"),
                getSwitchLinksChangedRemark(
                    translation, switchLinkChanges
                )
            )
            // TODO owner
        )
    }

    fun diffReferenceLine(
        translation: Translation,
        changes: ReferenceLineChanges,
        newTimestamp: Instant,
        oldTimestamp: Instant,
        changedKmNumbers: Set<KmNumber>,
        getGeocodingContext: (IntId<TrackLayoutTrackNumber>, Instant) -> GeocodingContext?,
    ): List<PublicationChange<*>> {
        return listOfNotNull(
            compareLength(
                changes.length.old, changes.length.new,
                DISTANCE_CHANGE_THRESHOLD,
                ::roundTo1Decimal,
                PropKey("length"),
                getLengthChangedRemarkOrNull(translation, changes.length.old, changes.length.new),
            ),
            compareChange(
                { !pointsAreSame(changes.startPoint.old, changes.startPoint.new) },
                changes.startPoint.old,
                changes.startPoint.new,
                ::formatLocation,
                PropKey("start-location"),
                getPointMovedRemarkOrNull(translation, changes.startPoint.old, changes.startPoint.new)
            ),
            compareChange(
                { !pointsAreSame(changes.endPoint.old, changes.endPoint.new) },
                changes.endPoint.old,
                changes.endPoint.new,
                ::formatLocation,
                PropKey("end-location"),
                getPointMovedRemarkOrNull(translation, changes.endPoint.old, changes.endPoint.new)
            ),
            if (changedKmNumbers.isNotEmpty()) {
                PublicationChange(
                    PropKey("geometry"), ChangeValue(null, null), publicationChangeRemark(
                        translation,
                        if (changedKmNumbers.size > 1) "changed-km-numbers" else "changed-km-number",
                        formatChangedKmNumbers(changedKmNumbers.toList())
                    )
                )
            } else null,
        )
    }

    fun diffKmPost(
        translation: Translation,
        changes: KmPostChanges,
        publicationTime: Instant,
        previousPublicationTime: Instant,
        trackNumberCache: List<TrackNumberAndChangeTime>,
    ) = listOfNotNull(
        compareChangeValues(
            changes.trackNumberId,
            { trackNumberCache.findLast { it.id == changes.trackNumberId.new && it.changeTime <= publicationTime }?.number },
            PropKey("track-number"),
        ),
        compareChangeValues(changes.kmNumber, { it }, PropKey("km-post")),
        compareChangeValues(changes.state, { it }, PropKey("state"), null, "layout-state"),
        compareChangeValues(
            changes.location,
            ::formatLocation,
            PropKey("location"),
            remark = getPointMovedRemarkOrNull(translation, changes.location.old, changes.location.new)
        ),
    )

    fun diffSwitch(
        translation: Translation,
        changes: SwitchChanges,
        newTimestamp: Instant,
        oldTimestamp: Instant,
        operation: Operation,
        trackNumberCache: List<TrackNumberAndChangeTime>,
        geocodingContextGetter: (IntId<TrackLayoutTrackNumber>, Instant) -> GeocodingContext?,
    ): List<PublicationChange<*>> {
        val relatedJoints = changes.joints.filterNot { it.removed }.distinctBy { it.trackNumberId }
        val oldSwitch = if (relatedJoints.any()) switchService.getOfficialAtMoment(changes.id, oldTimestamp) else null
        val jointLocationChanges = relatedJoints.flatMap { joint ->
            val oldLocation = oldSwitch?.joints?.find { it.number == joint.jointNumber }?.location
            val distance = if (oldLocation != null && !pointsAreSame(joint.point, oldLocation)) calculateDistance(
                listOf(joint.point, oldLocation), LAYOUT_SRID
            ) else 0.0
            val jointPropKeyParams =
                LocalizationParams("trackNumber" to trackNumberCache.findLast { it.id == joint.trackNumberId && it.changeTime <= newTimestamp }?.number?.value,
                    "switchType" to changes.type.new?.parts?.baseType?.let { switchBaseTypeToProp(translation, it) })
            val oldAddress = oldLocation?.let {
                geocodingContextGetter(
                    joint.trackNumberId, oldTimestamp
                )?.getAddress(it)?.first
            }

            val list = listOfNotNull(
                compareChange(
                    { distance > DISTANCE_CHANGE_THRESHOLD },
                    oldLocation,
                    joint.point,
                    ::formatLocation,
                    PropKey("switch-joint-location", jointPropKeyParams),
                    getPointMovedRemarkOrNull(translation, oldLocation, joint.point),
                    null
                ), compareChange({ oldAddress != joint.address },
                    oldAddress,
                    joint.address,
                    { it.toString() },
                    PropKey("switch-track-address", jointPropKeyParams),
                    getAddressMovedRemarkOrNull(translation, oldAddress, joint.address)
                )
            )
            list
        }.sortedBy { it.propKey.key }
        return listOfNotNull(
            compareChangeValues(changes.name, { it }, PropKey("switch")),
            compareChangeValues(changes.state, { it }, PropKey("state-category"), null, "layout-state-category"),
            compareChangeValues(changes.type, { it.typeName }, PropKey("switch-type")),
            compareChangeValues(
                changes.trapPoint, { it }, PropKey("trap-point"), enumLocalizationKey = "trap-point"
            ),
            compareChangeValues(changes.owner, { it }, PropKey("owner")),
            compareChange(
                { changes.locationTracks.any() },
                if (operation != Operation.CREATE) listOf(
                    translation.t("publication-details-table.not-calculated")
                ) else null,
                changes.locationTracks.map { it.name },
                { list -> list.joinToString(", ") { it } },
                PropKey("location-track-connectivity"),
            ),
            compareChangeValues(
                changes.measurementMethod, { it.name }, PropKey("measurement-method"), null, "measurement-method"
            ),
        ) + jointLocationChanges
    }

    private fun getOrPutGeocodingContext(
        caches: MutableMap<Instant, MutableMap<IntId<TrackLayoutTrackNumber>, Optional<GeocodingContext>>>,
        trackNumberId: IntId<TrackLayoutTrackNumber>,
        timestamp: Instant,
    ) = caches.getOrPut(timestamp) { ConcurrentHashMap() }.getOrPut(trackNumberId) {
        Optional.ofNullable(
            geocodingService.getGeocodingContextAtMoment(
                trackNumberId, timestamp
            )
        )
    }.orElse(null)

    private fun validateGeocodingContext(cacheKey: GeocodingContextCacheKey?, localizationKey: String) =
        cacheKey?.let(geocodingCacheService::getGeocodingContextWithReasons)
            ?.let { context -> validateGeocodingContext(context) } ?: listOf(noGeocodingContext(localizationKey))

    private fun validateAddressPoints(
        trackNumber: TrackLayoutTrackNumber,
        contextKey: GeocodingContextCacheKey,
        track: LocationTrack,
        validationTargetLocalizationPrefix: String,
    ) = if (!track.exists || track.alignmentVersion == null) listOf()
    else {
        validateAddressPoints(trackNumber, track, validationTargetLocalizationPrefix) {
            geocodingService.getAddressPoints(contextKey, track.alignmentVersion)
        }
    }

    private fun getSwitchForValidation(
        switchId: IntId<TrackLayoutSwitch>,
        versions: ValidationVersions,
    ): TrackLayoutSwitch {
        val version =
            versions.findSwitch(switchId)?.validatedAssetVersion ?: switchDao.fetchVersionPair(switchId).let { (o, d) ->
                o ?: checkNotNull(d) {
                    "Fetched switch is neither official nor draft, switchId=$switchId"
                }
            }

        return switchDao.fetch(version)
    }

    private fun getSegmentSwitches(alignment: LayoutAlignment, versions: ValidationVersions): List<SegmentSwitch> {

        val segmentsBySwitch =
            alignment.segments.mapNotNull { segment -> segment.switchId?.let { id -> id as IntId to segment } }
                .groupBy({ (switchId, _) -> switchId }, { (_, segment) -> segment })
                .mapKeys { (switchId, _) -> getSwitchForValidation(switchId, versions) }

        return segmentsBySwitch.entries.map { (switch, segments) ->
            SegmentSwitch(
                switch = switch,
                switchStructure = switchLibraryService.getSwitchStructure(switch.switchStructureId),
                segments = segments,
            )
        }
    }

    private fun getTopologicallyConnectedSwitches(
        locationTrack: LocationTrack,
        versions: ValidationVersions,
    ): List<TrackLayoutSwitch> {
        return listOfNotNull(
            locationTrack.topologyStartSwitch?.switchId,
            locationTrack.topologyEndSwitch?.switchId,
        ).map { switchId -> getSwitchForValidation(switchId, versions) }
    }

    private fun collectCacheKeys(versions: ValidationVersions): Map<IntId<TrackLayoutTrackNumber>, GeocodingContextCacheKey?> {
        val trackNumberIds = listOf(
            versions.trackNumbers.map { version -> version.officialId },
            versions.kmPosts.mapNotNull { v -> kmPostDao.fetch(v.validatedAssetVersion).trackNumberId },
            versions.locationTracks.map { v -> locationTrackDao.fetch(v.validatedAssetVersion).trackNumberId },
            versions.referenceLines.map { v -> referenceLineDao.fetch(v.validatedAssetVersion).trackNumberId },
        ).flatten().toSet()
        return trackNumberIds.associateWith { tnId -> geocodingService.getGeocodingContextCacheKey(tnId, versions) }
    }

    private fun latestTrackNumberNamesAtMoment(
        trackNumberNames: List<TrackNumberAndChangeTime>,
        trackNumberIds: Set<IntId<TrackLayoutTrackNumber>>,
        publicationTime: Instant,
    ) = trackNumberNames.filter { tn -> trackNumberIds.contains(tn.id) && tn.changeTime <= publicationTime }
        .groupBy { it.id }
        .map { it.value.last().number }
        .toSet()

    private fun mapToPublicationTableItems(
        translation: Translation,
        publication: PublicationDetails,
        switchLinkChanges: Map<IntId<LocationTrack>, LocationTrackPublicationSwitchLinkChanges>,
        previousComparisonTime: Instant,
        geocodingContextGetter: (IntId<TrackLayoutTrackNumber>, Instant) -> GeocodingContext?,
        trackNumberNamesCache: List<TrackNumberAndChangeTime> = trackNumberDao.fetchTrackNumberNames(),
    ): List<PublicationTableItem> {
        val publicationLocationTrackChanges = publicationDao.fetchPublicationLocationTrackChanges(publication.id)
        val publicationTrackNumberChanges =
            publicationDao.fetchPublicationTrackNumberChanges(publication.id, previousComparisonTime)
        val publicationKmPostChanges = publicationDao.fetchPublicationKmPostChanges(publication.id)
        val publicationReferenceLineChanges = publicationDao.fetchPublicationReferenceLineChanges(publication.id)
        val publicationSwitchChanges = publicationDao.fetchPublicationSwitchChanges(publication.id)

        val trackNumbers = publication.trackNumbers.map { tn ->
            mapToPublicationTableItem(
                name = "${translation.t("publication-table.track-number-long")} ${tn.number}",
                trackNumbers = setOf(tn.number),
                changedKmNumbers = tn.changedKmNumbers,
                operation = tn.operation,
                publication = publication,
                propChanges = diffTrackNumber(
                    translation,
                    publicationTrackNumberChanges.getOrElse(tn.version.id) { error("Track number changes not found") },
                    publication.publicationTime,
                    previousComparisonTime,
                    geocodingContextGetter
                ),
            )
        }

        val referenceLines = publication.referenceLines.map { rl ->
            val tn =
                trackNumberNamesCache.findLast { it.id == rl.trackNumberId && it.changeTime <= publication.publicationTime }?.number

            mapToPublicationTableItem(
                name = "${translation.t("publication-table.reference-line")} $tn",
                trackNumbers = setOfNotNull(tn),
                changedKmNumbers = rl.changedKmNumbers,
                operation = rl.operation,
                publication = publication,
                propChanges = diffReferenceLine(
                    translation,
                    publicationReferenceLineChanges.getOrElse(rl.version.id) { error("Reference line changes not found") },
                    publication.publicationTime,
                    previousComparisonTime,
                    rl.changedKmNumbers,
                    geocodingContextGetter,
                ),
            )
        }

        val locationTracks = publication.locationTracks.map { lt ->
            val tn =
                trackNumberNamesCache.findLast { it.id == lt.trackNumberId && it.changeTime <= publication.publicationTime }?.number
            mapToPublicationTableItem(
                name = "${translation.t("publication-table.location-track")} ${lt.name}",
                trackNumbers = setOfNotNull(tn),
                changedKmNumbers = lt.changedKmNumbers,
                operation = lt.operation,
                publication = publication,
                propChanges = diffLocationTrack(
                    translation,
                    publicationLocationTrackChanges.getOrElse(lt.version.id) { error("Location track changes not found") },
                    switchLinkChanges[lt.version.id],
                    publication.publicationTime,
                    previousComparisonTime,
                    trackNumberNamesCache,
                    publicationTrackNumberChanges.any { trackNumberInPublication -> trackNumberInPublication.key == lt.trackNumberId },
                    lt.changedKmNumbers,
                    geocodingContextGetter,
                ),
            )
        }

        val switches = publication.switches.map { s ->
            val tns =
                latestTrackNumberNamesAtMoment(trackNumberNamesCache, s.trackNumberIds, publication.publicationTime)
            mapToPublicationTableItem(
                name = "${translation.t("publication-table.switch")} ${s.name}",
                trackNumbers = tns,
                operation = s.operation,
                publication = publication,
                propChanges = diffSwitch(
                    translation,
                    publicationSwitchChanges.getOrElse(s.version.id) { error("Switch changes not found") },
                    publication.publicationTime,
                    previousComparisonTime,
                    s.operation,
                    trackNumberNamesCache,
                    geocodingContextGetter,
                ),
            )
        }

        val kmPosts = publication.kmPosts.map { kp ->
            val tn =
                trackNumberNamesCache.findLast { it.id == kp.trackNumberId && it.changeTime <= publication.publicationTime }?.number
            mapToPublicationTableItem(
                name = "${translation.t("publication-table.km-post")} ${kp.kmNumber}",
                trackNumbers = setOfNotNull(tn),
                operation = kp.operation,
                publication = publication,
                propChanges = diffKmPost(
                    translation,
                    publicationKmPostChanges.getOrElse(kp.version.id) { error("KM Post changes not found") },
                    publication.publicationTime,
                    previousComparisonTime,
                    trackNumberNamesCache,
                ),
            )
        }

        val calculatedLocationTracks = publication.indirectChanges.locationTracks.map { lt ->
            val tn =
                trackNumberNamesCache.findLast { it.id == lt.trackNumberId && it.changeTime <= publication.publicationTime }?.number
            mapToPublicationTableItem(
                name = "${translation.t("publication-table.location-track")} ${lt.name}",
                trackNumbers = setOfNotNull(tn),
                changedKmNumbers = lt.changedKmNumbers,
                operation = Operation.CALCULATED,
                publication = publication,
                propChanges = diffLocationTrack(
                    translation,
                    publicationLocationTrackChanges.getOrElse(lt.version.id) { error("Location track changes not found") },
                    switchLinkChanges[lt.version.id],
                    publication.publicationTime,
                    previousComparisonTime,
                    trackNumberNamesCache,
                    true,
                    lt.changedKmNumbers,
                    geocodingContextGetter,
                ),
            )
        }

        val calculatedSwitches = publication.indirectChanges.switches.map { s ->
            val tns =
                latestTrackNumberNamesAtMoment(trackNumberNamesCache, s.trackNumberIds, publication.publicationTime)
            mapToPublicationTableItem(
                name = "${translation.t("publication-table.switch")} ${s.name}",
                trackNumbers = tns,
                operation = Operation.CALCULATED,
                publication = publication,
                propChanges = diffSwitch(
                    translation,
                    publicationSwitchChanges.getOrElse(s.version.id) { error("Switch changes not found") },
                    publication.publicationTime,
                    previousComparisonTime,
                    Operation.CALCULATED,
                    trackNumberNamesCache,
                    geocodingContextGetter,
                ),
            )
        }

        return (trackNumbers + referenceLines + locationTracks + switches + kmPosts + calculatedLocationTracks + calculatedSwitches)
    }

    private fun mapToPublicationTableItem(
        name: String,
        trackNumbers: Set<TrackNumber>,
        operation: Operation,
        publication: PublicationDetails,
        changedKmNumbers: Set<KmNumber>? = null,
        propChanges: List<PublicationChange<*>>,
    ) = PublicationTableItem(
        name = name,
        trackNumbers = trackNumbers.sorted(),
        changedKmNumbers = changedKmNumbers?.let { groupChangedKmNumbers(changedKmNumbers.toList()) } ?: emptyList(),
        operation = operation,
        publicationTime = publication.publicationTime,
        publicationUser = publication.publicationUser,
        message = publication.message ?: "",
        ratkoPushTime = if (publication.ratkoPushStatus == RatkoPushStatus.SUCCESSFUL) publication.ratkoPushTime else null,
        propChanges = propChanges,
    )

    private fun enrichDuplicateNameExceptionOrRethrow(exception: DataIntegrityViolationException): Nothing {
        val psqlException = exception.cause as? PSQLException ?: throw exception
        val constraint = psqlException.serverErrorMessage?.constraint
        val detail = psqlException.serverErrorMessage?.detail ?: throw exception

        when (constraint) {
            "switch_unique_official_name" -> maybeThrowDuplicateSwitchNameException(detail, exception)
            "track_number_number_draft_unique" -> maybeThrowDuplicateTrackNumberNumberException(detail, exception)
            "location_track_unique_official_name" -> maybeThrowDuplicateLocationTrackNameException(detail, exception)
        }
        throw exception
    }

    private val duplicateLocationTrackErrorRegex =
        Regex("""Key \(track_number_id, name\)=\((\d+), ([^)]+)\) conflicts with existing key""")
    private val duplicateTrackNumberErrorRegex = Regex("""Key \(number, draft\)=\(([^)]+), ([tf])\) already exists""")
    private val duplicateSwitchErrorRegex = Regex("""Key \(name\)=\(([^)]+)\) conflicts with existing key""")

    private fun maybeThrowDuplicateLocationTrackNameException(
        detail: String,
        exception: DataIntegrityViolationException,
    ) {
        duplicateLocationTrackErrorRegex.matchAt(detail, 0)?.let { match ->
            val trackIdString = match.groups[1]?.value
            val nameString = match.groups[2]?.value
            val trackId = IntId<TrackLayoutTrackNumber>(Integer.parseInt(trackIdString))
            if (trackIdString != null && nameString != null) {
                val trackNumberVersion = trackNumberDao.fetchOfficialVersion(trackId)
                if (trackNumberVersion != null) {
                    val trackNumber = trackNumberDao.fetch(trackNumberVersion)
                    throw DuplicateLocationTrackNameInPublicationException(
                        AlignmentName(nameString), trackNumber.number, exception
                    )
                }
            }
        }
    }

    private fun maybeThrowDuplicateTrackNumberNumberException(
        detail: String,
        exception: DataIntegrityViolationException,
    ) {
        duplicateTrackNumberErrorRegex.matchAt(detail, 0)?.let { match -> match.groups[1]?.value }?.let { name ->
            throw DuplicateNameInPublicationException(
                DuplicateNameInPublication.TRACK_NUMBER, name, exception
            )
        }
    }

    private fun maybeThrowDuplicateSwitchNameException(detail: String, exception: DataIntegrityViolationException) {
        duplicateSwitchErrorRegex.matchAt(detail, 0)?.let { match -> match.groups[1]?.value }?.let { name ->
            throw DuplicateNameInPublicationException(
                DuplicateNameInPublication.SWITCH, name, exception
            )
        }
    }
}<|MERGE_RESOLUTION|>--- conflicted
+++ resolved
@@ -1091,17 +1091,9 @@
                 remark = getAddressMovedRemarkOrNull(translation, oldEndPointAndM?.address, newEndPointAndM?.address)
             ),
             if (changedKmNumbers.isNotEmpty()) {
-<<<<<<< HEAD
                 PublicationChange(PropKey("geometry"), ChangeValue(null, null), getKmNumbersChangedRemarkOrNull(
                     translation, changedKmNumbers, locationTrackChanges.geometryChangeSummaries,
                 ))
-=======
-                PublicationChange(
-                    PropKey("geometry"), ChangeValue(null, null), getKmNumbersChangedRemarkOrNull(
-                        translation, changedKmNumbers
-                    )
-                )
->>>>>>> 4e5e7cba
             } else null,
             if (switchLinkChanges == null) null else compareChange({ switchLinkChanges.old != switchLinkChanges.new },
                 null,
