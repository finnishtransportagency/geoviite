--- conflicted
+++ resolved
@@ -370,26 +370,6 @@
         }
     }
 
-<<<<<<< HEAD
-    data class SwitchTrackLinks(
-        val switchIdsByTrackBeforeOrAfterPublication: Map<IntId<LocationTrack>, List<IntId<TrackLayoutSwitch>>>,
-        val trackVersionsBySwitchAfterPublication: Map<IntId<TrackLayoutSwitch>, Set<RowVersion<LocationTrack>>>,
-    )
-
-    private fun collectSwitchTrackLinks(
-        versions: ValidationVersions,
-        trackIdsInPublicationUnit: List<IntId<LocationTrack>>?,
-    ): SwitchTrackLinks {
-        val switchIdsInPublicationUnit = versions.switches.map { v -> v.officialId }
-        val linkedSwitchIds =
-            publicationDao.fetchLinkedSwitchesBeforeOrAfterPublication(versions.locationTracks.map { v -> v.officialId })
-        val allSwitchesForValidation = (switchIdsInPublicationUnit + linkedSwitchIds.values.flatten()).distinct()
-        val trackLinks = publicationDao.fetchLinkedLocationTracks(allSwitchesForValidation, trackIdsInPublicationUnit)
-        return SwitchTrackLinks(linkedSwitchIds, trackLinks)
-    }
-
-=======
->>>>>>> 4e1d3402
     @Transactional(readOnly = true)
     fun getRevertRequestDependencies(requestIds: PublishRequestIds): PublishRequestIds {
         logger.serviceCall("getRevertRequestDependencies", "requestIds" to requestIds)
@@ -685,22 +665,6 @@
             track,
             validationContext.getTopologicallyConnectedSwitches(track),
         )
-<<<<<<< HEAD
-        val trackNetworkTopologyErrors = validateLocationTrackTopologicalConnectivity(
-            version,
-            locationTrack,
-            alignment,
-            validationVersions,
-            switchTrackLinks,
-        )
-
-        val duplicateErrors = validateDuplicateOf(version, locationTrack, validationVersions)
-        val alignmentErrors = if (locationTrack.exists) validateLocationTrackAlignment(alignment)
-        else listOf()
-        val geocodingErrors = if (locationTrack.exists && trackNumber != null) {
-            cacheKeys[locationTrack.trackNumberId]?.let { key ->
-                validateAddressPoints(trackNumber, key, locationTrack, VALIDATION_LOCATION_TRACK)
-=======
         val trackNetworkTopologyErrors = validationContext
             .getPotentiallyAffectedSwitches(id)
             .filter(TrackLayoutSwitch::exists)
@@ -709,6 +673,7 @@
                 val switchTracks = validationContext.getSwitchTracksWithAlignments(switch.id as IntId)
                 validateSwitchTopologicalConnectivity(switch, structure, switchTracks, track)
             }
+        val switchConnectivityErrors = validateLocationTrackSwitchConnectivity(track, alignment)
 
         val duplicatesAfterPublication = validationContext.getDuplicateTracks(id)
         val duplicateOf = track.duplicateOf?.let(validationContext::getLocationTrack)
@@ -720,7 +685,6 @@
         val geocodingErrors = if (track.exists && trackNumber != null) {
             validationContext.getGeocodingContextCacheKey(track.trackNumberId)?.let { key ->
                 validateAddressPoints(trackNumber, key, track, VALIDATION_REFERENCE_LINE)
->>>>>>> 4e1d3402
             } ?: listOf(noGeocodingContext(VALIDATION_LOCATION_TRACK))
         } else listOf()
 
@@ -735,132 +699,10 @@
                 alignmentErrors +
                 geocodingErrors +
                 duplicateNameErrors +
-                trackNetworkTopologyErrors)
-    }
-
-<<<<<<< HEAD
-    private fun validateLocationTrackTopologicalConnectivity(
-        version: ValidationVersion<LocationTrack>,
-        validatingTrack: LocationTrack,
-        trackAlignment: LayoutAlignment,
-        validationVersions: ValidationVersions,
-        switchTrackLinks: SwitchTrackLinks,
-    ): List<PublishValidationError> {
-        val switchConnectivityErrors = validateLocationTrackSwitchConnectivity(validatingTrack, trackAlignment)
-        val switchTopologicalErrors = switchTrackLinks.switchIdsByTrackBeforeOrAfterPublication
-            .getOrDefault(version.officialId, listOf())
-            .map { switchId -> getSwitchForValidation(switchId, validationVersions) }
-            .filter(TrackLayoutSwitch::exists)
-            .flatMap { switch ->
-                val structure = switchLibraryService.getSwitchStructure(switch.switchStructureId)
-                val locationTracks = switchTrackLinks.trackVersionsBySwitchAfterPublication
-                    .getOrDefault(switch.id, listOf())
-                    .mapNotNull { locationTrackVersion ->
-                        val track = locationTrackDao.fetch(locationTrackVersion)
-                        track.alignmentVersion?.let(alignmentDao::fetch)?.let { track to it }
-                    }
-
-                validateSwitchTopologicalConnectivity(switch, structure, locationTracks, validatingTrack)
-            }
-
-        return switchConnectivityErrors + switchTopologicalErrors
-    }
-
-    @Transactional(readOnly = true)
-    fun validateDuplicateOf(
-        version: ValidationVersion<LocationTrack>,
-        track: LocationTrack,
-        validationVersions: ValidationVersions,
-    ): List<PublishValidationError> {
-        // Find the versions in validation set context. These can be null (draft-only that's not included)
-        val duplicatesAfterPublication = locationTrackDao
-            .fetchDuplicateIdsInAnyLayoutContext(version.officialId)
-            .mapNotNull { id -> getLocationTrack(id, validationVersions) }
-            .filter { potentialDuplicate -> potentialDuplicate.duplicateOf == version.officialId }
-
-        val duplicateOf = track.duplicateOf?.let { id -> getLocationTrack(id, validationVersions) }
-        // Draft-only won't be found if it's not in the publication set -> get name from draft for validation errors
-        val duplicateOfDraftName = track.duplicateOf?.let { id -> locationTrackDao.getOrThrow(DRAFT, id).name }
-        return validateDuplicateOfState(track, duplicateOf, duplicateOfDraftName, duplicatesAfterPublication)
-    }
-
-    private fun validateLocationTrackNameDuplication(
-        locationTrack: LocationTrack,
-        versions: ValidationVersions,
-    ): List<PublishValidationError> {
-        val drafts = versions.locationTracks
-            .map { it.officialId to locationTrackDao.fetch(it.validatedAssetVersion) }
-            .filter { (_, lt) -> lt.trackNumberId == locationTrack.trackNumberId }
-        val officials = locationTrackDao
-            .list(OFFICIAL, false, locationTrack.trackNumberId)
-            .filterNot { official -> drafts.map { draft -> draft.first }.contains(official.id) }
-        val officialDuplicateExists = officials.any { official ->
-            official.id != locationTrack.id && official.name == locationTrack.name
-        }
-        val stagedDuplicateExists = drafts.any { (_, draft) ->
-            draft.name == locationTrack.name && draft.id != locationTrack.id && draft.state != LayoutState.DELETED
-        }
-        val trackNumberName = locationTrack.trackNumberId.let { trackNumberService.get(DRAFT, it)?.number }
-
-        return listOfNotNull(
-            if (stagedDuplicateExists) PublishValidationError(
-                ERROR,
-                "$VALIDATION_LOCATION_TRACK.duplicate-name-draft",
-                mapOf("locationTrack" to locationTrack.name, "trackNumber" to trackNumberName)
-            ) else null, if (!stagedDuplicateExists && officialDuplicateExists) PublishValidationError(
-                ERROR,
-                "$VALIDATION_LOCATION_TRACK.duplicate-name-official",
-                mapOf("locationTrack" to locationTrack.name, "trackNumber" to trackNumberName)
-            ) else null
-        )
-    }
-
-    private fun getTrackNumber(
-        id: IntId<TrackLayoutTrackNumber>,
-        versions: ValidationVersions,
-    ): TrackLayoutTrackNumber? {
-        val version = versions.findTrackNumber(id)?.validatedAssetVersion ?: trackNumberDao.fetchOfficialVersion(id)
-        return version?.let(trackNumberDao::fetch)
-    }
-
-    private fun getLocationTrack(id: IntId<LocationTrack>, versions: ValidationVersions): LocationTrack? {
-        val version = versions.findLocationTrack(id)?.validatedAssetVersion ?: locationTrackDao.fetchOfficialVersion(id)
-        return version?.let(locationTrackDao::fetch)
-    }
-
-    private fun getReferenceLineByTrackNumber(
-        trackNumberId: IntId<TrackLayoutTrackNumber>,
-        versions: ValidationVersions,
-    ) = versions.referenceLines
-        .map { v -> referenceLineDao.fetch(v.validatedAssetVersion) }
-        .find { line -> line.trackNumberId == trackNumberId } ?: referenceLineDao
-        .fetchVersionByTrackNumberId(OFFICIAL, trackNumberId)
-        ?.let(referenceLineDao::fetch)
-
-    private fun getKmPostsByTrackNumber(
-        trackNumberId: IntId<TrackLayoutTrackNumber>,
-        versions: ValidationVersions,
-    ) = combineVersions(
-        officials = kmPostDao.fetchVersions(OFFICIAL, false, trackNumberId),
-        validations = versions.kmPosts,
-    ).map(kmPostDao::fetch).filter { km -> km.trackNumberId == trackNumberId }
-
-    private fun getLocationTracksByTrackNumber(
-        trackNumberId: IntId<TrackLayoutTrackNumber>,
-        versions: ValidationVersions,
-    ) = combineVersions(
-        officials = locationTrackDao.fetchVersions(OFFICIAL, false, trackNumberId),
-        validations = versions.locationTracks
-    ).map(locationTrackDao::fetch).filter { lt -> lt.trackNumberId == trackNumberId }
-
-    private fun getReferenceLineAndAlignment(version: RowVersion<ReferenceLine>) =
-        referenceLineWithAlignment(referenceLineDao, alignmentDao, version)
-
-    private fun getLocationTrackAndAlignment(version: RowVersion<LocationTrack>) =
-        locationTrackWithAlignment(locationTrackDao, alignmentDao, version)
-
-=======
->>>>>>> 4e1d3402
+                trackNetworkTopologyErrors +
+                switchConnectivityErrors)
+    }
+
     @Transactional(readOnly = true)
     fun getPublicationDetails(id: IntId<Publication>): PublicationDetails {
         logger.serviceCall("getPublicationDetails", "id" to id)
