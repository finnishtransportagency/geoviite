--- conflicted
+++ resolved
@@ -60,18 +60,11 @@
     ) { (_, split) -> split.oid },
     CsvEntry(
         translateSplitTargetListingHeader(SplitTargetListingHeader.OPERATION),
-<<<<<<< HEAD
-    ) { (_, split) ->
-        // TODO: GVT-2525 "kohteet siirretty"
-        if (split.newlyCreated) "Uusi kohde" else "Duplikaatti korvattu"
-    },
-=======
     ) { (_, split) -> when (split.operation) {
         SplitTargetOperation.CREATE -> "Uusi kohde"
         SplitTargetOperation.OVERWRITE -> "Duplikaatti korvattu"
         SplitTargetOperation.TRANSFER -> "Kohteet siirretty"
     } },
->>>>>>> 843a4b8b
     CsvEntry(
         translateSplitTargetListingHeader(SplitTargetListingHeader.START_ADDRESS),
     ) { (_, split) -> split.startAddress },
