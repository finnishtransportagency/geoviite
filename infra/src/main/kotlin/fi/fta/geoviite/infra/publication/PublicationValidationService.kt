package fi.fta.geoviite.infra.publication

import fi.fta.geoviite.infra.aspects.GeoviiteService
import fi.fta.geoviite.infra.common.AlignmentName
import fi.fta.geoviite.infra.common.IntId
import fi.fta.geoviite.infra.common.TrackNumber
import fi.fta.geoviite.infra.error.PublicationFailureException
import fi.fta.geoviite.infra.geocoding.GeocodingCacheService
import fi.fta.geoviite.infra.geocoding.GeocodingContextCacheKey
import fi.fta.geoviite.infra.geocoding.GeocodingService
import fi.fta.geoviite.infra.publication.LayoutValidationIssueType.ERROR
import fi.fta.geoviite.infra.split.SplitLayoutValidationIssues
import fi.fta.geoviite.infra.split.SplitService
import fi.fta.geoviite.infra.switchLibrary.SwitchLibraryService
import fi.fta.geoviite.infra.tracklayout.LayoutAlignmentDao
import fi.fta.geoviite.infra.tracklayout.LayoutAsset
import fi.fta.geoviite.infra.tracklayout.LayoutKmPost
import fi.fta.geoviite.infra.tracklayout.LayoutKmPostDao
import fi.fta.geoviite.infra.tracklayout.LayoutRowVersion
import fi.fta.geoviite.infra.tracklayout.LayoutSwitch
import fi.fta.geoviite.infra.tracklayout.LayoutSwitchDao
import fi.fta.geoviite.infra.tracklayout.LayoutTrackNumber
import fi.fta.geoviite.infra.tracklayout.LayoutTrackNumberDao
import fi.fta.geoviite.infra.tracklayout.LocationTrack
import fi.fta.geoviite.infra.tracklayout.LocationTrackDao
import fi.fta.geoviite.infra.tracklayout.LocationTrackService
import fi.fta.geoviite.infra.tracklayout.ReferenceLine
import fi.fta.geoviite.infra.tracklayout.ReferenceLineDao
import org.slf4j.Logger
import org.slf4j.LoggerFactory
import org.springframework.beans.factory.annotation.Autowired
import org.springframework.transaction.annotation.Transactional

@GeoviiteService
class PublicationValidationService
@Autowired
constructor(
    private val publicationDao: PublicationDao,
    private val geocodingService: GeocodingService,
    private val kmPostDao: LayoutKmPostDao,
    private val locationTrackDao: LocationTrackDao,
    private val referenceLineDao: ReferenceLineDao,
    private val alignmentDao: LayoutAlignmentDao,
    private val switchDao: LayoutSwitchDao,
    private val switchLibraryService: SwitchLibraryService,
    private val trackNumberDao: LayoutTrackNumberDao,
    private val geocodingCacheService: GeocodingCacheService,
    private val splitService: SplitService,
    private val locationTrackService: LocationTrackService,
) {

    private val logger: Logger = LoggerFactory.getLogger(this::class.java)

    @Transactional(readOnly = true)
    fun validatePublicationCandidates(
        candidates: PublicationCandidates,
        request: PublicationRequestIds,
    ): ValidatedPublicationCandidates {
        return ValidatedPublicationCandidates(
            validatedAsPublicationUnit =
                validateAsPublicationUnit(candidates = candidates.filter(request), allowMultipleSplits = false),
            allChangesValidated = validateAsPublicationUnit(candidates = candidates, allowMultipleSplits = true),
        )
    }

    @Transactional(readOnly = true)
    fun validateTrackNumbersAndReferenceLines(
        target: ValidationTarget,
        trackNumberIds: List<IntId<LayoutTrackNumber>>,
    ): List<ValidatedAsset<LayoutTrackNumber>> {
        if (trackNumberIds.isEmpty()) return emptyList()

        // Switches don't affect tracknumber validity, so they are ignored
        val validationContext =
            when (target) {
                is ValidateTransition ->
                    createValidationContext(
                        target = target,
                        locationTracks = locationTrackDao.fetchCandidateVersions(target.candidateContext),
                        kmPosts = kmPostDao.fetchCandidateVersions(target.candidateContext),
                        trackNumbers = trackNumberDao.fetchCandidateVersions(target.candidateContext),
                        referenceLines = referenceLineDao.fetchCandidateVersions(target.candidateContext),
                    )

                is ValidateContext -> createValidationContext(target)
            }
        validationContext.preloadTrackNumberAndReferenceLineVersions(trackNumberIds)
        validationContext.preloadTrackNumbersByNumber(trackNumberIds)
        validationContext.preloadKmPostsByTrackNumbers(trackNumberIds)
        validationContext.preloadLocationTracksByTrackNumbers(trackNumberIds)

        return trackNumberIds.mapNotNull { id ->
            val trackNumberIssues = validateTrackNumber(id, validationContext)
            val referenceLineId = validationContext.getReferenceLineIdByTrackNumber(id)
            val referenceLineIssues = referenceLineId?.let { rlId -> validateReferenceLine(rlId, validationContext) }
            if (trackNumberIssues != null || referenceLineIssues != null) {
                val allIssues = ((trackNumberIssues ?: emptyList()) + (referenceLineIssues ?: emptyList())).distinct()
                ValidatedAsset(id, allIssues)
            } else null
        }
    }

    @Transactional(readOnly = true)
    fun validateLocationTracks(
        target: ValidationTarget,
        trackIds: List<IntId<LocationTrack>>,
    ): List<ValidatedAsset<LocationTrack>> {
        if (trackIds.isEmpty()) return emptyList()

        val validationContext =
            when (target) {
                is ValidateTransition ->
                    createValidationContext(
                        target = target,
                        switches = switchDao.fetchCandidateVersions(target.candidateContext),
                        locationTracks = locationTrackDao.fetchCandidateVersions(target.candidateContext),
                        kmPosts = kmPostDao.fetchCandidateVersions(target.candidateContext),
                        trackNumbers = trackNumberDao.fetchCandidateVersions(target.candidateContext),
                        referenceLines = referenceLineDao.fetchCandidateVersions(target.candidateContext),
                    )

                is ValidateContext -> createValidationContext(target)
            }
        validationContext.preloadLocationTrackVersions(trackIds)
        validationContext.preloadLocationTracksByName(trackIds)
        validationContext.preloadTrackDuplicates(trackIds)
        validationContext.preloadAssociatedTrackNumberAndReferenceLineVersions(trackIds = trackIds)
        val linkedSwitchIds = trackIds.flatMap(validationContext::getPotentiallyAffectedSwitchIds).distinct()
        validationContext.preloadSwitchVersions(linkedSwitchIds)
        validationContext.preloadSwitchTrackLinks(linkedSwitchIds)

        return trackIds.mapNotNull { id ->
            validateLocationTrack(id, validationContext)?.let { issues -> ValidatedAsset(id, issues) }
        }
    }

    @Transactional(readOnly = true)
    fun validateSwitches(
        target: ValidationTarget,
        switchIds: List<IntId<LayoutSwitch>>,
    ): List<ValidatedAsset<LayoutSwitch>> {
        if (switchIds.isEmpty()) return emptyList()

        // Only tracks and switches affect switch validation, so we can ignore the other types in
        // the publication unit
        val validationContext =
            when (target) {
                is ValidateTransition ->
                    createValidationContext(
                        target = target,
                        switches = switchDao.fetchCandidateVersions(target.candidateContext),
                        locationTracks = locationTrackDao.fetchCandidateVersions(target.candidateContext),
                    )

                is ValidateContext -> createValidationContext(target)
            }
        validationContext.preloadSwitchVersions(switchIds)
        validationContext.preloadSwitchTrackLinks(switchIds)
        validationContext.preloadSwitchesByName(switchIds)

        return switchIds.mapNotNull { id ->
            validateSwitch(id, validationContext)?.let { issues -> ValidatedAsset(id, issues) }
        }
    }

    @Transactional(readOnly = true)
    fun validateKmPosts(
        target: ValidationTarget,
        kmPostIds: List<IntId<LayoutKmPost>>,
    ): List<ValidatedAsset<LayoutKmPost>> {
        if (kmPostIds.isEmpty()) return emptyList()

        // We can ignore switches and locationtracks, as they don't affect km-post validity
        val validationContext =
            when (target) {
                is ValidateTransition ->
                    createValidationContext(
                        target = target,
                        kmPosts = kmPostDao.fetchCandidateVersions(target.candidateContext),
                        trackNumbers = trackNumberDao.fetchCandidateVersions(target.candidateContext),
                        referenceLines = referenceLineDao.fetchCandidateVersions(target.candidateContext),
                    )

                is ValidateContext -> createValidationContext(target)
            }

        validationContext.preloadKmPostVersions(kmPostIds)
        validationContext.preloadTrackNumberAndReferenceLineVersions(
            validationContext.collectAssociatedTrackNumberIds(kmPostIds = kmPostIds)
        )

        return kmPostIds.mapNotNull { id ->
            validateKmPost(id, validationContext)?.let { issues -> ValidatedAsset(id, issues) }
        }
    }

    private fun createValidationContext(
        target: ValidationTarget,
        trackNumbers: List<LayoutRowVersion<LayoutTrackNumber>> = emptyList(),
        locationTracks: List<LayoutRowVersion<LocationTrack>> = emptyList(),
        referenceLines: List<LayoutRowVersion<ReferenceLine>> = emptyList(),
        switches: List<LayoutRowVersion<LayoutSwitch>> = emptyList(),
        kmPosts: List<LayoutRowVersion<LayoutKmPost>> = emptyList(),
    ): ValidationContext =
        createValidationContext(
            ValidationVersions(target, trackNumbers, locationTracks, referenceLines, switches, kmPosts, emptyList())
        )

    private fun createValidationContext(publicationSet: ValidationVersions): ValidationContext =
        ValidationContext(
            trackNumberDao = trackNumberDao,
            referenceLineDao = referenceLineDao,
            kmPostDao = kmPostDao,
            locationTrackDao = locationTrackDao,
            locationTrackService = locationTrackService,
            switchDao = switchDao,
            geocodingService = geocodingService,
            alignmentDao = alignmentDao,
            publicationDao = publicationDao,
            switchLibraryService = switchLibraryService,
            splitService = splitService,
            publicationSet = publicationSet,
        )

    @Transactional(readOnly = true)
    fun validateAsPublicationUnit(
        candidates: PublicationCandidates,
        allowMultipleSplits: Boolean,
    ): PublicationCandidates {
        val splitVersions =
            splitService.fetchPublicationVersions(
                branch = candidates.transition.candidateBranch,
                locationTracks = candidates.locationTracks.map { it.id },
                switches = candidates.switches.map { it.id },
            )
        val versions = candidates.getValidationVersions(candidates.transition, splitVersions)

        val validationContext = createValidationContext(versions).also { ctx -> ctx.preloadByPublicationSet() }
        val splitIssues =
            splitService.validateSplit(
                versions,
                validationContext,
                allowMultipleSplits,
                { id -> locationTrackService.getNameOrThrow(candidates.transition.candidateContext, id).name },
            )

        return PublicationCandidates(
            transition = candidates.transition,
            trackNumbers =
                candidates.trackNumbers.map { candidate ->
                    val trackNumberSplitIssues = splitIssues.trackNumbers[candidate.id] ?: emptyList()
                    val validationIssues = validateTrackNumber(candidate.id, validationContext) ?: emptyList()
                    candidate.copy(issues = trackNumberSplitIssues + validationIssues)
                },
            referenceLines =
                candidates.referenceLines.map { candidate ->
                    val referenceLineSplitIssues = splitIssues.referenceLines[candidate.id] ?: emptyList()
                    val validationIssues = validateReferenceLine(candidate.id, validationContext) ?: emptyList()
                    candidate.copy(issues = referenceLineSplitIssues + validationIssues)
                },
            locationTracks =
                candidates.locationTracks.map { candidate ->
                    val locationTrackSplitIssues = splitIssues.locationTracks[candidate.id] ?: emptyList()
                    val validationIssues = validateLocationTrack(candidate.id, validationContext) ?: emptyList()
                    candidate.copy(issues = validationIssues + locationTrackSplitIssues)
                },
            switches =
                candidates.switches.map { candidate ->
                    val switchSplitIssues = splitIssues.switches[candidate.id] ?: emptyList()
                    val validationIssues = validateSwitch(candidate.id, validationContext) ?: emptyList()
                    candidate.copy(issues = validationIssues + switchSplitIssues)
                },
            kmPosts =
                candidates.kmPosts.map { candidate ->
                    val kmPostSplitIssues = splitIssues.kmPosts[candidate.id] ?: emptyList()
                    val validationIssues = validateKmPost(candidate.id, validationContext) ?: emptyList()
                    candidate.copy(issues = validationIssues + kmPostSplitIssues)
                },
        )
    }

    @Transactional(readOnly = true)
    fun validatePublicationRequest(versions: ValidationVersions) {
        val validationContext = createValidationContext(versions).also { ctx -> ctx.preloadByPublicationSet() }
        splitService
            .validateSplit(
                versions,
                validationContext,
                allowMultipleSplits = false,
                getLocationTrackName = { id ->
                    locationTrackService.getNameOrThrow(versions.target.candidateContext, id).name
                },
            )
            .also(::assertNoSplitErrors)

        versions.trackNumbers.forEach { version ->
            assertNoErrors(version, requireNotNull(validateTrackNumber(version.id, validationContext)))
        }
        versions.kmPosts.forEach { version ->
            assertNoErrors(version, requireNotNull(validateKmPost(version.id, validationContext)))
        }
        versions.referenceLines.forEach { version ->
            assertNoErrors(version, requireNotNull(validateReferenceLine(version.id, validationContext)))
        }
        versions.locationTracks.forEach { version ->
            assertNoErrors(version, requireNotNull(validateLocationTrack(version.id, validationContext)))
        }
        versions.switches.forEach { version ->
            assertNoErrors(version, requireNotNull(validateSwitch(version.id, validationContext)))
        }
    }

    private inline fun <reified T : LayoutAsset<T>> assertNoErrors(
        version: LayoutRowVersion<T>,
        issues: List<LayoutValidationIssue>,
    ) {
        val errors = issues.filter { issue -> issue.type == ERROR }
        if (errors.isNotEmpty()) {
            logger.warn("Validation errors in published ${T::class.simpleName}: item=$version errors=$errors")
            throw PublicationFailureException(
                message = "Cannot publish ${T::class.simpleName} due to validation errors: $version",
                localizedMessageKey = "validation-failed",
            )
        }
    }

    private fun assertNoSplitErrors(issues: SplitLayoutValidationIssues) {
        val splitErrors = issues.allIssues().filter { error -> error.type == ERROR }

        if (splitErrors.isNotEmpty()) {
            logger.warn("Validation errors in split: errors=$splitErrors")
            throw PublicationFailureException(
                message = "Cannot publish split due to split validation errors: $splitErrors",
                localizedMessageKey = "validation-failed",
            )
        }
    }

    private fun validateTrackNumber(
        id: IntId<LayoutTrackNumber>,
        validationContext: ValidationContext,
    ): List<LayoutValidationIssue>? {
        val trackNumber = validationContext.getTrackNumber(id)
        val kmPosts = validationContext.getKmPostsByTrackNumber(id)
        val referenceLine = validationContext.getReferenceLineByTrackNumber(id)
        val locationTracks = validationContext.getLocationTracksByTrackNumber(id)
        val trackNumberIsCancelled = validationContext.trackNumberIsCancelled(id)

        if (trackNumber == null) {
            return validateTrackNumberReferences(
                trackNumberExists = false,
                trackNumberIsCancelled = trackNumberIsCancelled,
                referenceLine,
                kmPosts,
                locationTracks,
                getLocationTrackName = { trackId ->
                    getLocationTrackNameByValidationContext(validationContext, trackId)
                },
            )
        } else {
            val referenceIssues =
                validateTrackNumberReferences(
                    trackNumberExists = trackNumber.exists,
                    trackNumberIsCancelled = trackNumberIsCancelled,
                    referenceLine,
                    kmPosts,
                    locationTracks,
                    getLocationTrackName = { trackId ->
                        getLocationTrackNameByValidationContext(validationContext, trackId)
                    },
                )
            val geocodingIssues =
                if (trackNumber.exists && referenceLine != null) {
                    val geocodingContextCacheKey = validationContext.getGeocodingContextCacheKey(id)
                    validateGeocodingContext(geocodingContextCacheKey, VALIDATION_TRACK_NUMBER, trackNumber.number)
                } else {
                    listOf()
                }
            val duplicateNameIssues =
                validateTrackNumberNumberDuplication(
                    trackNumber = trackNumber,
                    duplicates = validationContext.getTrackNumbersByNumber(trackNumber.number),
                    validationTargetType = validationContext.target.type,
                )
            return referenceIssues + geocodingIssues + duplicateNameIssues
        }
    }

    private fun validateKmPost(id: IntId<LayoutKmPost>, context: ValidationContext): List<LayoutValidationIssue>? =
        context.getKmPost(id)?.let { kmPost ->
            val trackNumber = kmPost.trackNumberId?.let(context::getTrackNumber)
            val trackNumberNumber = (trackNumber ?: kmPost.trackNumberId?.let(context::getCandidateTrackNumber))?.number
            val referenceLine = trackNumber?.referenceLineId?.let(context::getReferenceLine)
            val trackNumberIsCancelled = kmPost.trackNumberId?.let(context::trackNumberIsCancelled) == true

            val referenceIssues =
                validateKmPostReferences(kmPost, trackNumber, referenceLine, trackNumberNumber, trackNumberIsCancelled)

            val geocodingIssues =
                if (kmPost.exists && trackNumber?.exists == true && referenceLine != null) {
                    validateGeocodingContext(
                        context.getGeocodingContextCacheKey(kmPost.trackNumberId),
                        VALIDATION_KM_POST,
                        trackNumber.number,
                    )
                } else {
                    listOf()
                }

            val duplicateNumberIssues =
                if (kmPost.trackNumberId == null || trackNumberNumber == null) listOf()
                else
                    validateKmPostNumberDuplication(
                        kmPost,
                        trackNumberNumber,
                        context.getKmPostsByTrackNumber(kmPost.trackNumberId),
                        context.target.type,
                    )

            referenceIssues + geocodingIssues + duplicateNumberIssues
        }

    private fun validateSwitch(
        id: IntId<LayoutSwitch>,
        validationContext: ValidationContext,
    ): List<LayoutValidationIssue> {
        val switch = validationContext.getSwitch(id)
        val switchIsCancelled = validationContext.switchIsCancelled(id)
<<<<<<< HEAD
        val linkedTracksAndAlignments = validationContext.getSwitchTracksWithAlignments(id)
        val linkedTracks = linkedTracksAndAlignments.map(Pair<LocationTrack, *>::first)

=======
        val linkedTracksAndGeometries = validationContext.getSwitchTracksWithGeometries(id)
        val linkedTracks = linkedTracksAndGeometries.map(Pair<LocationTrack, *>::first)
>>>>>>> 3703f547
        if (switch == null) {
            return validateSwitchLocationTrackLinkReferences(
                switchExists = false,
                switchIsCancelled = switchIsCancelled,
                linkedTracks,
                getLocationTrackName = { trackId ->
                    getLocationTrackNameByValidationContext(validationContext, trackId)
                },
            )
        } else {
            val structure = switchLibraryService.getSwitchStructure(switch.switchStructureId)

            val referenceIssues =
                validateSwitchLocationTrackLinkReferences(
                    switchExists = switch.exists,
                    switchIsCancelled = switchIsCancelled,
                    linkedTracks,
                    getLocationTrackName = { trackId ->
                        getLocationTrackNameByValidationContext(validationContext, trackId)
                    },
                )

            val locationIssues = if (switch.exists) validateSwitchLocation(switch) else emptyList()
            val structureIssues =
                locationIssues.ifEmpty {
<<<<<<< HEAD
                    validateSwitchLocationTrackLinkStructure(
                        switch,
                        structure,
                        linkedTracksAndAlignments,
                        getLocationTrackName = { trackId ->
                            getLocationTrackNameByValidationContext(validationContext, trackId)
                        },
                    )
=======
                    validateSwitchLocationTrackLinkStructure(switch, structure, linkedTracksAndGeometries)
>>>>>>> 3703f547
                }

            val duplicationIssues =
                validateSwitchNameDuplication(
                    switch,
                    validationContext.getSwitchesByName(switch.name),
                    validationContext.target.type,
                )
            val oidDuplicationIssues =
                validateSwitchOidDuplication(
                    switch,
                    switch.draftOid?.let(switchDao::lookupByExternalId)?.let { row ->
                        switchDao.get(row.context, row.id)
                    },
                )
            return referenceIssues + structureIssues + duplicationIssues + oidDuplicationIssues
        }
    }

    private fun validateReferenceLine(
        id: IntId<ReferenceLine>,
        validationContext: ValidationContext,
    ): List<LayoutValidationIssue>? {
        val referenceLineWithAlignment = validationContext.getReferenceLineWithAlignment(id)
        return if (referenceLineWithAlignment == null) {
            if (validationContext.referenceLineIsCancelled(id)) {
                val trackNumberId = validationContext.getTrackNumberIdByReferenceLine(id)
                if (trackNumberId == null) null
                else
                    listOfNotNull(
                        validate(validationContext.trackNumberIsCancelled(trackNumberId)) {
                            "$VALIDATION_REFERENCE_LINE.track-number.cancelled"
                        }
                    )
            } else null
        } else {
            val (referenceLine, alignment) = referenceLineWithAlignment
            val trackNumber = validationContext.getTrackNumber(referenceLine.trackNumberId)
            val referenceIssues =
                validateReferenceLineReference(
                    referenceLine = referenceLine,
                    trackNumber = trackNumber,
                    trackNumberNumber = validationContext.getCandidateTrackNumber(referenceLine.trackNumberId)?.number,
                    trackNumberIsCancelled = validationContext.trackNumberIsCancelled(referenceLine.trackNumberId),
                )
            val alignmentIssues =
                if (trackNumber?.exists == true) {
                    validateReferenceLineGeometry(alignment)
                } else {
                    listOf()
                }
            val geocodingIssues: List<LayoutValidationIssue> =
                if (trackNumber?.exists == true) {
                    val contextKey = validationContext.getGeocodingContextCacheKey(referenceLine.trackNumberId)
                    val contextIssues =
                        validateGeocodingContext(contextKey, VALIDATION_REFERENCE_LINE, trackNumber.number)
                    val addressIssues =
                        contextKey?.let { key ->
                            val locationTracks =
                                validationContext.getLocationTracksByTrackNumber(referenceLine.trackNumberId)
                            locationTracks.flatMap { track ->
                                validateAddressPoints(
                                    trackNumber,
                                    key,
                                    track,
                                    validationTargetLocalizationPrefix = VALIDATION_REFERENCE_LINE,
                                    getLocationTrackName = { trackId ->
                                        getLocationTrackNameByValidationContext(validationContext, trackId)
                                    },
                                )
                            }
                        } ?: listOf()
                    contextIssues + addressIssues
                } else {
                    listOf()
                }

            return referenceIssues + alignmentIssues + geocodingIssues
        }
    }

    private fun validateLocationTrack(
        id: IntId<LocationTrack>,
        validationContext: ValidationContext,
    ): List<LayoutValidationIssue>? {
        val trackAndGeometry = validationContext.getLocationTrackWithGeometry(id)
        // cancelling a track's creation can cause switches to become disconnected
        val trackNetworkTopologyIssues =
            validationContext.getPotentiallyAffectedSwitches(id).filter(LayoutSwitch::exists).flatMap { switch ->
                val structure = switchLibraryService.getSwitchStructure(switch.switchStructureId)
<<<<<<< HEAD
                val switchTracks = validationContext.getSwitchTracksWithAlignments(switch.id as IntId)
                validateSwitchTopologicalConnectivity(
                    switch,
                    structure,
                    switchTracks,
                    trackAndAlignment?.first,
                    getLocationTrackName = { trackId ->
                        getLocationTrackNameByValidationContext(validationContext, trackId)
                    },
                )
=======
                val switchTracks = validationContext.getSwitchTracksWithGeometries(switch.id as IntId)
                validateSwitchTopologicalConnectivity(switch, structure, switchTracks, trackAndGeometry?.first)
>>>>>>> 3703f547
            }
        return if (trackAndGeometry == null) {
            trackNetworkTopologyIssues
        } else {
            val (track, geometry) = trackAndGeometry
            val trackNumber = validationContext.getTrackNumber(track.trackNumberId)
            val trackNumberName =
                (trackNumber ?: validationContext.getCandidateTrackNumber(track.trackNumberId))?.number

            val referenceIssues =
                validateLocationTrackReference(
                    track,
                    trackNumber,
                    trackNumberName,
                    trackNumberIsCancelled = validationContext.trackNumberIsCancelled(track.trackNumberId),
                )
            val switchTrackLinkings: List<SwitchTrackLinking> = validationContext.getSwitchTrackLinks(geometry)
            val switchTrackIssues = validateTrackSwitchReferences(track, switchTrackLinkings)
            val trackNetworkTopologyIssues =
                validationContext.getPotentiallyAffectedSwitches(id).filter(LayoutSwitch::exists).flatMap { switch ->
                    val structure = switchLibraryService.getSwitchStructure(switch.switchStructureId)
                    val switchTracks = validationContext.getSwitchTracksWithGeometries(switch.id as IntId)
                    validateSwitchTopologicalConnectivity(switch, structure, switchTracks, track)
                }
            val switchConnectivityIssues =
                if (track.exists) {
                    validateLocationTrackSwitchConnectivity(track, geometry)
                } else {
                    emptyList()
                }

            val duplicatesAfterPublication = validationContext.getDuplicateTracks(id)
            val duplicateOf = track.duplicateOf?.let(validationContext::getLocationTrack)
            // Draft-only won't be found if it's not in the publication set -> get name from draft
            // for validation issue
            val duplicateOfName =
                track.duplicateOf?.let(validationContext::getCandidateLocationTrack)?.let { track ->
                    getLocationTrackNameByValidationContext(validationContext, track.id as IntId)
                }
            val duplicateIssues =
                validateDuplicateOfState(
                    track,
                    duplicateOf,
                    duplicateOfName,
                    duplicateOfLocationTrackIsCancelled =
                        track.duplicateOf?.let(validationContext::locationTrackIsCancelled) ?: false,
                    duplicatesAfterPublication,
                    getLocationTrackName = { trackId ->
                        getLocationTrackNameByValidationContext(validationContext, trackId)
                    },
                )

            val alignmentIssues = if (track.exists) validateLocationTrackGeometry(geometry) else listOf()
            val geocodingIssues =
                if (track.exists && trackNumber != null) {
                    validationContext.getGeocodingContextCacheKey(track.trackNumberId)?.let { key ->
                        validateAddressPoints(
                            trackNumber,
                            key,
                            track,
                            validationTargetLocalizationPrefix = VALIDATION_REFERENCE_LINE,
                            getLocationTrackName = { trackId ->
                                getLocationTrackNameByValidationContext(validationContext, trackId)
                            },
                        )
                    } ?: listOf(noGeocodingContext(VALIDATION_LOCATION_TRACK))
                } else listOf()

            val tracksWithSameName =
                validationContext.getLocationTracksByName(
                    getLocationTrackNameByValidationContext(validationContext, track.id as IntId)
                )
            val duplicateNameIssues =
                validateLocationTrackNameDuplication(
                    track,
                    trackNumberName,
                    tracksWithSameName,
                    validationContext.target.type,
                    getLocationTrackName = { trackId ->
                        getLocationTrackNameByValidationContext(validationContext, trackId)
                    },
                )

            (referenceIssues +
                switchTrackIssues +
                duplicateIssues +
                alignmentIssues +
                geocodingIssues +
                duplicateNameIssues +
                trackNetworkTopologyIssues +
                switchConnectivityIssues)
        }
    }

    private fun validateGeocodingContext(
        cacheKey: GeocodingContextCacheKey?,
        localizationKey: String,
        trackNumber: TrackNumber,
    ) =
        cacheKey?.let(geocodingCacheService::getGeocodingContextWithReasons)?.let { context ->
            validateGeocodingContext(context, trackNumber)
        } ?: listOf(noGeocodingContext(localizationKey))

    private fun validateAddressPoints(
        trackNumber: LayoutTrackNumber,
        contextKey: GeocodingContextCacheKey,
        track: LocationTrack,
        validationTargetLocalizationPrefix: String,
        getLocationTrackName: (IntId<LocationTrack>) -> AlignmentName,
    ): List<LayoutValidationIssue> =
        if (!track.exists) {
            listOf()
        } else {
<<<<<<< HEAD
            validateAddressPoints(
                trackNumber,
                track,
                validationTargetLocalizationPrefix,
                geocode = { geocodingService.getAddressPoints(contextKey, track.alignmentVersion) },
                getLocationTrackName,
            )
=======
            validateAddressPoints(trackNumber, track, validationTargetLocalizationPrefix) {
                geocodingService.getAddressPoints(contextKey, track.versionOrThrow)
            }
>>>>>>> 3703f547
        }

    private fun getLocationTrackNameByValidationContext(
        validationContext: ValidationContext,
        id: IntId<LocationTrack>,
    ) = locationTrackService.getNameOrThrow(validationContext.target.candidateContext, id).name
}<|MERGE_RESOLUTION|>--- conflicted
+++ resolved
@@ -426,14 +426,8 @@
     ): List<LayoutValidationIssue> {
         val switch = validationContext.getSwitch(id)
         val switchIsCancelled = validationContext.switchIsCancelled(id)
-<<<<<<< HEAD
-        val linkedTracksAndAlignments = validationContext.getSwitchTracksWithAlignments(id)
-        val linkedTracks = linkedTracksAndAlignments.map(Pair<LocationTrack, *>::first)
-
-=======
         val linkedTracksAndGeometries = validationContext.getSwitchTracksWithGeometries(id)
         val linkedTracks = linkedTracksAndGeometries.map(Pair<LocationTrack, *>::first)
->>>>>>> 3703f547
         if (switch == null) {
             return validateSwitchLocationTrackLinkReferences(
                 switchExists = false,
@@ -459,7 +453,6 @@
             val locationIssues = if (switch.exists) validateSwitchLocation(switch) else emptyList()
             val structureIssues =
                 locationIssues.ifEmpty {
-<<<<<<< HEAD
                     validateSwitchLocationTrackLinkStructure(
                         switch,
                         structure,
@@ -468,9 +461,6 @@
                             getLocationTrackNameByValidationContext(validationContext, trackId)
                         },
                     )
-=======
-                    validateSwitchLocationTrackLinkStructure(switch, structure, linkedTracksAndGeometries)
->>>>>>> 3703f547
                 }
 
             val duplicationIssues =
@@ -561,21 +551,16 @@
         val trackNetworkTopologyIssues =
             validationContext.getPotentiallyAffectedSwitches(id).filter(LayoutSwitch::exists).flatMap { switch ->
                 val structure = switchLibraryService.getSwitchStructure(switch.switchStructureId)
-<<<<<<< HEAD
-                val switchTracks = validationContext.getSwitchTracksWithAlignments(switch.id as IntId)
+                val switchTracks = validationContext.getSwitchTracksWithGeometries(switch.id as IntId)
                 validateSwitchTopologicalConnectivity(
                     switch,
                     structure,
                     switchTracks,
-                    trackAndAlignment?.first,
+                    trackAndGeometry?.first,
                     getLocationTrackName = { trackId ->
                         getLocationTrackNameByValidationContext(validationContext, trackId)
                     },
                 )
-=======
-                val switchTracks = validationContext.getSwitchTracksWithGeometries(switch.id as IntId)
-                validateSwitchTopologicalConnectivity(switch, structure, switchTracks, trackAndGeometry?.first)
->>>>>>> 3703f547
             }
         return if (trackAndGeometry == null) {
             trackNetworkTopologyIssues
@@ -689,19 +674,13 @@
         if (!track.exists) {
             listOf()
         } else {
-<<<<<<< HEAD
             validateAddressPoints(
                 trackNumber,
                 track,
                 validationTargetLocalizationPrefix,
-                geocode = { geocodingService.getAddressPoints(contextKey, track.alignmentVersion) },
+                geocode = { geocodingService.getAddressPoints(contextKey, track.versionOrThrow) },
                 getLocationTrackName,
             )
-=======
-            validateAddressPoints(trackNumber, track, validationTargetLocalizationPrefix) {
-                geocodingService.getAddressPoints(contextKey, track.versionOrThrow)
-            }
->>>>>>> 3703f547
         }
 
     private fun getLocationTrackNameByValidationContext(
