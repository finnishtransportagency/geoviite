--- conflicted
+++ resolved
@@ -397,11 +397,11 @@
     private fun validateSwitch(
         id: IntId<LayoutSwitch>,
         validationContext: ValidationContext,
-    ): List<LayoutValidationIssue>? {
+    ): List<LayoutValidationIssue> {
         val switch = validationContext.getSwitch(id)
         val switchIsCancelled = validationContext.switchIsCancelled(id)
-        val linkedTracksAndAlignments = validationContext.getSwitchTracksWithAlignments(id)
-        val linkedTracks = linkedTracksAndAlignments.map(Pair<LocationTrack, *>::first)
+        val linkedTracksAndGeometries = validationContext.getSwitchTracksWithGeometries(id)
+        val linkedTracks = linkedTracksAndGeometries.map(Pair<LocationTrack, *>::first)
         if (switch == null) {
             return validateSwitchLocationTrackLinkReferences(
                 switchExists = false,
@@ -410,11 +410,6 @@
             )
         } else {
             val structure = switchLibraryService.getSwitchStructure(switch.switchStructureId)
-<<<<<<< HEAD
-            val linkedTracksAndGeometries = validationContext.getSwitchTracksWithGeometries(id)
-            val linkedTracks = linkedTracksAndGeometries.map(Pair<LocationTrack, *>::first)
-=======
->>>>>>> 16b18b1b
 
             val referenceIssues =
                 validateSwitchLocationTrackLinkReferences(
@@ -503,24 +498,19 @@
     private fun validateLocationTrack(
         id: IntId<LocationTrack>,
         validationContext: ValidationContext,
-<<<<<<< HEAD
-    ): List<LayoutValidationIssue>? =
-        validationContext.getLocationTrackWithGeometry(id)?.let { (track, geometry) ->
-=======
     ): List<LayoutValidationIssue>? {
-        val trackAndAlignment = validationContext.getLocationTrackWithAlignment(id)
+        val trackAndGeometry = validationContext.getLocationTrackWithGeometry(id)
         // cancelling a track's creation can cause switches to become disconnected
         val trackNetworkTopologyIssues =
             validationContext.getPotentiallyAffectedSwitches(id).filter(LayoutSwitch::exists).flatMap { switch ->
                 val structure = switchLibraryService.getSwitchStructure(switch.switchStructureId)
-                val switchTracks = validationContext.getSwitchTracksWithAlignments(switch.id as IntId)
-                validateSwitchTopologicalConnectivity(switch, structure, switchTracks, trackAndAlignment?.first)
+                val switchTracks = validationContext.getSwitchTracksWithGeometries(switch.id as IntId)
+                validateSwitchTopologicalConnectivity(switch, structure, switchTracks, trackAndGeometry?.first)
             }
-        return if (trackAndAlignment == null) {
+        return if (trackAndGeometry == null) {
             trackNetworkTopologyIssues
         } else {
-            val (track, alignment) = trackAndAlignment
->>>>>>> 16b18b1b
+            val (track, geometry) = trackAndGeometry
             val trackNumber = validationContext.getTrackNumber(track.trackNumberId)
             val trackNumberName =
                 (trackNumber ?: validationContext.getCandidateTrackNumber(track.trackNumberId))?.number
@@ -532,7 +522,6 @@
                     trackNumberName,
                     trackNumberIsCancelled = validationContext.trackNumberIsCancelled(track.trackNumberId),
                 )
-<<<<<<< HEAD
             val switchTrackLinkings: List<SwitchTrackLinking> = validationContext.getSwitchTrackLinks(geometry)
             val switchTrackIssues = validateTrackSwitchReferences(track, switchTrackLinkings)
             val trackNetworkTopologyIssues =
@@ -541,15 +530,6 @@
                     val switchTracks = validationContext.getSwitchTracksWithGeometries(switch.id as IntId)
                     validateSwitchTopologicalConnectivity(switch, structure, switchTracks, track)
                 }
-=======
-            val segmentSwitches = validationContext.getSegmentSwitches(alignment)
-            val switchSegmentIssues = validateSegmentSwitchReferences(track, segmentSwitches)
-            val topologicallyConnectedSwitchIssues =
-                validateTopologicallyConnectedSwitchReferences(
-                    track,
-                    validationContext.getTopologicallyConnectedSwitches(track),
-                )
->>>>>>> 16b18b1b
             val switchConnectivityIssues =
                 if (track.exists) {
                     validateLocationTrackSwitchConnectivity(track, geometry)
