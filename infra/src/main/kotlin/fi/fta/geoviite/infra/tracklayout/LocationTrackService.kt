package fi.fta.geoviite.infra.tracklayout

import fi.fta.geoviite.infra.aspects.GeoviiteService
import fi.fta.geoviite.infra.common.AlignmentName
import fi.fta.geoviite.infra.common.DesignBranch
import fi.fta.geoviite.infra.common.DomainId
import fi.fta.geoviite.infra.common.IntId
import fi.fta.geoviite.infra.common.JointNumber
import fi.fta.geoviite.infra.common.LayoutBranch
import fi.fta.geoviite.infra.common.LayoutContext
import fi.fta.geoviite.infra.common.Oid
import fi.fta.geoviite.infra.common.TrackMeter
import fi.fta.geoviite.infra.error.NoSuchEntityException
import fi.fta.geoviite.infra.error.SplitSourceLocationTrackUpdateException
import fi.fta.geoviite.infra.geocoding.AddressPoint
import fi.fta.geoviite.infra.geocoding.AlignmentStartAndEnd
import fi.fta.geoviite.infra.geocoding.GeocodingContext
import fi.fta.geoviite.infra.geocoding.GeocodingService
import fi.fta.geoviite.infra.linking.LocationTrackSaveRequest
import fi.fta.geoviite.infra.linking.switches.TopologyLinkFindingSwitch
import fi.fta.geoviite.infra.localization.LocalizationLanguage
import fi.fta.geoviite.infra.localization.LocalizationService
import fi.fta.geoviite.infra.math.BoundingBox
import fi.fta.geoviite.infra.math.IPoint
import fi.fta.geoviite.infra.math.Point
import fi.fta.geoviite.infra.math.boundingBoxAroundPoint
import fi.fta.geoviite.infra.math.lineLength
import fi.fta.geoviite.infra.publication.PublicationResultVersions
import fi.fta.geoviite.infra.ratko.RatkoOperatingPointDao
import fi.fta.geoviite.infra.ratko.model.OperationalPointType
import fi.fta.geoviite.infra.split.SplitDao
import fi.fta.geoviite.infra.split.SplitDuplicateTrack
import fi.fta.geoviite.infra.split.SplittingInitializationParameters
import fi.fta.geoviite.infra.switchLibrary.SwitchLibraryService
import fi.fta.geoviite.infra.tracklayout.DuplicateEndPointType.END
import fi.fta.geoviite.infra.tracklayout.DuplicateEndPointType.START
import fi.fta.geoviite.infra.util.FreeText
import fi.fta.geoviite.infra.util.mapNonNullValues
import org.postgresql.util.PSQLException
import org.springframework.dao.DataIntegrityViolationException
import org.springframework.transaction.annotation.Transactional
import org.springframework.transaction.support.TransactionTemplate
import java.time.Instant

const val TRACK_SEARCH_AREA_SIZE = 2.0
const val OPERATING_POINT_AROUND_SWITCH_SEARCH_AREA_SIZE = 1000.0

@GeoviiteService
class LocationTrackService(
    val locationTrackDao: LocationTrackDao,
    private val alignmentService: LayoutAlignmentService,
    private val alignmentDao: LayoutAlignmentDao,
    private val geocodingService: GeocodingService,
    private val switchDao: LayoutSwitchDao,
    private val switchLibraryService: SwitchLibraryService,
    private val splitDao: SplitDao,
    private val ratkoOperatingPointDao: RatkoOperatingPointDao,
    private val localizationService: LocalizationService,
    private val transactionTemplate: TransactionTemplate,
) : LayoutAssetService<LocationTrack, LocationTrackGeometry, LocationTrackDao>(locationTrackDao) {

    @Transactional
    fun insert(branch: LayoutBranch, request: LocationTrackSaveRequest): LayoutRowVersion<LocationTrack> {
        //        val (alignment, alignmentVersion) = alignmentService.newEmpty()
        val locationTrack =
            LocationTrack(
                //                alignmentVersion = alignmentVersion,
                name = request.name,
                descriptionBase = request.descriptionBase,
                descriptionSuffix = request.descriptionSuffix,
                type = request.type,
                state = request.state,
                trackNumberId = request.trackNumberId,
                sourceId = null,
                length = 0.0, // alignment.length,
                segmentCount = 0, // alignment.segments.size,
                boundingBox = null, // alignment.boundingBox,
                duplicateOf = request.duplicateOf,
                topologicalConnectivity = request.topologicalConnectivity,
                topologyStartSwitch = null,
                topologyEndSwitch = null,
                ownerId = request.ownerId,
                contextData = LayoutContextData.newDraft(branch, dao.createId()),
            )
        return saveDraft(branch, locationTrack, LocationTrackGeometry.empty)
    }

    fun update(
        branch: LayoutBranch,
        id: IntId<LocationTrack>,
        request: LocationTrackSaveRequest,
    ): LayoutRowVersion<LocationTrack> {
        try {
            return requireNotNull(transactionTemplate.execute { updateLocationTrackTransaction(branch, id, request) })
        } catch (dataIntegrityException: DataIntegrityViolationException) {
            throw if (isSplitSourceReferenceError(dataIntegrityException)) {
                SplitSourceLocationTrackUpdateException(request.name, dataIntegrityException)
            } else {
                dataIntegrityException
            }
        }
    }

    private fun updateLocationTrackTransaction(
        branch: LayoutBranch,
        id: IntId<LocationTrack>,
        request: LocationTrackSaveRequest,
    ): LayoutRowVersion<LocationTrack> {
        val (originalTrack, originalGeometry) = getWithGeometryOrThrow(branch.draft, id)
        //        val (originalTrack, originalAlignment) = getWithAlignmentInternalOrThrow(branch.draft, id)
        val locationTrack =
            originalTrack.copy(
                name = request.name,
                descriptionBase = request.descriptionBase,
                descriptionSuffix = request.descriptionSuffix,
                type = request.type,
                state = request.state,
                trackNumberId = request.trackNumberId,
                duplicateOf = request.duplicateOf,
                topologicalConnectivity = request.topologicalConnectivity,
                ownerId = request.ownerId,
            )

        // TODO: GVT-2928 do we need to recalc topology? I think not, since:
        // a) the data on the track itself does not affect topology
        // b) we don't need to delete track-switch links on track delete, right?
        //   - they are now in the nodes, which don't maintain referential integrity: draft switch delete wont break it
        //   - deleted tracks can refer to whatever and that should be fine
        return saveDraft(branch, locationTrack, originalGeometry)
        //        return if (locationTrack.state != LocationTrackState.DELETED) {
        //            saveDraft(
        //                branch,
        //                fetchNearbyTracksAndCalculateLocationTrackTopology(branch.draft, locationTrack,
        // originalAlignment),
        //            )
        //        } else {
        //            clearDuplicateReferences(branch, id)
        //            val segmentsWithoutSwitch = originalAlignment.segments.map(LayoutSegment::withoutSwitch)
        //            val newAlignment = originalAlignment.withSegments(segmentsWithoutSwitch)
        //            val newTrack = fetchNearbyTracksAndCalculateLocationTrackTopology(branch.draft, locationTrack,
        // newAlignment)
        //            saveDraft(branch, newTrack, newAlignment)
        //        }
    }

    @Transactional
    fun updateState(
        branch: LayoutBranch,
        id: IntId<LocationTrack>,
        state: LocationTrackState,
    ): LayoutRowVersion<LocationTrack> {
        val (originalTrack, originalGeometry) = getWithGeometryOrThrow(branch.draft, id)
        //        val (originalTrack, originalAlignment) = getWithAlignmentInternalOrThrow(branch.draft, id)
        val locationTrack = originalTrack.copy(state = state)
        // TODO: GVT-2928 do we need to recalc topology? I think not, (see above)
        return saveDraft(branch, locationTrack, originalGeometry)
        //
        //        return if (locationTrack.state != LocationTrackState.DELETED) {
        //            saveDraft(branch, locationTrack)
        //        } else {
        //            clearDuplicateReferences(branch, id)
        //            val segmentsWithoutSwitch = originalAlignment.segments.map(LayoutSegment::withoutSwitch)
        //            val newAlignment = originalAlignment.withSegments(segmentsWithoutSwitch)
        //            val newTrack = fetchNearbyTracksAndCalculateLocationTrackTopology(branch.draft, locationTrack,
        // newAlignment)
        //            saveDraft(branch, newTrack, newAlignment)
        //        }
    }

    @Transactional(readOnly = true)
    fun getStartAndEnd(
        context: LayoutContext,
        ids: List<IntId<LocationTrack>>,
    ): List<AlignmentStartAndEnd<LocationTrack>> {
        val tracksAndAlignments = getManyWithGeometries(context, ids)
        val getGeocodingContext = geocodingService.getLazyGeocodingContexts(context)
        return tracksAndAlignments.map { (track, alignment) ->
            AlignmentStartAndEnd.of(track.id as IntId, alignment, getGeocodingContext(track.trackNumberId))
        }
    }

    @Transactional
    fun saveDraft(
        branch: LayoutBranch,
        track: LocationTrack,
        params: LocationTrackGeometry,
    ): LayoutRowVersion<LocationTrack> = saveDraftInternal(branch, asDraft(branch, track), params)

    // TODO: GVT-1926 Is this needed? temporarily private until we know
    //    @Transactional
    private fun saveDraft(branch: LayoutBranch, draftAsset: LocationTrack): LayoutRowVersion<LocationTrack> =
        saveDraft(
            branch,
            draftAsset,
            getSourceVersion(draftAsset)?.let(alignmentDao::fetch) ?: LocationTrackGeometry.empty,
        )

    private fun getSourceVersion(track: LocationTrack): LayoutRowVersion<LocationTrack>? =
        track.contextData.layoutAssetId.let { id ->
            when (id) {
                // Edited from a row that is already a draft
                is StoredAssetId -> id.version
                // Edited by creating the draft from another context
                is EditedAssetId -> id.sourceRowVersion
                // Completely new item without geometry
                is TemporaryAssetId -> null
                is IdentifiedAssetId -> error("Unexpected layout asset ID type when saving location track: $id")
            }
        }

    //    @Transactional
    //    fun saveDraft(
    //        branch: LayoutBranch,
    //        draftAsset: LocationTrack,
    //        geometry: LocationTrackGeometry,
    //    ): LayoutRowVersion<LocationTrack> {
    //        return saveDraftInternal(branch, draftAsset, geometry)
    //    }

    //    @Deprecated("")
    //    @Transactional
    //    fun saveDraft(
    //        branch: LayoutBranch,
    //        draftAsset: LocationTrack,
    //        alignment: LayoutAlignment,
    //    ): LayoutRowVersion<LocationTrack> {
    //        val alignmentVersion =
    //            // If we're creating a new row or starting a draft, we duplicate the alignment to not
    //            // edit any original
    //            if (draftAsset.dataType == TEMP || draftAsset.isOfficial) {
    //                alignmentService.saveAsNew(alignment)
    //            }
    //            // Ensure that we update the correct one.
    //            else if (draftAsset.getAlignmentVersionOrThrow().id != alignment.id) {
    //                alignmentService.save(
    //                    alignment.copy(id = draftAsset.getAlignmentVersionOrThrow().id, dataType = STORED)
    //                )
    //            } else {
    //                alignmentService.save(alignment)
    //            }
    //        return saveDraftInternal(branch, draftAsset.copy(alignmentVersion = alignmentVersion))
    //    }
    //
    @Transactional
    fun insertExternalId(branch: LayoutBranch, id: IntId<LocationTrack>, oid: Oid<LocationTrack>) =
        dao.insertExternalId(id, branch, oid)

    @Transactional
    override fun publish(
        branch: LayoutBranch,
        version: LayoutRowVersion<LocationTrack>,
    ): PublicationResultVersions<LocationTrack> {
        val publishedVersion = publishInternal(branch, version)
        // Some of the versions may get deleted in publication -> delete any alignments they left
        // behind
        alignmentDao.deleteOrphanedAlignments()
        return publishedVersion
    }

    @Transactional
    override fun deleteDraft(branch: LayoutBranch, id: IntId<LocationTrack>): LayoutRowVersion<LocationTrack> {
        // If removal also breaks references, clear them out first
        if (dao.fetchVersion(branch.official, id) == null) {
            clearDuplicateReferences(branch, id)
        }
        return super.deleteDraft(branch, id)
    }

    @Transactional
    fun fetchDuplicates(layoutContext: LayoutContext, id: IntId<LocationTrack>): List<LocationTrack> {
        return dao.fetchDuplicateVersions(layoutContext, id).map(dao::fetch)
    }

    @Transactional
    fun clearDuplicateReferences(branch: LayoutBranch, id: IntId<LocationTrack>) =
        dao.fetchDuplicateVersions(branch.draft, id, includeDeleted = true)
            .map { version -> asDraft(branch, dao.fetch(version)) to alignmentDao.fetch(version) }
            .forEach { (dup, geom) -> saveDraft(branch, dup.copy(duplicateOf = null), geom) }

    fun listNonLinked(branch: LayoutBranch): List<LocationTrack> {
        return dao.list(branch.draft, false).filter { a -> a.segmentCount == 0 }
    }

    fun list(layoutContext: LayoutContext, bbox: BoundingBox): List<LocationTrack> {
        return dao.list(layoutContext, false).filter { tn -> bbox.intersects(tn.boundingBox) }
    }

    fun list(
        layoutContext: LayoutContext,
        includeDeleted: Boolean,
        trackNumberId: IntId<LayoutTrackNumber>,
        names: List<AlignmentName>,
    ): List<LocationTrack> {
        return dao.list(layoutContext, includeDeleted, trackNumberId, names)
    }

    fun idMatches(
        layoutContext: LayoutContext,
        possibleIds: List<IntId<LocationTrack>>? = null,
    ): ((term: String, item: LocationTrack) -> Boolean) =
        dao.fetchExternalIds(layoutContext.branch, possibleIds).let { externalIds ->
            return { term, item -> externalIds[item.id]?.oid?.toString() == term || item.id.toString() == term }
        }

    override fun contentMatches(term: String, item: LocationTrack) =
        item.exists && (item.name.contains(term, true) || item.descriptionBase.contains(term, true))

    fun listNear(layoutContext: LayoutContext, bbox: BoundingBox): List<LocationTrack> {
        return dao.listNear(layoutContext, bbox).filter(LocationTrack::exists)
    }

    @Transactional(readOnly = true)
    fun listWithGeometries(
        layoutContext: LayoutContext,
        trackNumberId: IntId<LayoutTrackNumber>? = null,
        includeDeleted: Boolean = false,
        boundingBox: BoundingBox? = null,
<<<<<<< HEAD
    ): List<Pair<LocationTrack, DbLocationTrackGeometry>> {
=======
        minLength: Double? = null,
        locationTrackIds: Set<IntId<LocationTrack>>? = null,
    ): List<Pair<LocationTrack, LayoutAlignment>> {
>>>>>>> 87ca733c
        return if (boundingBox == null) {
                dao.list(layoutContext, includeDeleted, trackNumberId)
            } else {
                dao.fetchVersionsNear(layoutContext, boundingBox, includeDeleted, trackNumberId, minLength)
                    .map(dao::fetch)
            }
            .let { list ->
                if (locationTrackIds == null) list
                else
                    list.filter { locationTrack -> locationTrackIds.contains(locationTrack.id as IntId<LocationTrack>) }
            }
            .let { list -> filterByBoundingBox(list, boundingBox) }
            .let(::associateWithGeometries)
    }

    @Transactional(readOnly = true)
    fun getManyWithGeometries(
        layoutContext: LayoutContext,
        ids: List<IntId<LocationTrack>>,
    ): List<Pair<LocationTrack, DbLocationTrackGeometry>> {
        return dao.getMany(layoutContext, ids).let(::associateWithGeometries)
    }

    //    @Deprecated("")
    //    @Transactional(readOnly = true)
    //    fun getManyWithAlignments(
    //        layoutContext: LayoutContext,
    //        ids: List<IntId<LocationTrack>>,
    //    ): List<Pair<LocationTrack, LayoutAlignment>> {
    //        return dao.getMany(layoutContext, ids).let(::associateWithAlignments)
    //    }
    //
    @Transactional(readOnly = true)
    fun getWithGeometryOrThrow(
        layoutContext: LayoutContext,
        id: IntId<LocationTrack>,
    ): Pair<LocationTrack, DbLocationTrackGeometry> {
        return getWithGeometryInternalOrThrow(layoutContext, id)
    }

    //    @Deprecated("")
    //    @Transactional(readOnly = true)
    //    fun getWithAlignmentOrThrow(
    //        layoutContext: LayoutContext,
    //        id: IntId<LocationTrack>,
    //    ): Pair<LocationTrack, LayoutAlignment> {
    //        return getWithAlignmentInternalOrThrow(layoutContext, id)
    //    }
    //
    @Transactional(readOnly = true)
    fun getWithGeometry(
        layoutContext: LayoutContext,
        id: IntId<LocationTrack>,
    ): Pair<LocationTrack, DbLocationTrackGeometry>? {
        return dao.fetchVersion(layoutContext, id)?.let(::getWithGeometryInternal)
    }

    @Transactional(readOnly = true)
    fun getTrackPoint(
        layoutContext: LayoutContext,
        locationTrackId: IntId<LocationTrack>,
        address: TrackMeter,
    ): AddressPoint? {
        val locationTrackAndAlignment = getWithGeometry(layoutContext, locationTrackId)
        return locationTrackAndAlignment?.let { (locationTrack, alignment) ->
            geocodingService.getTrackLocation(layoutContext, locationTrack, alignment, address)
        }
    }

    @Transactional(readOnly = true)
    fun getOfficialWithGeometryAtMoment(
        branch: LayoutBranch,
        id: IntId<LocationTrack>,
        moment: Instant,
    ): Pair<LocationTrack, DbLocationTrackGeometry>? {
        return dao.fetchOfficialVersionAtMoment(branch, id, moment)?.let(::getWithGeometryInternal)
    }

    @Transactional(readOnly = true)
    fun getWithGeometry(version: LayoutRowVersion<LocationTrack>): Pair<LocationTrack, DbLocationTrackGeometry> {
        return getWithGeometryInternal(version)
    }

    @Deprecated("")
    @Transactional(readOnly = true)
    fun getWithAlignment(version: LayoutRowVersion<LocationTrack>): Pair<LocationTrack, LayoutAlignment>? {
        return getWithAlignmentInternal(version)
    }

    @Transactional(readOnly = true)
    fun listNearWithGeometries(
        layoutContext: LayoutContext,
        bbox: BoundingBox,
    ): List<Pair<LocationTrack, DbLocationTrackGeometry>> =
        dao.listNear(layoutContext, bbox).let(::associateWithGeometries).filter { (_, alignment) ->
            alignment.segments.any { segment ->
                bbox.intersects(segment.boundingBox) && segment.segmentPoints.any(bbox::contains)
            }
        }

    //    @Deprecated("")
    //    @Transactional(readOnly = true)
    //    fun listNearWithAlignments(
    //        layoutContext: LayoutContext,
    //        bbox: BoundingBox,
    //    ): List<Pair<LocationTrack, LayoutAlignment>> =
    //        dao.listNear(layoutContext, bbox).let(::associateWithAlignments).filter { (_, alignment) ->
    //            alignment.segments.any { segment ->
    //                bbox.intersects(segment.boundingBox) && segment.segmentPoints.any(bbox::contains)
    //            }
    //        }
    //
    @Transactional(readOnly = true)
    fun getLocationTracksNear(
        layoutContext: LayoutContext,
        location: IPoint,
    ): List<Pair<LocationTrack, DbLocationTrackGeometry>> =
        listNearWithGeometries(
            layoutContext,
            BoundingBox(Point(0.0, 0.0), Point(TRACK_SEARCH_AREA_SIZE, TRACK_SEARCH_AREA_SIZE)).centerAt(location),
        )

    //    @Deprecated("")
    //    @Transactional(readOnly = true)
    //    fun getLocationTracksAndAlignmentsNear(
    //        layoutContext: LayoutContext,
    //        location: IPoint,
    //    ): List<Pair<LocationTrack, LayoutAlignment>> =
    //        listNearWithAlignments(
    //            layoutContext,
    //            BoundingBox(Point(0.0, 0.0), Point(TRACK_SEARCH_AREA_SIZE,
    // TRACK_SEARCH_AREA_SIZE)).centerAt(location),
    //        )
    //
    @Transactional(readOnly = true)
    fun getMetadataSections(
        layoutContext: LayoutContext,
        locationTrackId: IntId<LocationTrack>,
        boundingBox: BoundingBox?,
    ): List<AlignmentPlanSection> {
        val locationTrack = get(layoutContext, locationTrackId)
        val geocodingContext =
            locationTrack?.let { geocodingService.getGeocodingContext(layoutContext, locationTrack.trackNumberId) }

        return geocodingContext?.let { context ->
            alignmentService.getGeometryMetadataSections(
                locationTrack.versionOrThrow,
                dao.fetchExternalId(layoutContext.branch, locationTrackId)?.oid,
                boundingBox,
                context,
            )
        } ?: listOf()
    }

    @Transactional(readOnly = true)
    fun getFullDescriptions(
        layoutContext: LayoutContext,
        locationTracks: List<LocationTrack>,
        lang: LocalizationLanguage,
    ): List<FreeText> {
        val startAndEndSwitchIds =
            locationTracks.map { locationTrack ->
                alignmentDao.fetch(locationTrack.versionOrThrow).let { geom ->
                    geom.startSwitchLink?.id to geom.endSwitchLink?.id
                }
            }
        val switches =
            switchDao
                .getMany(layoutContext, startAndEndSwitchIds.flatMap { listOfNotNull(it.first, it.second) })
                .associateBy { switch -> switch.id }

        fun getSwitchShortName(switchId: IntId<LayoutSwitch>) = switches[switchId]?.shortName
        val translation = localizationService.getLocalization(lang)

        return locationTracks.zip(startAndEndSwitchIds) { locationTrack, startAndEndSwitch ->
            val startSwitchName = startAndEndSwitch.first?.let(::getSwitchShortName)
            val endSwitchName = startAndEndSwitch.second?.let(::getSwitchShortName)

            when (locationTrack.descriptionSuffix) {
                LocationTrackDescriptionSuffix.NONE -> FreeText(locationTrack.descriptionBase.toString())

                LocationTrackDescriptionSuffix.SWITCH_TO_BUFFER ->
                    FreeText(
                        "${locationTrack.descriptionBase} ${startSwitchName ?: endSwitchName ?: "???"} - ${translation.t("location-track-dialog.buffer")}"
                    )

                LocationTrackDescriptionSuffix.SWITCH_TO_SWITCH ->
                    FreeText("${locationTrack.descriptionBase} ${startSwitchName ?: "???"} - ${endSwitchName ?: "???"}")

                LocationTrackDescriptionSuffix.SWITCH_TO_OWNERSHIP_BOUNDARY ->
                    FreeText(
                        "${locationTrack.descriptionBase} ${startSwitchName ?: endSwitchName ?: "???"} - ${translation.t("location-track-dialog.ownership-boundary")}"
                    )
            }
        }
    }

    fun getFullDescription(
        layoutContext: LayoutContext,
        locationTrack: LocationTrack,
        lang: LocalizationLanguage,
    ): FreeText = getFullDescriptions(layoutContext, listOf(locationTrack), lang).first()

    private fun getWithGeometryInternalOrThrow(
        layoutContext: LayoutContext,
        id: IntId<LocationTrack>,
    ): Pair<LocationTrack, DbLocationTrackGeometry> {
        return getWithGeometryInternal(dao.fetchVersionOrThrow(layoutContext, id))
    }

    //    private fun getWithAlignmentInternalOrThrow(
    //        layoutContext: LayoutContext,
    //        id: IntId<LocationTrack>,
    //    ): Pair<LocationTrack, LayoutAlignment> {
    //        return getWithAlignmentInternal(dao.fetchVersionOrThrow(layoutContext, id))
    //    }
    //
    private fun getWithGeometryInternal(
        version: LayoutRowVersion<LocationTrack>
    ): Pair<LocationTrack, DbLocationTrackGeometry> = locationTrackWithGeometry(dao, alignmentDao, version)

    private fun getWithAlignmentInternal(
        version: LayoutRowVersion<LocationTrack>
    ): Pair<LocationTrack, LayoutAlignment>? = locationTrackWithAlignment(dao, alignmentDao, version)

    private fun associateWithGeometries(
        lines: List<LocationTrack>
    ): List<Pair<LocationTrack, DbLocationTrackGeometry>> {
        // This is a little convoluted to avoid extra passes of transaction annotation handling in
        // alignmentDao.fetch
        val alignments = alignmentDao.getMany(lines.map(LocationTrack::versionOrThrow))
        return lines.map { line -> line to alignments.getValue(line.versionOrThrow) }
    }

    //    private fun associateWithAlignments(lines: List<LocationTrack>): List<Pair<LocationTrack, LayoutAlignment>> {
    //        // This is a little convoluted to avoid extra passes of transaction annotation handling in
    //        // alignmentDao.fetch
    //        val alignments = alignmentDao.fetchMany(lines.map(LocationTrack::getAlignmentVersionOrThrow))
    //        return lines.map { line -> line to alignments.getValue(line.getAlignmentVersionOrThrow()) }
    //    }
    //
    fun fillTrackAddress(splitPoint: SplitPoint, geocodingContext: GeocodingContext): SplitPoint {
        val address = geocodingContext.getAddress(splitPoint.location)?.first
        return when (splitPoint) {
            is SwitchSplitPoint -> splitPoint.copy(address = address)
            is EndpointSplitPoint -> splitPoint.copy(address = address)
        }
    }

    fun fillTrackAddresses(
        duplicates: List<LocationTrackDuplicate>,
        geocodingContext: GeocodingContext,
    ): List<LocationTrackDuplicate> {
        return duplicates.map { duplicate ->
            duplicate.copy(
                duplicateStatus =
                    duplicate.duplicateStatus.copy(
                        startSplitPoint =
                            duplicate.duplicateStatus.startSplitPoint?.let { splitPoint ->
                                fillTrackAddress(splitPoint, geocodingContext)
                            },
                        endSplitPoint =
                            duplicate.duplicateStatus.endSplitPoint?.let { splitPoint ->
                                fillTrackAddress(splitPoint, geocodingContext)
                            },
                    )
            )
        }
    }

    @Transactional(readOnly = true)
    fun getInfoboxExtras(layoutContext: LayoutContext, id: IntId<LocationTrack>): LocationTrackInfoboxExtras? {
        return getWithGeometry(layoutContext, id)?.let { (track, geometry) ->
            val geocodingContext = geocodingService.getGeocodingContext(layoutContext, track.trackNumberId)
            val start = geometry.start
            val end = geometry.end

            val duplicateOf = getDuplicateTrackParent(layoutContext, track)
            val duplicates =
                getLocationTrackDuplicates(layoutContext, track, geometry)
                    .let { dups -> geocodingContext?.let { gc -> fillTrackAddresses(dups, gc) } ?: dups }
                    .sortedBy { dup -> dup.duplicateStatus.startSplitPoint?.address }

            val startSwitchLink = geometry.startSwitchLink
            val endSwitchLink = geometry.endSwitchLink

            val startSplitPoint = createSplitPoint(start, startSwitchLink?.id, START, geocodingContext)
            val endSplitPoint = createSplitPoint(end, endSwitchLink?.id, END, geocodingContext)

            val startSwitch = endSwitchLink?.id?.let { id -> fetchSwitchAtEndById(layoutContext, id) }
            val endSwitch = endSwitchLink?.id?.let { id -> fetchSwitchAtEndById(layoutContext, id) }

            val partOfUnfinishedSplit =
                splitDao.locationTracksPartOfAnyUnfinishedSplit(layoutContext.branch, listOf(id)).isNotEmpty()

            LocationTrackInfoboxExtras(
                duplicateOf,
                duplicates,
                startSwitch,
                endSwitch,
                partOfUnfinishedSplit,
                startSplitPoint,
                endSplitPoint,
            )
        }
    }

    private fun createSplitPoint(
        point: AlignmentPoint?,
        switchId: IntId<LayoutSwitch>?,
        endPointType: DuplicateEndPointType,
        geocodingContext: GeocodingContext?,
    ): SplitPoint? {
        val address = point?.let { p -> geocodingContext?.getAddress(p)?.first }
        return when {
            (point == null || address == null) -> null
            (switchId != null) -> SwitchSplitPoint(point, address, switchId, JointNumber(0))
            else -> EndpointSplitPoint(point, address, endPointType)
        }
    }

    @Transactional(readOnly = true)
    fun getRelinkableSwitchesCount(layoutContext: LayoutContext, id: IntId<LocationTrack>): Int? =
        get(layoutContext, id)?.let { track -> countRelinkableSwitches(layoutContext.branch, track) }

    private fun countRelinkableSwitches(branch: LayoutBranch, locationTrack: LocationTrack): Int =
        (locationTrack.switchIds + switchDao.findSwitchesNearTrack(branch, locationTrack.versionOrThrow))
            .distinct()
            .size

    @Transactional(readOnly = true)
    fun getLocationTrackDuplicates(
        layoutContext: LayoutContext,
        track: LocationTrack,
        alignment: LocationTrackGeometry,
    ): List<LocationTrackDuplicate> {
        val markedDuplicateVersions = dao.fetchDuplicateVersions(layoutContext, track.id as IntId)
        val tracksLinkedThroughSwitch =
            switchDao
                .findLocationTracksLinkedToSwitches(layoutContext, track.switchIds)
                .values
                .flatten()
                .map(LayoutSwitchDao.LocationTrackIdentifiers::rowVersion)
        val duplicateTracksAndAlignments =
            (markedDuplicateVersions + tracksLinkedThroughSwitch).distinct().map(::getWithGeometryInternal).filter {
                (duplicateTrack, _) ->
                duplicateTrack.id != track.id && duplicateTrack.id != track.duplicateOf
            }
        return getLocationTrackDuplicatesBySplitPoints(track, alignment, duplicateTracksAndAlignments)
    }

    private fun getDuplicateTrackParent(
        layoutContext: LayoutContext,
        childTrack: LocationTrack,
    ): LocationTrackDuplicate? =
        childTrack.duplicateOf?.let { parentId ->
            getWithGeometry(layoutContext, parentId)?.let { (parentTrack, parentTrackAlignment) ->
                val childAlignment = alignmentDao.fetch(childTrack.versionOrThrow)
                getDuplicateTrackParentStatus(parentTrack, parentTrackAlignment, childTrack, childAlignment)
            }
        }

    private fun fetchSwitchAtEndById(layoutContext: LayoutContext, id: IntId<LayoutSwitch>): LayoutSwitchIdAndName? =
        switchDao.get(layoutContext, id)?.let { switch -> LayoutSwitchIdAndName(id, switch.name) }

    private fun fetchNearbyLocationTracksWithGeometries(
        layoutContext: LayoutContext,
        targetPoint: LayoutPoint,
    ): List<Pair<LocationTrack, LocationTrackGeometry>> {
        return dao.fetchVersionsNear(layoutContext, boundingBoxAroundPoint(targetPoint, 1.0))
            .map { version -> getWithGeometryInternal(version) }
            .filter { (track, geometry) -> geometry.isNotEmpty && track.exists }
    }

    //    private fun fetchNearbyLocationTracksWithAlignments(
    //        layoutContext: LayoutContext,
    //        targetPoint: LayoutPoint,
    //    ): List<Pair<LocationTrack, LayoutAlignment>> {
    //        return dao.fetchVersionsNear(layoutContext, boundingBoxAroundPoint(targetPoint, 1.0))
    //            .map { version -> getWithAlignmentInternal(version) }
    //            .filter { (track, alignment) -> alignment.segments.isNotEmpty() && track.exists }
    //    }

    //    // TODO: GVT-2928 Topology calculation in node-edge model
    //    // This should only check for topology links: switch-links for continuing tracks at start & end
    //    // In the new model, that is written into the locationtrackgeometry first/last node
    //    @Deprecated("Topology calculation must change due to node model")
    //    @Transactional
    //    fun fetchNearbyTracksAndCalculateLocationTrackTopology(
    //        layoutContext: LayoutContext,
    //        track: LocationTrack,
    //        alignment: LayoutAlignment,
    //        startChanged: Boolean = false,
    //        endChanged: Boolean = false,
    //    ): LocationTrack {
    //        val nearbyTracksAroundStart =
    //            alignment.start
    //                ?.let { point -> fetchNearbyLocationTracksWithAlignments(layoutContext, point) }
    //                ?.filter { (nearbyLocationTrack, _) -> nearbyLocationTrack.id != track.id } ?: listOf()
    //        val nearbyTracksAroundEnd =
    //            alignment.end
    //                ?.let { point -> fetchNearbyLocationTracksWithAlignments(layoutContext, point) }
    //                ?.filter { (nearbyLocationTrack, _) -> nearbyLocationTrack.id != track.id } ?: listOf()
    //        return calculateLocationTrackTopology(
    //            track = track,
    //            alignment = alignment,
    //            startChanged = startChanged,
    //            endChanged = endChanged,
    //            nearbyTracks = NearbyTracks(aroundStart = nearbyTracksAroundStart, aroundEnd = nearbyTracksAroundEnd),
    //        )
    //    }
    //
    fun getLocationTrackOwners(): List<LocationTrackOwner> {
        return dao.fetchLocationTrackOwners()
    }

    fun getLocationTrackOwner(id: IntId<LocationTrackOwner>): LocationTrackOwner {
        return getLocationTrackOwners().find { owner -> owner.id == id }
            ?: throw NoSuchEntityException(LocationTrackOwner::class, id)
    }

    @Transactional(readOnly = true)
    fun getSplittingInitializationParameters(
        layoutContext: LayoutContext,
        trackId: IntId<LocationTrack>,
    ): SplittingInitializationParameters? {
        val getGeocodingContext = geocodingService.getLazyGeocodingContexts(layoutContext)
        return getWithGeometry(layoutContext, trackId)?.let { (locationTrack, alignment) ->
            val switches =
                getSwitchesForLocationTrack(layoutContext, trackId)
                    .mapNotNull { id -> switchDao.get(layoutContext, id) }
                    .mapNotNull { switch ->
                        switchLibraryService.getSwitchStructure(switch.switchStructureId).let { structure ->
                            val presentationJointLocation = switch.getJoint(structure.presentationJointNumber)?.location
                            if (presentationJointLocation != null) {
                                switch to presentationJointLocation
                            } else {
                                null
                            }
                        }
                    }
                    .map { (switch, location) ->
                        val address = getGeocodingContext(locationTrack.trackNumberId)?.getAddressAndM(location)
                        val mAlongAlignment = alignment.getClosestPointM(location)?.first
                        SwitchOnLocationTrack(
                            switch.id as IntId,
                            switch.name,
                            address?.address,
                            location,
                            mAlongAlignment,
                            getNearestOperatingPoint(location),
                        )
                    }

            val duplicateTracks =
                getLocationTrackDuplicates(layoutContext, locationTrack, alignment).map { duplicate ->
                    SplitDuplicateTrack(duplicate.id, duplicate.name, duplicate.length, duplicate.duplicateStatus)
                }

            SplittingInitializationParameters(trackId, switches, duplicateTracks)
        }
    }

    private fun getNearestOperatingPoint(location: Point) =
        ratkoOperatingPointDao
            .getOperatingPoints(boundingBoxAroundPoint(location, OPERATING_POINT_AROUND_SWITCH_SEARCH_AREA_SIZE))
            .filter { op -> op.type == OperationalPointType.LPO || op.type == OperationalPointType.LP }
            .minByOrNull { operatingPoint -> lineLength(operatingPoint.location, location) }

    @Transactional(readOnly = true)
    fun getSwitchesForLocationTrack(
        layoutContext: LayoutContext,
        locationTrackId: IntId<LocationTrack>,
    ): List<IntId<LayoutSwitch>> {
        return get(layoutContext, locationTrackId)?.switchIds ?: emptyList()
    }

    @Transactional(readOnly = true)
    fun getAlignmentsForTracks(tracks: List<LocationTrack>): List<Pair<LocationTrack, DbLocationTrackGeometry>> {
        return tracks.map { track -> track to alignmentDao.fetch(track.versionOrThrow) }
    }

    override fun mergeToMainBranch(
        fromBranch: DesignBranch,
        id: IntId<LocationTrack>,
    ): LayoutRowVersion<LocationTrack> {
        val (track, geometry) = fetchAndCheckForMerging(fromBranch, id)
        return dao.save(asMainDraft(track), geometry)
        //        .also { savedVersion ->
        //            alignmentDao.copyLocationTrackGeometry(track.versionOrThrow, savedVersion)
        //        }
        //        return dao.save(
        //            asMainDraft(track.copy(alignmentVersion =
        // alignmentService.duplicate(track.getAlignmentVersionOrThrow())))
        //        )
    }

    //    override fun cancelInternal(asset: LocationTrack, designBranch: DesignBranch) =
    //        cancelled(
    //            asset.copy(alignmentVersion = alignmentService.duplicate(asset.getAlignmentVersionOrThrow())),
    //            designBranch.designId,
    //        )

    fun getExternalIdChangeTime(): Instant = dao.getExternalIdChangeTime()

    @Transactional(readOnly = true)
    fun getExternalIdsByBranch(id: IntId<LocationTrack>): Map<LayoutBranch, Oid<LocationTrack>> {
        return mapNonNullValues(locationTrackDao.fetchExternalIdsByBranch(id)) { (_, v) -> v.oid }
    }
}

@Deprecated("use track.switchIds")
fun collectAllSwitches(locationTrack: LocationTrack, alignment: LayoutAlignment): List<IntId<LayoutSwitch>> {
    val topologySwitches =
        listOfNotNull(locationTrack.topologyStartSwitch?.switchId, locationTrack.topologyEndSwitch?.switchId)
    val segmentSwitches = alignment.segments.mapNotNull { segment -> segment.switchId }
    return (topologySwitches + segmentSwitches).distinct()
}

data class NearbyTracks(
    val aroundStart: List<Pair<LocationTrack, LayoutAlignment>>,
    val aroundEnd: List<Pair<LocationTrack, LayoutAlignment>>,
)

@Deprecated("Topology calculation must change due to node model")
fun calculateLocationTrackTopology(
    track: LocationTrack,
    alignment: LayoutAlignment,
    startChanged: Boolean = false,
    endChanged: Boolean = false,
    nearbyTracks: NearbyTracks,
    newSwitch: TopologyLinkFindingSwitch? = null,
): LocationTrack {
    val startPoint = alignment.firstSegmentStart
    val endPoint = alignment.lastSegmentEnd
    val ownSwitches = alignment.segments.mapNotNull { segment -> segment.switchId }.toSet()

    val startSwitch =
        if (!track.exists || startPoint == null) null
        else if (startChanged) {
            findBestTopologySwitchMatch(startPoint, ownSwitches, nearbyTracks.aroundStart, null, newSwitch)
        } else {
            findBestTopologySwitchMatch(
                startPoint,
                ownSwitches,
                nearbyTracks.aroundStart,
                track.topologyStartSwitch,
                newSwitch,
            )
        }

    val endSwitch =
        if (!track.exists || endPoint == null) {
            null
        } else if (endChanged) {
            findBestTopologySwitchMatch(endPoint, ownSwitches, nearbyTracks.aroundEnd, null, newSwitch)
        } else {
            findBestTopologySwitchMatch(
                endPoint,
                ownSwitches,
                nearbyTracks.aroundEnd,
                track.topologyEndSwitch,
                newSwitch,
            )
        }

    return if (track.topologyStartSwitch == startSwitch && track.topologyEndSwitch == endSwitch) {
        track
    } else if (startSwitch?.switchId != null && startSwitch.switchId == endSwitch?.switchId) {
        // Remove topology links if both ends would connect to the same switch.
        // In this case, the alignment should be part of the internal switch geometry
        track.copy(topologyStartSwitch = null, topologyEndSwitch = null)
    } else {
        track.copy(topologyStartSwitch = startSwitch, topologyEndSwitch = endSwitch)
    }
}

@Deprecated("")
fun findBestTopologySwitchMatch(
    target: IPoint,
    ownSwitches: Set<DomainId<LayoutSwitch>>,
    nearbyTracksForSearch: List<Pair<LocationTrack, LayoutAlignment>>,
    currentTopologySwitch: TopologyLocationTrackSwitch?,
    newSwitch: TopologyLinkFindingSwitch?,
): TopologyLocationTrackSwitch? {
    val defaultSwitch =
        if (currentTopologySwitch?.switchId?.let(ownSwitches::contains) != false) {
            null
        } else {
            currentTopologySwitch
        }
    return findBestTopologySwitchFromSegments(target, ownSwitches, nearbyTracksForSearch, newSwitch)
        ?: defaultSwitch
        ?: findBestTopologySwitchFromOtherTopology(target, ownSwitches, nearbyTracksForSearch)
}

private fun findBestTopologySwitchFromSegments(
    target: IPoint,
    ownSwitches: Set<DomainId<LayoutSwitch>>,
    nearbyTracks: List<Pair<LocationTrack, LayoutAlignment>>,
    newSwitch: TopologyLinkFindingSwitch?,
): TopologyLocationTrackSwitch? =
    nearbyTracks
        .flatMap { (_, otherAlignment) ->
            otherAlignment.segments.flatMap { segment ->
                if (
                    segment.switchId !is IntId ||
                        ownSwitches.contains(segment.switchId) ||
                        segment.switchId == newSwitch?.id
                ) {
                    listOf()
                } else {
                    listOfNotNull(
                        segment.startJointNumber?.let { number ->
                            pickIfClose(segment.switchId, number, target, segment.segmentStart)
                        },
                        segment.endJointNumber?.let { number ->
                            pickIfClose(segment.switchId, number, target, segment.segmentEnd)
                        },
                    )
                }
            } +
                (newSwitch?.joints?.mapNotNull { sj -> pickIfClose(newSwitch.id, sj.number, target, sj.location) }
                    ?: listOf())
        }
        .minByOrNull { (_, distance) -> distance }
        ?.first

private fun findBestTopologySwitchFromOtherTopology(
    target: IPoint,
    ownSwitches: Set<DomainId<LayoutSwitch>>,
    nearbyTracks: List<Pair<LocationTrack, LayoutAlignment>>,
): TopologyLocationTrackSwitch? =
    nearbyTracks
        .flatMap { (otherTrack, otherAlignment) ->
            listOfNotNull(
                pickIfClose(otherTrack.topologyStartSwitch, target, otherAlignment.firstSegmentStart, ownSwitches),
                pickIfClose(otherTrack.topologyEndSwitch, target, otherAlignment.lastSegmentEnd, ownSwitches),
            )
        }
        .minByOrNull { (_, distance) -> distance }
        ?.first

private fun pickIfClose(switchId: IntId<LayoutSwitch>, number: JointNumber, target: IPoint, reference: IPoint?) =
    pickIfClose(TopologyLocationTrackSwitch(switchId, number), target, reference, setOf())

private fun pickIfClose(
    topologyMatch: TopologyLocationTrackSwitch?,
    target: IPoint,
    reference: IPoint?,
    ownSwitches: Set<DomainId<LayoutSwitch>>,
): Pair<TopologyLocationTrackSwitch, Double>? =
    if (reference != null && topologyMatch != null && !ownSwitches.contains(topologyMatch.switchId)) {
        val distance = lineLength(target, reference)
        if (distance < 1.0) topologyMatch to distance else null
    } else {
        null
    }

fun locationTrackWithGeometry(
    locationTrackDao: LocationTrackDao,
    alignmentDao: LayoutAlignmentDao,
    rowVersion: LayoutRowVersion<LocationTrack>,
) = locationTrackDao.fetch(rowVersion) to alignmentDao.fetch(rowVersion)

fun locationTrackWithAlignment(
    locationTrackDao: LocationTrackDao,
    alignmentDao: LayoutAlignmentDao,
    rowVersion: LayoutRowVersion<LocationTrack>,
) = locationTrackDao.fetch(rowVersion).let { track -> track.alignmentVersion?.let { track to alignmentDao.fetch(it) } }

fun filterByBoundingBox(list: List<LocationTrack>, boundingBox: BoundingBox?): List<LocationTrack> =
    if (boundingBox != null) list.filter { t -> boundingBox.intersects(t.boundingBox) } else list

fun isSplitSourceReferenceError(exception: DataIntegrityViolationException): Boolean {
    val constraint = "split_source_location_track_fkey"
    val trackIsSplitSourceTrackError = "is still referenced from table \"split\""

    return (exception.cause as? PSQLException)?.serverErrorMessage.let { msg ->
        when {
            msg == null -> false
            msg.constraint == constraint && msg.detail?.contains(trackIsSplitSourceTrackError) == true -> true

            else -> false
        }
    }
}<|MERGE_RESOLUTION|>--- conflicted
+++ resolved
@@ -315,13 +315,9 @@
         trackNumberId: IntId<LayoutTrackNumber>? = null,
         includeDeleted: Boolean = false,
         boundingBox: BoundingBox? = null,
-<<<<<<< HEAD
-    ): List<Pair<LocationTrack, DbLocationTrackGeometry>> {
-=======
         minLength: Double? = null,
         locationTrackIds: Set<IntId<LocationTrack>>? = null,
-    ): List<Pair<LocationTrack, LayoutAlignment>> {
->>>>>>> 87ca733c
+    ): List<Pair<LocationTrack, DbLocationTrackGeometry>> {
         return if (boundingBox == null) {
                 dao.list(layoutContext, includeDeleted, trackNumberId)
             } else {
