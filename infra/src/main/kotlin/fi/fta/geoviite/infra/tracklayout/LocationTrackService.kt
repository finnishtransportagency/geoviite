--- conflicted
+++ resolved
@@ -1,12 +1,9 @@
 package fi.fta.geoviite.infra.tracklayout
 
 import fi.fta.geoviite.infra.aspects.GeoviiteService
-<<<<<<< HEAD
 import fi.fta.geoviite.infra.common.DataType.STORED
 import fi.fta.geoviite.infra.common.DataType.TEMP
-=======
 import fi.fta.geoviite.infra.common.AlignmentName
->>>>>>> 3703f547
 import fi.fta.geoviite.infra.common.DesignBranch
 import fi.fta.geoviite.infra.common.DomainId
 import fi.fta.geoviite.infra.common.IntId
@@ -71,8 +68,7 @@
     private val trackNumberService: LayoutTrackNumberService,
     private val localizationService: LocalizationService,
     private val transactionTemplate: TransactionTemplate,
-<<<<<<< HEAD
-) : LayoutAssetService<LocationTrack, LocationTrackDao>(locationTrackDao) {
+) : LayoutAssetService<LocationTrack, LocationTrackGeometry, LocationTrackDao>(locationTrackDao) {
     val defaultTranslation = localizationService.getLocalization(LocalizationLanguage.FI)
 
     @Transactional
@@ -84,20 +80,8 @@
 
         val locationTrack =
             LocationTrack(
-                alignmentVersion = alignmentVersion,
                 dbName = dbName,
                 dbDescription = dbDescription,
-=======
-) : LayoutAssetService<LocationTrack, LocationTrackGeometry, LocationTrackDao>(locationTrackDao) {
-
-    @Transactional
-    fun insert(branch: LayoutBranch, request: LocationTrackSaveRequest): LayoutRowVersion<LocationTrack> {
-        val locationTrack =
-            LocationTrack(
-                name = request.name,
-                descriptionBase = request.descriptionBase,
-                descriptionSuffix = request.descriptionSuffix,
->>>>>>> 3703f547
                 type = request.type,
                 state = request.state,
                 trackNumberId = request.trackNumberId,
@@ -137,15 +121,10 @@
         id: IntId<LocationTrack>,
         request: LocationTrackSaveRequest,
     ): LayoutRowVersion<LocationTrack> {
-<<<<<<< HEAD
-        val (originalTrack, originalAlignment) = getWithAlignmentInternalOrThrow(branch.draft, id)
+        val (originalTrack, originalGeometry) = getWithGeometryOrThrow(branch.draft, id)
 
         val dbName = locationTrackDbName(request)
         val dbDescription = DbLocationTrackDescription(request.descriptionBase, request.descriptionSuffix)
-
-=======
-        val (originalTrack, originalGeometry) = getWithGeometryOrThrow(branch.draft, id)
->>>>>>> 3703f547
         val locationTrack =
             originalTrack.copy(
                 dbName = dbName,
@@ -488,95 +467,7 @@
         return if (rangeStart < rangeEnd) Range(rangeStart, rangeEnd) else null
     }
 
-    @Transactional(readOnly = true)
-    fun getFullDescriptions(
-        layoutContext: LayoutContext,
-        locationTracks: List<LocationTrack>,
-        lang: LocalizationLanguage,
-    ): List<FreeText> {
-        val startAndEndSwitchIds =
-            locationTracks.map { locationTrack ->
-                alignmentDao.fetch(locationTrack.versionOrThrow).let { geom ->
-                    geom.startSwitchLink?.id to geom.endSwitchLink?.id
-                }
-            }
-
-        val switches =
-            switchDao
-                .getMany(layoutContext, startAndEndSwitchIds.flatMap { listOfNotNull(it.first, it.second) })
-                .associateBy { switch -> switch.id }
-
-        return formatLocationTrackDescriptions(lang, locationTracks, startAndEndSwitchIds, switches)
-    }
-
-<<<<<<< HEAD
-    private fun getWithAlignmentInternalOrThrow(
-=======
-    @Transactional(readOnly = true)
-    fun getFullDescriptionsAtMoment(
-        layoutContext: LayoutContext,
-        locationTracks: List<LocationTrack>,
-        lang: LocalizationLanguage,
-        moment: Instant,
-    ): List<FreeText> {
-        val startAndEndSwitchIds =
-            locationTracks.map { locationTrack ->
-                locationTrack.version?.let { alignmentVersion ->
-                    val alignment = alignmentDao.fetch(alignmentVersion)
-                    alignment.startSwitchLink?.id to alignment.endSwitchLink?.id
-                } ?: (null to null)
-            }
-
-        val switchIds = startAndEndSwitchIds.flatMap { listOfNotNull(it.first, it.second) }.distinct()
-        val switches =
-            switchDao.getManyOfficialAtMoment(layoutContext.branch, switchIds, moment).associateBy { switch ->
-                switch.id
-            }
-
-        return formatLocationTrackDescriptions(lang, locationTracks, startAndEndSwitchIds, switches)
-    }
-
-    private fun formatLocationTrackDescriptions(
-        lang: LocalizationLanguage,
-        locationTracks: List<LocationTrack>,
-        startAndEndSwitchIds: List<Pair<IntId<LayoutSwitch>?, IntId<LayoutSwitch>?>>,
-        switches: Map<DomainId<LayoutSwitch>, LayoutSwitch?>,
-    ): List<FreeText> {
-        fun getSwitchShortName(switchId: IntId<LayoutSwitch>) = switches[switchId]?.shortName
-        val translation = localizationService.getLocalization(lang)
-
-        return locationTracks.zip(startAndEndSwitchIds) { locationTrack, startAndEndSwitch ->
-            val startSwitchName = startAndEndSwitch.first?.let(::getSwitchShortName)
-            val endSwitchName = startAndEndSwitch.second?.let(::getSwitchShortName)
-            val descriptionBase = locationTrack.descriptionBase.toString()
-
-            when (locationTrack.descriptionSuffix) {
-                LocationTrackDescriptionSuffix.NONE -> FreeText(descriptionBase)
-
-                LocationTrackDescriptionSuffix.SWITCH_TO_BUFFER ->
-                    FreeText(
-                        "${descriptionBase} ${startSwitchName ?: endSwitchName ?: "???"} - ${translation.t("location-track-dialog.buffer")}"
-                    )
-
-                LocationTrackDescriptionSuffix.SWITCH_TO_SWITCH ->
-                    FreeText("${descriptionBase} ${startSwitchName ?: "???"} - ${endSwitchName ?: "???"}")
-
-                LocationTrackDescriptionSuffix.SWITCH_TO_OWNERSHIP_BOUNDARY ->
-                    FreeText(
-                        "${descriptionBase} ${startSwitchName ?: endSwitchName ?: "???"} - ${translation.t("location-track-dialog.ownership-boundary")}"
-                    )
-            }
-        }
-    }
-
-    fun getFullDescription(
-        layoutContext: LayoutContext,
-        locationTrack: LocationTrack,
-        lang: LocalizationLanguage,
-    ): FreeText = getFullDescriptions(layoutContext, listOf(locationTrack), lang).first()
-
     private fun getWithGeometryInternalOrThrow(
->>>>>>> 3703f547
         layoutContext: LayoutContext,
         id: IntId<LocationTrack>,
     ): Pair<LocationTrack, DbLocationTrackGeometry> {
@@ -587,21 +478,13 @@
         version: LayoutRowVersion<LocationTrack>
     ): Pair<LocationTrack, DbLocationTrackGeometry> = locationTrackWithGeometry(dao, alignmentDao, version)
 
-<<<<<<< HEAD
-    private fun <T> associateWithAlignments(lines: List<T>): List<Pair<T, LayoutAlignment>> where T : ILocationTrack {
+    private fun <T>associateWithGeometries(
+        lines: List<T>
+    ): List<Pair<T, DbLocationTrackGeometry>> where T : ILocationTrack {
         // This is a little convoluted to avoid extra passes of transaction annotation handling in
         // alignmentDao.fetch
-        val alignments = alignmentDao.fetchMany(lines.map(ILocationTrack::getAlignmentVersionOrThrow))
-        return lines.map { line -> line to alignments.getValue(line.getAlignmentVersionOrThrow()) }
-=======
-    private fun associateWithGeometries(
-        lines: List<LocationTrack>
-    ): List<Pair<LocationTrack, DbLocationTrackGeometry>> {
-        // This is a little convoluted to avoid extra passes of transaction annotation handling in
-        // alignmentDao.fetch
-        val alignments = alignmentDao.getMany(lines.map(LocationTrack::versionOrThrow))
+        val alignments = alignmentDao.getMany(lines.map(ILocationTrack::versionOrThrow))
         return lines.map { line -> line to alignments.getValue(line.versionOrThrow) }
->>>>>>> 3703f547
     }
 
     fun fillTrackAddress(splitPoint: SplitPoint, geocodingContext: GeocodingContext): SplitPoint {
@@ -909,7 +792,22 @@
         return mapNonNullValues(locationTrackDao.fetchExternalIdsByBranch(id)) { (_, v) -> v.oid }
     }
 
-<<<<<<< HEAD
+    @Transactional(readOnly = true)
+    fun getLocationTrackByOidAtMoment(
+        oid: Oid<LocationTrack>,
+        layoutContext: LayoutContext,
+        moment: Instant,
+    ): LocationTrack? {
+        return locationTrackDao
+            .lookupByExternalId(oid)
+            ?.let { layoutRowId ->
+                locationTrackDao.fetchOfficialVersionAtMoment(layoutContext.branch, layoutRowId.id, moment)
+            }
+            ?.let(locationTrackDao::fetch)
+    }
+}
+}
+
 private fun locationTrackDbName(request: LocationTrackSaveRequest): DbLocationTrackNaming {
     return when (request.namingScheme) {
         LocationTrackNamingScheme.FREE_TEXT -> DbFreeTextTrackNaming(requireNotNull(request.nameFreeText))
@@ -923,28 +821,6 @@
     }
 }
 
-fun collectAllSwitches(locationTrack: LocationTrack, alignment: LayoutAlignment): List<IntId<LayoutSwitch>> {
-    val topologySwitches =
-        listOfNotNull(locationTrack.topologyStartSwitch?.switchId, locationTrack.topologyEndSwitch?.switchId)
-    val segmentSwitches = alignment.segments.mapNotNull { segment -> segment.switchId }
-    return (topologySwitches + segmentSwitches).distinct()
-=======
-    @Transactional(readOnly = true)
-    fun getLocationTrackByOidAtMoment(
-        oid: Oid<LocationTrack>,
-        layoutContext: LayoutContext,
-        moment: Instant,
-    ): LocationTrack? {
-        return locationTrackDao
-            .lookupByExternalId(oid)
-            ?.let { layoutRowId ->
-                locationTrackDao.fetchOfficialVersionAtMoment(layoutContext.branch, layoutRowId.id, moment)
-            }
-            ?.let(locationTrackDao::fetch)
-    }
->>>>>>> 3703f547
-}
-
 data class NearbyTracks(
     val aroundStart: List<Pair<LocationTrack, LayoutAlignment>>,
     val aroundEnd: List<Pair<LocationTrack, LayoutAlignment>>,
