package fi.fta.geoviite.infra.tracklayout

import fi.fta.geoviite.infra.aspects.GeoviiteService
import fi.fta.geoviite.infra.common.AlignmentName
import fi.fta.geoviite.infra.common.DesignBranch
import fi.fta.geoviite.infra.common.DomainId
import fi.fta.geoviite.infra.common.IntId
import fi.fta.geoviite.infra.common.JointNumber
import fi.fta.geoviite.infra.common.KmNumber
import fi.fta.geoviite.infra.common.LayoutBranch
import fi.fta.geoviite.infra.common.LayoutContext
import fi.fta.geoviite.infra.common.Oid
import fi.fta.geoviite.infra.common.TrackMeter
import fi.fta.geoviite.infra.error.NoSuchEntityException
import fi.fta.geoviite.infra.error.SplitSourceLocationTrackUpdateException
import fi.fta.geoviite.infra.geocoding.AddressPoint
import fi.fta.geoviite.infra.geocoding.AlignmentStartAndEnd
import fi.fta.geoviite.infra.geocoding.GeocodingContext
import fi.fta.geoviite.infra.geocoding.GeocodingService
import fi.fta.geoviite.infra.geometry.GeometryPlanHeader
import fi.fta.geoviite.infra.linking.LocationTrackSaveRequest
import fi.fta.geoviite.infra.linking.switches.TopologyLinkFindingSwitch
import fi.fta.geoviite.infra.localization.LocalizationLanguage
import fi.fta.geoviite.infra.localization.LocalizationService
import fi.fta.geoviite.infra.math.BoundingBox
import fi.fta.geoviite.infra.math.IPoint
import fi.fta.geoviite.infra.math.Point
import fi.fta.geoviite.infra.math.boundingBoxAroundPoint
import fi.fta.geoviite.infra.math.lineLength
import fi.fta.geoviite.infra.publication.PublicationResultVersions
import fi.fta.geoviite.infra.ratko.RatkoOperatingPointDao
import fi.fta.geoviite.infra.ratko.model.OperationalPointType
import fi.fta.geoviite.infra.split.SplitDao
import fi.fta.geoviite.infra.split.SplitDuplicateTrack
import fi.fta.geoviite.infra.split.SplittingInitializationParameters
import fi.fta.geoviite.infra.switchLibrary.SwitchLibraryService
import fi.fta.geoviite.infra.tracklayout.DuplicateEndPointType.END
import fi.fta.geoviite.infra.tracklayout.DuplicateEndPointType.START
import fi.fta.geoviite.infra.util.FreeText
import fi.fta.geoviite.infra.util.mapNonNullValues
import org.postgresql.util.PSQLException
import org.springframework.dao.DataIntegrityViolationException
import org.springframework.transaction.annotation.Transactional
import org.springframework.transaction.support.TransactionTemplate
import java.time.Instant

const val TRACK_SEARCH_AREA_SIZE = 2.0
const val OPERATING_POINT_AROUND_SWITCH_SEARCH_AREA_SIZE = 1000.0

@GeoviiteService
class LocationTrackService(
    val locationTrackDao: LocationTrackDao,
    private val alignmentService: LayoutAlignmentService,
    private val alignmentDao: LayoutAlignmentDao,
    private val geocodingService: GeocodingService,
    private val switchDao: LayoutSwitchDao,
    private val switchLibraryService: SwitchLibraryService,
    private val splitDao: SplitDao,
    private val ratkoOperatingPointDao: RatkoOperatingPointDao,
    private val localizationService: LocalizationService,
    private val transactionTemplate: TransactionTemplate,
) : LayoutAssetService<LocationTrack, LocationTrackGeometry, LocationTrackDao>(locationTrackDao) {

    @Transactional
    fun insert(branch: LayoutBranch, request: LocationTrackSaveRequest): LayoutRowVersion<LocationTrack> {
        val locationTrack =
            LocationTrack(
                name = request.name,
                descriptionBase = request.descriptionBase,
                descriptionSuffix = request.descriptionSuffix,
                type = request.type,
                state = request.state,
                trackNumberId = request.trackNumberId,
                sourceId = null,
                length = 0.0,
                segmentCount = 0,
                boundingBox = null,
                duplicateOf = request.duplicateOf,
                topologicalConnectivity = request.topologicalConnectivity,
                topologyStartSwitch = null,
                topologyEndSwitch = null,
                ownerId = request.ownerId,
                contextData = LayoutContextData.newDraft(branch, dao.createId()),
            )
        return saveDraft(branch, locationTrack, LocationTrackGeometry.empty)
    }

    fun update(
        branch: LayoutBranch,
        id: IntId<LocationTrack>,
        request: LocationTrackSaveRequest,
    ): LayoutRowVersion<LocationTrack> {
        try {
            return requireNotNull(transactionTemplate.execute { updateLocationTrackTransaction(branch, id, request) })
        } catch (dataIntegrityException: DataIntegrityViolationException) {
            throw if (isSplitSourceReferenceError(dataIntegrityException)) {
                SplitSourceLocationTrackUpdateException(request.name, dataIntegrityException)
            } else {
                dataIntegrityException
            }
        }
    }

    private fun updateLocationTrackTransaction(
        branch: LayoutBranch,
        id: IntId<LocationTrack>,
        request: LocationTrackSaveRequest,
    ): LayoutRowVersion<LocationTrack> {
        val (originalTrack, originalGeometry) = getWithGeometryOrThrow(branch.draft, id)
        val locationTrack =
            originalTrack.copy(
                name = request.name,
                descriptionBase = request.descriptionBase,
                descriptionSuffix = request.descriptionSuffix,
                type = request.type,
                state = request.state,
                trackNumberId = request.trackNumberId,
                duplicateOf = request.duplicateOf,
                topologicalConnectivity = request.topologicalConnectivity,
                ownerId = request.ownerId,
            )

        // TODO: GVT-2928 do we need to recalc topology? I think not, since:
        // a) the data on the track itself does not affect topology
        // b) we don't need to delete track-switch links on track delete, right?
        //   - they are now in the nodes, which don't maintain referential integrity: draft switch delete wont break it
        //   - deleted tracks can refer to whatever and that should be fine
        return saveDraft(branch, locationTrack, originalGeometry)
        //        return if (locationTrack.state != LocationTrackState.DELETED) {
        //            saveDraft(
        //                branch,
        //                fetchNearbyTracksAndCalculateLocationTrackTopology(branch.draft, locationTrack,
        // originalAlignment),
        //            )
        //        } else {
        //            clearDuplicateReferences(branch, id)
        //            val segmentsWithoutSwitch = originalAlignment.segments.map(LayoutSegment::withoutSwitch)
        //            val newAlignment = originalAlignment.withSegments(segmentsWithoutSwitch)
        //            val newTrack = fetchNearbyTracksAndCalculateLocationTrackTopology(branch.draft, locationTrack,
        // newAlignment)
        //            saveDraft(branch, newTrack, newAlignment)
        //        }
    }

    @Transactional
    fun updateState(
        branch: LayoutBranch,
        id: IntId<LocationTrack>,
        state: LocationTrackState,
    ): LayoutRowVersion<LocationTrack> {
        val (originalTrack, originalGeometry) = getWithGeometryOrThrow(branch.draft, id)
        val locationTrack = originalTrack.copy(state = state)
        // TODO: GVT-2928 do we need to recalc topology? I think not, (see above)
        return saveDraft(branch, locationTrack, originalGeometry)
        //
        //        return if (locationTrack.state != LocationTrackState.DELETED) {
        //            saveDraft(branch, locationTrack)
        //        } else {
        //            clearDuplicateReferences(branch, id)
        //            val segmentsWithoutSwitch = originalAlignment.segments.map(LayoutSegment::withoutSwitch)
        //            val newAlignment = originalAlignment.withSegments(segmentsWithoutSwitch)
        //            val newTrack = fetchNearbyTracksAndCalculateLocationTrackTopology(branch.draft, locationTrack,
        // newAlignment)
        //            saveDraft(branch, newTrack, newAlignment)
        //        }
    }

    @Transactional(readOnly = true)
    fun getStartAndEnd(
        context: LayoutContext,
        ids: List<IntId<LocationTrack>>,
    ): List<AlignmentStartAndEnd<LocationTrack>> {
        val tracksAndAlignments = getManyWithGeometries(context, ids)
        val getGeocodingContext = geocodingService.getLazyGeocodingContexts(context)
        return tracksAndAlignments.map { (track, alignment) ->
            AlignmentStartAndEnd.of(track.id as IntId, alignment, getGeocodingContext(track.trackNumberId))
        }
    }

    @Transactional
    fun saveDraft(
        branch: LayoutBranch,
        track: LocationTrack,
        params: LocationTrackGeometry,
    ): LayoutRowVersion<LocationTrack> = saveDraftInternal(branch, asDraft(branch, track), params)

    // TODO: GVT-1926 Is this needed? temporarily private until we know
    //    @Transactional
    private fun saveDraft(branch: LayoutBranch, draftAsset: LocationTrack): LayoutRowVersion<LocationTrack> =
        saveDraft(
            branch,
            draftAsset,
            getSourceVersion(draftAsset)?.let(alignmentDao::fetch) ?: LocationTrackGeometry.empty,
        )

    private fun getSourceVersion(track: LocationTrack): LayoutRowVersion<LocationTrack>? =
        track.contextData.layoutAssetId.let { id ->
            when (id) {
                // Edited from a row that is already a draft
                is StoredAssetId -> id.version
                // Edited by creating the draft from another context
                is EditedAssetId -> id.sourceRowVersion
                // Completely new item without geometry
                is TemporaryAssetId -> null
                is IdentifiedAssetId -> error("Unexpected layout asset ID type when saving location track: $id")
            }
        }

    //    @Transactional
    //    fun saveDraft(
    //        branch: LayoutBranch,
    //        draftAsset: LocationTrack,
    //        geometry: LocationTrackGeometry,
    //    ): LayoutRowVersion<LocationTrack> {
    //        return saveDraftInternal(branch, draftAsset, geometry)
    //    }

    //    @Deprecated("")
    //    @Transactional
    //    fun saveDraft(
    //        branch: LayoutBranch,
    //        draftAsset: LocationTrack,
    //        alignment: LayoutAlignment,
    //    ): LayoutRowVersion<LocationTrack> {
    //        val alignmentVersion =
    //            // If we're creating a new row or starting a draft, we duplicate the alignment to not
    //            // edit any original
    //            if (draftAsset.dataType == TEMP || draftAsset.isOfficial) {
    //                alignmentService.saveAsNew(alignment)
    //            }
    //            // Ensure that we update the correct one.
    //            else if (draftAsset.getAlignmentVersionOrThrow().id != alignment.id) {
    //                alignmentService.save(
    //                    alignment.copy(id = draftAsset.getAlignmentVersionOrThrow().id, dataType = STORED)
    //                )
    //            } else {
    //                alignmentService.save(alignment)
    //            }
    //        return saveDraftInternal(branch, draftAsset.copy(alignmentVersion = alignmentVersion))
    //    }
    //
    @Transactional
    fun insertExternalId(branch: LayoutBranch, id: IntId<LocationTrack>, oid: Oid<LocationTrack>) =
        dao.insertExternalId(id, branch, oid)

    @Transactional
    override fun publish(
        branch: LayoutBranch,
        version: LayoutRowVersion<LocationTrack>,
    ): PublicationResultVersions<LocationTrack> {
        val publishedVersion = publishInternal(branch, version)
        // Some of the versions may get deleted in publication -> delete any alignments they left
        // behind
        alignmentDao.deleteOrphanedAlignments()
        return publishedVersion
    }

    @Transactional
    override fun deleteDraft(branch: LayoutBranch, id: IntId<LocationTrack>): LayoutRowVersion<LocationTrack> {
        // If removal also breaks references, clear them out first
        if (dao.fetchVersion(branch.official, id) == null) {
            clearDuplicateReferences(branch, id)
        }
        return super.deleteDraft(branch, id)
    }

    @Transactional
    fun fetchDuplicates(layoutContext: LayoutContext, id: IntId<LocationTrack>): List<LocationTrack> {
        return dao.fetchDuplicateVersions(layoutContext, id).map(dao::fetch)
    }

    @Transactional
    fun clearDuplicateReferences(branch: LayoutBranch, id: IntId<LocationTrack>) =
        dao.fetchDuplicateVersions(branch.draft, id, includeDeleted = true)
            .map { version -> asDraft(branch, dao.fetch(version)) to alignmentDao.fetch(version) }
            .forEach { (dup, geom) -> saveDraft(branch, dup.copy(duplicateOf = null), geom) }

    fun listNonLinked(branch: LayoutBranch): List<LocationTrack> {
        return dao.list(branch.draft, false).filter { a -> a.segmentCount == 0 }
    }

    fun list(layoutContext: LayoutContext, bbox: BoundingBox): List<LocationTrack> {
        return dao.list(layoutContext, false).filter { tn -> bbox.intersects(tn.boundingBox) }
    }

    fun list(
        layoutContext: LayoutContext,
        includeDeleted: Boolean,
        trackNumberId: IntId<LayoutTrackNumber>,
        names: List<AlignmentName>,
    ): List<LocationTrack> {
        return dao.list(layoutContext, includeDeleted, trackNumberId, names)
    }

    fun idMatches(
        layoutContext: LayoutContext,
        possibleIds: List<IntId<LocationTrack>>? = null,
    ): ((term: String, item: LocationTrack) -> Boolean) =
        dao.fetchExternalIds(layoutContext.branch, possibleIds).let { externalIds ->
            return { term, item -> externalIds[item.id]?.oid?.toString() == term || item.id.toString() == term }
        }

    override fun contentMatches(term: String, item: LocationTrack) =
        item.exists && (item.name.contains(term, true) || item.descriptionBase.contains(term, true))

    fun listNear(layoutContext: LayoutContext, bbox: BoundingBox): List<LocationTrack> {
        return dao.listNear(layoutContext, bbox).filter(LocationTrack::exists)
    }

    @Transactional(readOnly = true)
    fun listWithGeometries(
        layoutContext: LayoutContext,
        trackNumberId: IntId<LayoutTrackNumber>? = null,
        includeDeleted: Boolean = false,
        boundingBox: BoundingBox? = null,
        minLength: Double? = null,
        locationTrackIds: Set<IntId<LocationTrack>>? = null,
    ): List<Pair<LocationTrack, DbLocationTrackGeometry>> {
        return if (boundingBox == null) {
                dao.list(layoutContext, includeDeleted, trackNumberId)
            } else {
                dao.fetchVersionsNear(layoutContext, boundingBox, includeDeleted, trackNumberId, minLength)
                    .map(dao::fetch)
            }
            .let { list ->
                if (locationTrackIds == null) list
                else
                    list.filter { locationTrack -> locationTrackIds.contains(locationTrack.id as IntId<LocationTrack>) }
            }
            .let { list -> filterByBoundingBox(list, boundingBox) }
            .let(::associateWithGeometries)
    }

    @Transactional(readOnly = true)
    fun getManyWithGeometries(
        layoutContext: LayoutContext,
        ids: List<IntId<LocationTrack>>,
    ): List<Pair<LocationTrack, DbLocationTrackGeometry>> {
        return dao.getMany(layoutContext, ids).let(::associateWithGeometries)
    }

    //    @Deprecated("")
    //    @Transactional(readOnly = true)
    //    fun getManyWithAlignments(
    //        layoutContext: LayoutContext,
    //        ids: List<IntId<LocationTrack>>,
    //    ): List<Pair<LocationTrack, LayoutAlignment>> {
    //        return dao.getMany(layoutContext, ids).let(::associateWithAlignments)
    //    }
    //
    @Transactional(readOnly = true)
    fun getWithGeometryOrThrow(
        layoutContext: LayoutContext,
        id: IntId<LocationTrack>,
    ): Pair<LocationTrack, DbLocationTrackGeometry> {
        return getWithGeometryInternalOrThrow(layoutContext, id)
    }

    //    @Deprecated("")
    //    @Transactional(readOnly = true)
    //    fun getWithAlignmentOrThrow(
    //        layoutContext: LayoutContext,
    //        id: IntId<LocationTrack>,
    //    ): Pair<LocationTrack, LayoutAlignment> {
    //        return getWithAlignmentInternalOrThrow(layoutContext, id)
    //    }
    //
    @Transactional(readOnly = true)
    fun getWithGeometry(
        layoutContext: LayoutContext,
        id: IntId<LocationTrack>,
    ): Pair<LocationTrack, DbLocationTrackGeometry>? {
        return dao.fetchVersion(layoutContext, id)?.let(::getWithGeometryInternal)
    }

    @Transactional(readOnly = true)
    fun getTrackPoint(
        layoutContext: LayoutContext,
        locationTrackId: IntId<LocationTrack>,
        address: TrackMeter,
    ): AddressPoint? {
        val locationTrackAndAlignment = getWithGeometry(layoutContext, locationTrackId)
        return locationTrackAndAlignment?.let { (locationTrack, alignment) ->
            geocodingService.getTrackLocation(layoutContext, locationTrack, alignment, address)
        }
    }

    @Transactional(readOnly = true)
    fun getOfficialWithGeometryAtMoment(
        branch: LayoutBranch,
        id: IntId<LocationTrack>,
        moment: Instant,
    ): Pair<LocationTrack, DbLocationTrackGeometry>? {
        return dao.fetchOfficialVersionAtMoment(branch, id, moment)?.let(::getWithGeometryInternal)
    }

    @Transactional(readOnly = true)
    fun getWithGeometry(version: LayoutRowVersion<LocationTrack>): Pair<LocationTrack, DbLocationTrackGeometry> {
        return getWithGeometryInternal(version)
    }

    @Transactional(readOnly = true)
    fun listNearWithGeometries(
        layoutContext: LayoutContext,
        bbox: BoundingBox,
    ): List<Pair<LocationTrack, DbLocationTrackGeometry>> =
        dao.listNear(layoutContext, bbox).let(::associateWithGeometries).filter { (_, alignment) ->
            alignment.segments.any { segment ->
                bbox.intersects(segment.boundingBox) && segment.segmentPoints.any(bbox::contains)
            }
        }

    @Transactional(readOnly = true)
    fun getLocationTracksNear(
        layoutContext: LayoutContext,
        location: IPoint,
    ): List<Pair<LocationTrack, DbLocationTrackGeometry>> =
        listNearWithGeometries(
            layoutContext,
            BoundingBox(Point(0.0, 0.0), Point(TRACK_SEARCH_AREA_SIZE, TRACK_SEARCH_AREA_SIZE)).centerAt(location),
        )

    @Transactional(readOnly = true)
    fun getMetadataSections(
        layoutContext: LayoutContext,
        locationTrackId: IntId<LocationTrack>,
        boundingBox: BoundingBox?,
    ): List<AlignmentPlanSection> {
        val locationTrack = get(layoutContext, locationTrackId)
        val geocodingContext =
            locationTrack?.let { geocodingService.getGeocodingContext(layoutContext, locationTrack.trackNumberId) }

        return geocodingContext?.let { context ->
            alignmentService.getGeometryMetadataSections(
                locationTrack.versionOrThrow,
                dao.fetchExternalId(layoutContext.branch, locationTrackId)?.oid,
                boundingBox,
                context,
            )
        } ?: listOf()
    }

<<<<<<< HEAD
=======
    @Transactional(readOnly = true)
    fun getOverlappingPlanHeaders(
        layoutContext: LayoutContext,
        locationTrackId: IntId<LocationTrack>,
        polygonBufferSize: Double,
        cropStart: KmNumber?,
        cropEnd: KmNumber?,
    ): List<GeometryPlanHeader> {
        val locationTrack = getOrThrow(layoutContext, locationTrackId)
        val context = requireNotNull(geocodingService.getGeocodingContext(layoutContext, locationTrack.trackNumberId))
        val alignment = alignmentDao.fetch(requireNotNull(locationTrack.alignmentVersion))

        val startAndEnd = getStartAndEnd(layoutContext, listOf(locationTrackId)).first()
        val trackStart = startAndEnd.start?.address
        val trackEnd = startAndEnd.end?.address

        return if (trackStart == null || trackEnd == null || !cropIsWithinReferenceLine(cropStart, cropEnd, context)) {
            emptyList()
        } else if (cropStart == null && cropEnd == null) {
            alignmentService.getOverlappingPlanHeaders(alignment, polygonBufferSize, cropStartM = null, cropEndM = null)
        } else {
            getPlanHeadersOverlappingCroppedLocationTrack(
                alignment,
                context,
                polygonBufferSize,
                trackStart,
                trackEnd,
                cropStart,
                cropEnd,
            )
        }
    }

    private fun getPlanHeadersOverlappingCroppedLocationTrack(
        alignment: LayoutAlignment,
        geocodingContext: GeocodingContext,
        polygonBufferSize: Double,
        trackStart: TrackMeter,
        trackEnd: TrackMeter,
        cropStartKm: KmNumber?,
        cropEndKm: KmNumber?,
    ): List<GeometryPlanHeader> {
        val cropStart = cropStartKm?.let { TrackMeter(cropStartKm, 0) } ?: trackStart
        val cropEnd =
            cropEndKm?.let {
                geocodingContext.referencePoints
                    .find { it.kmNumber > cropEndKm }
                    ?.let { referencePoint -> TrackMeter(referencePoint.kmNumber, 0) }
            } ?: trackEnd

        return if (cropStart > trackEnd || cropEnd < trackStart) {
            emptyList()
        } else {
            val cropStartM =
                requireNotNull(
                    geocodingContext.getTrackLocation(alignment, cropStart.coerceIn(trackStart, trackEnd))?.point?.m
                )
            val cropEndM =
                requireNotNull(
                    geocodingContext.getTrackLocation(alignment, cropEnd.coerceIn(trackStart, trackEnd))?.point?.m
                )

            alignmentService.getOverlappingPlanHeaders(alignment, polygonBufferSize, cropStartM, cropEndM)
        }
    }

    private fun getSwitchIdAtStart(alignment: LayoutAlignment, locationTrack: LocationTrack) =
        if (alignment.segments.firstOrNull()?.startJointNumber == null) locationTrack.topologyStartSwitch?.switchId
        else alignment.segments.firstOrNull()?.switchId

    private fun getSwitchIdAtEnd(alignment: LayoutAlignment, locationTrack: LocationTrack) =
        if (alignment.segments.lastOrNull()?.endJointNumber == null) locationTrack.topologyEndSwitch?.switchId
        else alignment.segments.lastOrNull()?.switchId

>>>>>>> 383b5229
    @Transactional(readOnly = true)
    fun getFullDescriptions(
        layoutContext: LayoutContext,
        locationTracks: List<LocationTrack>,
        lang: LocalizationLanguage,
    ): List<FreeText> {
        val startAndEndSwitchIds =
            locationTracks.map { locationTrack ->
                alignmentDao.fetch(locationTrack.versionOrThrow).let { geom ->
                    geom.startSwitchLink?.id to geom.endSwitchLink?.id
                }
            }
        val switches =
            switchDao
                .getMany(layoutContext, startAndEndSwitchIds.flatMap { listOfNotNull(it.first, it.second) })
                .associateBy { switch -> switch.id }

        fun getSwitchShortName(switchId: IntId<LayoutSwitch>) = switches[switchId]?.shortName
        val translation = localizationService.getLocalization(lang)

        return locationTracks.zip(startAndEndSwitchIds) { locationTrack, startAndEndSwitch ->
            val startSwitchName = startAndEndSwitch.first?.let(::getSwitchShortName)
            val endSwitchName = startAndEndSwitch.second?.let(::getSwitchShortName)
            val trimmedDescriptionBase = locationTrack.descriptionBase.toString().trim()

            when (locationTrack.descriptionSuffix) {
                LocationTrackDescriptionSuffix.NONE -> FreeText(trimmedDescriptionBase)

                LocationTrackDescriptionSuffix.SWITCH_TO_BUFFER ->
                    FreeText(
                        "${trimmedDescriptionBase} ${startSwitchName ?: endSwitchName ?: "???"} - ${translation.t("location-track-dialog.buffer")}"
                    )

                LocationTrackDescriptionSuffix.SWITCH_TO_SWITCH ->
                    FreeText("${trimmedDescriptionBase} ${startSwitchName ?: "???"} - ${endSwitchName ?: "???"}")

                LocationTrackDescriptionSuffix.SWITCH_TO_OWNERSHIP_BOUNDARY ->
                    FreeText(
                        "${trimmedDescriptionBase} ${startSwitchName ?: endSwitchName ?: "???"} - ${translation.t("location-track-dialog.ownership-boundary")}"
                    )
            }
        }
    }

    fun getFullDescription(
        layoutContext: LayoutContext,
        locationTrack: LocationTrack,
        lang: LocalizationLanguage,
    ): FreeText = getFullDescriptions(layoutContext, listOf(locationTrack), lang).first()

    private fun getWithGeometryInternalOrThrow(
        layoutContext: LayoutContext,
        id: IntId<LocationTrack>,
    ): Pair<LocationTrack, DbLocationTrackGeometry> {
        return getWithGeometryInternal(dao.fetchVersionOrThrow(layoutContext, id))
    }

    private fun getWithGeometryInternal(
        version: LayoutRowVersion<LocationTrack>
    ): Pair<LocationTrack, DbLocationTrackGeometry> = locationTrackWithGeometry(dao, alignmentDao, version)

    private fun associateWithGeometries(
        lines: List<LocationTrack>
    ): List<Pair<LocationTrack, DbLocationTrackGeometry>> {
        // This is a little convoluted to avoid extra passes of transaction annotation handling in
        // alignmentDao.fetch
        val alignments = alignmentDao.getMany(lines.map(LocationTrack::versionOrThrow))
        return lines.map { line -> line to alignments.getValue(line.versionOrThrow) }
    }

    fun fillTrackAddress(splitPoint: SplitPoint, geocodingContext: GeocodingContext): SplitPoint {
        val address = geocodingContext.getAddress(splitPoint.location)?.first
        return when (splitPoint) {
            is SwitchSplitPoint -> splitPoint.copy(address = address)
            is EndpointSplitPoint -> splitPoint.copy(address = address)
        }
    }

    fun fillTrackAddresses(
        duplicates: List<LocationTrackDuplicate>,
        geocodingContext: GeocodingContext,
    ): List<LocationTrackDuplicate> {
        return duplicates.map { duplicate ->
            duplicate.copy(
                duplicateStatus =
                    duplicate.duplicateStatus.copy(
                        startSplitPoint =
                            duplicate.duplicateStatus.startSplitPoint?.let { splitPoint ->
                                fillTrackAddress(splitPoint, geocodingContext)
                            },
                        endSplitPoint =
                            duplicate.duplicateStatus.endSplitPoint?.let { splitPoint ->
                                fillTrackAddress(splitPoint, geocodingContext)
                            },
                    )
            )
        }
    }

    @Transactional(readOnly = true)
    fun getInfoboxExtras(layoutContext: LayoutContext, id: IntId<LocationTrack>): LocationTrackInfoboxExtras? {
        return getWithGeometry(layoutContext, id)?.let { (track, geometry) ->
            val geocodingContext = geocodingService.getGeocodingContext(layoutContext, track.trackNumberId)
            val start = geometry.start
            val end = geometry.end

            val duplicateOf = getDuplicateTrackParent(layoutContext, track)
            val duplicates =
                getLocationTrackDuplicates(layoutContext, track, geometry)
                    .let { dups -> geocodingContext?.let { gc -> fillTrackAddresses(dups, gc) } ?: dups }
                    .sortedBy { dup -> dup.duplicateStatus.startSplitPoint?.address }

            val startSwitchLink = geometry.startSwitchLink
            val endSwitchLink = geometry.endSwitchLink

            val startSplitPoint = createSplitPoint(start, startSwitchLink?.id, START, geocodingContext)
            val endSplitPoint = createSplitPoint(end, endSwitchLink?.id, END, geocodingContext)

            val startSwitch = endSwitchLink?.id?.let { id -> fetchSwitchAtEndById(layoutContext, id) }
            val endSwitch = endSwitchLink?.id?.let { id -> fetchSwitchAtEndById(layoutContext, id) }

            val partOfUnfinishedSplit =
                splitDao.locationTracksPartOfAnyUnfinishedSplit(layoutContext.branch, listOf(id)).isNotEmpty()

            LocationTrackInfoboxExtras(
                duplicateOf,
                duplicates,
                startSwitch,
                endSwitch,
                partOfUnfinishedSplit,
                startSplitPoint,
                endSplitPoint,
            )
        }
    }

    private fun createSplitPoint(
        point: AlignmentPoint?,
        switchId: IntId<LayoutSwitch>?,
        endPointType: DuplicateEndPointType,
        geocodingContext: GeocodingContext?,
    ): SplitPoint? {
        val address = point?.let { p -> geocodingContext?.getAddress(p)?.first }
        return when {
            (point == null || address == null) -> null
            (switchId != null) -> SwitchSplitPoint(point, address, switchId, JointNumber(0))
            else -> EndpointSplitPoint(point, address, endPointType)
        }
    }

    @Transactional(readOnly = true)
    fun getRelinkableSwitchesCount(layoutContext: LayoutContext, id: IntId<LocationTrack>): Int? =
        get(layoutContext, id)?.let { track -> countRelinkableSwitches(layoutContext.branch, track) }

    private fun countRelinkableSwitches(branch: LayoutBranch, locationTrack: LocationTrack): Int =
        (locationTrack.switchIds + switchDao.findSwitchesNearTrack(branch, locationTrack.versionOrThrow))
            .distinct()
            .size

    @Transactional(readOnly = true)
    fun getLocationTrackDuplicates(
        layoutContext: LayoutContext,
        track: LocationTrack,
        alignment: LocationTrackGeometry,
    ): List<LocationTrackDuplicate> {
        val markedDuplicateVersions = dao.fetchDuplicateVersions(layoutContext, track.id as IntId)
        val tracksLinkedThroughSwitch =
            switchDao
                .findLocationTracksLinkedToSwitches(layoutContext, track.switchIds)
                .values
                .flatten()
                .map(LayoutSwitchDao.LocationTrackIdentifiers::rowVersion)
        val duplicateTracksAndAlignments =
            (markedDuplicateVersions + tracksLinkedThroughSwitch).distinct().map(::getWithGeometryInternal).filter {
                (duplicateTrack, _) ->
                duplicateTrack.id != track.id && duplicateTrack.id != track.duplicateOf
            }
        return getLocationTrackDuplicatesBySplitPoints(track, alignment, duplicateTracksAndAlignments)
    }

    private fun getDuplicateTrackParent(
        layoutContext: LayoutContext,
        childTrack: LocationTrack,
    ): LocationTrackDuplicate? =
        childTrack.duplicateOf?.let { parentId ->
            getWithGeometry(layoutContext, parentId)?.let { (parentTrack, parentTrackAlignment) ->
                val childAlignment = alignmentDao.fetch(childTrack.versionOrThrow)
                getDuplicateTrackParentStatus(parentTrack, parentTrackAlignment, childTrack, childAlignment)
            }
        }

    private fun fetchSwitchAtEndById(layoutContext: LayoutContext, id: IntId<LayoutSwitch>): LayoutSwitchIdAndName? =
        switchDao.get(layoutContext, id)?.let { switch -> LayoutSwitchIdAndName(id, switch.name) }

    @Transactional
    fun recalculateTopology(switch: LayoutSwitch, layoutContext: LayoutContext): List<LayoutRowVersion<LocationTrack>> {
        val jointLocations = switch.joints.filter { j -> j.role != SwitchJointRole.MATH }.map { j -> j.location }
        return recalculateTopology(jointLocations, layoutContext)
    }

    @Transactional
    fun recalculateTopology(
        locations: List<IPoint>,
        layoutContext: LayoutContext,
    ): List<LayoutRowVersion<LocationTrack>> =
        locations
            // Combine the nodes in each location separately
            .map { location -> resolveNodeReplacementsAt(location, layoutContext) }
            // Combine all node-swaps into a single map to generate only one change per track
            .let { replacements ->
                replacements
                    .flatMap { map -> map.entries }
                    .associate { e -> e.toPair() }
                    // TODO: GVT-2928 Do we need to worry about the same node being found replaced multiple times?
                    .also { combined -> require(replacements.sumOf { r -> r.size } == combined.size) }
            }
            .let(::replaceNodesOnTracks)
            .map { (newTrack, newGeometry) -> dao.save(newTrack, newGeometry) }

    fun resolveNodeReplacementsAt(location: IPoint, layoutContext: LayoutContext): Map<NodeConnection, LayoutNode> {
        val connections = alignmentDao.getNodeConnectionsNear(location, layoutContext)
        val replacements = combineEligibleNodes(connections.map { c -> c.node })
        return connections
            .mapNotNull { connection ->
                replacements[connection.node]?.let { replacement -> connection to replacement }
            }
            .associate { it }
    }

    fun replaceNodesOnTracks(
        reconnected: Map<NodeConnection, LayoutNode>
    ): List<Pair<LocationTrack, LocationTrackGeometry>> =
        // Resolve by-track to handle cases where multiple nodes are swapped at once
        reconnected
            .flatMap { (c, _) -> c.trackVersions }
            .distinct()
            .map { version ->
                val (track, geometry) = getWithGeometry(version)
                val nodeChanges: Map<LayoutNode, LayoutNode> =
                    reconnected
                        .filter { (connection, _) -> connection.trackVersions.contains(version) }
                        .map { (connection, replacementNode) -> connection.node to replacementNode }
                        .associate { it }
                val newGeometry = geometry.withCombinationNodes(nodeChanges)
                track to newGeometry
            }

    private fun fetchNearbyLocationTracksWithGeometries(
        layoutContext: LayoutContext,
        targetPoint: LayoutPoint,
    ): List<Pair<LocationTrack, LocationTrackGeometry>> {
        return dao.fetchVersionsNear(layoutContext, boundingBoxAroundPoint(targetPoint, 1.0))
            .map { version -> getWithGeometryInternal(version) }
            .filter { (track, geometry) -> geometry.isNotEmpty && track.exists }
    }

    //    private fun fetchNearbyLocationTracksWithAlignments(
    //        layoutContext: LayoutContext,
    //        targetPoint: LayoutPoint,
    //    ): List<Pair<LocationTrack, LayoutAlignment>> {
    //        return dao.fetchVersionsNear(layoutContext, boundingBoxAroundPoint(targetPoint, 1.0))
    //            .map { version -> getWithAlignmentInternal(version) }
    //            .filter { (track, alignment) -> alignment.segments.isNotEmpty() && track.exists }
    //    }

    //    // TODO: GVT-2928 Topology calculation in node-edge model
    //    // This should only check for topology links: switch-links for continuing tracks at start & end
    //    // In the new model, that is written into the locationtrackgeometry first/last node
    //    @Deprecated("Topology calculation must change due to node model")
    //    @Transactional
    //    fun fetchNearbyTracksAndCalculateLocationTrackTopology(
    //        layoutContext: LayoutContext,
    //        track: LocationTrack,
    //        alignment: LayoutAlignment,
    //        startChanged: Boolean = false,
    //        endChanged: Boolean = false,
    //    ): LocationTrack {
    //        val nearbyTracksAroundStart =
    //            alignment.start
    //                ?.let { point -> fetchNearbyLocationTracksWithAlignments(layoutContext, point) }
    //                ?.filter { (nearbyLocationTrack, _) -> nearbyLocationTrack.id != track.id } ?: listOf()
    //        val nearbyTracksAroundEnd =
    //            alignment.end
    //                ?.let { point -> fetchNearbyLocationTracksWithAlignments(layoutContext, point) }
    //                ?.filter { (nearbyLocationTrack, _) -> nearbyLocationTrack.id != track.id } ?: listOf()
    //        return calculateLocationTrackTopology(
    //            track = track,
    //            alignment = alignment,
    //            startChanged = startChanged,
    //            endChanged = endChanged,
    //            nearbyTracks = NearbyTracks(aroundStart = nearbyTracksAroundStart, aroundEnd = nearbyTracksAroundEnd),
    //        )
    //    }
    //
    fun getLocationTrackOwners(): List<LocationTrackOwner> {
        return dao.fetchLocationTrackOwners()
    }

    fun getLocationTrackOwner(id: IntId<LocationTrackOwner>): LocationTrackOwner {
        return getLocationTrackOwners().find { owner -> owner.id == id }
            ?: throw NoSuchEntityException(LocationTrackOwner::class, id)
    }

    @Transactional(readOnly = true)
    fun getSplittingInitializationParameters(
        layoutContext: LayoutContext,
        trackId: IntId<LocationTrack>,
    ): SplittingInitializationParameters? {
        val getGeocodingContext = geocodingService.getLazyGeocodingContexts(layoutContext)
        return getWithGeometry(layoutContext, trackId)?.let { (locationTrack, alignment) ->
            val switches =
                getSwitchesForLocationTrack(layoutContext, trackId)
                    .mapNotNull { id -> switchDao.get(layoutContext, id) }
                    .mapNotNull { switch ->
                        switchLibraryService.getSwitchStructure(switch.switchStructureId).let { structure ->
                            val presentationJointLocation = switch.getJoint(structure.presentationJointNumber)?.location
                            if (presentationJointLocation != null) {
                                switch to presentationJointLocation
                            } else {
                                null
                            }
                        }
                    }
                    .map { (switch, location) ->
                        val address = getGeocodingContext(locationTrack.trackNumberId)?.getAddressAndM(location)
                        val mAlongAlignment = alignment.getClosestPointM(location)?.first
                        SwitchOnLocationTrack(
                            switch.id as IntId,
                            switch.name,
                            address?.address,
                            location,
                            mAlongAlignment,
                            getNearestOperatingPoint(location),
                        )
                    }

            val duplicateTracks =
                getLocationTrackDuplicates(layoutContext, locationTrack, alignment).map { duplicate ->
                    SplitDuplicateTrack(duplicate.id, duplicate.name, duplicate.length, duplicate.duplicateStatus)
                }

            SplittingInitializationParameters(trackId, switches, duplicateTracks)
        }
    }

    private fun getNearestOperatingPoint(location: Point) =
        ratkoOperatingPointDao
            .getOperatingPoints(boundingBoxAroundPoint(location, OPERATING_POINT_AROUND_SWITCH_SEARCH_AREA_SIZE))
            .filter { op -> op.type == OperationalPointType.LPO || op.type == OperationalPointType.LP }
            .minByOrNull { operatingPoint -> lineLength(operatingPoint.location, location) }

    @Transactional(readOnly = true)
    fun getSwitchesForLocationTrack(
        layoutContext: LayoutContext,
        locationTrackId: IntId<LocationTrack>,
    ): List<IntId<LayoutSwitch>> {
        return get(layoutContext, locationTrackId)?.switchIds ?: emptyList()
    }

    @Transactional(readOnly = true)
    fun getAlignmentsForTracks(tracks: List<LocationTrack>): List<Pair<LocationTrack, DbLocationTrackGeometry>> {
        return tracks.map { track -> track to alignmentDao.fetch(track.versionOrThrow) }
    }

    override fun mergeToMainBranch(
        fromBranch: DesignBranch,
        id: IntId<LocationTrack>,
    ): LayoutRowVersion<LocationTrack> {
        val (track, geometry) = fetchAndCheckForMerging(fromBranch, id)
        return dao.save(asMainDraft(track), geometry)
        //        .also { savedVersion ->
        //            alignmentDao.copyLocationTrackGeometry(track.versionOrThrow, savedVersion)
        //        }
        //        return dao.save(
        //            asMainDraft(track.copy(alignmentVersion =
        // alignmentService.duplicate(track.getAlignmentVersionOrThrow())))
        //        )
    }

    //    override fun cancelInternal(asset: LocationTrack, designBranch: DesignBranch) =
    //        cancelled(
    //            asset.copy(alignmentVersion = alignmentService.duplicate(asset.getAlignmentVersionOrThrow())),
    //            designBranch.designId,
    //        )

    fun getExternalIdChangeTime(): Instant = dao.getExternalIdChangeTime()

    @Transactional(readOnly = true)
    fun getExternalIdsByBranch(id: IntId<LocationTrack>): Map<LayoutBranch, Oid<LocationTrack>> {
        return mapNonNullValues(locationTrackDao.fetchExternalIdsByBranch(id)) { (_, v) -> v.oid }
    }
}

@Deprecated("use track.switchIds")
fun collectAllSwitches(locationTrack: LocationTrack, alignment: LayoutAlignment): List<IntId<LayoutSwitch>> {
    val topologySwitches =
        listOfNotNull(locationTrack.topologyStartSwitch?.switchId, locationTrack.topologyEndSwitch?.switchId)
    val segmentSwitches = alignment.segments.mapNotNull { segment -> segment.switchId }
    return (topologySwitches + segmentSwitches).distinct()
}

data class NearbyTracks(
    val aroundStart: List<Pair<LocationTrack, LayoutAlignment>>,
    val aroundEnd: List<Pair<LocationTrack, LayoutAlignment>>,
)

@Deprecated("Topology calculation must change due to node model")
fun calculateLocationTrackTopology(
    track: LocationTrack,
    alignment: LayoutAlignment,
    startChanged: Boolean = false,
    endChanged: Boolean = false,
    nearbyTracks: NearbyTracks,
    newSwitch: TopologyLinkFindingSwitch? = null,
): LocationTrack {
    val startPoint = alignment.firstSegmentStart
    val endPoint = alignment.lastSegmentEnd
    val ownSwitches = alignment.segments.mapNotNull { segment -> segment.switchId }.toSet()

    val startSwitch =
        if (!track.exists || startPoint == null) null
        else if (startChanged) {
            findBestTopologySwitchMatch(startPoint, ownSwitches, nearbyTracks.aroundStart, null, newSwitch)
        } else {
            findBestTopologySwitchMatch(
                startPoint,
                ownSwitches,
                nearbyTracks.aroundStart,
                track.topologyStartSwitch,
                newSwitch,
            )
        }

    val endSwitch =
        if (!track.exists || endPoint == null) {
            null
        } else if (endChanged) {
            findBestTopologySwitchMatch(endPoint, ownSwitches, nearbyTracks.aroundEnd, null, newSwitch)
        } else {
            findBestTopologySwitchMatch(
                endPoint,
                ownSwitches,
                nearbyTracks.aroundEnd,
                track.topologyEndSwitch,
                newSwitch,
            )
        }

    return if (track.topologyStartSwitch == startSwitch && track.topologyEndSwitch == endSwitch) {
        track
    } else if (startSwitch?.switchId != null && startSwitch.switchId == endSwitch?.switchId) {
        // Remove topology links if both ends would connect to the same switch.
        // In this case, the alignment should be part of the internal switch geometry
        track.copy(topologyStartSwitch = null, topologyEndSwitch = null)
    } else {
        track.copy(topologyStartSwitch = startSwitch, topologyEndSwitch = endSwitch)
    }
}

@Deprecated("")
fun findBestTopologySwitchMatch(
    target: IPoint,
    ownSwitches: Set<DomainId<LayoutSwitch>>,
    nearbyTracksForSearch: List<Pair<LocationTrack, LayoutAlignment>>,
    currentTopologySwitch: TopologyLocationTrackSwitch?,
    newSwitch: TopologyLinkFindingSwitch?,
): TopologyLocationTrackSwitch? {
    val defaultSwitch =
        if (currentTopologySwitch?.switchId?.let(ownSwitches::contains) != false) {
            null
        } else {
            currentTopologySwitch
        }
    return findBestTopologySwitchFromSegments(target, ownSwitches, nearbyTracksForSearch, newSwitch)
        ?: defaultSwitch
        ?: findBestTopologySwitchFromOtherTopology(target, ownSwitches, nearbyTracksForSearch)
}

private fun findBestTopologySwitchFromSegments(
    target: IPoint,
    ownSwitches: Set<DomainId<LayoutSwitch>>,
    nearbyTracks: List<Pair<LocationTrack, LayoutAlignment>>,
    newSwitch: TopologyLinkFindingSwitch?,
): TopologyLocationTrackSwitch? =
    nearbyTracks
        .flatMap { (_, otherAlignment) ->
            otherAlignment.segments.flatMap { segment ->
                if (
                    segment.switchId !is IntId ||
                        ownSwitches.contains(segment.switchId) ||
                        segment.switchId == newSwitch?.id
                ) {
                    listOf()
                } else {
                    listOfNotNull(
                        segment.startJointNumber?.let { number ->
                            pickIfClose(segment.switchId, number, target, segment.segmentStart)
                        },
                        segment.endJointNumber?.let { number ->
                            pickIfClose(segment.switchId, number, target, segment.segmentEnd)
                        },
                    )
                }
            } +
                (newSwitch?.joints?.mapNotNull { sj -> pickIfClose(newSwitch.id, sj.number, target, sj.location) }
                    ?: listOf())
        }
        .minByOrNull { (_, distance) -> distance }
        ?.first

private fun findBestTopologySwitchFromOtherTopology(
    target: IPoint,
    ownSwitches: Set<DomainId<LayoutSwitch>>,
    nearbyTracks: List<Pair<LocationTrack, LayoutAlignment>>,
): TopologyLocationTrackSwitch? =
    nearbyTracks
        .flatMap { (otherTrack, otherAlignment) ->
            listOfNotNull(
                pickIfClose(otherTrack.topologyStartSwitch, target, otherAlignment.firstSegmentStart, ownSwitches),
                pickIfClose(otherTrack.topologyEndSwitch, target, otherAlignment.lastSegmentEnd, ownSwitches),
            )
        }
        .minByOrNull { (_, distance) -> distance }
        ?.first

private fun pickIfClose(switchId: IntId<LayoutSwitch>, number: JointNumber, target: IPoint, reference: IPoint?) =
    pickIfClose(TopologyLocationTrackSwitch(switchId, number), target, reference, setOf())

private fun pickIfClose(
    topologyMatch: TopologyLocationTrackSwitch?,
    target: IPoint,
    reference: IPoint?,
    ownSwitches: Set<DomainId<LayoutSwitch>>,
): Pair<TopologyLocationTrackSwitch, Double>? =
    if (reference != null && topologyMatch != null && !ownSwitches.contains(topologyMatch.switchId)) {
        val distance = lineLength(target, reference)
        if (distance < 1.0) topologyMatch to distance else null
    } else {
        null
    }

fun locationTrackWithGeometry(
    locationTrackDao: LocationTrackDao,
    alignmentDao: LayoutAlignmentDao,
    rowVersion: LayoutRowVersion<LocationTrack>,
) = locationTrackDao.fetch(rowVersion) to alignmentDao.fetch(rowVersion)

fun filterByBoundingBox(list: List<LocationTrack>, boundingBox: BoundingBox?): List<LocationTrack> =
    if (boundingBox != null) list.filter { t -> boundingBox.intersects(t.boundingBox) } else list

fun isSplitSourceReferenceError(exception: DataIntegrityViolationException): Boolean {
    val constraint = "split_source_location_track_fkey"
    val trackIsSplitSourceTrackError = "is still referenced from table \"split\""

    return (exception.cause as? PSQLException)?.serverErrorMessage.let { msg ->
        when {
            msg == null -> false
            msg.constraint == constraint && msg.detail?.contains(trackIsSplitSourceTrackError) == true -> true

            else -> false
        }
    }
}<|MERGE_RESOLUTION|>--- conflicted
+++ resolved
@@ -440,8 +440,6 @@
         } ?: listOf()
     }
 
-<<<<<<< HEAD
-=======
     @Transactional(readOnly = true)
     fun getOverlappingPlanHeaders(
         layoutContext: LayoutContext,
@@ -508,15 +506,6 @@
         }
     }
 
-    private fun getSwitchIdAtStart(alignment: LayoutAlignment, locationTrack: LocationTrack) =
-        if (alignment.segments.firstOrNull()?.startJointNumber == null) locationTrack.topologyStartSwitch?.switchId
-        else alignment.segments.firstOrNull()?.switchId
-
-    private fun getSwitchIdAtEnd(alignment: LayoutAlignment, locationTrack: LocationTrack) =
-        if (alignment.segments.lastOrNull()?.endJointNumber == null) locationTrack.topologyEndSwitch?.switchId
-        else alignment.segments.lastOrNull()?.switchId
-
->>>>>>> 383b5229
     @Transactional(readOnly = true)
     fun getFullDescriptions(
         layoutContext: LayoutContext,
