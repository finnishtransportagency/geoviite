package fi.fta.geoviite.infra.tracklayout

import fi.fta.geoviite.infra.common.*
import fi.fta.geoviite.infra.common.DataType.STORED
import fi.fta.geoviite.infra.common.DataType.TEMP
import fi.fta.geoviite.infra.common.PublishType.DRAFT
import fi.fta.geoviite.infra.linking.LocationTrackEndpoint
import fi.fta.geoviite.infra.linking.LocationTrackPointUpdateType.END_POINT
import fi.fta.geoviite.infra.linking.LocationTrackPointUpdateType.START_POINT
import fi.fta.geoviite.infra.linking.LocationTrackSaveRequest
import fi.fta.geoviite.infra.logging.serviceCall
import fi.fta.geoviite.infra.math.BoundingBox
import fi.fta.geoviite.infra.math.IPoint
import fi.fta.geoviite.infra.math.boundingBoxAroundPoint
import fi.fta.geoviite.infra.math.lineLength
import fi.fta.geoviite.infra.util.FreeText
import fi.fta.geoviite.infra.util.RowVersion
import org.springframework.stereotype.Service
import org.springframework.transaction.annotation.Transactional

@Service
class LocationTrackService(
    dao: LocationTrackDao,
    private val alignmentService: LayoutAlignmentService,
    private val alignmentDao: LayoutAlignmentDao,
) : DraftableObjectService<LocationTrack, LocationTrackDao>(dao) {

    @Transactional
    fun insert(request: LocationTrackSaveRequest): RowVersion<LocationTrack> {
        logger.serviceCall("insert", "request" to request)
        val (alignment, alignmentVersion) = alignmentService.newEmpty()
        val locationTrack = LocationTrack(
            alignmentVersion = alignmentVersion,
            name = request.name,
            description = request.description,
            type = request.type,
            state = request.state,
            externalId = null,
            trackNumberId = request.trackNumberId,
            sourceId = null,
            length = alignment.length,
            segmentCount = alignment.segments.size,
            boundingBox = alignment.boundingBox,
            duplicateOf = request.duplicateOf,
            topologicalConnectivity = request.topologicalConnectivity,
            topologyStartSwitch = null,
            topologyEndSwitch = null,
        )
        return saveDraftInternal(locationTrack)
    }

    @Transactional
    fun update(id: IntId<LocationTrack>, request: LocationTrackSaveRequest): RowVersion<LocationTrack> {
        logger.serviceCall("update", "id" to id, "request" to request)
        val (originalTrack, originalAlignment) = getWithAlignmentInternalOrThrow(DRAFT, id)
        val locationTrack = originalTrack.copy(
            name = request.name,
            description = request.description,
            type = request.type,
            state = request.state,
            trackNumberId = request.trackNumberId,
            duplicateOf = request.duplicateOf,
            topologicalConnectivity = request.topologicalConnectivity,
        )

        return if (locationTrack.state != LayoutState.DELETED) {
            saveDraft(updateTopology(locationTrack, originalAlignment))
        } else {
            val segmentsWithoutSwitch = originalAlignment.segments.map { segment ->
                segment.copy(switchId = null, startJointNumber = null, endJointNumber = null)
            }
            val newAlignment = originalAlignment.withSegments(segmentsWithoutSwitch)
            saveDraft(updateTopology(locationTrack, newAlignment), newAlignment)
        }
    }

    @Transactional
    override fun saveDraft(draft: LocationTrack): RowVersion<LocationTrack> = super.saveDraft(
        draft.copy(
            alignmentVersion = updatedAlignmentVersion(draft)
        )
    )

    private fun updatedAlignmentVersion(track: LocationTrack) =
        // If we're creating a new row or starting a draft, we duplicate the alignment to not edit any original
        if (track.dataType == TEMP || track.draft == null) alignmentService.duplicateOrNew(track.alignmentVersion)
        else track.alignmentVersion

    @Transactional
    fun saveDraft(draft: LocationTrack, alignment: LayoutAlignment): RowVersion<LocationTrack> {
        logger.serviceCall("save", "locationTrack" to draft.id, "alignment" to alignment.id)
        val alignmentVersion =
            // If we're creating a new row or starting a draft, we duplicate the alignment to not edit any original
            if (draft.dataType == TEMP || draft.draft == null) {
                alignmentService.saveAsNew(alignment)
            }
            // Otherwise update -> should have alignment already
            else if (draft.alignmentVersion == null) {
                throw IllegalStateException("DB Location track should have an alignment")
            }
            // Ensure that we update the correct one.
            else if (draft.alignmentVersion.id != alignment.id) {
                alignmentService.save(alignment.copy(id = draft.alignmentVersion.id, dataType = STORED))
            } else {
                alignmentService.save(alignment)
            }
        return saveDraftInternal(draft.copy(alignmentVersion = alignmentVersion))
    }

    @Transactional
    fun updateExternalId(id: IntId<LocationTrack>, oid: Oid<LocationTrack>): RowVersion<LocationTrack> {
        logger.serviceCall("updateExternalIdForLocationTrack", "id" to id, "oid" to oid)
        val original = getInternalOrThrow(DRAFT, id)
        return saveDraftInternal(original.copy(
            externalId = oid,
            alignmentVersion = updatedAlignmentVersion(original),
        ))
    }

    @Transactional
    override fun publish(id: IntId<LocationTrack>): RowVersion<LocationTrack> {
        logger.serviceCall("publish", "id" to id)
        val versions = dao.fetchVersionPair(id)
        val oldDraft = versions.draft?.let(dao::fetch) ?: throw IllegalStateException("Draft doesn't exist")
        val oldOfficial = versions.official?.let(dao::fetch)
        val publishedVersion = publishInternal(versions)
        if (oldOfficial != null && oldDraft.alignmentVersion != oldOfficial.alignmentVersion) {
            // The alignment on the draft overrides the one on official -> delete the original, orphaned alignment
            oldOfficial.alignmentVersion?.id?.let(alignmentDao::delete)
        }
        return publishedVersion
    }

    @Transactional
    override fun deleteUnpublishedDraft(id: IntId<LocationTrack>): RowVersion<LocationTrack> {
        val draft = getInternalOrThrow(DRAFT, id)
        val deletedVersion = super.deleteUnpublishedDraft(id)
        draft.alignmentVersion?.id?.let(alignmentDao::delete)
        return deletedVersion
    }

    override fun createDraft(item: LocationTrack) = draft(item)

    override fun createPublished(item: LocationTrack) = published(item)

    fun listNonLinked(): List<LocationTrack> {
        logger.serviceCall("listNonLinked")
        return listInternal(DRAFT).filter { a -> a.segmentCount == 0 }
    }

    fun list(publishType: PublishType, bbox: BoundingBox): List<LocationTrack> {
        logger.serviceCall("list", "publishType" to publishType, "bbox" to bbox)
        return listInternal(publishType).filter { tn -> bbox.intersects(tn.boundingBox) }
    }

    fun list(
        publishType: PublishType,
        searchTerm: FreeText,
        limit: Int?,
    ): List<LocationTrack> {
        logger.serviceCall(
            "list",
            "publishType" to publishType, "searchTerm" to searchTerm, "limit" to limit
        )
<<<<<<< HEAD
        val term = searchTerm.toString()
=======
        val term = searchTerm
>>>>>>> 88ae4fc6
        return dao.fetchVersions(publishType)
            .map(dao::fetch)
            .filter { locationTrack ->
                locationTrack.externalId.toString() == term ||
                        locationTrack.exists &&
                        (locationTrack.name.contains(term, true)
<<<<<<< HEAD
                        || locationTrack.description.contains(term, true)
=======
                                || locationTrack.description.contains(term, true)
>>>>>>> 88ae4fc6
                                || locationTrack.id.toString() == term)
            }
            .sortedBy { locationTrack -> locationTrack.name }
            .let { list -> if (limit != null) list.take(limit) else list }
    }

    fun listNear(publishType: PublishType, bbox: BoundingBox): List<LocationTrack> {
        logger.serviceCall("listNear", "publishType" to publishType, "bbox" to bbox)
        return dao.fetchVersionsNear(publishType, bbox).map(dao::fetch).filter(LocationTrack::exists)
    }

    override fun listInternal(publishType: PublishType) =
        dao.fetchVersions(publishType)
            .map(dao::fetch)
            .filter(LocationTrack::exists)

    fun listWithAlignments(publishType: PublishType): List<Pair<LocationTrack, LayoutAlignment>> {
        logger.serviceCall("listWithAlignments", "publishType" to publishType)
        return dao.fetchVersions(publishType).map(::getWithAlignmentInternal)
    }

    fun listWithAlignments(
        publishType: PublishType,
        trackNumberId: IntId<TrackLayoutTrackNumber>,
    ): List<Pair<LocationTrack, LayoutAlignment>> {
        logger.serviceCall(
            "listWithAlignments",
            "publishType" to publishType, "trackNumberId" to trackNumberId
        )
        return dao.fetchVersions(publishType, trackNumberId).map(::getWithAlignmentInternal)
    }

    fun getWithAlignmentOrThrow(publishType: PublishType, id: IntId<LocationTrack>): Pair<LocationTrack, LayoutAlignment> {
        logger.serviceCall("getWithAlignment", "publishType" to publishType, "id" to id)
        return getWithAlignmentInternalOrThrow(publishType, id)
    }

    fun getWithAlignment(publishType: PublishType, id: IntId<LocationTrack>): Pair<LocationTrack, LayoutAlignment>? {
        logger.serviceCall("getWithAlignment", "publishType" to publishType, "id" to id)
        return dao.fetchVersion(id, publishType)?.let(::getWithAlignmentInternal)
    }

    fun getWithAlignment(version: RowVersion<LocationTrack>): Pair<LocationTrack, LayoutAlignment> {
        logger.serviceCall("getWithAlignment", "version" to version)
        return getWithAlignmentInternal(version)
    }

    fun listNearWithAlignments(
        publishType: PublishType,
        bbox: BoundingBox,
    ): List<Pair<LocationTrack, LayoutAlignment>> {
        logger.serviceCall(
            "listNearWithAlignments",
            "publishType" to publishType, "bbox" to bbox
        )
        return dao.fetchVersionsNear(publishType, bbox).map(::getWithAlignmentInternal)
    }

    private fun getWithAlignmentInternalOrThrow(publishType: PublishType, id: IntId<LocationTrack>) =
        getWithAlignmentInternal(dao.fetchVersionOrThrow(id, publishType))

    private fun getWithAlignmentInternal(publishType: PublishType, id: IntId<LocationTrack>) =
        dao.fetchVersion(id, publishType)?.let { v -> getWithAlignmentInternal(v) }

    private fun getWithAlignmentInternal(version: RowVersion<LocationTrack>): Pair<LocationTrack, LayoutAlignment> {
        val locationTrack = dao.fetch(version)
        val alignment = alignmentDao.fetch(
            locationTrack.alignmentVersion
                ?: throw IllegalStateException("LocationTrack in DB must have an alignment")
        )
        return locationTrack to alignment
    }

    fun getDuplicates(duplicateOf: IntId<LocationTrack>, publishType: PublishType): List<LocationTrackDuplicate> {
        return dao.fetchDuplicates(duplicateOf, publishType)
    }

    @Transactional
    fun updateTopology(
        track: LocationTrack,
        alignment: LayoutAlignment,
        startChanged: Boolean = false,
        endChanged: Boolean = false,
    ): LocationTrack {
        val startPoint = alignment.start
        val endPoint = alignment.end
        val ownSwitches = alignment.segments.mapNotNull { segment -> segment.switchId }.toSet()

        val startSwitch =
            if (!track.exists || startPoint == null) null
            else if (startChanged) findBestTopologySwitchMatch(startPoint, track.id, ownSwitches, null)
            else findBestTopologySwitchMatch(startPoint, track.id, ownSwitches, track.topologyStartSwitch)

        val endSwitch =
            if (!track.exists || endPoint == null) null
            else if (endChanged) findBestTopologySwitchMatch(endPoint, track.id, ownSwitches, null)
            else findBestTopologySwitchMatch(endPoint, track.id, ownSwitches, track.topologyEndSwitch)

        return if (track.topologyStartSwitch == startSwitch && track.topologyEndSwitch == endSwitch) {
            track
        } else {
            track.copy(topologyStartSwitch = startSwitch, topologyEndSwitch = endSwitch)
        }
    }

    private fun findBestTopologySwitchMatch(
        target: IPoint,
        ownId: DomainId<LocationTrack>,
        ownSwitches: Set<DomainId<TrackLayoutSwitch>>,
        currentTopologySwitch: TopologyLocationTrackSwitch?,
    ): TopologyLocationTrackSwitch? {
        val nearbyTracks: List<Pair<LocationTrack, LayoutAlignment>> = dao
            .fetchVersionsNear(DRAFT, boundingBoxAroundPoint(target, 1.0))
            .map { version -> getWithAlignmentInternal(version) }
            .filter { (track, alignment) -> alignment.segments.isNotEmpty() && track.id != ownId && track.exists }
        val defaultSwitch =
            if (currentTopologySwitch?.switchId?.let(ownSwitches::contains) != false) null
            else currentTopologySwitch
        return findBestTopologySwitchFromSegments(target, ownSwitches, nearbyTracks)
            ?: defaultSwitch
            ?: findBestTopologySwitchFromOtherTopology(target, ownSwitches, nearbyTracks)
    }

    fun getLocationTrackEndpoints(bbox: BoundingBox, publishType: PublishType): List<LocationTrackEndpoint> {
        logger.serviceCall("getLocationTrackEndpoints", "bbox" to bbox)
        return getLocationTrackEndpoints(listWithAlignments(publishType), bbox)
    }
}

private fun findBestTopologySwitchFromSegments(
    target: IPoint,
    ownSwitches: Set<DomainId<TrackLayoutSwitch>>,
    nearbyTracks: List<Pair<LocationTrack, LayoutAlignment>>,
): TopologyLocationTrackSwitch? = nearbyTracks.flatMap { (_, otherAlignment) ->
    otherAlignment.segments.flatMap { segment ->
        if (segment.switchId !is IntId || ownSwitches.contains(segment.switchId)) listOf()
        else listOfNotNull(
            segment.startJointNumber?.let { number ->
                pickIfClose(segment.switchId, number, target, segment.points.first())
            },
            segment.endJointNumber?.let { number ->
                pickIfClose(segment.switchId, number, target, segment.points.last())
            },
        )
    }
}.minByOrNull { (_, distance) -> distance }?.first

private fun findBestTopologySwitchFromOtherTopology(
    target: IPoint,
    ownSwitches: Set<DomainId<TrackLayoutSwitch>>,
    nearbyTracks: List<Pair<LocationTrack, LayoutAlignment>>,
): TopologyLocationTrackSwitch? = nearbyTracks.flatMap { (otherTrack, otherAlignment) -> listOfNotNull(
    pickIfClose(otherTrack.topologyStartSwitch, target, otherAlignment.start, ownSwitches),
    pickIfClose(otherTrack.topologyEndSwitch, target, otherAlignment.end, ownSwitches),
) }.minByOrNull { (_, distance) -> distance }?.first

private fun pickIfClose(
    switchId: IntId<TrackLayoutSwitch>,
    number: JointNumber,
    target: IPoint,
    reference: IPoint?,
) = pickIfClose(TopologyLocationTrackSwitch(switchId, number), target, reference, setOf())

private fun pickIfClose(
    topologyMatch: TopologyLocationTrackSwitch?,
    target: IPoint,
    reference: IPoint?,
    ownSwitches: Set<DomainId<TrackLayoutSwitch>>,
) = if (reference != null && topologyMatch != null && !ownSwitches.contains(topologyMatch.switchId)) {
    val distance = lineLength(target, reference)
    if (distance < 1.0) topologyMatch to distance
    else null
} else null

fun getLocationTrackEndpoints(
    locationTracks: List<Pair<LocationTrack, LayoutAlignment>>,
    bbox: BoundingBox,
): List<LocationTrackEndpoint> = locationTracks.flatMap { (locationTrack, alignment) ->
    val trackId = locationTrack.id as IntId
    listOfNotNull(
        alignment.start?.takeIf(bbox::contains)?.let{ p ->
            LocationTrackEndpoint(trackId, p.toPoint(), START_POINT)
        },
        alignment.end?.takeIf(bbox::contains)?.let{ p ->
            LocationTrackEndpoint(trackId, p.toPoint(), END_POINT)
        },
    )
}<|MERGE_RESOLUTION|>--- conflicted
+++ resolved
@@ -162,22 +162,14 @@
             "list",
             "publishType" to publishType, "searchTerm" to searchTerm, "limit" to limit
         )
-<<<<<<< HEAD
         val term = searchTerm.toString()
-=======
-        val term = searchTerm
->>>>>>> 88ae4fc6
         return dao.fetchVersions(publishType)
             .map(dao::fetch)
             .filter { locationTrack ->
                 locationTrack.externalId.toString() == term ||
                         locationTrack.exists &&
                         (locationTrack.name.contains(term, true)
-<<<<<<< HEAD
                         || locationTrack.description.contains(term, true)
-=======
-                                || locationTrack.description.contains(term, true)
->>>>>>> 88ae4fc6
                                 || locationTrack.id.toString() == term)
             }
             .sortedBy { locationTrack -> locationTrack.name }
