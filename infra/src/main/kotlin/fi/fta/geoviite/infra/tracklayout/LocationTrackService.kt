--- conflicted
+++ resolved
@@ -421,10 +421,6 @@
                 startSwitch,
                 endSwitch,
                 partOfUnfinishedSplit,
-<<<<<<< HEAD
-=======
-                linkedSwitchesCount,
->>>>>>> 61583bef
             )
         }
     }
@@ -444,13 +440,8 @@
     ): Int =
         (alignment.segments.mapNotNull { it.switchId } + listOfNotNull(
             locationTrack.topologyStartSwitch?.switchId,
-<<<<<<< HEAD
-            locationTrack.topologyEndSwitch?.switchId
+            locationTrack.topologyEndSwitch?.switchId,
         ) + switchDao.findSwitchesNearAlignment(alignmentVersion)).distinct().size
-=======
-            locationTrack.topologyEndSwitch?.switchId,
-        )).distinct().size
->>>>>>> 61583bef
 
     private fun getLocationTrackDuplicates(
         id: IntId<LocationTrack>,
