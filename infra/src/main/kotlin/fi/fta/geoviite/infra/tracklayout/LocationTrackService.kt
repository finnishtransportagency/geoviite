--- conflicted
+++ resolved
@@ -244,18 +244,7 @@
         trackNumberId: IntId<TrackLayoutTrackNumber>,
         names: List<AlignmentName>,
     ): List<LocationTrack> {
-<<<<<<< HEAD
-        return dao.list(layoutContext, true, trackNumberId, names)
-=======
-        logger.serviceCall(
-            "list",
-            "layoutContext" to layoutContext,
-            "includeDeleted" to includeDeleted,
-            "trackNumberId" to trackNumberId,
-            "names" to names
-        )
         return dao.list(layoutContext, includeDeleted, trackNumberId, names)
->>>>>>> 034b585b
     }
 
     override fun idMatches(term: String, item: LocationTrack) =
