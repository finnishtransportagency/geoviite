--- conflicted
+++ resolved
@@ -190,11 +190,6 @@
 
     fun withoutSwitch(switchId: IntId<LayoutSwitch>): LocationTrackGeometry {
         val newEdges = edges.map { e -> e.withoutSwitch(switchId) }
-<<<<<<< HEAD
-        // TODO: GVT-2928 there's no need to swap boundary nodes for placeholder here, but
-        // combineedges does that
-=======
->>>>>>> 3ff315e6
         return this.takeIf { newEdges == edges } ?: TmpLocationTrackGeometry(combineEdges(newEdges))
     }
 
@@ -206,12 +201,6 @@
         return requireNotNull(getEdgeAtM(m)) { "Geometry does not contain edge at m $m" }
     }
 
-<<<<<<< HEAD
-    fun getEdgeAtM(m: Double): Pair<LayoutEdge, Range<Double>>? {
-        // TODO: optimize
-        return edgesWithM.firstOrNull { (_, mRange) -> mRange.contains(m) }
-    }
-=======
     fun getEdgeAtM(m: Double): LayoutEdge? =
         edgeMs
             .binarySearch { mRange ->
@@ -223,7 +212,6 @@
             }
             .takeIf { it >= 0 }
             ?.let(edges::getOrNull)
->>>>>>> 3ff315e6
 
     fun mergeEdges(edgesToMerge: List<LayoutEdge>): LocationTrackGeometry {
         val newEdges =
@@ -341,13 +329,8 @@
 
         private fun segmentsHash(segments: List<LayoutSegment>): Int = Objects.hash(segments.map(::segmentHash))
 
-<<<<<<< HEAD
-        // TODO: GVT-2928 should we implement segment.contentHash to avoid segmentgeometry tmp id
-        // affecting the result?
-=======
         // Note: the segment hash isn't similarly stable by content as node hash is:
         // this will change after save & read
->>>>>>> 3ff315e6
         private fun segmentHash(segment: LayoutSegment): Int = segment.hashCode()
     }
 }
