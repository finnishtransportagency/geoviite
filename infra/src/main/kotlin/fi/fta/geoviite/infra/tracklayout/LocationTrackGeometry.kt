--- conflicted
+++ resolved
@@ -813,75 +813,4 @@
     require(portA.id != portB?.id) {
         "Track boundary node cannot connect twice to the same track: portA=$portA portB=$portB"
     }
-<<<<<<< HEAD
-}
-
-private val nodeCombinationPriority =
-    Comparator<LayoutNode> { o1, o2 ->
-        o1.type.ordinal.compareTo(o2.type.ordinal).takeIf { it != 0 }
-            ?: (-(o1.ports.size.compareTo(o2.ports.size))).takeIf { it != 0 }
-            ?: comparePorts(o1.portA, o2.portA).takeIf { it != 0 }
-            ?: comparePorts(o1.portB, o2.portB)
-    }
-
-private fun comparePorts(port1: NodePort?, port2: NodePort?): Int =
-    when {
-        port1 == null && port2 == null -> 0
-        port1 == null -> 1
-        port2 == null -> -1
-        port1.isBefore(port2) -> -1
-        port2.isBefore(port1) -> 1
-        else -> 0
-    }
-
-fun combineEligibleNodes(nodes: List<LayoutNode>): Map<LayoutNode, LayoutNode> {
-    // Match targets in priority order for deterministic results in case multiple combinations are
-    // possible
-    val targets = nodes.toSortedSet(nodeCombinationPriority)
-    return nodes
-        // Do the combinations in priority order to produce any high-priority combination nodes for
-        // further attempts
-        .sortedWith(nodeCombinationPriority)
-        // Double-port nodes cannot be further connected
-        .filter { node -> node.ports.size == 1 }
-        // Combine with the first eligible option
-        .mapNotNull { node ->
-            targets
-                // Since we're combining a single-port node -> there can only be port A
-                .firstNotNullOfOrNull { other -> tryToCombinePortToNode(node.portA, other) }
-                // If the best match is a combination-switch node, there's multiple switches to
-                // connect to
-                // For a track boundary, we couldn't know which one to use -> don't connect at all
-                ?.takeIf { newNode -> node.type != TRACK_BOUNDARY || newNode.type != SWITCH || newNode.portB == null }
-                ?.also(targets::add)
-                ?.let(node::to)
-        }
-        .associate { it }
-}
-
-private fun tryToCombinePortToNode(ownPort: NodePort, otherNode: LayoutNode): LayoutNode? =
-    when (ownPort) {
-        // Switch link can be connected to any other switch link that is either:
-        // * A single-switch node with a link to a different switch
-        // * A double-switch node where one of the links is this one (switch & joint)
-        // Note: this might create multiple tmp-nodes for the same link-combination, but they will
-        // be joined upon saving
-        is SwitchLink -> {
-            val otherA = otherNode.portA as? SwitchLink
-            val otherB = otherNode.portB as? SwitchLink
-            when {
-                otherA == null -> null
-                otherB == null -> otherA.takeIf { it.id != ownPort.id }?.let { LayoutNode.of(ownPort, it) }
-                else -> otherNode.takeIf { otherA == ownPort || otherB == ownPort }
-            }
-        }
-        // Track boundary can be connected to any switch link node or an existing boundary-combo
-        is TrackBoundary ->
-            otherNode.takeIf { it.type == SWITCH || (it.ports.size == 2 && it.containsBoundary(ownPort)) }
-        // Empty ports don't have sufficient information for combination, but this should
-        // anyhow only be done after the track is stored, so the case should never happen
-        is EmptyPort -> throw IllegalArgumentException("Empty port cannot be combined")
-    }
-=======
-}
->>>>>>> f170d3fa
+}