--- conflicted
+++ resolved
@@ -66,8 +66,7 @@
 
     @get:JsonIgnore
     open val nodes: List<LayoutNode> by lazy {
-        // Init-block ensures that edges are connected: previous edge end node is the next edge
-        // start node
+        // Init-block ensures that edges are connected: previous edge end is the next edge start
         edges.flatMapIndexed { i, e ->
             if (i == edges.lastIndex) listOf(e.startNode.node, e.endNode.node) else listOf(e.startNode.node)
         }
@@ -76,8 +75,7 @@
     @get:JsonIgnore
     open val nodesWithLocation: List<Pair<LayoutNode, AlignmentPoint>> by lazy {
         edgesWithM.flatMapIndexed { i, (e, m) ->
-            // Init-block ensures that edges are connected: previous edge end node is the next edge
-            // start node
+            // Init-block ensures that edges are connected: previous edge end is the next edge start
             if (i == edges.lastIndex) {
                 listOf(
                     e.startNode.node to e.firstSegmentStart.toAlignmentPoint(m.min),
@@ -194,16 +192,15 @@
         return this.takeIf { newEdges == edges } ?: TmpLocationTrackGeometry(combineEdges(newEdges))
     }
 
-<<<<<<< HEAD
-    fun withCombinationNodes(nodeChanges: Map<LayoutNode, LayoutNode>) =
-        TmpLocationTrackGeometry(
-            edges.mapIndexed { index, edge ->
-                val startReplacement = edge.takeIf { index == 0 }?.startNode?.node?.let { nodeChanges[it] }
-                val endReplacement = edge.takeIf { index == edges.lastIndex }?.endNode?.node?.let { nodeChanges[it] }
-                edge.takeIf { startReplacement == null && endReplacement == null }
-                    ?: edge.withCombinationNodes(startReplacement, endReplacement)
-            }
-        )
+    fun withNodeReplacements(nodeSwaps: Map<NodeHash, LayoutNode>): LocationTrackGeometry =
+        this.takeIf { nodes.none { nodeSwaps.containsKey(it.contentHash) } }
+            ?: TmpLocationTrackGeometry(
+                edges.mapIndexed { i, edge ->
+                    val newStart = edge.takeIf { i == 0 }?.startNode?.node?.let { nodeSwaps[it.contentHash] }
+                    val newEnd = edge.takeIf { i == edges.lastIndex }?.endNode?.node?.let { nodeSwaps[it.contentHash] }
+                    edge.takeIf { newStart == null && newEnd == null } ?: edge.withCombinationNodes(newStart, newEnd)
+                }
+            )
 
     fun getEdgeAtMOrThrow(m: Double): LayoutEdge {
         return requireNotNull(getEdgeAtM(m)) { "Geometry does not contain edge at m $m" }
@@ -231,17 +228,6 @@
                 .first
         return TmpLocationTrackGeometry(combineEdges(newEdges))
     }
-=======
-    fun withNodeReplacements(nodeSwaps: Map<NodeHash, LayoutNode>): LocationTrackGeometry =
-        this.takeIf { nodes.none { nodeSwaps.containsKey(it.contentHash) } }
-            ?: TmpLocationTrackGeometry(
-                edges.mapIndexed { i, edge ->
-                    val newStart = edge.takeIf { i == 0 }?.startNode?.node?.let { nodeSwaps[it.contentHash] }
-                    val newEnd = edge.takeIf { i == edges.lastIndex }?.endNode?.node?.let { nodeSwaps[it.contentHash] }
-                    edge.takeIf { newStart == null && newEnd == null } ?: edge.withCombinationNodes(newStart, newEnd)
-                }
-            )
->>>>>>> 3cd1a98d
 }
 
 fun calculateEdgeMValues(edges: List<LayoutEdge>): List<Range<Double>> {
