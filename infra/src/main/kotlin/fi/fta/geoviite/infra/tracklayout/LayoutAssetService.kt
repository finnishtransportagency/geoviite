--- conflicted
+++ resolved
@@ -118,48 +118,29 @@
 
         val completedVersion =
             (draft.contextData as? MainDraftContextData)?.originBranch?.let { originBranch ->
-<<<<<<< HEAD
-                if (originBranch is DesignBranch) {
-                    val designOfficial = dao.fetchVersion(originBranch.official, draftVersion.id)
-                    // TODO these are not currently actually guaranteed! User could merge and then
-                    // cancel an object.
-                    requireNotNull(designOfficial) {
-                        "Expected published object $draftVersion's to find an object looking for its origin in $originBranch"
-                    }
-                    require(designOfficial.context == originBranch.official) {
-                        "Expected published object $draftVersion's origin object to be in $originBranch"
-                    }
-                    val completedVersion = dao.save(completed(dao.fetch(designOfficial)), publishedSaveParams)
-                    originBranch to completedVersion
-                } else null
-=======
-                completeMergeToMain(draftVersion.id, originBranch)
->>>>>>> 16b18b1b
+                completeMergeToMain(draftVersion.id, originBranch, publishedSaveParams)
             }
 
         return PublicationResultVersions(published = publicationVersion, completed = completedVersion)
     }
 
-<<<<<<< HEAD
+    private fun completeMergeToMain(
+        id: IntId<ObjectType>,
+        originBranch: LayoutBranch,
+        saveParams: SaveParamsType,
+    ): Pair<DesignBranch, LayoutRowVersion<ObjectType>>? =
+        if (originBranch is DesignBranch) {
+            val designOfficial = dao.fetchVersion(originBranch.official, id)
+            if (designOfficial != null && designOfficial.context == originBranch.official) {
+                val completedVersion = dao.save(completed(dao.fetch(designOfficial)), saveParams)
+                originBranch to completedVersion
+            } else null
+        } else null
+
     protected fun fetchAndCheckForMerging(
         fromBranch: DesignBranch,
         id: IntId<ObjectType>,
     ): Pair<ObjectType, SaveParamsType> {
-=======
-    private fun completeMergeToMain(
-        id: IntId<ObjectType>,
-        originBranch: LayoutBranch,
-    ): Pair<DesignBranch, LayoutRowVersion<ObjectType>>? =
-        if (originBranch is DesignBranch) {
-            val designOfficial = dao.fetchVersion(originBranch.official, id)
-            if (designOfficial != null && designOfficial.context == originBranch.official) {
-                val completedVersion = dao.save(completed(dao.fetch(designOfficial)))
-                originBranch to completedVersion
-            } else null
-        } else null
-
-    protected fun fetchAndCheckForMerging(fromBranch: DesignBranch, id: IntId<ObjectType>): ObjectType {
->>>>>>> 16b18b1b
         val branchOfficialVersion = dao.fetchVersion(fromBranch.official, id)
         require(branchOfficialVersion != null) {
             "Object must exist to merge to main branch: fromBranch=$fromBranch id=$id"
