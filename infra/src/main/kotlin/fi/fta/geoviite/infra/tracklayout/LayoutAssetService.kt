package fi.fta.geoviite.infra.tracklayout

import fi.fta.geoviite.infra.aspects.GeoviiteService
import fi.fta.geoviite.infra.common.DataType
import fi.fta.geoviite.infra.common.IntId
import fi.fta.geoviite.infra.common.LayoutBranch
import fi.fta.geoviite.infra.common.LayoutContext
<<<<<<< HEAD
import fi.fta.geoviite.infra.common.RowVersion
=======
import fi.fta.geoviite.infra.logging.serviceCall
>>>>>>> 1af6f9a5
import fi.fta.geoviite.infra.publication.ValidationVersion
import fi.fta.geoviite.infra.util.FreeText
import org.slf4j.Logger
import org.slf4j.LoggerFactory
import org.springframework.transaction.annotation.Transactional
import java.time.Instant

@GeoviiteService
abstract class LayoutAssetService<ObjectType : LayoutAsset<ObjectType>, DaoType : ILayoutAssetDao<ObjectType>>(
    protected open val dao: DaoType,
) {

    protected open val logger: Logger = LoggerFactory.getLogger(this::class.java)

    fun list(context: LayoutContext, includeDeleted: Boolean = false): List<ObjectType> {
        return dao.list(context, includeDeleted)
    }

    fun get(context: LayoutContext, id: IntId<ObjectType>): ObjectType? {
        return dao.get(context, id)
    }

    fun getMany(context: LayoutContext, ids: List<IntId<ObjectType>>): List<ObjectType> {
        return dao.getMany(context, ids)
    }

<<<<<<< HEAD
    fun getOfficialAtMoment(id: IntId<ObjectType>, moment: Instant): ObjectType? {
        return dao.getOfficialAtMoment(id, moment)
=======
    fun getOfficialAtMoment(branch: LayoutBranch, id: IntId<ObjectType>, moment: Instant): ObjectType? {
        logger.serviceCall("get", "branch" to branch, "id" to id, "moment" to moment)
        return dao.getOfficialAtMoment(branch, id, moment)
>>>>>>> 1af6f9a5
    }

    fun getOrThrow(context: LayoutContext, id: IntId<ObjectType>): ObjectType {
        return dao.getOrThrow(context, id)
    }

    fun getChangeTime(): Instant {
        return dao.fetchChangeTime()
    }

    fun getLayoutAssetChangeInfo(context: LayoutContext, id: IntId<ObjectType>): LayoutAssetChangeInfo? {
        return dao.fetchLayoutAssetChangeInfo(context, id)
    }

    fun filterBySearchTerm(list: List<ObjectType>, searchTerm: FreeText): List<ObjectType> =
        searchTerm.toString().trim().takeIf(String::isNotEmpty)?.let { term ->
            list.filter { item -> idMatches(term, item) || contentMatches(term, item) }
        } ?: listOf()

    protected open fun idMatches(term: String, item: ObjectType): Boolean = false

    protected open fun contentMatches(term: String, item: ObjectType): Boolean = false

    @Transactional
    open fun saveDraft(branch: LayoutBranch, draftAsset: ObjectType): DaoResponse<ObjectType> {
        return saveDraftInternal(branch, draftAsset)
    }

    protected fun saveDraftInternal(branch: LayoutBranch, draftAsset: ObjectType): DaoResponse<ObjectType> {
        val draft = asDraft(branch, draftAsset)
        require(draft.isDraft) { "Item is not a draft: id=${draft.id}" }
        val officialId = if (draftAsset.id is IntId) draftAsset.id as IntId else null
        return if (draft.dataType == DataType.TEMP) {
            verifyObjectIsNew(draft)
            dao.insert(draft).also { response -> verifyInsertResponse(officialId, response) }
        } else {
            requireNotNull(officialId) { "Updating item that has no known official ID" }
            verifyObjectIsExisting(draft)
            val previousVersion = requireNotNull(draft.version) { "Updating item without rowVersion: $draftAsset" }
            dao.update(draft).also { response -> verifyDraftUpdateResponse(officialId, previousVersion, response) }
        }
    }

    @Transactional
    open fun deleteDraft(branch: LayoutBranch, id: IntId<ObjectType>): DaoResponse<ObjectType> {
        return dao.deleteDraft(branch, id)
    }

    @Transactional
    open fun publish(branch: LayoutBranch, version: ValidationVersion<ObjectType>): DaoResponse<ObjectType> {
<<<<<<< HEAD
        val versions = VersionPair(dao.fetchVersion(branch.official, version.officialId), version.validatedAssetVersion)
        return publishInternal(branch, versions)
=======
        logger.serviceCall("Publish", "branch" to branch, "version" to version)
        return publishInternal(branch, version.validatedAssetVersion)
>>>>>>> 1af6f9a5
    }

    protected fun publishInternal(branch: LayoutBranch, version: LayoutRowVersion<ObjectType>): DaoResponse<ObjectType> {
        val draft = dao.fetch(version)
        require(branch == draft.branch) { "Draft branch does not match the publishing operation: branch=$branch draft=$draft" }
        require(draft.isDraft) { "Object to publish is not a draft: version=$version context=${draft.contextData}" }
        val published = asOfficial(branch, draft)
        require(!published.isDraft) { "Published object is still a draft: context=${published.contextData}" }
        verifyObjectIsExisting(published)

        val publicationResponse = dao.update(published).also { r ->
            require(r.id == draft.id) { "Publication response ID doesn't match object: id=${draft.id} updated=$r" }
        }
        // If draft row-id changed, the data was updated to the official row -> delete the now-redundant draft row
        if (version.rowId != publicationResponse.rowVersion.rowId) {
            dao.deleteRow(version.rowId)
        }
        // If main-draft was published and it came from a design row that wasn't updated, then that row is redundant too
        if (draft.branch == LayoutBranch.main && draft.contextData.designRowId != publicationResponse.rowVersion.rowId) {
            draft.contextData.designRowId?.let(dao::deleteRow)
        }
        return publicationResponse
    }

    private fun verifyInsertResponse(officialId: IntId<ObjectType>?, response: DaoResponse<ObjectType>) {
        if (officialId != null) require(response.id == officialId) {
            "Insert response ID doesn't match object: officialId=$officialId updated=$response"
        } else require(response.id.intValue == response.rowVersion.rowId.intValue) {
            "Inserted new object refers to another official row: inserted=$response"
        }
        require(response.rowVersion.version == 1) {
            "Inserted new row has a version over 1: inserted=$response"
        }
    }

    private fun verifyDraftUpdateResponse(
        id: IntId<ObjectType>,
        previousVersion: LayoutRowVersion<ObjectType>,
        response: DaoResponse<ObjectType>,
    ) {
        require(response.id == id) {
            "Update response ID doesn't match object: id=$id updated=$response"
        }
        require(response.rowVersion.rowId == previousVersion.rowId) {
            "Updated the wrong row (wrong context): id=$id previous=$previousVersion updated=$response"
        }
        if (response.rowVersion.version != previousVersion.version + 1) {
            // We could do optimistic locking here by throwing
            logger.warn(
                "Updated version isn't the next one: a concurrent change may have been overwritten: " +
                        "id=$id previous=$previousVersion updated=$response"
            )
        }
    }
}<|MERGE_RESOLUTION|>--- conflicted
+++ resolved
@@ -5,11 +5,7 @@
 import fi.fta.geoviite.infra.common.IntId
 import fi.fta.geoviite.infra.common.LayoutBranch
 import fi.fta.geoviite.infra.common.LayoutContext
-<<<<<<< HEAD
 import fi.fta.geoviite.infra.common.RowVersion
-=======
-import fi.fta.geoviite.infra.logging.serviceCall
->>>>>>> 1af6f9a5
 import fi.fta.geoviite.infra.publication.ValidationVersion
 import fi.fta.geoviite.infra.util.FreeText
 import org.slf4j.Logger
@@ -36,14 +32,8 @@
         return dao.getMany(context, ids)
     }
 
-<<<<<<< HEAD
-    fun getOfficialAtMoment(id: IntId<ObjectType>, moment: Instant): ObjectType? {
-        return dao.getOfficialAtMoment(id, moment)
-=======
     fun getOfficialAtMoment(branch: LayoutBranch, id: IntId<ObjectType>, moment: Instant): ObjectType? {
-        logger.serviceCall("get", "branch" to branch, "id" to id, "moment" to moment)
         return dao.getOfficialAtMoment(branch, id, moment)
->>>>>>> 1af6f9a5
     }
 
     fun getOrThrow(context: LayoutContext, id: IntId<ObjectType>): ObjectType {
@@ -94,13 +84,7 @@
 
     @Transactional
     open fun publish(branch: LayoutBranch, version: ValidationVersion<ObjectType>): DaoResponse<ObjectType> {
-<<<<<<< HEAD
-        val versions = VersionPair(dao.fetchVersion(branch.official, version.officialId), version.validatedAssetVersion)
-        return publishInternal(branch, versions)
-=======
-        logger.serviceCall("Publish", "branch" to branch, "version" to version)
         return publishInternal(branch, version.validatedAssetVersion)
->>>>>>> 1af6f9a5
     }
 
     protected fun publishInternal(branch: LayoutBranch, version: LayoutRowVersion<ObjectType>): DaoResponse<ObjectType> {
