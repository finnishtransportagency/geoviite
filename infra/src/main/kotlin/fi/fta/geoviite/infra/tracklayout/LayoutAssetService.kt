--- conflicted
+++ resolved
@@ -69,20 +69,11 @@
 
     protected fun contentMatches(term: String, item: ObjectType): Boolean = false
 
-<<<<<<< HEAD
     protected fun saveDraftInternal(
         branch: LayoutBranch,
         draftAsset: ObjectType,
         params: SaveParamsType,
     ): LayoutRowVersion<ObjectType> {
-=======
-    @Transactional
-    fun saveDraft(branch: LayoutBranch, draftAsset: ObjectType): LayoutRowVersion<ObjectType> {
-        return saveDraftInternal(branch, draftAsset)
-    }
-
-    protected fun saveDraftInternal(branch: LayoutBranch, draftAsset: ObjectType): LayoutRowVersion<ObjectType> {
->>>>>>> 029fa731
         val draft = asDraft(branch, draftAsset)
         require(draft.isDraft) { "Item is not a draft: id=${draft.id}" }
         return dao.save(draft, params)
