--- conflicted
+++ resolved
@@ -44,13 +44,8 @@
       - /rata-vkm
     public-hosts: "${GEOVIITE_EXT_API_PUBLIC_HOSTS:localhost}"
     private-hosts: "${GEOVIITE_EXT_API_PRIVATE_HOSTS:localhost}"
-<<<<<<< HEAD
-    soaServerURL: "${GEOVIITE_EXT_API_SOA_SERVER_URL:http://localhost:8080}"
-    rootURL: "${GEOVIITE_EXT_API_ROOT_URL:http://localhost:8080}"
-=======
     soa-server-url: "${GEOVIITE_EXT_API_SOA_SERVER_URL:http://localhost:8080}"
     root-url: "${GEOVIITE_EXT_API_ROOT_URL:http://localhost:8080}"
->>>>>>> 07a2c6f3
 
 springdoc:
   enable-default-api-docs: false
