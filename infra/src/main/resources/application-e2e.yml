--- conflicted
+++ resolved
@@ -1,16 +1,3 @@
-<<<<<<< HEAD
-=======
-spring:
-  datasource:
-    url: "jdbc:postgresql://${DB_URL:localhost:5436/geoviite}"
-    username: "${DB_USERNAME:dev-geouser}"
-    password: "${DB_PASSWORD:dev-geouser-password}"
-logging:
-  level:
-    fi:
-      fta:
-        geoviite: #debug
->>>>>>> ec312345
 geoviite:
   e2e:
     url: "${FRONT_END_URL:http://127.0.0.1:9000}"
