{
    "error": {
        "integration-not-configured": {
            "RATKO": "Ratko-integraatio ei ole käytössä tässä ympäristössä",
            "PROJEKTIVELHO": "Projektivelho-integraatio ei ole käytössä tässä ympäristössä"
        },
        "linking": {
            "generic": "Linkityksessä tapahtui virhe",
            "alignment-geometry": "Uudessa geometriassa on epäjatkuvuuskohtia",
            "segments-sharp-angle": "Uudessa geometriassa on yli 90 asteen kulma",
            "plan-hidden": "Linkitystä ei voida tehdä, koska suunnitelma on poistettu"
        },
        "publication": {
            "generic": "Julkaisu epäonnistui",
            "lock-obtain-failed": "Toinen julkaisu käynnissä - yritä hetken kuluttua uudelleen",
            "validation-failed": "Julkaisuvalidointi epäonnistui",
            "duplicate-name-on": {
                "location-track": "Julkaisussa on useammalla sijaintiraiteella sama nimi {{locationTrack}} (ratanumerolla {{trackNumber}})",
                "switch": "Julkaisussa on useammalla vaihteella sama nimi {{name}}",
                "track-number": "Julkaisussa on useammalla radalla sama ratanumero {{name}}"
            }
        },
        "input": {
            "generic": "Tarkasta syötekentät ja yritä uudestaan",
            "validation": {
                "Oid": "OID on virheellinen",
                "Srid": "SRID (EPSG-koodi) on virheellinen",
                "VerticalCoordinateSystem": "Korkeusjärjestelmän määritys on virheellinen",
                "Code": "Kentän sisältö on virheellinen",
                "FreeText": "Tekstikentän sisältö on virheellinen",
                "ProjectName": "Projektin nimi on virheellinen",
                "MetaDataName": "Suunnitelman metatiedon nimi on virheellinen",
                "AlignmentName": "Sijaintiraiteen tunnus on virheellinen",
                "SwitchName": "Vaihteen tunnus on virheellinen",
                "TrackNumber": "Ratanumeron tunnus on virheellinen",
                "KmNumber": "Tasakilometripisteen tunnus on virheellinen",
                "FileName": "Tiedoston nimessä on virhe",
                "AngularUnit": "Suuntakulmien yksikkömäärityksessä on virhe, tai se uupuu kokonaan",
                "LinearUnit": "Pituuksien yksikkömäärityksessä on virhe, tai se uupuu kokonaan",
                "InfraModelProfileElement": "Pystygeometrian (ProfAlign) elementin tyyppi tuntematon",
                "CantRotationPoint": "Kallistuskulman kiertopisteen arvo on virheellinen",
                "CantTransitionType": "Kallistuskulman siirtymän tyyppi on virheellinen",
                "SwitchHand": "Vaihteen kätisyyden arvo on virheellinen",
                "Point": "X/Y -pistearvon formaatti on virheellinen",
                "Double": "Reaaliluvun muoto on virheellinen",
                "Int": "Kokonaisluvun muoto on virheellinen",
                "BigDecimal": "Reaaliluvun muoto on virheellinen"
            }
        },
        "deleting": {
            "generic": "Poistamisessa tapahtui virhe",
            "plan-linked": "Suunnitelmaa ei voida poistaa, koska se on linkitettynä paikannuspohjaan."
        },
        "unauthorized": "Käyttöoikeudet eivät riitä toiminnon suorittamiseen",
        "infra-model": {
            "request-failed": "Pyyntö taustapalvelimelle epäonnistui",
            "missing-file": "Tiedosto on tyhjä",
            "parsing": {
                "generic": "Tiedoston jäsentäminen epäonnistui",
                "xml-invalid": "Tiedoston rakenne on virheellinen. Varmista että merkistö (XML:n alkutagin encoding-kenttä) on oikein ja tiedosto on LandXML-tyyppinen.",
                "duplicate-inframodel-file-content": "Suunnitelma on jo olemassa Geoviitteessä samasta lähteestä nimellä {{fileName}}",
                "unsupported-version": "Tiedoston InfraModel-versio ei ole tuettu",
                "blacklisted-organization": "Suunnitelman koodaus ei ole tuettu",
                "missing-section": {
                    "coordinate-system": "Koordinaattijärjestelmän tiedot (CoordinateSystem-elementti) puuttuu",
                    "units": "Yksikkötiedot (Units-elementti) puuttuu",
                    "author": "Suunnitelman laatijan tiedot (Author-elementti) puuttuu",
                    "application": "Sovelluksen tiedot (Application-elementti) puuttuu",
                    "project": "Projektin tiedot (Project-elementti) puuttuu",
                    "alignment-group": "Keskilinjojen ryhmä (AlignmentGroup) puuttuu tai ei ole yksiselitteinen",
                    "prof-align": "Keskilinjan pystygeometrialta (Profile) puuttuu geometria (ProfAlign-elementti)"
                },
                "alignments": {
                    "no-alignments": "Suunnitelma ei sisällä yhtään keskilinjaa",
                    "non-railroad-alignments": "Suunnitelman kaikki keskilinjat eivät ole ratageometriakeskilinjoja"
                }
            },
            "transformation": {
                "srid-missing": "Suunnitelmaa ei voida esittää kartalla, koska koordinaattijärjestelmää \"{{coordinateSystemName}}\" ei osata muuntaa kartan järjestelmään TM35FIN (EPSG:3067)",
                "bounds-resolution-failed": "Suunnitelmaa ei voida esittää kartalla, koska sisältö ei ole koordinaattijärjestelmän \"{{coordinateSystemName}} ({{srid}}) rajoissa",
                "bounds-outside-finland": "Suunnitelmaa ei voida esittää kartalla, koska koordinaatit ovat Suomen ulkopuolella (tulkittuna koordinaattijärjestelmässä \"{{coordinateSystemName}} ({{srid}}))",
                "coordinate-transformation-failed": "Suunnitelmaa ei voida esittää kartalla, koska sen koordinaattien muunnos järjestelmästä \"{{coordinateSystemName}}\" ({{srid}}) kartan järjestelmään TM35FIN (EPSG:3067) epäonnistui",
                "plan-transformation-failed": "Suunnitelman muuntaminen kartalla esitettävään muotoon epäonnistui"
            }
        },
        "entity-not-found": "Tietoa ei löydy",
        "entity-not-found-on-path": "Tietoa ei löytynyt kutsussa polkuun {{0}}",
        "request-failed": "Pyyntö epäonnistui kutsussa polkuun {{0}}"
    },
    "unauthorized-request": {
        "title": "Istunto on vanhentunut.",
        "button": "Lataa sivu uudestaan"
    },
    "button": {
        "return": "Poistu",
        "cancel": "Peruuta",
        "save": "Tallenna",
        "delete": "Poista",
        "ok": "OK",
        "continue": "Jatka",
        "yes": "Kyllä",
        "show-more": "Näytä lisää",
        "show-less": "Piilota"
    },
    "yes": "Kyllä",
    "no": "Ei",
    "test": {
        "text": "testi suomeksi",
        "title": "otsikko suomeksi",
        "description": {
            "part1": "Osa 1",
            "part2": "Osa 2"
        }
    },
    "reference-line": "Pituusmittauslinja",
    "enum": {
        "plan-phase": {
            "RAILWAY_PLAN": "Ratasuunnitelma, RaS",
            "RAILWAY_CONSTRUCTION_PLAN": "Rakentamissuunnitelma, RS",
            "RENOVATION_PLAN": "Peruskorjaus",
            "ENHANCED_RENOVATION_PLAN": "Perusparannus/ rakenteen parantaminen",
            "MAINTENANCE": "Kunnossapitovaihe",
            "NEW_INVESTMENT": "Uusinvestointi",
            "REMOVED_FROM_USE": "Poistettu käytöstä",
            "UNKNOWN": "Ei tiedossa"
        },
        "plan-decision": {
            "APPROVED_PLAN": "Suunniteltu",
            "UNDER_CONSTRUCTION": "Toteutuksessa",
            "IN_USE": "Valmis",
            "UNKNOWN": "Ei tiedossa"
        },
        "plan-source": {
            "GEOMETRIAPALVELU": "Geometriapalvelu",
            "PAIKANNUSPALVELU": "Paikannuspalvelu"
        },
        "measurement-method": {
            "VERIFIED_DESIGNED_GEOMETRY": "Suunnitelma",
            "OFFICIALLY_MEASURED_GEODETICALLY": "Geodeettisesti mitattu",
            "TRACK_INSPECTION": "Radantarkastusvaunu",
            "DIGITIZED_AERIAL_IMAGE": "Digitoitu ilmakuvasta",
            "UNVERIFIED_DESIGNED_GEOMETRY": "Epäluotettava suunnitelma",
            "UNKNOWN": "Ei tiedossa"
        },
        "elevation-measurement-method": {
            "TOP_OF_SLEEPER": "Korkeusviiva",
            "TOP_OF_RAIL": "Kiskon selkä",
            "UNKNOWN": "Ei tiedossa",
            "UNKNOWN-WITH-TERM-CONTEXT": "Korkeusasema ei tiedossa"
        },
        "switch-hand": {
            "LEFT": "Vasen",
            "RIGHT": "Oikea",
            "NONE": "Ei kätisyyttä"
        },
        "location-track-type": {
            "MAIN": "Pääraide",
            "SIDE": "Sivuraide",
            "TRAP": "Turvaraide",
            "CHORD": "Kujaraide",
            "UNKNOWN": "Ei tiedossa"
        },
        "publish-operation": {
            "CREATE": "Luonti",
            "DELETE": "Poisto",
            "MODIFY": "Muokkaus",
            "RESTORE": "Palautus",
            "CALCULATED": "Laskettu muutos"
        },
        "topological-connectivity-type": {
            "NONE": "Ei kytketty",
            "START": "Raiteen alku",
            "END": "Raiteen loppu",
            "START_AND_END": "Raiteen alku ja loppu"
        },
        "alignment-end-type": {
            "SWITCH": "Vaihde",
            "LOCATION_TRACK": "Jatkuu toisena raiteena",
            "ENDPOINT": "Raide päättyy",
            "UNKNOWN": "Ei asetettu"
        },
        "layout-state": {
            "IN_USE": "Käytössä",
            "NOT_IN_USE": "Käytöstä poistettu",
            "PLANNED": "Suunniteltu",
            "DELETED": "Poistettu"
        },
        "layout-state-category": {
            "FUTURE_EXISTING": "Tuleva kohde",
            "EXISTING": "Olemassa oleva kohde",
            "NOT_EXISTING": "Poistunut kohde"
        },
        "ratko-push-error-type": {
            "PROPERTIES": "ominaisuustietojen",
            "LOCATION": "sijainnin",
            "GEOMETRY": "geometrian",
            "STATE": "tilan"
        },
        "ratko-push-error-operation": {
            "CREATE": "luonti",
            "UPDATE": "päivitys",
            "DELETE": "poisto"
        },
        "trap-point": {
            "Yes": "Kyllä",
            "No": "Ei",
            "Unknown": "Ei tiedossa"
        },
        "location-track-description-suffix": {
            "SWITCH_TO_SWITCH": "Vaihde alussa - vaihde lopussa",
            "SWITCH_TO_BUFFER": "Vaihde - Puskin",
            "NONE": "Ei lisäosaa"
        }
    },
    "environment": {
        "test": "Testiympäristö"
    },
    "version": {
        "geoviite-updated": "Versiopäivitys",
        "cache-needs-clearing": "Geoviitteen versio on päivittynyt. Sovelluksen välimuisti täytyy tyhjentää.",
        "clear-cache": "Tyhjennä välimuisti"
    },
    "app-bar": {
        "frontpage": "Etusivu",
        "track-layout": "Kartta",
        "register": "Rekisteri",
        "infra-model": "InfraModel",
        "components": "Components",
        "localization": "Localization",
        "data-products-title": "Tietotuotteet",
        "data-products": {
            "element-list": "Elementtiluettelo",
            "vertical-geometry": "Pystygeometria",
            "km-lengths": "Ratakilometrien pituudet"
        },
        "vertical-geometry-diagram-demo": "Korkeuskaavio-demo"
    },
    "projektivelho": {
        "file-list": {
            "header": {
                "project-name": "Projektin tiedot",
                "document-name": "Dokumentin nimi",
                "document-description": "Kuvaus",
                "document-modified": "Muokattu"
            },
            "field": {
                "project-name": "Projektin tiedot",
                "project-group": "Projektijoukko",
                "assignment": "Toimeksianto",
                "material-group": "Aineistoryhmä ja laji",
                "document-type": "Dokumenttityyppi",
                "document-state": "Dokumentin tila"
            },
            "reject": "Hylkää",
            "reject-tooltip": "Siirrä hylättyjen aineistojen kokoelmaan",
            "reject-success": "Aineisto siirretty hylättyjen aineistojen kokoelmaan",
            "restore": "Palauta",
            "restore-tooltip": "Palauta takaisin käsiteltävien aineistojen kokoelmaan",
            "restore-success": "Aineisto siirretty käsiteltävien aineistojen kokoelmaan",
            "upload": "Tuo suunnitelma...",
            "upload-tooltip": "Tuo aineisto Geoviitteen suunnitelmaksi",
            "oid-copied-to-clipboard": "OID kopioitu leikepöydälle",
            "reject-by-assignment": "Hylkää toimeksiannon aineistot ({{assignmentCount}} kpl)",
            "reject-by-assignment-title": "Toimeksiannon aineistojen hylkääminen",
            "reject-by-assignment-message": "Haluatko siirtää kaikki toimeksiannon <strong>{{assignment}}</strong> aineistot ({{assignmentCount}} kpl) hylättyjen aineistojen kokoelmaan?",
            "reject-by-project": "Hylkää projektin aineistot ({{projectCount}} kpl)",
            "reject-by-project-title": "Projektin aineistojen hylkääminen",
            "reject-by-project-message": "Haluatko siirtää kaikki projektin <strong>{{projectName}}</strong> aineistot ({{projectCount}} kpl) hylättyjen aineistojen kokoelmaan?",
            "reject-by-project-group": "Hylkää projektijoukon aineistot ({{groupCount}} kpl)",
            "reject-by-project-group-title": "Projektijoukon aineistojen hylkääminen",
            "reject-by-project-group-message": "Haluatko siirtää kaikki projektijoukon <strong>{{projectGroup}}</strong> aineistot ({{groupCount}} kpl) hylättyjen aineistojen kokoelmaan?",
            "reject-confirm": "Hylkää aineistot ({{count}} kpl)",
            "more": "Lisää"
        }
    },
    "location-track-dialog": {
        "cant-open-deleted": "Tietoja ei voitu avata, koska sijaintiraide on poistettu",
        "title-new": "Uusi sijaintiraide",
        "title-edit": "Muokkaa sijaintiraiteen tietoja",
        "basic-info-heading": "Perustiedot",
        "extra-info-heading": "Lisätiedot",
        "track-logo": "Sijaintiraidetunnus",
        "track-number": "Ratanumero",
        "state": "Tila",
        "track-type": "Raidetyyppi",
        "owner": "Omistaja",
        "track-metadata": "Raiteen metatiedot",
        "description": "Kuvaus",
        "start-location": "Alkusijainti (km + m)",
        "end-location": "Loppusijainti (km + m)",
        "true-length": "Todellinen pituus (m)",
        "created-successfully": "Uusi sijaintiraide lisätty rekisteriin",
        "modified-successfully": "Sijaintiraiteen tiedot päivitetty",
        "deleted-successfully": "Sijaintiraide poistettu",
        "delete-draft": "Poista luonnos",
        "mandatory-field": "Pakollinen kenttä",
        "invalid-description": "Kuvauksen perusosan tulee olla 4-256 merkkiä pitkä",
        "invalid-name": "Virheellinen sijaintiraidetunnus",
        "duplicate-of": "Duplikaatti raiteelle",
        "not-a-duplicate": "Ei duplikaatti",
        "search": "Hae...",
        "topological-connectivity": "Topologinen kytkeytyminen",
        "start-switch": "Vaihde raiteen alussa",
        "end-switch": "Vaihde raiteen lopussa",
        "no-start-or-end-switch": "Ei vaihdetta",
        "buffer": "Puskin"
    },
    "location-track-delete-dialog": {
        "title": "Sijaintiraiteen poistaminen paikannuspohjasta",
        "deleted-location-tracks-not-allowed": "Poistettu-tilainen raide ei voi olla osa paikannuspohjaa.",
        "deleted-location-track-warning": "Poistettaessa myös raiteeseen liittyvät vaihdelinkitykset puretaan, eivätkä ne palaudu automaattisesti, vaikka raiteen tila palautettaisiin alkuperäiseksi.",
        "confirm-location-track-delete": "Haluatko poistaa raiteen paikannuspohjasta?"
    },
    "tool-panel": {
        "geometry-plan": {
            "general-title": "Suunnitelman perustiedot",
            "quality-title": "Laatutiedot",
            "message": "Huomiot",
            "author": "Yritys",
            "project": "Projekti",
            "file": "Tiedosto",
            "created": "Luotu",
            "source": "Lähde",
            "phase": "Vaihe",
            "decision": "Vaiheen tarkennus",
            "track-number": "Ratanumero",
            "start-km": "Ratakilometri alku",
            "end-km": "Ratakilometri loppu",
            "coordinate-system": "Koordinaattijärjest.",
            "linked-as": "Paikannuspalvelussa linkitetty",
            "plan-age": "Laadittu",
            "plan-uploaded": "Ladattu",
            "plan-age-content": "{{ageYears}} v sitten",
            "plan-age-under-1-year": "alle 1 v sitten",
            "measurement-method": "Laatu",
            "elevation-measurement-method": "Korkeusasema",
            "vertical-coordinate-system": "Korkeusjärjestelmä",
            "has-vertical-geometry": "Pystygeometria",
            "has-cant": "Kallistus",
            "open-inframodel": "Avaa lomakkeella",
            "download-file": "Lataa tiedosto"
        },
        "track-number": {
            "general-title": "Ratanumeron perustiedot",
            "oid": "OID",
            "track-number": "Ratanumerotunnus",
            "state": "Tila",
            "description": "Ratanumeron kuvaus",
            "location-title": "Ratanumeron sijaintitiedot",
            "start-address": "Alkusijainti (km + m)",
            "delete-dialog": {
                "delete-draft-confirm": "Poistetaanko luonnos?",
                "can-be-deleted": "Tätä ratanumeroa ei ole vielä julkaistu Ratkoon, joten voit poistaa sen kokonaan. Poiston jälkeen et voi enää palauttaa ratanumeroa. Ratanumeron poistaminen poistaa myös siihen liittyvän pituusmittauslinjan.",
                "delete-succeeded": "Ratanumero poistettu.",
                "delete-failed": "Poisto epäonnistui."
            }
        },
        "km-post": {
            "layout": {
                "show-on-map": "Kohdista kartalla",
                "general-title": "Tasakmpisteen perustiedot",
                "km-post": "Tasakmpistetunnus",
                "track-number": "Ratanumero",
                "kilometer-length": "Ratakilometrin pituus",
                "location-title": "Tasakilometripisteen sijaintitiedot",
                "location": "Sijainti (km + m)",
                "coordinates": "Koordinaatit (TM35FIN)",
                "change-info-heading": "Lokitiedot",
                "delete-draft": "Poista luonnos"
            },
            "geometry": {
                "general-title": "Raidegeometria: Tasakilometripiste",
                "km-post": "Lukema",
                "show-on-map": "Kohdista kartalla",
                "linking": {
                    "title": "Linkitys",
                    "is-linked-label": "Linkitetty",
                    "km-post-label": "Tasakilometripiste",
                    "choose-km-post-msg": "Valitse tasakilometripiste, johon linkitetään",
                    "start-linking-command": "Aloita linkitys",
                    "link-command": "Linkitä",
                    "linking-succeed-msg": "Tasakilometripiste linkitetty onnistuneesti"
                }
            }
        },
        "switch": {
            "layout": {
                "km-m": "Sijainti (km + m)",
                "general-heading": "Perustiedot",
                "oid": "OID",
                "name": "Vaihdetunnus",
                "state-category": "Tilakategoria",
                "structure-heading": "Vaihteen tyyppi",
                "hand": "Kätisyys",
                "trap-point": "Turvavaihde",
                "location-heading": "Vaihteen sijaintitiedot",
                "coordinates": "Koordinaatit (TM35FIN)",
                "additional-heading": "Lisätiedot",
                "owner": "Omistaja",
                "show-on-map": "Kohdista kartalla",
                "change-info-heading": "Lokitiedot",
                "delete-draft": "Poista luonnos",
                "joint-alignments-title": "Vaihteen linja",
                "joint-alignments-location-tracks-title": "Linjan läpi kulkeva raide",
                "joint-number-title": "Vaihteen piste",
                "location-tracks-end-at-joint-title": "Vaihteelle päättyvä raide",
                "point": "piste",
                "unpublished": "Julkaisematon",
                "start-switch-placing": "Aloita linkitys",
                "switch-placing-help": "Klikkaa kartalta sijainti, johon haluat linkittää vaihteen",
                "no-location": "Ei sijaintia",
                "joint-number": "Piste {{number}}"
            },
            "geometry": {
                "geometry-title": "Raidegeometria: vaihde",
                "name": "Nimi",
                "hand": "Kätisyys",
                "trap-point": "Turvavaihde",
                "linking-header": "Linkitys",
                "is-linked": "Linkitetty",
                "cannot-start-switch-linking-related-tracks-not-linked-msg": "Vaihdetta ei voi linkittää, koska vaihteeseen liittyvää raidegeometriaa ei ole linkitetty.",
                "start-setup": "Aloita linkitys",
                "select-switch-msg": "Valitse vaihde, johon linkitetään",
                "cannot-link-invalid-switch-type": "Valitun vaihteen tyyppi:\n{{selectedType}}\n\neroaa liikaa oletetusta vaihteen tyyppistä:\n{{suggestedType}}\n\nVaihdetta ei voi linkittää.",
                "switch-type-differs-warning": "Valitun vaihteen tyyppi:\n{{suggestedType}}\n\neroaa oletetusta vaihteen tyyppistä:\n{{selectedType}}",
                "switch-type-confirm-msg": "Linkitä tyyppierosta huolimatta",
                "zoom-closer": "Zoomaa lähemmäksi nähdäksesi vaihteen pisteet.",
                "cancel": "Peruuta",
                "return": "Poista valinta",
                "save-link": "Linkitä",
                "linking-succeed-msg": "Vaihde linkitetty onnistuneesti",
                "suggested-switch-title": "Vaihteen linkityksen lähtötiedot",
                "location": "Sijainti",
                "switch-structure-type": "Vaihdetyyppi",
                "joint-alignment": "Linja",
                "modify-suggested-switch": "Muokkaa lähtötietoja",
                "no-geometry": "Raidegeometriaa ei saatavilla",
                "im-file": "IM-tiedosto",
                "unknown": "Ei tiedossa",
                "geometry-plan-title": "Infra model metatiedot",
                "manual-linking-info": "Manuaalisesti linkitettävään vaihteeseen ei liity suunnitelman vaihdetta, vaan linkitys tehdään lähtötietojen perusteella.",
                "no-linkable-switches": "Sopivia vaihteita ei löytynyt linkitettäväksi."
            }
        },
        "reference-line": {
            "basic-info-heading": "Pituusmittauslinjan tiedot",
            "show-on-map": "Kohdista kartalla",
            "track-number": "Ratanumero",
            "change-info-heading": "Lokitiedot",
            "start-location": "Alkusijainti (km + m)",
            "end-location": "Loppusijainti (km + m)",
            "true-length": "Todellinen pituus (m)",
            "start-coordinates": "Alkukoordinaatit",
            "end-coordinates": "Loppukoordinaatit",
            "end-points-updated": "Pituusmittauslinjan päätepisteet päivitetty",
            "reference-line-singular": "Pituusmittauslinja",
            "reference-line-plural": "Pituusmittauslinjat"
        },
        "alignment": {
            "geometry": {
                "title": "Raidegeometria: raide",
                "name": "Nimi",
                "reference-line": "Pituusmittauslinja",
                "linking-title": "Linkitys",
                "is-linked": "Linkitetty",
                "choose-reference-line": "Linkitä pituusmittauslinjaan: Valitse ratanumero",
                "choose-location-track": "Linkitä sijaintiraiteeseen: Valitse raidetunnus",
                "start-setup": "Aloita linkitys",
                "lock-location-track": "Lukitse valinta",
                "cancel": "Peruuta",
                "return": "Poista valinta",
                "save-link": "Linkitä",
                "choose-connection-points": "Valitse yhdistymispisteet kartalta.",
                "zoom-closer": "Zoomaa lähemmäksi valitaksesi yhdistymispisteet.",
                "linking-succeeded-and-previous-unlinked": "Raide linkitetty ja vanhentuneen geometrian linkitys purettu.",
                "linking-succeeded": "Raide linkitetty",
                "add-linking": "Lisää linkitettäviä",
                "show-on-map": "Kohdista kartalla",
                "no-linkable-location-tracks": "Sopivia sijaintiraiteita ei löytynyt linkitettäväksi.",
                "no-linkable-reference-lines": "Sopivia pituusmittauslinjoja ei löytynyt linkitettäväksi."
            },
            "geometry-segment": {
                "no-geometry-information": "Ei geometriatietoja valitulle segmentille.",
                "horizontal": "Vaakageometriat",
                "vertical": "Pystygeometriat",
                "chosen-segment": "Valittu kohta",
                "line": "Suora",
                "line-length": "Suoran pituus",
                "curve": "Kaari",
                "curve-length": "Kaaren pituus",
                "curve-radius": "Kaaren säde, R",
                "clothoid": "Siirtymäkaari",
                "clothoid-length": "Kaaren pituus, Lk",
                "clothoid-radius": "Kaaren säde, Rv",
                "cant": "Kallistus, D",
                "biquadratic": "Helmert",
                "height": "Korkeus",
                "vertical-coordinate-system": "Alkuperäinen korkeusjärjestelmä"
            },
            "vertical-geometry": {
                "heading": "Raiteen pystygeometria",
                "diagram-visibility": "Kuvaaja"
            }
        },
        "location-track": {
            "basic-info-heading": "Raiteen perustiedot",
            "track-name": "Sijaintiraidetunnus",
            "track-name-short-singular": "Raidetunnus",
            "track-name-short-plural": "Raidetunnukset",
            "state": "Tila",
            "description": "Kuvaus",
            "track-number": "Ratanumero",
            "duplicate-of": "Duplikaatti raiteelle",
            "has-duplicates": "Duplikaattiraiteet",
            "not-a-duplicate": "Ei duplikaatti",
            "change-info-heading": "Lokitiedot",
            "type": "Raidetyyppi",
            "identifier": "Tunniste",
            "track-location-heading": "Raiteen sijaintitiedot",
            "start-point": "Alkupiste",
            "end-point": "Loppupiste",
            "start-coordinates": "Alkukoordinaatit",
            "end-coordinates": "Loppukoordinaatit",
            "show-on-map": "Kohdista kartalla",
            "unpublished": "Julkaisematon",
            "modify-start-or-end": "Lyhennä alkua ja/tai loppua",
            "ready": "Valmis",
            "location-track-endpoints-updated": "Raiteen päätepisteet päivitetty",
            "choose-start-and-end-points": "Valitse kartalta alku- ja loppusijainti",
            "start-location": "Alkusijainti (km + m)",
            "end-location": "Loppusijainti (km + m)",
            "true-length": "Todellinen pituus (m)",
            "delete-draft": "Poista luonnos",
            "delete-dialog": {
                "delete-draft-confirm": "Poistetaanko luonnos?",
                "can-be-deleted": "Tätä sijaintiraidetta ei ole vielä julkaistu Ratkoon, joten voit poistaa sen kokonaan. Poiston jälkeen et voi enää palauttaa sijaintiraidetta.",
                "delete-succeeded": "Sijaintiraide poistettu.",
                "delete-failed": "Poisto epäonnistui."
            },
            "ratko-info-heading": "Ratko",
            "push-to-ratko": "Vie Ratkoon...",
            "ratko-push-dialog": {
                "title": "Vie sijaintiraiteen tiedot ratkoon",
                "title-done": "Sijaintiraiteen tiedot viety ratkoon",
                "warning-msg": "Tätä toiminnallisuutta on tarkoitus käyttää vain ongelmatilanteiden ratkaisussa. Sijaintiraiteen tiedot viedään ratkoon normaalin julkaisuprosessin ohi.",
                "km-range": "Ratakilometriväli",
                "start-km": "Alkukilometri",
                "end-km": "Loppukilometri",
                "push": "Vie Ratkoon"
            },
            "vertical-geometry": {
                "heading": "Raiteen pystygeometria",
                "diagram-visibility": "Kuvaaja"
            },
            "topological-connectivity": "Topologinen kytkeytyminen",
            "start-switch": "Vaihde raiteen alussa",
            "end-switch": "Vaihde raiteen lopussa",
            "no-start-or-end-switch": "Ei vaihdetta",
            "unset": "Ei asetettu"
        },
        "disabled": {
            "activity-disabled-in-official-mode": "Toiminto on aktiivinen vain luonnostilassa."
        },
        "alignment-plan-sections": {
            "reference-line-geometries": "Pituusmittauslinjan geometriat",
            "location-track-geometries": "Raiteen geometriat",
            "bounding-box-geometries": "Vain kartalle osuvat geometriat",
            "no-plan": "Ei suunnitelmaa",
            "geocoding-failed": "Osoitetta ei saatu laskettua",
            "no-geometries-for-location-track": "Raiteelle ei löytynyt geometriatietoja",
            "no-geometries-for-reference-line": "Pituusmittauslinjalle ei löytynyt geometriatietoja"
        },
        "validation": {
            "location-track-prefix": "Raiteen",
            "track-number-prefix": "Ratanumeron",
            "reference-line-prefix": "Pituusmittauslinjan",
            "switch-prefix": "Vaihteen",
            "km-post-prefix": "Tasakilometripisteen",
            "integrity": "eheys",
            "all-ok": "Kaikki OK",
            "errors": "Virheet",
            "warnings": "Varoitukset"
        },
        "created": "Luotu",
        "changed": "Muokattu"
    },
    "data-products": {
        "search": {
            "location-track": "Sijaintiraide",
            "track-address-start": "Rataosoitteen alku",
            "track-address-end": "Rataosoitteen loppu",
            "plan": "Suunnitelma",
            "line": "Suora",
            "curve": "Kaari",
            "clothoid": "Siirtymäkaari",
            "source": "Suunnitelman lähde",
            "missing-section": "Puuttuva osuus",
            "no-types-selected": "Valitse vähintään yksi elementin tyyppi",
            "invalid-track-meter": "Tarkista osoitteen muoto",
            "end-before-start": "Rataosoitteen loppu on ennen alkua",
            "km-end-before-start": "Loppukilometri on ennen alkua",
            "not-selected": "Ei valittu",
            "download-csv": "Lataa CSV",
            "track-meter-range": "Ratakilometriväli",
            "track-number": "Ratanumero",
            "search": "Hae..."
        },
        "element-list": {
            "element-list-title": "Elementtiluettelo",
            "location-track-geometry": "Raiteen geometria",
            "location-track-legend": "Raiteen geometria näyttää luettelossa paikannuspohjan raiteeseen liityvät geometriaelementit. Tämä elementtiluettelo ei täysin vastaa sitä suunnitelmakokonaisuutta, jonka mukaan raide on rakennettu, joten luettelon tietoja on syytä pitää  epäluotettavina. Luettelon tietoja voi käyttää esim. kokonaiskuvan hahmottamiseen tai ongelmien selvittämiseen, mutta niitä ei pidä käyttää esim. tukemiskoneen työn lähtötietona.",
            "plan-geometry": "Suunnitelman geometria",
            "plan-legend": "Suunnitelman geometria näyttää luettelossa suunnitelman sisältämät geometriaelementit. Paikannuspalvelun suunnitelmien elementtien tietoja on syytä pitää epäluotettavina, joten niitä ei pidä käyttää esim. tukemiskoneen työn lähtötietona.",
            "entire-rail-network-geometry": "Koko rataverkon geometria",
            "entire-rail-network-legend": "Koko rataverkon geometria on luettelo kaikkien raiteiden kaikista geometriaelementeistä. Tämä elementtiluettelo ei täysin vastaa sitä suunnitelmakokonaisuutta, jonka mukaan raiteet on rakennettu, joten luettelon tietoja on syytä pitää  epäluotettavina. Luettelon tietoja voi käyttää esim. kokonaiskuvan hahmottamiseen tai ongelmien selvittämiseen, mutta niitä ei pidä käyttää esim. tukemistyön lähtötietona.",
            "entire-rail-network-length-warning": "Koska koko rataverkon aineisto on laaja, se tuotetaan vain kerran vuorokaudessa.",
            "geometry-elements": "Geometriaelementit ({{amount}} kpl)",
            "pcs": "kpl",
            "element-list-table": {
                "location-track": "Sijaintiraide",
                "track-number": "Ratanumero",
                "alignment": "Suunnitelman raide",
                "element-type": "Elementin tyyppi",
                "track-address-start": "Rataosoite alussa",
                "track-address-end": "Rataosoite lopussa",
                "location-start-e": "Sijainti alussa E",
                "location-start-n": "Sijainti alussa N",
                "location-end-e": "Sijainti lopussa E",
                "location-end-n": "Sijainti lopussa N",
                "length": "Pituus (m)",
                "curve-radius-start": "Kaarresäde alussa",
                "curve-radius-end": "Kaarresäde lopussa",
                "cant-start": "Kallistus alussa",
                "cant-end": "Kallistus lopussa",
                "angle-start": "Suuntakulma alussa (gooni)",
                "angle-end": "Suuntakulma lopussa (gooni)",
                "plan": "Suunnitelma",
                "coordinate-system": "Koordinaatisto",
                "source": "Lähde",
                "remarks": "Huomiot",
                "LINE": "Suora",
                "CURVE": "Kaari",
                "CLOTHOID": "Siirtymäkaari",
                "BIQUADRATIC_PARABOLA": "Siirtymäkaari (Helmert)",
                "MISSING_SECTION": "Linkitys puuttuu"
            },
            "remarks": {
                "is-partial": "Raide sisältää vain osan geometriaelementistä",
                "connected-to-switch": "Vaihteen {{switchName}} elementti"
            }
        },
        "vertical-geometry": {
            "pvi-points": "Taitepisteet ({{amount}} kpl)",
            "vertical-geometry-title": "Pystygeometria",
            "location-track-vertical-geometry": "Raiteen pystygeometria",
            "plan-vertical-geometry": "Suunnitelman pystygeometria",
            "location-track-search-legend": "Raiteen pystygeometria näyttää luettelossa paikannuspohjan raiteeseen liityvät taitepisteet. Paikannuspohjan raide voi olla koostettu useasta suunnitelmasta, eikä täysin vastaa sitä suunnitelmakokonaisuutta, jonka mukaan raide on rakennettu, joten luettelon tietoja on syytä pitää epäluotettavina. Luettelon tietoja voi käyttää esim. kokonaiskuvan hahmottamiseen tai ongelmien selvittämiseen, mutta niitä ei pidä käyttää esim. tukemiskoneen työn lähtötietona.",
            "plan-search-legend": "Suunnitelman pystygeometria näyttää luettelossa suunnitelman sisältämät taitepisteet. Rataosoiteet on laskettu paikannuspohjan pituusmittauksen mukaan, joten rataosoitteiden tarkkuutta on syytä pitää epäluotettavana. Myös  paikannuspalvelun suunnitelmien elementtien tietoja on syytä pitää epäluotettavina, joten niitä ei pidä käyttää esim. tukemiskoneen työn lähtötietona.",
            "overlaps-another": "Kaltevuusjakso on limittäin toisen jakson kanssa",
            "entire-rail-network-vertical-geometry": "Koko rataverkon pystygeometria",
            "entire-rail-network-vertical-geometry-legend": "Koko rataverkon pystygeometria on luettelo kaikkien paikannuspohjan raiteiden kaikista taitepisteistä. Paikannuspohjan raiteet voivat olla koostettu useasta suunnitelmasta, eivätkä täysin vastaa sitä suunnitelmakokonaisuutta, jonka mukaan raiteet on maastoon rakennettu, joten luettelon tietoja on syytä pitää epäluotettavina. Luettelon tietoja voi käyttää esim. kokonaiskuvan hahmottamiseen tai ongelmien selvittämiseen, mutta niitä ei pidä käyttää esim. tukemistyön lähtötietona.",
            "entire-rail-network-length-warning": "Koska koko rataverkon aineisto on laaja, se tuotetaan vain kerran vuorokaudessa.",
            "unknown": "Ei tiedossa",
            "table": {
                "location-track": "Sijaintiraide",
                "plan": "Suunnitelma",
                "alignment": "Suunnitelman raide",
                "track-address": "Rataosoite",
                "height": "Korkeus",
                "length": "Pituus",
                "angle": "Kaltevuus",
                "radius": "Pyöristyssäde",
                "tangent": "Tangentti",
                "linear-section": "Suora osa",
                "station-start": "Alku",
                "station-vertical-intersection": "Taite",
                "station-end": "Loppu",
                "station": "Paaluluku",
                "linear-section-forward": "Kaltevuusjakso eteenpäin",
                "linear-section-backward": "Kaltevuusjakso taaksepäin",
                "curve-start": "Pyöristyksen alku",
                "curve-end": "Pyöristyksen loppu",
                "point-of-vertical-intersection": "Taite",
                "vertical-coordinate-system": "Korkeusjärjestelmä",
                "elevation-measurement-method": "Korkeusasema",
                "remarks": "Huomiot",
                "location-e": "Sijainti E",
                "location-n": "Sijainti N",
                "crs": "Koordinaattijärjestelmä",
                "creation-date": "Laadittu"
            }
        },
        "km-lengths": {
            "track-number-km-lengths": "Ratanumeron ratakilometrit",
            "entire-rail-network-km-lengths": "Koko rataverkon ratakilometrit",
            "entire-rail-network-km-lengths-file-name-without-date": "Ratakilometrien pituudet (koko rataverkko)",
            "amount": "Ratakilometrit ({{amount}} kpl)",
            "title": "Ratakilometrien pituudet",
            "legend": "Ratakilometrien tiedot on laskettu paikannuspohjan tietojen perusteella. Paikannuspohjan tiedot eivät ole tarkkoja, joten luettelon tietoja on syytä pitää epäluotettavina. Luettelon tietoja voi käyttää esim. tilastointiin tai ongelmien selvittämiseen, mutta niitä ei pidä käyttää esim. suunnittelutyön lähtötietona.",
            "table": {
                "track-number": "Ratanumero",
                "kilometer": "Ratakilometri",
                "station-start": "Alkupaalu",
                "station-end": "Loppupaalu",
                "length": "Pituus (m)",
                "location-e": "Koordinaatti E",
                "location-n": "Koordinaatti N",
                "warning": "Huomiot",
                "generated-warning": "Sijainti on pituusmittauslinjan alun sijainti.",
                "imported-warning": "Sijainti on raiteen keskilinjalle projisoitu sijainti."
            }
        }
    },
    "frontpage": {
        "frontpage-link": "Etusivu"
    },
    "infra-model-download": {
        "download": "Lataa",
        "unreliable-plan": "Epäluotettava suunnitelma",
        "warning-content": "{{planFileName}}-suunnitelman lähde on Paikannuspalvelu ja se saattaa sisältää mm. ilmakuvista digitoitua epätarkkaa geometriaa. Tätä suunnitelmaa ei saa välittää vastauksena  tietopyyntöihin tai käyttää muutoinkaan mihinkään tarkkuuttaa vaativaan tehtävään."
    },
    "infra-model-hide": {
        "title": "Suunnitelman poistaminen",
        "content": "Haluatko poistaa suunnitelman {{planFileName}}?",
        "hide": "Poista"
    },
    "im-form": {
        "pv-document-information": {
            "title": "ProjektiVelhon dokumentti",
            "document": "Dokumentti",
            "assignment": "Toimeksianto",
            "project": "Projekti",
            "project-group": "Projektiryhmä"
        },
        "uploading-file-msg": "Tiedostoa ladataan tietokantaan ...",
        "file-metadata": "Metatiedot",
        "validation-warnings": "Muut huomiot",
        "validation-errors": "Korjaa seuraavat tiedot",
        "name-field": "Projektin nimi",
        "file-name": "Nimi",
        "name-help": "Jos suunnitteluprojekti ei löydy listalta, luo uusi.",
        "observations-field": "Huomiot",
        "observations-field-default": "",
        "observations-help": "Huomiot näkyvät info-symbolina listanäkymässä.",
        "location-formgroup-title": "Sijaintitiedot",
        "tracknumberfield": "Ratanumero",
        "track-numbers": "Ratanumerot",
        "search": "Hae...",
        "km-start-field": "Alkukm",
        "km-end-field": "Loppukm",
        "km-interval-field": "Ratakilometriväli",
        "coordinate-system-field": "Koordinaattijärjestelmä",
        "coordinate-system-dropdown": "Valitse",
        "phase-measurement-method-formgroup-title": "Tilanne- ja laatutiedot",
        "plan-phase-field": "Suunnitteluvaihe",
        "decision-phase-field": "Vaiheen tarkennus",
        "measurement-method-field": "Laatu",
        "elevation-measurement-method-field": "Korkeusasema",
        "log-formgroup-title": "Loki- ja linkitystiedot",
        "plan-time-field": "Laadittu",
        "created-field": "Ladattu",
        "linked-at-field": "Linkitetty",
        "linked-by-users-field": "Linkittäneet käyttäjät",
        "company": "Suunnitteluyritys",
        "duplicate-author-name": "Samanniminen suunnitteluyritys on jo olemassa",
        "new-author-dialog-title": "Uusi suunnitteluyritys",
        "new-author-created": "Uusi suunnitteluyritys luotu onnistuneesti",
        "new-author-creation-failed": "Uuden suunnitteluyrityksen luonti epäonnistui",
        "dialog-create-button": "Luo",
        "dialog-cancel-button": "Peruuta",
        "duplicate-project-name": "Samanniminen projekti on jo olemassa",
        "new-project-dialog-title": "Uusi projekti",
        "new-project-created": "Uusi projekti luotu onnistuneesti",
        "new-project-creation-failed": "Uuden projektin luonti epäonnistui",
        "not-enough-values": "Tunnuksen pitää olla vähintään 5 merkkiä pitkä",
        "too-many-values": "Tunnus voi olla korkeintaan 50 merkkiä pitkä",
        "invalid-oid": "Virheellinen tunnus",
        "duplicate-track-number-name": "Samanniminen ratanumero on jo olemassa",
        "new-track-number-dialog-title": "Uusi ratanumero",
        "new-track-number-description": "Kuvaus",
        "new-track-number-created": "Uusi ratanumero luotu onnistuneesti",
        "empty-track-number-description": "Kuvaus on tyhjä",
        "new-track-number-creation-failed": "Uuden ratanumeron luonti epäonnistui",
        "vertical-coordinate-system-field": "Korkeusjärjestelmä",
        "save-changes": "Tallenna muutokset",
        "information-missing": "Ei tiedossa",
        "plan-source": "Suunnitelman lähde",
        "missing-source": "Suunnitelman lähde puuttuu",
        "toolbar": {
            "files": "IM-tiedostot",
            "upload": "Tuo suunnitelma"
        },
        "file-handling-failed": {
            "title": "Tiedoston käsittely epäonnistui",
            "try-again": "Lataa uudelleen",
            "change-encoding": "Lataa toisella merkistöllä",
            "try-change-encoding": "Jos merkistö on tiedostossa väärin, voit pakottaa sen toiseksi tässä:",
            "encoding": "Merkistö"
        },
        "critical-warnings-dialog": {
            "title": "Haluatko varmasti tallentaa?",
            "sub-title": "Seuraavat kriittiset tiedot puuttuvat",
            "oid": "Projektin OID",
            "trackNumberId": "Ratanumero",
            "planPhase": "Suunnitteluvaihe",
            "decisionPhase": "Vaiheen tarkennus",
            "measurementMethod": "Laatu",
            "elevationMeasurementMethod": "Korkeusasema",
            "coordinateSystemSrid": "Koordinaattijärjestelmä",
            "verticalCoordinateSystem": "Korkeusjärjestelmä",
            "error-message": "Tiedostossa on virheitä",
            "createdDate": "Suunnitelman luontiaika puuttuu"
        },
        "tabs": {
            "plans": "Suunnitelmat {{number}} kpl",
            "projektivelho-files-waiting": "Velhon aineistot, odottaa käsittelyä {{number}} kpl",
            "projektivelho-files-rejected": "Velhon aineistot, hylätty {{number}} kpl"
        },
        "download-file": "Lataa tiedosto",
        "hide-file": "Poista suunnitelma listalta",
        "cannot-hide-file": "Suunnitelmaa ei voi poistaa, koska se sisältää linkityksiä paikannuspohjaan"
    },
    "infra-model": {
        "upload": {
            "success": "Uusi InfraModel-tiedosto tallennettu Geoviitteeseen"
        },
        "import": {
            "success": "Projektivelhon InfraModel-tiedosto tuotu Geoviitteeseen"
        },
        "edit": {
            "success": "InfraModel-tiedosto tallennettu"
        },
        "validation": {
            "metadata": {
                "coordinate-system-missing": "Koordinaattijärjestelmä puuttuu",
                "coordinate-system-unsupported": "Koordinaattijärjestelmä \"{{value}}\" ei ole tuettu",
                "vertical-coordinate-system-missing": "Korkeusjärjestelmä puuttuu",
                "track-number-missing": "Hallinnollinen ratanumero puuttuu",
                "plan-time-missing": "Suunnitelman luontiaika puuttuu",
                "author-missing": "Suunnitelman luojan tiedot puuttuu",
                "reference-line-missing": "Pituusmittauslinja puuttuu",
                "km-posts-missing": "Tasakilometripisteet puuttuvat"
            },
            "alignment": {
                "duplicate-name": "Suunnitelmassa on useampi raide samalla nimellä \"{{alignmentName}}\"",
                "no-profile": "Raiteen pystygeometriaa ei ole määritelty keskilinjalle {{alignmentName}}",
                "no-cant": "Raiteen kallistusta ei ole määritelty keskilinjalle {{alignmentName}}",
                "cant-rotation-point-center": "Kallistuksen mittauspiste (rotationPoint) määritelty keskelle raidetta keskilinjalla {{alignmentName}}",
                "cant-gauge-invalid": "Ilmoitettu raideleveys \"{{value}}\" keskilinjalla {{alignmentName}} ei vastaa suomen raideleveyttä 1.524",
                "no-feature-type": "Keskilinjalta {{alignmentName}} puuttuu tyyppikoodi",
                "unknown-feature-type": "Keskilinjan {{alignmentName}} tyyppikoodi {{value}} ei vastaa raiteilla käytettyjä (111, 281)",
                "wrong-feature-type": "Keskilinjan {{alignmentName}} tyyppikoodia {{value}} ei pitäisi käyttää raiteilla: keskilinjan koodi on 281",
                "no-state": "Keskilinjalle {{alignmentName}} ei ole annettu tilatietoa",
                "multiple-reference-lines": "Suunnitelma sisältää useamman kuin yhden pituusmittauslinjan",
                "no-reference-lines": "Suunnitelma ei sisällä pituusmittauslinjaa"
            },
            "element": {
                "field-invalid-length": "Keskilinjan {{alignmentName}} {{elementType}}-elementin {{elementName}} ilmoitettu pituus \"{{value}}\" on negatiivinen",
                "field-incorrect-length": "Keskilinjan {{alignmentName}} {{elementType}}-elementin {{elementName}} ilmoitettu pituus eroaa lasketusta: {{value}}",
                "field-inaccurate-length": "Keskilinjan {{alignmentName}} {{elementType}}-elementin {{elementName}} ilmoitettu pituus on epätarkka: {{value}}",
                "start-end-same": "Keskilinjan {{alignmentName}} {{elementType}}-elementin {{elementName}} alku- ja loppukoordinaatit ovat samat",
                "incorrect-start-point": "Keskilinjan {{alignmentName}} {{elementType}}-elementin {{elementName}} parametreissa virhe: laskettu alkupiste eroaa ilmoitetusta {{value}} m",
                "inaccurate-start-point": "Keskilinjan {{alignmentName}} {{elementType}}-elementin {{elementName}} parametrit epätarkat: laskettu alkupiste eroaa ilmoitetusta {{value}} m",
                "incorrect-end-point": "Keskilinjan {{alignmentName}} {{elementType}}-elementin {{elementName}} parametreissa virhe: laskettu loppupiste eroaa ilmoitetusta {{value}} m",
                "inaccurate-end-point": "Keskilinjan {{alignmentName}} {{elementType}}-elementin {{elementName}} parametrit epätarkat: laskettu loppupiste eroaa ilmoitetusta {{value}} m",
                "coordinates-not-continuous": "Keskilinjan {{alignmentName}} {{elementType}}-elementti {{elementName}} ei ala siitä mihin edellinen jäi: virhe {{value}} m",
                "coordinates-inaccurate": "Keskilinjan {{alignmentName}} {{elementType}}-elementti {{elementName}} ei ala tarkasti siitä mihin edellinen jäi: virhe {{value}} m",
                "directions-not-continuous": "Keskilinjan {{alignmentName}} {{elementType}}-elementin {{elementName}} alkusuunta ei vastaa edellisen loppusuuntaa: {{value}}",
                "directions-inaccurate": "Keskilinjan {{alignmentName}} {{elementType}}-elementin {{elementName}} alkusuunta ei vastaa tarkasti edellisen loppusuuntaa: {{value}}",
                "station-not-increasing": "Keskilinjan {{alignmentName}} {{elementType}}-elementin {{elementName}} staStart-arvo ei ole kasvava suhteessa edelliseen: {{value}}",
                "curve-radius-incorrect-start": "Keskilinjan {{alignmentName}} {{elementType}}-elementin {{elementName}} säde ei osu alkupisteen tangentille: virhe {{value}} m",
                "curve-radius-inaccurate-start": "Keskilinjan {{alignmentName}} {{elementType}}-elementin {{elementName}} säde osuu epätarkasti alkupisteen tangentille: virhe {{value}} m",
                "curve-radius-incorrect-end": "Keskilinjan {{alignmentName}} {{elementType}}-elementin {{elementName}} säde ei osu loppupisteen tangentille: virhe {{value}} m",
                "curve-radius-inaccurate-end": "Keskilinjan {{alignmentName}} {{elementType}}-elementin {{elementName}} säde osuu epätarkasti loppupisteen tangentille: virhe {{value}} m",
                "curve-chord-incorrect": "Keskilinjan {{alignmentName}} {{elementType}}-elementin {{elementName}} ilmoitettu jänteen pituus on väärin: virhe {{value}} m",
                "curve-chord-inaccurate": "Keskilinjan {{alignmentName}} {{elementType}}-elementin {{elementName}} ilmoitettu jänteen pituus on epätarkka: virhe {{value}} m",
                "curve-steep": "Keskilinjan {{alignmentName}} {{elementType}}-elementin {{elementName}} kaarre on liian jyrkkä: kääntösäde {{value}} m",
                "spiral-start-steep": "Keskilinjan {{alignmentName}} {{elementType}}-elementin {{elementName}} kaarre on alkupisteessä liian jyrkkä: kääntösäde {{value}} m",
                "spiral-end-steep": "Keskilinjan {{alignmentName}} {{elementType}}-elementin {{elementName}} kaarre on loppupisteessä liian jyrkkä: kääntösäde {{value}} m",
                "clothoid-incorrect-constant": "Keskilinjan {{alignmentName}} {{elementType}}-elementin {{elementName}} klotoidivakio ei vastaa säteestä ja pituudesta laskettua: virhe {{value}}",
                "clothoid-inaccurate-constant": "Keskilinjan {{alignmentName}} {{elementType}}-elementin {{elementName}} klotoidivakio ei vastaa tarkasti säteestä ja pituudesta laskettua: virhe {{value}}"
            },
            "profile": {
                "curve-length-missing": "Pystygeometrian {{profileName}} taitepisteeltä {{viName}} puuttuu pituus (length)",
                "curve-radius-missing": "Pystygeometrian {{profileName}} kaarevalta taitepisteeltä {{viName}} puuttuu kääntösäde (radius)",
                "incorrect-station": "Pystygeometrian {{profileName}} taitepisteen {{viName}} paalulukema on edellistä pistettä pienempi",
                "incorrect-slope": "Pystygeometriassa {{profileName}} on liian jyrkkä nousu/lasku taitepisteen {{viName}} kohdalla: kulma {{value}}°",
                "calculation-failed": "Pystygeometrian {{profileName}} laskenta ei onnistu kaltevuusjaksolla {{value}} (noin taitepisteen {{viName}} kohdalla)",
                "segment-station-not-continuous": "Pystygeometrian {{profileName}} laskennassa epäjatkuvuus: paalutuksen (station) poikkeama {{value}} (taitepiste {{viName}})",
                "segment-height-not-continuous": "Pystygeometrian {{profileName}} laskennassa epäjatkuvuus: korkeusarvon poikkeama {{value}}m (taitepiste {{viName}})",
                "segment-angle-not-continuous": "Pystygeometrian {{profileName}} laskennassa epäjatkuvuus: nousun kulma {{value}}° (taitepiste {{viName}})"
            },
            "cant": {
                "value-incorrect": "Raiteen kallistuksen {{cantName}} arvo paalulukemalla {{station}} on virheellinen: {{value}}",
                "station-not-continuous": "Raiteen kallistuksen {{cantName}} paalulukemat kulkevat taaksepäin kohdassa {{station}}"
            },
            "switch": {
                "duplicate-name": "Vaihdenimeä {{switchName}} on käytetty useammalla eri vaihteella",
                "type-unrecognized": "Vaihteen {{switchName}} tyyppi {{switchType}} on tuntematon",
                "incorrect-joints": "Vaihteella {{switchName}} on määritelty pääosia jotka eivät kuulu vaihdetyyppiin: vaihteella ({{jointNumbers}}), tyypillä ({{structureJointNumbers}})",
                "location-difference": "Vaihteen {{switchName}} suunnitellut päämitat eivät vastaa teoreettista",
                "incorrect-joint-locations": "Vaihteen {{switchName}} pääosien sijainnit eivät vastaa laskennallisia",
                "inaccurate-joint-locations": "Vaihteen {{switchName}} pääosien sijainnit epätarkkoja",
                "no-structure-alignment": "Vaihteen {{switchName}} pääosat ({{jointNumbers}}) raiteella {{alignmentName}} eivät vastaa mitään vaihdetyypin linjaa",
                "alignment-joint-mismatch": "Vaihteen {{switchName}} pääosat ({{jointNumber}}) raiteella {{alignmentName}} ovat eri sijainnissa kuin muilla raiteilla",
                "alignment-joint-inaccurate": "Vaihteen {{switchName}} pääosat ({{jointNumber}}) raiteella {{alignmentName}} ovat sijainniltaan epätarkat suhteessa muihin raiteisiin"
            },
            "km-post": {
                "multiple-start-km-posts": "Tasakilometripiste {{value}} esiintyy suunnitelmassa useammin kuin kerran",
                "sta-ahead-not-negative": "Suunnitelman ensimmäisen tasakilometripisteen staAhead-arvo on suurempi kuin 0.0"
            }
        }
    },
    "missing-location-track-end-point-dialog": {
        "title": "Lisää päätepiste raiteelle "
    },
    "switch-suggestion-creator-dialog": {
        "title": "Vaihteen linkityksen lähtötiedot",
        "info-msg": "Kerro lisää vaihteesta. Antamiesi tietojen perusteella Geoviite voi tehdä ehdotuksen.",
        "switch-alignments": "Vaihteen linjat",
        "switch-type": "Vaihdetyyppi",
        "location-track-going-through": "Linjan läpi kulkeva raide",
        "start-linking": "Aloita linkitys",
        "failed-to-create-suggestion": "Ehdotusta ei voida muodostaa annetuilla lähtötiedoilla! Huomioithan raiteen kulkusuunnan vaihteessa. Kulkusuunnan voi vaihtaa klikkaamalla ikonia vaihteen linjan vieressä."
    },
    "continuous-track-suggestion-dialog-title": "Valitse jatkuva raide",
    "continuous-track-suggestion-no-track-found": "Jatkuvia raiteita ei löytynyt",
    "publish-type-dialog-title": "Muutoksia voi tehdä vain luonnostilassa",
    "publish-type-dialog-message": "Siirrytäänkö luonnostilaan?",
    "publish-type-dialog-button-cancel": "Peruuta",
    "publish-type-dialog-button-continue": "Siirry luonnostilaan",
    "end-point-type-update-succeeded": "Päätepisteen tyypin päivitys onnistui",
    "end-point-type-update-failed": "Päätepisteen tyypin päivitys epäonnistui",
    "map-layer-menu": {
        "layout-title": "Paikannuspohja",
        "geometry-title": "Geometriat",
        "debug-title": "Debug-työkalut",
        "map": "Taustakartta",
        "location-track": "Sijaintiraiteet",
        "reference-line": "Pituusmittauslinjat",
        "track-number-diagram": "Pituusmittausraidekaavio",
        "missing-vertical-geometry": "Korosta puuttuva pystygeometria",
        "missing-linking": "Korosta puuttuva linkitys",
        "duplicate-tracks": "Korosta duplikaattiraiteet",
        "plan-section": "Korosta suunnitelman rataosoiteväli",
        "km-post": "Tasakilometripisteet",
        "switch": "Vaihteet",
        "geometry-alignment": "Suunnitelman raiteet",
        "geometry-switch": "Suunnitelman vaihteet",
        "plan-area": "Suunnitelman alueet",
        "geometry-km-post": "Suunnitelman tasakilometripisteet",
        "debug-1m": "Tasametripisteet",
        "debug": "Debug"
    },
    "map-view": {
        "cluster-overlay-title": "Klusteripiste",
        "cluster-overlay-choose-both": "Valitse molemmat",
        "cluster-overlay-remove-both": "Poista valinnat",
        "cluster-overlay-choose-geometry": "Valitse suunnitelman piste",
        "cluster-overlay-choose-layout": "Valitse paikannuspohjan piste"
    },
    "preview-view": {
        "unstaged-changes-title": "Muutokset",
        "staged-changes-title": "Julkaistavat muutokset",
        "show-only-mine": "Näytä vain omat muutokset",
        "map-crop": "Rajaa kartalta",
        "track-address-changes": "Rataosoitemuutokset",
        "track-number": "Ratanumero {{number}} {{disabled}}",
        "disabled-message": "(Rataosoitemuutoksia ei voi laskea)",
        "location-tracks": "Sijaintiraiteet",
        "switches": "Vaihteet",
        "no-calculated-changes-text": "Ei rataosoitemuutoksia"
    },
    "preview-table": {
        "change-target": "Muutoskohde",
        "track-number-short": "Ratanro",
        "status": "Tila",
        "change-type": "Muutos",
        "modified-moment": "Aika",
        "user": "Käyttäjä",
        "actions": "Toiminnot",
        "pushed-to-ratko": "Viety ratkoon",
        "errors-status-text": "virheitä ({{errors}} kpl)",
        "warnings-status-text": "varoituksia ({{warnings}} kpl)",
        "errors-group-title": "Virheitä",
        "warnings-group-title": "Varoituksia"
    },
    "preview-footer": {
        "reject-changes": "Hylkää muutokset",
        "publish-changes": "Julkaise",
        "publish-tracklayout": "Julkaistava paikannuspohja"
    },
    "preview-toolbar": {
        "title": "ESIKATSELUTILA",
        "return-to-draft": "Palaa luonnostilaan"
    },
    "publish": {
        "publish-confirm": {
            "title": "Julkaise muutokset",
            "description": "Syötä vielä muutoksia kuvaava selite. Julkaisun jälkeen Geoviite lähettää muutokset automaattisesti Ratkoon.",
            "cancel": "Peruuta",
            "message": "Selite",
            "confirm": "Julkaise muutokset ({{candidates}} kpl)"
        },
        "revert-confirm": {
            "title": "Muutoksen hylkääminen",
            "description": "Haluatko hylätä muutoksen",
            "dependencies": "Tämän muutoksen hylkääminen aiheuttaa myös seuraavien riippuvien muutosten hylkäämisen:",
            "cancel": "Peruuta",
            "confirm": "Hylkää",
            "revert-target": {
                "location-track": "sijaintiraiteeseen",
                "track-number": "ratanumeroon",
                "reference-line": "pituusmittauslinjaan",
                "switch": "vaihteeseen",
                "km-post": "tasakilometripisteeseen"
            },
            "dependency-list": {
                "location-track": "Sijaintiraide",
                "track-number": "Ratanumero",
                "reference-line": "Pituusmittauslinja",
                "switch": "Vaihde",
                "km-post": "Tasakilometripiste"
            }
        },
        "revert-change": "Hylkää muutos",
        "show-on-map": "Kohdista kartalla",
        "publish-success": "Muutokset julkaistu paikannuspohjaan",
        "revert-success": "Luonnosmuutokset peruttu",
        "track-numbers": "Ratanumeroita",
        "km-posts": "Tasakilometripisteitä",
        "reference-lines": "Pituusmittauslinjoja",
        "location-tracks": "Sijaintiraiteita",
        "switches": "Vaihteita"
    },
    "validation": {
        "layout": {
            "track-number": {
                "no-context": "Ratanumerolta ei voida laskea tasametripisteitä koska sitä puuttuu tietoja",
                "not-draft": "Virhe julkaisun sisällössä: julkaistava ratanumero ei ole luonnos",
                "state": {
                    "PLANNED": "Ratanumero on tilassa \"Suunniteltu\""
                },
                "reference-line": {
                    "null": "Ratanumeron pituusmittauslinja ei ole mukana julkaisussa"
                },
                "location-track": {
                    "reference-deleted": "Poistettavaan ratanumeroon viittaa edelleen poistamattomia raiteita: {{locationTracks}}",
                    "not-published": "Ratanumeron sijaintiraiteilla ({{locationTracks}}) on julkaisemattomia muutoksia"
                },
                "km-post": {
                    "reference-deleted": "Poistettavaan ratanumeroon viittaa edelleen poistamattomia tasakilometripisteitä: {{kmPosts}}",
                    "not-published": "Ratanumeron tasakilometripisteillä ({{kmPosts}}) on julkaisemattomia muutoksia"
                },
                "duplicate-name-official": "Ratanumeron numero {{trackNumber}} on jo käytössä",
                "duplicate-name-draft": "Muutosjoukossa on monta ratanumeroa nimellä {{trackNumber}}"
            },
            "km-post": {
                "no-context": "Ratanumerolta ei voida laskea tasametripisteitä koska sitä puuttuu tietoja",
                "not-draft": "Virhe julkaisun sisällössä: julkaistava tasakilometripiste ei ole luonnos",
                "state": {
                    "PLANNED": "Tasakilometripiste on tilassa \"Suunniteltu\""
                },
                "no-location": "Tasakilometripisteelle ei ole linkitetty sijaintia.",
                "track-number": {
                    "null": "Tasakilometripisteeltä puuttuu ratanumero tai se ei ole mukana julkaisussa",
                    "not-official": "Tasakilometripiste viittaa ratanumeron {{trackNumber}} luonnosriviin",
                    "not-published": "Tasakilometripiste viittaa julkaisemattomaan ratanumeroon {{trackNumber}}",
                    "state": {
                        "PLANNED": "Tasakilometripiste viittaa ratanumeroon {{trackNumber}} joka on tilassa \"Suunniteltu\"",
                        "DELETED": "Tasakilometripiste viittaa ratanumeroon {{trackNumber}} joka on tilassa \"Poistettu\""
                    }
                },
                "reference-line": {
                    "null": "Tasakilometripisteen pituusmittauslinja ei ole mukana julkaisussa"
                }
            },
            "reference-line": {
                "no-context": "Pituusmittauslinjalle ei voida laskea tasametripisteitä koska sitä puuttuu tietoja",
                "not-draft": "Virhe julkaisun sisällössä: julkaistava pituusmittauslinja ei ole luonnos",
                "track-number": {
                    "null": "Pituusmittauslinjan ratanumero ei ole mukana julkaisussa",
                    "not-official": "Pituusmittauslinja viittaa ratanumeron {{trackNumber}} luonnosriviin",
                    "not-published": "Pituusmittauslinja viittaa julkaisemattomaan ratanumeroon {{trackNumber}}"
                },
                "empty-segments": "Pituusmittauslinjalla ei ole geometriaa",
                "points": {
                    "not-continuous": "Pituusmittauslinjan pisteet eivät ole jatkuvia (kulma on liian suuri pisteiden välillä)"
                }
            },
            "location-track": {
                "no-context": "Sijaintiraiteelle ei voida laskea tasametripisteitä koska siitä puuttuu tietoja",
                "duplicate-of": {
                    "state": {
                        "PLANNED": "Raiteen duplikaatti {{duplicateTrack}} on tilassa \"Suunniteltu\". Duplikaattitietoa ei tarvita.",
                        "DELETED": "Raiteen duplikaatti {{duplicateTrack}} on poistettu. Duplikaattitietoa ei enää tarvita."
                    },
                    "not-official": "Raide viittaa duplikaattiraiteen {{duplicateTrack}} luonnosriviin",
                    "not-published": "Raide viittaa julkaisemattomaan duplikaattiraiteeseen {{duplicateTrack}}",
                    "duplicate": "Raide on merkitty duplikaatiksi raiteelle {{duplicateTrack}}, joka itse on myös duplikaatti"
                },
                "empty-segments": "Sijaintiraiteella ei ole geometriaa",
                "points": {
                    "not-continuous": "Sijaintiraiteen pisteet eivät ole jatkuvia (kulma on liian suuri pisteiden välillä)"
                },
                "not-draft": "Virhe julkaisun sisällössä: julkaistava sijaintiraide ei ole luonnos",
                "state": {
                    "PLANNED": "Sijaintiraide on tilassa \"Suunniteltu\""
                },
                "track-number": {
                    "null": "Sijaintiraiteelle ei ole asetettu ratanumeroa tai se ei ole mukana julkaisussa",
                    "not-official": "Sijaintiraide viittaa ratanumeron {{trackNumber}} luonnosriviin",
                    "not-published": "Sijaintiraide viittaa julkaisemattomaan ratanumeroon {{trackNumber}}",
                    "state": {
                        "PLANNED": "Sijaintiraide viittaa ratanumeroon {{trackNumber}} joka on tilassa \"Suunniteltu\"",
                        "DELETED": "Sijaintiraide viittaa ratanumeroon {{trackNumber}} joka on tilassa \"Poistettu\""
                    }
                },
                "switch": {
                    "not-official": "Sijaintiraide viittaa vaihteen {{switch}} luonnosriviin",
                    "not-published": "Sijaintiraide viittaa julkaisemattomaan luonnosvaihteeseen {{switch}}",
                    "state-category": {
                        "FUTURE_EXISTING": "Sijaintiraide viittaa vaihteeseen {{switch}}, joka on tilakategoriassa \"Tuleva kohde\"",
                        "NOT_EXISTING": "Sijaintiraide viittaa vaihteeseen {{switch}}, joka on tilakategoriassa \"Poistunut kohde\""
                    },
                    "alignment-not-continuous": "Sijaintiraide on kytketty vaihteelle {{switch}} useammasta kuin yhdestä kohtaa",
                    "joint-location-mismatch": "Sijaintiraiteen ja vaihteen {{switch}} vaihdepisteiden sijainnit eivät vastaa toisiaan",
                    "wrong-joint-sequence": "Sijaintiraiteen vaihdepisteet ({{switchJoints}}) vaihteella {{switch}} ({{switchType}}) eivät vastaa vaihderakenteen linjoja",
                    "wrong-links": "Vaihteen {{switch}} linkitys on vajavainen ja se täytyy linkittää uudelleen"
                },
                "duplicate-name-official": "Sijaintiraiteen nimi {{locationTrack}} on jo käytössä toisella ratanumeron {{trackNumber}} sijaintiraiteella",
                "duplicate-name-draft": "Muutosjoukossa on monta sijaintiraidetta nimellä {{locationTrack}} ratanumerolla {{trackNumber}}"
            },
            "switch": {
                "not-draft": "Virhe julkaisun sisällössä: julkaistava vaihde ei ole luonnos",
                "state-category": {
                    "FUTURE_EXISTING": "Vaihde on tilakategoriassa \"Tulevaksi kohteeksi\""
                },
                "no-location": "Vaihdetta ei ole linkitetty paikannuspohjaan",
                "location-track": {
                    "reference-deleted": "Poistettavaan vaihteeseen viittaa edelleen poistamattomia raiteita: {{locationTracks}}",
                    "not-published": "Vaihteeseen liittyvä sijaintiraide ei ole mukana julkaisussa: {{locationTrack}}",
                    "not-continuous": "Sama raide ({{locationTracks}}) on kytketty vaihteeseen eri kohdista",
                    "joint-location-mismatch": "Vaihteen ja sijaintiraiteen vaihdepisteiden sijainnit eivät kohtaa: {{locationTracks}}",
                    "wrong-joint-sequence": "Kaikki vaihteeseen kytketyt raiteet ({{locationTracks}}) eivät vastaa vaihderakenteen linjoja"
                },
                "duplicate-name-official": "Vaihteen nimi {{switch}} on jo käytössä jollain toisella paikannuspohjan vaihteella",
                "duplicate-name-draft": "Muutosjoukossa on monta vaihdetta nimellä {{switch}}",
                "track-linkage": {
                    "front-joint-not-connected":  "Vaihteen etujatkokselta ei jatku raidetta",
                    "front-joint-only-duplicate-connected":  "Vaihteen etujatkokselta jatkuu vain duplikaatiksi merkittyjä raiteita",
                    "switch-alignment-not-connected": "Joitakin vaihteen linjoja ei ole liitetty raiteelle: {{locationTracks}}",
                    "multiple-tracks-through-joint": "Joistain vaihteen pisteistä menee läpi enemmän kuin yksi raide: {{locationTracks}}"
                }
            },
            "geocoding": {
<<<<<<< HEAD
                "sharp-angle": "Sijaintiraiteen {{locationTrack}} tasametripisteet menevät taaksepäin, koska kulma ratanumeron {{trackNumber}} pituusmittauslinjaan eroaa liikaa. Rataosoitevälit: {{kmNumbers}}",
                "stretched-meters": "Sijaintiraiteen {{locationTrack}} metrivälit ovat liian pitkiä, koska kulma ratanumeron {{trackNumber}} pituusmittauslinjaan eroaa liikaa. Rataosoitevälit: {{kmNumbers}}",
                "not-continuous": "Sijaintiraiteen {{locationTrack}} osoitteet eivät ole jatkuvia, koska kulma ratanumeron {{trackNumber}} pituusmittauslinjaan eroaa liikaa. Rataosoitevälit: {{kmNumbers}}",
                "start-outside-reference-line": "Pituusmittauslinja {{referenceLine}} on sijaintiraiteelle {{locationTrack}} liian lyhyt, eikä kata sen alkua",
                "end-outside-reference-line": "Pituusmittauslinja {{referenceLine}} on sijaintiraiteelle {{locationTrack}} liian lyhyt, eikä kata sen loppua",
                "km-post-no-location": "Tasakilometripisteeltä ({{kmNumber}}) puuttuu sijainti",
                "km-post-rejected": "Tasakilometripisteitä ({{kmNumber}}) ei voitu sijoittaa ratanumeron {{trackNumber}} pituusmittauslinjalle",
                "km-post-outside-line-before": "Tasakilometripiste ({{kmNumber}}) sijaitsee ennen linjaa {{trackNumber}}",
                "km-post-outside-line-after": "Tasakilometripiste ({{kmNumber}}) sijaitsee linjan {{trackNumber}} jälkeen",
                "km-post-smaller-than-track-number-start": "Tasakilometripiste ({{kmNumber}}) on pienempi kuin ratanumeron {{trackNumber}} aloitusarvo",
                "km-posts-invalid": "Ratanumeron {{trackNumber}} tasakilometripisteet ({{kmNumbers}}) ovat väärässä järjestyksessä",
                "km-posts-far-from-line": "Ratanumeron {{trackNumber}} tasakilometripisteet ({{kmNumbers}}) sijaitsevat kaukana pituusmittauslinjasta"
=======
                "sharp-angle": "Sijaintiraiteen {{1}} tasametripisteet menevät taaksepäin, koska kulma ratanumeron {{0}} pituusmittauslinjaan eroaa liikaa. Rataosoitevälit: {{2}}",
                "stretched-meters": "Sijaintiraiteen {{1}} metrivälit ovat liian pitkiä, koska kulma ratanumeron {{0}} pituusmittauslinjaan eroaa liikaa. Rataosoitevälit: {{2}}",
                "not-continuous": "Sijaintiraiteen {{1}} osoitteet eivät ole jatkuvia, koska kulma ratanumeron {{0}} pituusmittauslinjaan eroaa liikaa. Rataosoitevälit: {{2}}",
                "start-outside-reference-line": "Pituusmittauslinja {{0}} on sijaintiraiteelle {{1}} liian lyhyt, eikä kata sen alkua",
                "end-outside-reference-line": "Pituusmittauslinja {{0}} on sijaintiraiteelle {{1}} liian lyhyt, eikä kata sen loppua",
                "km-post-too-long": "Tasakilometripiste {{1}} on liian kaukana seuraavasta",
                "km-post-no-location": "Tasakilometripisteeltä ({{1}}) puuttuu sijainti",
                "km-post-rejected": "Tasakilometripisteitä ({{1}}) ei voitu sijoittaa ratanumeron {{0}} pituusmittauslinjalle",
                "km-post-outside-line-before": "Tasakilometripiste ({{1}}) sijaitsee ennen linjaa {{0}}",
                "km-post-outside-line-after": "Tasakilometripiste ({{1}}) sijaitsee linjan {{0}} jälkeen",
                "km-post-smaller-than-track-number-start": "Tasakilometripiste ({{1}}) on pienempi kuin ratanumeron {{0}} aloitusarvo",
                "km-posts-invalid": "Ratanumeron {{0}} tasakilometripisteet ({{1}}) ovat väärässä järjestyksessä",
                "km-posts-far-from-line": "Ratanumeron {{0}} tasakilometripisteet ({{1}}) sijaitsevat kaukana pituusmittauslinjasta"
>>>>>>> 78dfd499
            }
        }
    },
    "publication-table": {
        "name": "Muutoskohde",
        "track-number": "Ratanro",
        "km-number": "Ratakilometrit",
        "operation": "Muutos",
        "publication-time": "Aika",
        "publication-user": "Käyttäjä",
        "message": "Selite",
        "track-number-long": "Ratanumero",
        "pushed-to-ratko": "Viety Ratkoon",
        "location-track": "Sijaintiraide",
        "reference-line": "Pituusmittauslinja",
        "switch": "Vaihde",
        "km-post": "Tasakilometripiste",
        "count-header": "Julkaistut muutokset ({{number}}{{truncated}} kpl)",
        "calculated-change": "Laskettu muutos",
        "truncated": "Käyttöliittymässä näytetään {{number}} ensimmäistä muutosta",
        "changes": "Muutokset"
    },
    "publication-details-table": {
        "property": "Muuttunut kohde",
        "old-value": "Edellinen arvo",
        "new-value": "Uusi arvo",
        "remarks": "Huomioita",
        "not-calculated": "Ei laskettu",
        "remark": {
            "changed-x-meters": "Muutos {{value}} m",
            "moved-x-meters": "Siirtynyt {{value}} m",
            "changed-km-number": "Muuttunut kilometriltä {{value}}",
            "changed-km-numbers": "Muuttunut kilometreiltä {{value}}",
            "km-number-changed": "Siirtynyt ratakilometrille {{value}}"
        },
        "joint": {
            "math-point": "Matemaattinen piste",
            "forward-joint": "Etujatkos"
        },
        "prop": {
            "location-track": "Sijaintiraidetunnus",
            "track-number": "Ratanumero",
            "track-numbers": "Ratanumerot",
            "state": "Tila",
            "km-post": "Tasakilometripiste",
            "reference-line": "Pituusmittauslinja",
            "description": "Kuvaus",
            "description-base": "Kuvauksen perusosa",
            "description-suffix": "Kuvauksen lisäosa",
            "topological-connectivity": "Topologinen yhteys",
            "location-track-type": "Sijaintiraidetyyppi",
            "duplicate-of": "Duplikaatti raiteelle",
            "owner": "Omistaja",
            "length": "Pituus",
            "location": "Sijainti",
            "start-location": "Alkusijainti",
            "end-location": "Loppusijainti",
            "geometry": "Geometria",
            "start-address": "Alkuosoite",
            "end-address": "Loppuosoite",
            "switch": "Vaihdetunnus",
            "switch-track-address": "Rataosoite ratanumerolla {{trackNumber}} ({{switchType}})",
            "state-category": "Tilakategoria",
            "switch-type": "Vaihdetyyppi",
            "trap-point": "Turvavaihde",
            "measurement-method": "Sijainnin mittausmenetelmä",
            "location-track-connectivity": "Liitos raiteisiin",
            "switch-joint-location": "Sijainti ratanumerolla {{trackNumber}} ({{switchType}})",
            "address": "Rataosoite"
        }
    },
    "publication-log": {
        "breadcrumbs-text": "Julkaisuloki",
        "start-date": "Alkupvm.",
        "end-date": "Loppupvm.",
        "export-csv": "Lataa CSV",
        "end-before-start": "Loppupäivämäärä on ennen alkupäivämäärää"
    },
    "publication-card": {
        "latest": "Viimeisimmät",
        "title": "Julkaisut",
        "log-link": "Hae julkaisuja",
        "publish-issues": "Ongelmat Ratko-integraatiossa",
        "no-success-publications": "Ei julkaisuja."
    },
    "error-in-ratko-connection": {
        "connection-error-status-code": "Ratkoon ei saada yhteyttä. Virhe Ratko-yhteydessä ({{code}}). ",
        "integration-error-status-code": "Vika Ratko-integraatiossa ({{code}}) ",
        "temporary-error-status-code": "Tilapäinen vika Ratko-integraatiossa ({{code}}). Yritä myöhemmin uudelleen.",
        "contact-geoviite-support": "Ota yhteyttä geoviite.support@solita.fi",
        "contact-ratko-support": "Ota yhteyttä vayla.asiakkaat.fi@cgi.com",
        "contact-ratko-support-if-needed": "Tilanteen jatkuessa ota yhteyttä vayla.asiakkaat.fi@cgi.com"
    },
    "publishing": {
        "publish-to-ratko": "Vie Ratkoon",
        "publish-issue": "Vienti epäonnistui",
        "not-published": "Ei viety Ratkoon",
        "waiting": "Odottaa vientiä Ratkoon",
        "in-progress": "Ratkoon vienti käynnissä",
        "publish-confirmation": "Geoviite lähettää kaikki odottavat julkaisupaketit Ratkoon."
    },
    "selection-panel": {
        "track-numbers-title": "Ratanumerot",
        "location-tracks-title": "Sijaintiraiteet",
        "geometry-alignments-title": "Raiteet",
        "switches-title": "Vaihteet",
        "geometries-title": "Geometriat",
        "km-posts-title": "Tasakilometripisteet",
        "reference-lines-title": "Pituusmittauslinjat",
        "no-alignments": "Ei raiteita",
        "no-switches": "Ei vaihteita",
        "no-kmposts": "Ei tasakilometripisteitä",
        "zoom-closer": "Zoomaa lähemmäksi.",
        "no-results": "Ei hakutuloksia.",
        "color-selector": {
            "transparent": "Ei väriä"
        }
    },
    "tool-bar": {
        "search": "Hae...",
        "draft-mode": {
            "title": "LUONNOSTILA",
            "enable": "Luonnostila",
            "disable": "Poistu"
        },
        "preview-mode": {
            "enable": "Esikatselu"
        },
        "new-track-number": "Uusi ratanumero",
        "new-switch": "Uusi vaihde",
        "new-location-track": "Uusi sijaintiraide",
        "new-km-post": "Uusi tasakilometripiste"
    },
    "user-card": {
        "my-details": "Omat tiedot",
        "role": "Rooli",
        "permissions": "Oikeudet"
    },
    "vertical-geometry-diagram": {
        "no-geometry": "Valitun raiteen pystygeometriaa ei voida esittää.",
        "not-alignment": "Valitse raide jatkaaksesi."
    },
    "km-post-dialog": {
        "owner": "Omistaja",
        "coordinates": "Koordinaatit (TM35FIN)",
        "title-new": "Uusi tasakilometripiste",
        "title-edit": "Muokkaa tasakilometripisteen tietoja",
        "general-title": "Perustiedot",
        "km-post": "Tasakmpistetunnus",
        "track-number": "Ratanumero",
        "state": "Tila",
        "extra-info-heading": "Lisätiedot",
        "info-from-linking": "Linkityksestä tulevat tiedot",
        "location": "Sijainti (km + m)",
        "coordinate-system": "Koordinaattijärjestelmä",
        "created-successfully": "Uusi tasakilometripiste lisätty rekisteriin",
        "adding-failed": "Tasakilometripisteen lisäys epäonnistui",
        "error-mandatory-field": "Pakollinen kenttä",
        "error-regexp": "Tunnuksessa tulee olla 4 numeroa, tai 4 numeroa ja enintään 2 kirjainta (esim. 1234 tai 1234AA)",
        "error-km-number-already-in-use": "Tunnus on jo käytössä valitulla ratanumerolla",
        "modified-successfully": "Tasakilometripisteen tiedot päivitetty",
        "deleted-successfully": "Tasakilometripiste poistettu",
        "delete-draft": "Poista luonnos",
        "cant-open-deleted": "Tietoja ei voitu avata, koska tasakilometripiste on poistettu"
    },
    "km-post-delete-dialog": {
        "title": "Tasakilometripisteen poistaminen paikannuspohjasta",
        "deleted-km-posts-not-allowed": "Poistettu-tilainen tasakilometripiste ei voi olla osa paikannuspohjaa.",
        "confirm-km-post-delete": "Haluatko poistaa tasakilometripisteen paikannuspohjasta?"
    },
    "km-post-delete-draft-dialog": {
        "delete-draft-confirm": "Poistetaanko luonnos?",
        "can-be-deleted": "Tätä tasakilometripistettä ei ole vielä julkaistu Ratkoon, joten voit poistaa sen kokonaan. Poiston jälkeen et voi enää palauttaa tasakilometripistettä.",
        "delete-succeeded": "Tasakilometripiste poistettu.",
        "delete-failed": "Poisto epäonnistui."
    },
    "switch-dialog": {
        "title-new": "Uusi vaihde",
        "basic-info-heading": "Perustiedot",
        "switch-name": "Vaihdetunnus",
        "state-category": "Tilakategoria",
        "switch-type": "Vaihdetyyppi",
        "trap-point": "Turvavaihde",
        "switch-type-name": "Nimi",
        "handedness": "Kätisyys",
        "extra-info-heading": "Lisätiedot",
        "owner": "Omistaja",
        "info-from-linking": "Linkityksestä tulevat tiedot",
        "track-location": "Rataosoite (km + m)",
        "coordinate-system": "Koordinaattijärjestelmä",
        "coordinates": "Koordinaatit (TM35FIN)",
        "right": "Oikea",
        "left": "Vasen",
        "new-switch-added": "Uusi vaihde lisätty rekisteriin",
        "adding-switch-failed": "Vaihteen lisäys epäonnistui",
        "name-max-limit": "Vaihdetunnus voi olla korkeintaan 20 merkkiä pitkä",
        "validation-error-mandatory-field": "Pakollinen kenttä",
        "invalid-name": "Virheellinen vaihdetunnus",
        "title-edit": "Muokkaa vaihteen tietoja",
        "modified-successfully": "Vaihteen tiedot päivitetty",
        "modify-failed": "Vaihteen päivittäminen epäonnistui",
        "confirmation-title": "Vaihteen päivittäminen",
        "confirmation-delete-title": "Vaihteen poistaminen",
        "deleted-state-warning": "Poistettu-tilainen vaihde ei voi olla osa paikannuspohjaa.",
        "changed-switch-structure-warning": "Vaihteen vaihdetyyppiä on muokattu.",
        "switch-will-be-unlinked": "Vaihteen linkitykset sijaintiraiteisiin puretaan tallennuksen yhteydessä.",
        "confirm-switch-save": "Haluatko varmasti tallentaa muutokset?",
        "confirm-switch-delete": "Haluatko varmasti poistaa vaihteen paikannuspohjasta?"
    },
    "switch-delete-dialog": {
        "title": "Poistetaanko luonnos?",
        "guide": "Tätä vaihdetta ei ole vielä julkaistu Ratkoon, joten voit poistaa sen kokonaan. Poiston jälkeen et voi enää palauttaa vaihdetta.",
        "success": "Vaihde poistettu."
    },
    "track-number-edit": {
        "title": {
            "edit": "Muokkaa ratanumeroa",
            "create": "Uusi ratanumero",
            "track-number": "Ratanumero",
            "reference-line": "Pituusmittauslinja",
            "metadata-heading": "Metatiedot",
            "delete-draft": "Poista luonnos",
            "delete-non-draft": "Ratanumeron poistaminen paikannuspohjasta"
        },
        "dialog": {
            "deleted-track-numbers-not-allowed": "Poistettu-tilainen ratanumero ei voi olla osa paikannuspohjaa.",
            "confirm-track-number-delete": "Haluatko poistaa ratanumeron paikannuspohjasta?"
        },
        "field": {
            "number": "Tunnus",
            "state": "Tila",
            "description": "Kuvaus",
            "start-location": "Alkusijainti (km + m)",
            "end-location": "Loppusijainti (km + m)",
            "true-length": "Todellinen pituus (m)"
        },
        "action": {
            "cancel": "Poistu",
            "save": "Tallenna"
        },
        "result": {
            "failed": "Ratanumeron tallennus epäonnistui.",
            "succeeded": "Ratanumero tallennettu"
        },
        "error": {
            "mandatory-empty-number": "Ratanumeron tunnus puuttuu",
            "mandatory-empty-description": "Ratanumeron kuvaus puuttuu",
            "mandatory-empty-state": "Ratanumeron tila puuttuu",
            "mandatory-empty-startAddress": "Ratanumeron alkuosoite puuttuu",
            "invalid-number": "Virheellinen ratanumeron tunnus",
            "invalid-description": "Virheellinen ratanumeron kuvaus",
            "invalid-startAddress": "Virheellinen ratanumeron alkuosoite",
            "duplicate-number": "Ratanumeron tunnus on jo käytössä"
        }
    }
}<|MERGE_RESOLUTION|>--- conflicted
+++ resolved
@@ -84,8 +84,8 @@
             }
         },
         "entity-not-found": "Tietoa ei löydy",
-        "entity-not-found-on-path": "Tietoa ei löytynyt kutsussa polkuun {{0}}",
-        "request-failed": "Pyyntö epäonnistui kutsussa polkuun {{0}}"
+        "entity-not-found-on-path": "Tietoa ei löytynyt kutsussa polkuun {{path}}",
+        "request-failed": "Pyyntö epäonnistui kutsussa polkuun {{path}}"
     },
     "unauthorized-request": {
         "title": "Istunto on vanhentunut.",
@@ -1154,12 +1154,12 @@
                 }
             },
             "geocoding": {
-<<<<<<< HEAD
                 "sharp-angle": "Sijaintiraiteen {{locationTrack}} tasametripisteet menevät taaksepäin, koska kulma ratanumeron {{trackNumber}} pituusmittauslinjaan eroaa liikaa. Rataosoitevälit: {{kmNumbers}}",
                 "stretched-meters": "Sijaintiraiteen {{locationTrack}} metrivälit ovat liian pitkiä, koska kulma ratanumeron {{trackNumber}} pituusmittauslinjaan eroaa liikaa. Rataosoitevälit: {{kmNumbers}}",
                 "not-continuous": "Sijaintiraiteen {{locationTrack}} osoitteet eivät ole jatkuvia, koska kulma ratanumeron {{trackNumber}} pituusmittauslinjaan eroaa liikaa. Rataosoitevälit: {{kmNumbers}}",
                 "start-outside-reference-line": "Pituusmittauslinja {{referenceLine}} on sijaintiraiteelle {{locationTrack}} liian lyhyt, eikä kata sen alkua",
                 "end-outside-reference-line": "Pituusmittauslinja {{referenceLine}} on sijaintiraiteelle {{locationTrack}} liian lyhyt, eikä kata sen loppua",
+                "km-post-too-long": "Tasakilometripiste {{kmNumber}} on liian kaukana seuraavasta",
                 "km-post-no-location": "Tasakilometripisteeltä ({{kmNumber}}) puuttuu sijainti",
                 "km-post-rejected": "Tasakilometripisteitä ({{kmNumber}}) ei voitu sijoittaa ratanumeron {{trackNumber}} pituusmittauslinjalle",
                 "km-post-outside-line-before": "Tasakilometripiste ({{kmNumber}}) sijaitsee ennen linjaa {{trackNumber}}",
@@ -1167,21 +1167,6 @@
                 "km-post-smaller-than-track-number-start": "Tasakilometripiste ({{kmNumber}}) on pienempi kuin ratanumeron {{trackNumber}} aloitusarvo",
                 "km-posts-invalid": "Ratanumeron {{trackNumber}} tasakilometripisteet ({{kmNumbers}}) ovat väärässä järjestyksessä",
                 "km-posts-far-from-line": "Ratanumeron {{trackNumber}} tasakilometripisteet ({{kmNumbers}}) sijaitsevat kaukana pituusmittauslinjasta"
-=======
-                "sharp-angle": "Sijaintiraiteen {{1}} tasametripisteet menevät taaksepäin, koska kulma ratanumeron {{0}} pituusmittauslinjaan eroaa liikaa. Rataosoitevälit: {{2}}",
-                "stretched-meters": "Sijaintiraiteen {{1}} metrivälit ovat liian pitkiä, koska kulma ratanumeron {{0}} pituusmittauslinjaan eroaa liikaa. Rataosoitevälit: {{2}}",
-                "not-continuous": "Sijaintiraiteen {{1}} osoitteet eivät ole jatkuvia, koska kulma ratanumeron {{0}} pituusmittauslinjaan eroaa liikaa. Rataosoitevälit: {{2}}",
-                "start-outside-reference-line": "Pituusmittauslinja {{0}} on sijaintiraiteelle {{1}} liian lyhyt, eikä kata sen alkua",
-                "end-outside-reference-line": "Pituusmittauslinja {{0}} on sijaintiraiteelle {{1}} liian lyhyt, eikä kata sen loppua",
-                "km-post-too-long": "Tasakilometripiste {{1}} on liian kaukana seuraavasta",
-                "km-post-no-location": "Tasakilometripisteeltä ({{1}}) puuttuu sijainti",
-                "km-post-rejected": "Tasakilometripisteitä ({{1}}) ei voitu sijoittaa ratanumeron {{0}} pituusmittauslinjalle",
-                "km-post-outside-line-before": "Tasakilometripiste ({{1}}) sijaitsee ennen linjaa {{0}}",
-                "km-post-outside-line-after": "Tasakilometripiste ({{1}}) sijaitsee linjan {{0}} jälkeen",
-                "km-post-smaller-than-track-number-start": "Tasakilometripiste ({{1}}) on pienempi kuin ratanumeron {{0}} aloitusarvo",
-                "km-posts-invalid": "Ratanumeron {{0}} tasakilometripisteet ({{1}}) ovat väärässä järjestyksessä",
-                "km-posts-far-from-line": "Ratanumeron {{0}} tasakilometripisteet ({{1}}) sijaitsevat kaukana pituusmittauslinjasta"
->>>>>>> 78dfd499
             }
         }
     },
