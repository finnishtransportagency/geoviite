--- conflicted
+++ resolved
@@ -1,41 +1,5 @@
 package fi.fta.geoviite.infra.projektivelho
 
-<<<<<<< HEAD
-val materialDictionaries: Map<PVDictionaryType, List<PVDictionaryEntry>> =
-    mapOf(
-        PVDictionaryType.DOCUMENT_TYPE to
-            listOf(
-                PVDictionaryEntry("dokumenttityyppi/dt01", "test doc type 1"),
-                PVDictionaryEntry("dokumenttityyppi/dt02", "test doc type 2"),
-            ),
-        PVDictionaryType.MATERIAL_STATE to
-            listOf(
-                PVDictionaryEntry("aineistotila/tila01", "test mat state 1"),
-                PVDictionaryEntry("aineistotila/tila02", "test mat state 2"),
-            ),
-        PVDictionaryType.MATERIAL_CATEGORY to
-            listOf(
-                PVDictionaryEntry("aineistolaji/al00", "test mat category 0"),
-                PVDictionaryEntry("aineistolaji/al01", "test mat category 1"),
-            ),
-        PVDictionaryType.MATERIAL_GROUP to
-            listOf(
-                PVDictionaryEntry("aineistoryhma/ar00", "test mat group 0"),
-                PVDictionaryEntry("aineistoryhma/ar01", "test mat group 1"),
-            ),
-        PVDictionaryType.TECHNICS_FIELD to
-            listOf(
-                PVDictionaryEntry("tekniikka-ala/ta00", "test tech field 0"),
-                PVDictionaryEntry("tekniikka-ala/ta01", "test tech field 1"),
-            ),
-    )
-
-val projectDictionaries: Map<PVDictionaryType, List<PVDictionaryEntry>> =
-    mapOf(
-        PVDictionaryType.PROJECT_STATE to
-            listOf(PVDictionaryEntry("tila/tila14", "test state 14"), PVDictionaryEntry("tila/tila15", "test state 15"))
-    )
-=======
 val materialDictionaries: Map<PVDictionaryType, List<PVApiDictionaryEntry>> = mapOf(
     PVDictionaryType.DOCUMENT_TYPE to listOf(
         PVApiDictionaryEntry("dokumenttityyppi/dt01", "test doc type 1"),
@@ -64,5 +28,4 @@
         PVApiDictionaryEntry("tila/tila14", "test state 14"),
         PVApiDictionaryEntry("tila/tila15", "test state 15"),
     ),
-)
->>>>>>> 050be566
+)