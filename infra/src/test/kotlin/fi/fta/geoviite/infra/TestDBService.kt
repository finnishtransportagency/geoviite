package fi.fta.geoviite.infra

import fi.fta.geoviite.infra.aspects.GeoviiteService
import fi.fta.geoviite.infra.common.DesignBranch
import fi.fta.geoviite.infra.common.IntId
import fi.fta.geoviite.infra.common.JointNumber
import fi.fta.geoviite.infra.common.LayoutBranch
import fi.fta.geoviite.infra.common.LayoutContext
import fi.fta.geoviite.infra.common.MainBranch
import fi.fta.geoviite.infra.common.Oid
import fi.fta.geoviite.infra.common.ProjectName
import fi.fta.geoviite.infra.common.PublicationState
import fi.fta.geoviite.infra.common.PublicationState.DRAFT
import fi.fta.geoviite.infra.common.PublicationState.OFFICIAL
import fi.fta.geoviite.infra.common.RowVersion
import fi.fta.geoviite.infra.common.SwitchName
import fi.fta.geoviite.infra.common.TrackMeter
import fi.fta.geoviite.infra.common.TrackNumber
import fi.fta.geoviite.infra.geometry.Author
import fi.fta.geoviite.infra.geometry.CompanyName
import fi.fta.geoviite.infra.geometry.GeometryDao
import fi.fta.geoviite.infra.geometry.Project
import fi.fta.geoviite.infra.geometry.project
import fi.fta.geoviite.infra.math.Point
import fi.fta.geoviite.infra.split.BulkTransfer
import fi.fta.geoviite.infra.tracklayout.DbLocationTrackGeometry
import fi.fta.geoviite.infra.tracklayout.DesignAssetState
import fi.fta.geoviite.infra.tracklayout.DesignDraftContextData
import fi.fta.geoviite.infra.tracklayout.DesignOfficialContextData
import fi.fta.geoviite.infra.tracklayout.EditedAssetId
import fi.fta.geoviite.infra.tracklayout.LayoutAlignment
import fi.fta.geoviite.infra.tracklayout.LayoutAlignmentDao
import fi.fta.geoviite.infra.tracklayout.LayoutAsset
import fi.fta.geoviite.infra.tracklayout.LayoutAssetId
import fi.fta.geoviite.infra.tracklayout.LayoutAssetReader
import fi.fta.geoviite.infra.tracklayout.LayoutContextData
import fi.fta.geoviite.infra.tracklayout.LayoutDesign
import fi.fta.geoviite.infra.tracklayout.LayoutDesignDao
import fi.fta.geoviite.infra.tracklayout.LayoutKmPost
import fi.fta.geoviite.infra.tracklayout.LayoutKmPostDao
import fi.fta.geoviite.infra.tracklayout.LayoutRowId
import fi.fta.geoviite.infra.tracklayout.LayoutRowVersion
import fi.fta.geoviite.infra.tracklayout.LayoutStateCategory
import fi.fta.geoviite.infra.tracklayout.LayoutStateCategory.EXISTING
import fi.fta.geoviite.infra.tracklayout.LayoutSwitch
import fi.fta.geoviite.infra.tracklayout.LayoutSwitchDao
import fi.fta.geoviite.infra.tracklayout.LayoutSwitchJoint
import fi.fta.geoviite.infra.tracklayout.LayoutTrackNumber
import fi.fta.geoviite.infra.tracklayout.LayoutTrackNumberDao
import fi.fta.geoviite.infra.tracklayout.LocationTrack
import fi.fta.geoviite.infra.tracklayout.LocationTrackDao
import fi.fta.geoviite.infra.tracklayout.LocationTrackGeometry
import fi.fta.geoviite.infra.tracklayout.MainDraftContextData
import fi.fta.geoviite.infra.tracklayout.MainOfficialContextData
import fi.fta.geoviite.infra.tracklayout.PolyLineLayoutAsset
import fi.fta.geoviite.infra.tracklayout.ReferenceLine
import fi.fta.geoviite.infra.tracklayout.ReferenceLineDao
import fi.fta.geoviite.infra.tracklayout.SwitchJointRole
import fi.fta.geoviite.infra.tracklayout.alignment
import fi.fta.geoviite.infra.tracklayout.combineEdges
import fi.fta.geoviite.infra.tracklayout.edge
import fi.fta.geoviite.infra.tracklayout.layoutDesign
import fi.fta.geoviite.infra.tracklayout.locationTrack
import fi.fta.geoviite.infra.tracklayout.referenceLine
import fi.fta.geoviite.infra.tracklayout.segment
import fi.fta.geoviite.infra.tracklayout.switch
import fi.fta.geoviite.infra.tracklayout.switchLinkYV
import fi.fta.geoviite.infra.tracklayout.switchStructureYV60_300_1_9
import fi.fta.geoviite.infra.tracklayout.toSegmentPoints
import fi.fta.geoviite.infra.tracklayout.trackGeometry
import fi.fta.geoviite.infra.tracklayout.trackNumber
import fi.fta.geoviite.infra.util.DbTable
import fi.fta.geoviite.infra.util.getInstant
import fi.fta.geoviite.infra.util.setUser
import java.time.Instant
import kotlin.reflect.KClass
import org.springframework.jdbc.core.namedparam.NamedParameterJdbcTemplate
import org.springframework.transaction.support.TransactionTemplate

interface TestDB {
    val jdbc: NamedParameterJdbcTemplate
    val locationTrackDao: LocationTrackDao
    val switchDao: LayoutSwitchDao
    val trackNumberDao: LayoutTrackNumberDao
    val referenceLineDao: ReferenceLineDao
    val kmPostDao: LayoutKmPostDao
    val alignmentDao: LayoutAlignmentDao
    val geometryDao: GeometryDao

    fun getDbTime(): Instant =
        requireNotNull(
            jdbc.queryForObject("select now() as now", mapOf<String, Any>()) { rs, _ -> rs.getInstant("now") }
        )

    @Suppress("UNCHECKED_CAST")
    fun <T : LayoutAsset<T>> getReader(clazz: KClass<T>): LayoutAssetReader<T> =
        when (clazz) {
            LocationTrack::class -> locationTrackDao
            LayoutSwitch::class -> switchDao
            LayoutTrackNumber::class -> trackNumberDao
            ReferenceLine::class -> referenceLineDao
            LayoutKmPost::class -> kmPostDao
            else -> error("Unsupported asset type: ${clazz.simpleName}")
        }
            as LayoutAssetReader<T>

    @Suppress("UNCHECKED_CAST")
    fun <T : LayoutAsset<T>> getReader(asset: LayoutAsset<T>): LayoutAssetReader<T> =
        when (asset) {
            is LocationTrack -> locationTrackDao
            is LayoutSwitch -> switchDao
            is LayoutTrackNumber -> trackNumberDao
            is ReferenceLine -> referenceLineDao
            is LayoutKmPost -> kmPostDao
        }
            as LayoutAssetReader<T>
}

@GeoviiteService
class TestDBService(
    private val jdbcTemplate: NamedParameterJdbcTemplate?,
    private val transactionTemplate: TransactionTemplate?,
    override val locationTrackDao: LocationTrackDao,
    override val switchDao: LayoutSwitchDao,
    override val trackNumberDao: LayoutTrackNumberDao,
    override val referenceLineDao: ReferenceLineDao,
    override val kmPostDao: LayoutKmPostDao,
    override val alignmentDao: LayoutAlignmentDao,
    override val geometryDao: GeometryDao,
    private val layoutDesignDao: LayoutDesignDao,
) : TestDB {

    override val jdbc by lazy { jdbcTemplate ?: error("JDBC not initialized") }

    val transaction by lazy { transactionTemplate ?: error("JDBC not initialized") }

    fun clearAllTables() {
        clearRatkoTables()
        clearPublicationTables()
        clearSplitTables()
        clearLayoutTables()
        clearProjektivelhoTables()
        clearGeometryTables()
    }

    fun clearLayoutTables() {
        deleteFromTables(
            schema = "layout",
            tables =
                arrayOf(
                    "design",
                    "alignment",
                    "km_post",
                    "location_track",
                    "location_track_external_id",
                    "reference_line",
                    "switch",
                    "switch_external_id",
                    "switch_version",
                    "switch_version_joint",
                    "track_number",
                    "track_number_external_id",
                    "segment_version",
                    "segment_geometry",
                ),
        )
    }

    fun clearGeometryTables() {
        deleteFromTables(
            schema = "geometry",
            tables =
                arrayOf(
                    "alignment",
                    "cant_point",
                    "element",
                    "plan",
                    "plan_application",
                    "plan_file",
                    "plan_project",
                    "plan_author",
                    "plan_version",
                    "switch",
                    "vertical_intersection",
                ),
        )
    }

    fun clearPublicationTables() {
        deleteFromTables(
            schema = "publication",
            tables =
                arrayOf(
                    "km_post",
                    "location_track",
                    "location_track_km",
                    "publication",
                    "reference_line",
                    "switch",
                    "switch_joint",
                    "switch_location_tracks",
                    "track_number",
                    "track_number_km",
                ),
        )
    }

    fun clearSplitTables() {
        deleteFromTables(
            schema = "publication",
            tables = arrayOf("split", "split_version", "split_relinked_switch", "split_target_location_track"),
        )
    }

    fun clearProjektivelhoTables() {
        deleteFromTables(
            schema = "projektivelho",
            tables =
                arrayOf(
                    "document_content",
                    "document_rejection",
                    "document",
                    "document_type",
                    "material_category",
                    "material_group",
                    "material_state",
                    "technics_field",
                    "project_state",
                    "assignment",
                    "project",
                    "project_group",
                    "search",
                ),
        )
    }

    fun clearRatkoTables() {
        deleteFromTables(schema = "integrations", tables = arrayOf("ratko_push_content"))
    }

    fun getUnusedTrackNumber(): TrackNumber {
        return TrackNumber(getUniqueName(DbTable.LAYOUT_TRACK_NUMBER, TrackNumber.allowedLength.last))
    }

    fun getUnusedSwitchName(): SwitchName {
        return SwitchName(getUniqueName(DbTable.LAYOUT_SWITCH, SwitchName.allowedLength.last))
    }

    fun getUnusedDesignName() = getUniqueName(DbTable.LAYOUT_DESIGN, 50) // arbitrary length limit, fix in GVT-2719

    fun getUnusedProjectName(): ProjectName = ProjectName(getUniqueName(DbTable.GEOMETRY_PLAN_PROJECT, 100))

    fun getUnusedAuthorCompanyName(): CompanyName = CompanyName(getUniqueName(DbTable.GEOMETRY_PLAN_AUTHOR, 100))

    fun getUnusedBulkTransferId(): IntId<BulkTransfer> {
        return getUniqueId(DbTable.PUBLICATION_SPLIT, "bulk_transfer_id")
    }

    private fun getUniqueName(table: DbTable, maxLength: Int): String {
        val sql = "select max(id) max_id from ${table.versionTable}"
        val maxId = jdbc.queryForObject(sql, mapOf<String, Any>()) { rs, _ -> rs.getInt("max_id") }!!
        val baseNameLength = maxLength - 8 // allow 7 unique digits + space
        val baseName =
            this::class.simpleName!!.let { className ->
                if (className.length > baseNameLength) className.substring(0, baseNameLength) else className
            }
        return "$baseName ${maxId + 1}"
    }

    private fun <T> getUniqueId(table: DbTable, column: String): IntId<T> {
        val sql = "select max($column) max_id from ${table.fullName}"
        val maxId = jdbc.queryForObject(sql, mapOf<String, Any>()) { rs, _ -> rs.getInt("max_id") }

        return when {
            maxId == null -> IntId(0)
            else -> IntId(maxId + 1)
        }
    }

    final inline fun <reified T : LayoutAsset<T>> fetch(rowVersion: LayoutRowVersion<T>): T =
        getReader(T::class).fetch(rowVersion)

    final fun fetchWithAlignment(rowVersion: LayoutRowVersion<ReferenceLine>): Pair<ReferenceLine, LayoutAlignment> =
        fetch(rowVersion).let { a -> a to alignmentDao.fetch(a.getAlignmentVersionOrThrow()) }

    final fun fetchWithGeometry(
        rowVersion: LayoutRowVersion<LocationTrack>
    ): Pair<LocationTrack, DbLocationTrackGeometry> =
        fetch(rowVersion).let { a -> a to alignmentDao.fetch(a.versionOrThrow) }

    fun deleteFromTables(schema: String, vararg tables: String) {
        // We don't actually need transactionality, but we do need everything to be run in one
        // session
        transactional {
            // Temporarily disable all triggers
            jdbc.execute("set session_replication_role = replica") { it.execute() }
            try {
                tables.forEach { table -> jdbc.update("delete from ${schema}.${table};", emptyMap<String, Any>()) }
            } finally {
                jdbc.execute("set session_replication_role = DEFAULT") { it.execute() }
            }
        }
    }

    fun <T> transactional(op: () -> T): T =
        transaction.execute {
            jdbc.setUser()
            op()
        } ?: error("Transaction returned nothing")

    fun testContext(branch: LayoutBranch = LayoutBranch.main, state: PublicationState = OFFICIAL): TestLayoutContext =
        TestLayoutContext(LayoutContext.of(branch, state), this)

    fun <T : LayoutAsset<T>> updateContext(original: T, context: LayoutContext): T =
        original.takeIf { o -> o.layoutContext == context }
            ?: original.withContext(LayoutContextData.new(context, original.id as? IntId))

    fun insertProject(): RowVersion<Project> = geometryDao.insertProject(project(getUnusedProjectName().toString()))

    fun insertAuthor(): RowVersion<Author> = geometryDao.insertAuthor(Author(getUnusedAuthorCompanyName()))

    @Suppress("UNCHECKED_CAST")
    fun <T : LayoutAsset<T>> save(
        asset: LayoutAsset<T>,
        originVersion: LayoutRowVersion<T>? = asset.version,
    ): LayoutRowVersion<T> =
        when (asset) {
            is LayoutTrackNumber -> trackNumberDao.save(asset)
            is LocationTrack ->
                locationTrackDao.save(asset, asset.version?.let(alignmentDao::fetch) ?: LocationTrackGeometry.empty)
            is ReferenceLine ->
                referenceLineDao.save(
                    asset.takeIf { it.alignmentVersion != null }
                        ?: asset.copy(alignmentVersion = alignmentDao.insert(alignment()))
                )
            is LayoutKmPost -> kmPostDao.save(asset)
            is LayoutSwitch -> switchDao.save(asset)
        }
            as LayoutRowVersion<T>

    fun save(asset: LocationTrack, geometry: LocationTrackGeometry): LayoutRowVersion<LocationTrack> =
        locationTrackDao.save(asset, geometry)

    fun save(asset: ReferenceLine, alignment: LayoutAlignment): LayoutRowVersion<ReferenceLine> =
        referenceLineDao.save(asset.copy(alignmentVersion = alignmentDao.insert(alignment)))

    final inline fun <reified T : LayoutAsset<T>> update(
        rowVersion: LayoutRowVersion<T>,
        mutate: (T) -> T = { it },
    ): LayoutRowVersion<T> = save(mutate(fetch(rowVersion)))

    @Suppress("UNCHECKED_CAST")
    final inline fun <reified T : LayoutAsset<T>> delete(asset: LayoutRowVersion<T>) =
        when (T::class) {
            LocationTrack::class -> locationTrackDao.deleteRow(asset.rowId as LayoutRowId<LocationTrack>)
            ReferenceLine::class -> referenceLineDao.deleteRow(asset.rowId as LayoutRowId<ReferenceLine>)
            LayoutSwitch::class -> switchDao.deleteRow(asset.rowId as LayoutRowId<LayoutSwitch>)
            LayoutKmPost::class -> kmPostDao.deleteRow(asset.rowId as LayoutRowId<LayoutKmPost>)
            LayoutTrackNumber::class -> trackNumberDao.deleteRow(asset.rowId as LayoutRowId<LayoutTrackNumber>)
            else -> error("Unknown asset type: ${T::class.simpleName}")
        }

    fun createLayoutDesign(): IntId<LayoutDesign> = layoutDesignDao.insert(layoutDesign(getUnusedDesignName()))

    fun createDesignBranch(): DesignBranch = LayoutBranch.design(createLayoutDesign())

    fun layoutChangeTime(): Instant =
        listOf(
                trackNumberDao.fetchChangeTime(),
                referenceLineDao.fetchChangeTime(),
                locationTrackDao.fetchChangeTime(),
                switchDao.fetchChangeTime(),
                kmPostDao.fetchChangeTime(),
            )
            .max()

    /**
     * This function can be used to create a draft-version of an official asset. Optionally, a target branch can be
     * given to create the draft in a different branch (main-official -> design-draft or design-official -> main-draft).
     * If not given, the current branch is used.
     */
    final inline fun <reified S : LayoutAsset<S>> createDraft(
        officialVersion: LayoutRowVersion<S>,
        targetBranch: LayoutBranch? = null,
        mutate: (S) -> S = { it },
    ): LayoutRowVersion<S> {
        val original = fetch(officialVersion)
        check(original.isOfficial) { "$original should be official" }
        val targetContext = testContext(targetBranch ?: original.branch, DRAFT)
        return targetContext.copyFrom(officialVersion, mutate = mutate)
    }
}

data class TestLayoutContext(val context: LayoutContext, val testService: TestDBService) : TestDB by testService {

    inline fun <reified T : LayoutAsset<T>> fetchVersion(id: IntId<T>): LayoutRowVersion<T>? =
        getReader(T::class).fetchVersion(context, id)

    inline fun <reified T : LayoutAsset<T>> fetch(id: IntId<T>): T? = getReader(T::class).get(context, id)

    fun fetchWithAlignment(id: IntId<ReferenceLine>): Pair<ReferenceLine, LayoutAlignment>? =
        fetch(id)?.let { a -> a to alignmentDao.fetch(a.getAlignmentVersionOrThrow()) }

    fun fetchWithGeometry(id: IntId<LocationTrack>): Pair<LocationTrack, DbLocationTrackGeometry>? =
        locationTrackDao.get(context, id)?.let { track -> track to alignmentDao.fetch(track.versionOrThrow) }

    fun <T : LayoutAsset<T>> save(asset: T): LayoutRowVersion<T> =
        testService.save(testService.updateContext(asset, context))

    fun saveLocationTrack(asset: Pair<LocationTrack, LocationTrackGeometry>): LayoutRowVersion<LocationTrack> =
        save(asset.first, asset.second)

    fun save(asset: LocationTrack, geometry: LocationTrackGeometry): LayoutRowVersion<LocationTrack> =
        testService.save(testService.updateContext(asset, context), geometry)

    fun saveReferenceLine(asset: Pair<ReferenceLine, LayoutAlignment>): LayoutRowVersion<ReferenceLine> =
        save(asset.first, asset.second)

    fun save(asset: ReferenceLine, alignment: LayoutAlignment): LayoutRowVersion<ReferenceLine> =
        testService.save(testService.updateContext(asset, context), alignment)

    /**
     * Copies the asset identified by [rowVersion] to the current context. Note, that this does not create linking to
     * the original asset, so calling this for draft context on an official asset creates a new draft with same data,
     * not a draft of the official. You can provide [officialRowId] and [designRowId] to link the new asset if desired.
     *
     * <p>
     * If desired, you can also mutate the asset before moving it to the new context by providing a [mutate] function.
     * </p>
     */
    @Suppress("UNCHECKED_CAST")
    inline fun <reified T : LayoutAsset<T>> copyFrom(
        rowVersion: LayoutRowVersion<T>,
        mutate: (T) -> T = { it },
    ): LayoutRowVersion<T> {
        val dao = getReader(T::class)
        val original = mutate(dao.fetch(rowVersion))
        val withNewContext = original.withContext(createContextData(EditedAssetId(rowVersion)))
        return when (withNewContext) {
            // Also copy alignment for polyline assets
            is LocationTrack -> save(withNewContext, alignmentDao.fetch(rowVersion as LayoutRowVersion<LocationTrack>))
            is ReferenceLine -> save(withNewContext, alignmentDao.fetch(withNewContext.getAlignmentVersionOrThrow()))
            is PolyLineLayoutAsset<*> -> error("Unhandled PolyLineAsset type: ${T::class.simpleName}")
            else -> save(withNewContext)
        }
            as LayoutRowVersion<T>
    }

    /**
     * Copies the asset identified by [rowVersion] to the current context and deletes the original row.
     *
     * <p>
     * If desired, you can also mutate the asset before moving it to the new context by providing a [mutate] function.
     * </p>
     */
    @Suppress("UNCHECKED_CAST")
    inline fun <reified T : LayoutAsset<T>> moveFrom(
        rowVersion: LayoutRowVersion<T>,
        mutate: (T) -> T = { it },
    ): LayoutRowVersion<T> {
        val original = testService.fetch(rowVersion)
        val mutated = mutate(original)
        val withNewContext = mutated.withContext(createContextData(rowContextId = EditedAssetId(rowVersion)))
        testService.delete<T>(original.version!!)
        return when (withNewContext) {
            // Also move alignment for polyline assets
            is LocationTrack -> save(withNewContext, alignmentDao.fetch(rowVersion as LayoutRowVersion<LocationTrack>))
            is ReferenceLine -> save(withNewContext, alignmentDao.fetch(withNewContext.getAlignmentVersionOrThrow()))
            is PolyLineLayoutAsset<*> -> error("Unhandled PolyLineAsset type: ${T::class.simpleName}")
            else -> save(withNewContext)
        }
            as LayoutRowVersion<T>
    }

    fun <T : LayoutAsset<T>> saveMany(vararg asset: T): List<LayoutRowVersion<T>> = asset.map(::save)

    fun saveManyLocationTracks(
        vararg assets: Pair<LocationTrack, LocationTrackGeometry>
    ): List<LayoutRowVersion<LocationTrack>> = assets.map(::saveLocationTrack)

    fun saveManyReferenceLines(
        vararg assets: Pair<ReferenceLine, LayoutAlignment>
    ): List<LayoutRowVersion<ReferenceLine>> = assets.map(::saveReferenceLine)

    fun <T : LayoutAsset<T>> saveAndFetch(asset: T): T = getReader(asset).fetch(save(asset))

    fun saveAndFetchReferenceLine(
        assetAndAlignment: Pair<ReferenceLine, LayoutAlignment>
    ): Pair<ReferenceLine, LayoutAlignment> = saveAndFetch(assetAndAlignment.first, assetAndAlignment.second)

    fun saveAndFetch(asset: ReferenceLine, alignment: LayoutAlignment): Pair<ReferenceLine, LayoutAlignment> {
        val alignmentVersion = alignmentDao.insert(alignment)
        val referenceLineVersion = referenceLineDao.save(asset.copy(alignmentVersion = alignmentVersion))
        return referenceLineDao.fetch(referenceLineVersion) to alignmentDao.fetch(alignmentVersion)
    }

    fun saveAndFetchLocationTrack(
        assetAndAlignment: Pair<LocationTrack, LocationTrackGeometry>
    ): Pair<LocationTrack, LocationTrackGeometry> = saveAndFetch(assetAndAlignment.first, assetAndAlignment.second)

    fun saveAndFetch(
        asset: LocationTrack,
        geometry: LocationTrackGeometry,
    ): Pair<LocationTrack, DbLocationTrackGeometry> =
        locationTrackDao.save(asset, geometry).let { v -> locationTrackDao.fetch(v) to alignmentDao.fetch(v) }

    fun createLayoutTrackNumber(
        trackNumber: TrackNumber = testService.getUnusedTrackNumber()
    ): LayoutRowVersion<LayoutTrackNumber> = save(trackNumber(trackNumber))

    fun createLayoutTrackNumberWithOid(oid: Oid<LayoutTrackNumber>): LayoutRowVersion<LayoutTrackNumber> {
        return save(trackNumber(testService.getUnusedTrackNumber())).also { trackNumber ->
            trackNumberDao.insertExternalId(trackNumber.id, context.branch, oid)
        }
    }

    fun createAndFetchLayoutTrackNumber(): LayoutTrackNumber = trackNumberDao.fetch(createLayoutTrackNumber())

    fun createLocationTrack(geometry: LocationTrackGeometry): LayoutRowVersion<LocationTrack> {
        return save(locationTrack(createLayoutTrackNumber().id), geometry)
    }

    fun createLocationTrackWithReferenceLine(geometry: LocationTrackGeometry): LayoutRowVersion<LocationTrack> {
        val trackNumberId = createLayoutTrackNumberAndReferenceLine(alignment(geometry.segments)).id
        return save(locationTrack(trackNumberId), geometry)
    }

    fun createLayoutTrackNumberAndReferenceLine(
        lineAlignment: LayoutAlignment = alignment(),
<<<<<<< HEAD
        trackNumber: TrackNumber = testService.getUnusedTrackNumber(),
    ): LayoutRowVersion<LayoutTrackNumber> =
        createLayoutTrackNumber(trackNumber).also { tnResponse ->
            save(referenceLine(trackNumberId = tnResponse.id), lineAlignment)
=======
        startAddress: TrackMeter = TrackMeter.ZERO,
    ): LayoutRowVersion<LayoutTrackNumber> =
        createLayoutTrackNumber().also { tnResponse ->
            insert(referenceLine(trackNumberId = tnResponse.id, startAddress = startAddress), lineAlignment)
>>>>>>> 383b5229
        }

    fun createLayoutTrackNumbers(count: Int): List<LayoutRowVersion<LayoutTrackNumber>> =
        (1..count).map { createLayoutTrackNumber() }

    fun getOrCreateLayoutTrackNumber(trackNumber: TrackNumber): LayoutTrackNumber {
        val version =
            trackNumberDao.fetchVersions(context, true, trackNumber).firstOrNull() ?: save(trackNumber(trackNumber))
        return trackNumberDao.fetch(version)
    }

    fun createTrackNumberAndId(): Pair<TrackNumber, IntId<LayoutTrackNumber>> =
        createAndFetchLayoutTrackNumber().let { tn -> tn.number to tn.id as IntId }

    fun createSwitch(
        stateCategory: LayoutStateCategory = EXISTING,
        joints: List<LayoutSwitchJoint> = emptyList(),
    ): LayoutRowVersion<LayoutSwitch> =
        save(
            switch(name = testService.getUnusedSwitchName().toString(), stateCategory = stateCategory, joints = joints)
        )

    fun createSwitchWithInnerTracks(
        name: String,
        vararg alignmentJointPositions: List<Pair<JointNumber, Point>>,
    ): Pair<IntId<LayoutSwitch>, List<IntId<LocationTrack>>> {
        val structure = switchStructureYV60_300_1_9()
        val switchId =
            save(
                    switch(
                        name = name,
                        structureId = structure.id,
                        joints =
                            alignmentJointPositions
                                .flatMap { it }
                                .map { (jointNumber, position) ->
                                    LayoutSwitchJoint(
                                        number = jointNumber,
                                        role = SwitchJointRole.of(structure, jointNumber),
                                        location = position,
                                        locationAccuracy = null,
                                    )
                                },
                        stateCategory = EXISTING,
                    )
                )
                .id
        val innerTrackIds =
            alignmentJointPositions.map { jointPositions ->
                save(
                        locationTrack(createLayoutTrackNumber().id),
                        trackGeometry(
                            combineEdges(
                                jointPositions.zipWithNext().map { (from, to) ->
                                    edge(
                                        startInnerSwitch = switchLinkYV(switchId, from.first.intValue),
                                        endInnerSwitch = switchLinkYV(switchId, to.first.intValue),
                                        segments = listOf(segment(toSegmentPoints(from.second, to.second))),
                                    )
                                }
                            )
                        ),
                    )
                    .id
            }
        return switchId to innerTrackIds
    }

    fun <T : LayoutAsset<T>> createContextData(rowContextId: LayoutAssetId<T>): LayoutContextData<T> =
        context.branch.let { branch ->
            when (context.state) {
                OFFICIAL ->
                    when (branch) {
                        is MainBranch -> MainOfficialContextData(rowContextId)
                        is DesignBranch ->
                            DesignOfficialContextData(rowContextId, branch.designId, DesignAssetState.OPEN)
                    }
                DRAFT ->
                    when (branch) {
                        is MainBranch -> MainDraftContextData(rowContextId, LayoutBranch.main)
                        is DesignBranch -> DesignDraftContextData(rowContextId, branch.designId, DesignAssetState.OPEN)
                    }
            }
        }
}<|MERGE_RESOLUTION|>--- conflicted
+++ resolved
@@ -527,17 +527,11 @@
 
     fun createLayoutTrackNumberAndReferenceLine(
         lineAlignment: LayoutAlignment = alignment(),
-<<<<<<< HEAD
         trackNumber: TrackNumber = testService.getUnusedTrackNumber(),
+        startAddress: TrackMeter = TrackMeter.ZERO,
     ): LayoutRowVersion<LayoutTrackNumber> =
         createLayoutTrackNumber(trackNumber).also { tnResponse ->
-            save(referenceLine(trackNumberId = tnResponse.id), lineAlignment)
-=======
-        startAddress: TrackMeter = TrackMeter.ZERO,
-    ): LayoutRowVersion<LayoutTrackNumber> =
-        createLayoutTrackNumber().also { tnResponse ->
-            insert(referenceLine(trackNumberId = tnResponse.id, startAddress = startAddress), lineAlignment)
->>>>>>> 383b5229
+            save(referenceLine(trackNumberId = tnResponse.id, startAddress = startAddress), lineAlignment)
         }
 
     fun createLayoutTrackNumbers(count: Int): List<LayoutRowVersion<LayoutTrackNumber>> =
