package fi.fta.geoviite.infra.tracklayout

import fi.fta.geoviite.infra.common.IntId
import fi.fta.geoviite.infra.common.JointNumber
import fi.fta.geoviite.infra.common.StringId
import org.junit.jupiter.api.Test
import kotlin.test.assertEquals

class SwitchLocationTrackLinkTest {

    @Test
    fun `getDuplicateMatches finds full match in the middle`() {
        // Main:  0    1    2    3    4    5
        //       1-1..1-2..2-1..2-2..3-1..3-2
        // Dupl:            0    1    2
        //                 2-1..2-2..3-1
        assertEquals(
            expected = listOf(fullMatch(2, 3)),
            actual = getDuplicateMatches(
                mainTrackJoints = matchRange(1 to 1, 1 to 2, 2 to 1, 2 to 2, 3 to 1, 3 to 2),
                duplicateTrackJoints = matchRange(2 to 1, 2 to 2, 3 to 1),
                mainTrackId = StringId(),
                duplicateOf = null,
            ),
        )
    }

    @Test
    fun `getDuplicateMatches finds full match in the beginning`() {
        // Main:  0    1    2    3    4    5
        //       1-1..1-2..2-1..2-2..3-1..3-2
        // Dupl:  0    1
        //       1-1..1-2
        assertEquals(
            expected = listOf(fullMatch(1, 1)),
            actual = getDuplicateMatches(
                mainTrackJoints = matchRange(1 to 1, 1 to 2, 2 to 1, 2 to 2, 3 to 1, 3 to 2),
                duplicateTrackJoints = matchRange(1 to 1, 1 to 2),
                mainTrackId = StringId(),
                duplicateOf = null,
            ),
        )
    }

    @Test
    fun `getDuplicateMatches finds full match in the end`() {
        // Main:  0    1    2    3    4    5
        //       1-1..1-2..2-1..2-2..3-1..3-2
        // Dupl:                      0    1
        //                           3-1..3-2
        assertEquals(
            expected = listOf(fullMatch(3, 3)),
            actual = getDuplicateMatches(
                mainTrackJoints = matchRange(1 to 1, 1 to 2, 2 to 1, 2 to 2, 3 to 1, 3 to 2),
                duplicateTrackJoints = matchRange(3 to 1, 3 to 2),
                mainTrackId = StringId(),
                duplicateOf = null,
            ),
        )
    }

    @Test
    fun `getDuplicateMatches finds partial match that separates at end`() {
        // Main:  0    1    2    3    4    5
        //       1-1..1-2..2-1..2-2..3-1..3-2
        // Dupl:  0    1    2    3
        //       1-1..1-2..5-1..5-2
        assertEquals(
            expected = listOf(partialMatch(1, 1)),
            actual = getDuplicateMatches(
                mainTrackJoints = matchRange(1 to 1, 1 to 2, 2 to 1, 2 to 2, 3 to 1, 3 to 2),
                duplicateTrackJoints = matchRange(1 to 1, 1 to 2, 5 to 1, 5 to 2),
                mainTrackId = StringId(),
                duplicateOf = null,
            ),
        )
    }

    @Test
    fun `getDuplicateMatches finds partial match that separates in both directions`() {
        // Main:  0    1    2    3    4    5
        //       1-1..1-2..2-1..2-2..3-1..3-2
        // Dupl:  0    1    2    3
        //       5-1..1-2..2-1..6-2
        assertEquals(
            expected = listOf(partialMatch(1, 2, from = 1)),
            actual = getDuplicateMatches(
                mainTrackJoints = matchRange(1 to 1, 1 to 2, 2 to 1, 2 to 2, 3 to 1, 3 to 2),
                duplicateTrackJoints = matchRange(5 to 1, 1 to 2, 2 to 1, 6 to 2),
                mainTrackId = StringId(),
                duplicateOf = null,
            ),
        )
    }

    @Test
    fun `getDuplicateMatches finds partial match that separates at beginning`() {
        // Main:  0    1    2    3    4    5
        //       1-1..1-2..2-1..2-2..3-1..3-2
        // Dupl:            0    1    2    3
        //                 5-1..2-2..3-1..3-2
        assertEquals(
            expected = listOf(partialMatch(2, 3, from = 1)),
            actual = getDuplicateMatches(
                mainTrackJoints = matchRange(1 to 1, 1 to 2, 2 to 1, 2 to 2, 3 to 1, 3 to 2),
                duplicateTrackJoints = matchRange(5 to 1, 2 to 2, 3 to 1, 3 to 2),
                mainTrackId = StringId(),
                duplicateOf = null,
            ),
        )
    }

    @Test
    fun `getDuplicateMatches breaks full match into two if there's a difference in the middle`() {
        // Main:  0    1    2    3    4    5
        //       1-1..1-2..2-1..2-2..3-1..3-2
        // Dupl:  0    1         2    3
        //       1-1..1-2..5-5..2-2..3-1
        assertEquals(
            expected = listOf(
                partialMatch(1, 1),
                partialMatch(2, 3, from = 2),
            ),
            actual = getDuplicateMatches(
                mainTrackJoints = matchRange(1 to 1, 1 to 2, 2 to 1, 2 to 2, 3 to 1, 3 to 2),
                duplicateTrackJoints = matchRange(1 to 1, 1 to 2, 2 to 2, 3 to 1),
                mainTrackId = StringId(),
                duplicateOf = null,
            ),
        )
    }

    @Test
    fun `getDuplicateMatches breaks full match into two if main lacks a joint`() {
        // Main:  0    1         2    3    4
        //       1-1..1-2.......2-2..3-1..3-2
        // Dupl:  0    1    2    3    4
        //       1-1..1-2..2-1..2-2..3-1
        assertEquals(
            expected = listOf(
                partialMatch(1, 1),
                partialMatch(2, 3, from = 3),
            ),
            actual = getDuplicateMatches(
                mainTrackJoints = matchRange(1 to 1, 1 to 2, 2 to 2, 3 to 1, 3 to 2),
                duplicateTrackJoints = matchRange(1 to 1, 1 to 2, 2 to 1, 2 to 2, 3 to 1),
                mainTrackId = StringId(),
                duplicateOf = null,
            ),
        )
    }

    @Test
    fun `getDuplicateMatches breaks full match into two if duplicate lacks a joint`() {
        // Main:  0    1    2    3    4    5
        //       1-1..1-2..2-1..2-2..3-1..3-2
        // Dupl:  0    1         2    3
        //       1-1..1-2.......2-2..3-1
        assertEquals(
            expected = listOf(
                partialMatch(1, 1),
                partialMatch(2, 3, from = 2),
            ),
            actual = getDuplicateMatches(
                mainTrackJoints = matchRange(1 to 1, 1 to 2, 2 to 1, 2 to 2, 3 to 1, 3 to 2),
                duplicateTrackJoints = matchRange(1 to 1, 1 to 2, 2 to 2, 3 to 1),
                mainTrackId = StringId(),
                duplicateOf = null,
            ),
        )
    }

    @Test
    fun `Lone extra match does not affect the result`() {
        // Main:  0    1    2    3    4    5
        //       1-1..1-2..2-1..2-2..3-1..3-2
        // Dupl:  0    1              2
        //       1-1..1-2............3-1
        assertEquals(
            expected = listOf(partialMatch(1, 1)),
            actual = getDuplicateMatches(
                mainTrackJoints = matchRange(1 to 1, 1 to 2, 2 to 1, 2 to 2, 3 to 1, 3 to 2),
                duplicateTrackJoints = matchRange(1 to 1, 1 to 2, 3 to 1),
                mainTrackId = StringId(),
                duplicateOf = null,
            ),
        )
    }
}

<<<<<<< HEAD
fun emptyPoint() = AlignmentPoint(0.0, 0.0, 0.0, 0.0, 0.0)

fun partialMatch(
    startSwitch: Int,
    endSwitch: Int,
    from: Int = 0,
    startPoint: AlignmentPoint = emptyPoint(),
    endPoint: AlignmentPoint = emptyPoint(),
) = from to SplitDuplicateStatus(
    SplitDuplicateMatch.PARTIAL, null, IntId(startSwitch), IntId(endSwitch), startPoint, endPoint
)
=======
fun partialMatch(startSwitch: Int, endSwitch: Int, from: Int = 0) =
    from to DuplicateStatus(DuplicateMatch.PARTIAL, null, IntId(startSwitch), IntId(endSwitch))

fun fullMatch(startSwitch: Int, endSwitch: Int, from: Int = 0) =
    from to DuplicateStatus(DuplicateMatch.FULL, null, IntId(startSwitch), IntId(endSwitch))
>>>>>>> 843a4b8b

fun fullMatch(
    startSwitch: Int,
    endSwitch: Int,
    from: Int = 0,
    startPoint: AlignmentPoint = emptyPoint(),
    endPoint: AlignmentPoint = emptyPoint(),
) = from to SplitDuplicateStatus(
    SplitDuplicateMatch.FULL, null, IntId(startSwitch), IntId(endSwitch), startPoint, endPoint
)

fun matchRange(vararg switchToJoint: Pair<Int, Int>): List<SwitchJointOnTrack> = switchToJoint.map { (id, joint) ->
    SwitchJointOnTrack(
        IntId(id), JointNumber(joint), emptyPoint()
    )
}<|MERGE_RESOLUTION|>--- conflicted
+++ resolved
@@ -188,7 +188,6 @@
     }
 }
 
-<<<<<<< HEAD
 fun emptyPoint() = AlignmentPoint(0.0, 0.0, 0.0, 0.0, 0.0)
 
 fun partialMatch(
@@ -197,16 +196,9 @@
     from: Int = 0,
     startPoint: AlignmentPoint = emptyPoint(),
     endPoint: AlignmentPoint = emptyPoint(),
-) = from to SplitDuplicateStatus(
-    SplitDuplicateMatch.PARTIAL, null, IntId(startSwitch), IntId(endSwitch), startPoint, endPoint
+) = from to DuplicateStatus(
+    DuplicateMatch.PARTIAL, null, IntId(startSwitch), IntId(endSwitch), startPoint, endPoint
 )
-=======
-fun partialMatch(startSwitch: Int, endSwitch: Int, from: Int = 0) =
-    from to DuplicateStatus(DuplicateMatch.PARTIAL, null, IntId(startSwitch), IntId(endSwitch))
-
-fun fullMatch(startSwitch: Int, endSwitch: Int, from: Int = 0) =
-    from to DuplicateStatus(DuplicateMatch.FULL, null, IntId(startSwitch), IntId(endSwitch))
->>>>>>> 843a4b8b
 
 fun fullMatch(
     startSwitch: Int,
@@ -214,8 +206,8 @@
     from: Int = 0,
     startPoint: AlignmentPoint = emptyPoint(),
     endPoint: AlignmentPoint = emptyPoint(),
-) = from to SplitDuplicateStatus(
-    SplitDuplicateMatch.FULL, null, IntId(startSwitch), IntId(endSwitch), startPoint, endPoint
+) = from to DuplicateStatus(
+    DuplicateMatch.FULL, null, IntId(startSwitch), IntId(endSwitch), startPoint, endPoint
 )
 
 fun matchRange(vararg switchToJoint: Pair<Int, Int>): List<SwitchJointOnTrack> = switchToJoint.map { (id, joint) ->
