package fi.fta.geoviite.infra.projektivelho

import com.fasterxml.jackson.databind.ObjectMapper
import com.fasterxml.jackson.module.kotlin.readValue
<<<<<<< HEAD
import fi.fta.geoviite.infra.util.FreeText
import fi.fta.geoviite.infra.util.HttpsUrl
import java.time.Instant
import kotlin.test.assertEquals
=======
import fi.fta.geoviite.infra.util.UnsafeString
>>>>>>> 050be566
import org.junit.jupiter.api.Test
import org.springframework.beans.factory.annotation.Autowired
import org.springframework.boot.test.autoconfigure.web.servlet.AutoConfigureMockMvc
import org.springframework.boot.test.context.SpringBootTest
import org.springframework.test.context.ActiveProfiles

@ActiveProfiles("dev", "test", "nodb")
@SpringBootTest
@AutoConfigureMockMvc(addFilters = false)
class PVApiSerializationTest @Autowired constructor(val mapper: ObjectMapper) {

    @Test
    fun `SearchStatus is serialized and deserialized correctly`() {
        val state = PVApiSearchState.valmis
        val searchId = PVId("asdf123")
        val startTime = Instant.now()
        val validFor = 123456L
        val json =
            """{"tila":"$state","hakutunniste":"$searchId","alkuaika":"$startTime","hakutunniste-voimassa":$validFor}"""
        val data = PVApiSearchStatus(state, searchId, startTime, validFor)

        assertEquals(json, toJson(data))
        assertEquals(data, toObject<PVApiSearchStatus>(json))
    }

    @Test
    fun `Metadata is deserialized correctly`() {
        val materialState = PVDictionaryCode("matstate/some01")
        val description = UnsafeString("some description")
        val materialCategory = PVDictionaryCode("matcat/some01")
        val documentType = PVDictionaryCode("doctype/some01")
        val materialGroup = PVDictionaryCode("matgrp/some01")
        val technicalFields = listOf<PVDictionaryCode>()
        val containsPersonalInfo = null

        val json =
            """{"tila":"$materialState","kuvaus":"$description","laji":"$materialCategory","dokumenttityyppi":"$documentType","ryhma":"$materialGroup","tekniikka-alat":[],"sisaltaa-henkilotietoja":null}"""
        val data =
            PVApiDocumentMetadata(
                materialState,
                description,
                materialCategory,
                documentType,
                materialGroup,
                technicalFields,
                containsPersonalInfo,
            )

        // Test only deserialization, as we never serialize these anyhow and unsafe string is not serializable
        assertEquals(data, toObject<PVApiDocumentMetadata>(json))
    }

    private fun toJson(value: Any): String = mapper.writeValueAsString(value)

    private inline fun <reified T> toObject(value: String): T = mapper.readValue<T>(value)
}<|MERGE_RESOLUTION|>--- conflicted
+++ resolved
@@ -2,19 +2,14 @@
 
 import com.fasterxml.jackson.databind.ObjectMapper
 import com.fasterxml.jackson.module.kotlin.readValue
-<<<<<<< HEAD
-import fi.fta.geoviite.infra.util.FreeText
-import fi.fta.geoviite.infra.util.HttpsUrl
-import java.time.Instant
-import kotlin.test.assertEquals
-=======
 import fi.fta.geoviite.infra.util.UnsafeString
->>>>>>> 050be566
 import org.junit.jupiter.api.Test
 import org.springframework.beans.factory.annotation.Autowired
 import org.springframework.boot.test.autoconfigure.web.servlet.AutoConfigureMockMvc
 import org.springframework.boot.test.context.SpringBootTest
 import org.springframework.test.context.ActiveProfiles
+import java.time.Instant
+import kotlin.test.assertEquals
 
 @ActiveProfiles("dev", "test", "nodb")
 @SpringBootTest
@@ -27,8 +22,7 @@
         val searchId = PVId("asdf123")
         val startTime = Instant.now()
         val validFor = 123456L
-        val json =
-            """{"tila":"$state","hakutunniste":"$searchId","alkuaika":"$startTime","hakutunniste-voimassa":$validFor}"""
+        val json = """{"tila":"$state","hakutunniste":"$searchId","alkuaika":"$startTime","hakutunniste-voimassa":$validFor}"""
         val data = PVApiSearchStatus(state, searchId, startTime, validFor)
 
         assertEquals(json, toJson(data))
@@ -45,24 +39,21 @@
         val technicalFields = listOf<PVDictionaryCode>()
         val containsPersonalInfo = null
 
-        val json =
-            """{"tila":"$materialState","kuvaus":"$description","laji":"$materialCategory","dokumenttityyppi":"$documentType","ryhma":"$materialGroup","tekniikka-alat":[],"sisaltaa-henkilotietoja":null}"""
-        val data =
-            PVApiDocumentMetadata(
-                materialState,
-                description,
-                materialCategory,
-                documentType,
-                materialGroup,
-                technicalFields,
-                containsPersonalInfo,
-            )
+        val json = """{"tila":"$materialState","kuvaus":"$description","laji":"$materialCategory","dokumenttityyppi":"$documentType","ryhma":"$materialGroup","tekniikka-alat":[],"sisaltaa-henkilotietoja":null}"""
+        val data = PVApiDocumentMetadata(
+            materialState,
+            description,
+            materialCategory,
+            documentType,
+            materialGroup,
+            technicalFields,
+            containsPersonalInfo
+        )
 
         // Test only deserialization, as we never serialize these anyhow and unsafe string is not serializable
         assertEquals(data, toObject<PVApiDocumentMetadata>(json))
     }
 
     private fun toJson(value: Any): String = mapper.writeValueAsString(value)
-
     private inline fun <reified T> toObject(value: String): T = mapper.readValue<T>(value)
 }