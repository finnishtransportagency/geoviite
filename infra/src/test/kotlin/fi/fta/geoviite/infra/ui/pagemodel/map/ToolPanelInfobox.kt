--- conflicted
+++ resolved
@@ -7,27 +7,15 @@
 import org.openqa.selenium.support.pagefactory.ByChained
 
 class E2EGeometryPlanGeneralInfoBox(infoboxBy: By) : E2EInfoBox(infoboxBy) {
-<<<<<<< HEAD
     val remarks: String get() = getValueForField("geometry-plan-remarks")
     val author: String get() = getValueForField("geometry-plan-author")
     val projectName: String get() = getValueForField("geometry-plan-project")
     val fileName: String get() = getValueForField("geometry-plan-file")
     val planPhase: String get() = getValueForField("geometry-plan-phase")
     val decisionPhase: String get() = getValueForField("geometry-plan-decision")
-    val trackNumber: String get() = getValueForField("geometry-plan-track-number")
+    val trackNumber: String get() = getValueWhenFieldHasValue("geometry-plan-track-number")
     val startKmNumber: String get() = getValueForField("geometry-plan-start-km")
     val endKmNumber: String get() = getValueForField("geometry-plan-end-km")
-=======
-    val remarks: String get() = getValueForField("Huomiot")
-    val author: String get() = getValueForField("Yritys")
-    val projectName: String get() = getValueForField("Projekti")
-    val fileName: String get() = getValueForField("Tiedosto")
-    val planPhase: String get() = getValueForField("Vaihe")
-    val decisionPhase: String get() = getValueForField("Vaiheen tarkennus")
-    val trackNumber: String get() = getValueForFieldWhenNotEmpty("Ratanumero")
-    val startKmNumber: String get() = getValueForField("Ratakilometri alku")
-    val endKmNumber: String get() = getValueForField("Ratakilometri loppu")
->>>>>>> 08779972
 }
 
 class E2EGeometryPlanQualityInfobox(infoboxBy: By) : E2EInfoBox(infoboxBy) {
@@ -42,15 +30,10 @@
 }
 
 class E2ELayoutKmPostGeneralInfoBox(infoboxBy: By) : E2EInfoBox(infoboxBy) {
-<<<<<<< HEAD
     val name: String get() = getValueForField("km-post-km-number")
 
     val trackNumber: String get() = getValueWhenFieldHasValue("km-post-track-number")
 
-=======
-    val name: String get() = getValueForField("Tasakmpistetunnus")
-    val trackNumber: String get() = getValueForFieldWhenNotEmpty("Ratanumero")
->>>>>>> 08779972
     fun zoomTo(): E2ELayoutKmPostGeneralInfoBox = apply {
         logger.info("Zoom to km post")
 
@@ -70,7 +53,6 @@
 
     val trueLength: String get() = getValueForField("location-track-true-length")
     val trueLengthDouble: Double? get() = Regex("[0-9.]*").find(trueLength)?.value?.toDouble()
-<<<<<<< HEAD
     val startCoordinates: String get() = getValueForField("location-track-start-coordinates")
     val endCoordinates: String get() = getValueForField("location-track-end-coordinates")
     fun waitForStartCoordinatesChange(value: String) =
@@ -78,12 +60,6 @@
 
     fun waitForEndCoordinatesChange(value: String) =
         waitUntilValueChangesForField("location-track-end-coordinates", value)
-=======
-    val startCoordinates: String get() = getValueForField("Alkukoordinaatit TM35FIN")
-    val endCoordinates: String get() = getValueForField("Loppukoordinaatit TM35FIN")
-    fun waitForStartCoordinatesChange(text: String) = waitUntilFieldContainsValue("Alkukoordinaatit TM35FIN", text)
-    fun waitForEndCoordinatesChange(text: String) = waitUntilFieldContainsValue("Loppukoordinaatit TM35FIN", text)
->>>>>>> 08779972
 
     fun startLinking(): E2ELocationTrackLocationInfobox = apply {
         logger.info("Edit start/end point")
@@ -100,24 +76,15 @@
 }
 
 class E2ELocationTrackGeneralInfoBox(infoboxBy: By) : E2EInfoBox(infoboxBy) {
-<<<<<<< HEAD
     val oid: String get() = getValueForField("location-track-oid")
     val name: String get() = getValueForField("location-track-name")
-    val state: String get() = getValueForField("location-track-state")
-    val description: String get() = getValueForField("location-track-description")
-    val trackNumber: String get() = getValueForField("location-track-track-number")
-=======
-    val oid: String get() = getValueForField("Tunniste")
-    val name: String get() = getValueForField("Sijaintiraidetunnus")
-    val state: String get() = getValueForField("Tila")
-    val type: String get() = getValueForField("Raidetyyppi")
-    val description: String get() = getValueForFieldWhenNotEmpty("Kuvaus")
-    val trackNumber: String get() = getValueForFieldWhenNotEmpty("Ratanumero")
-
-    fun waitForDescriptionValue(description: String) = waitUntilFieldContainsValue("Kuvaus", description)
-
-    fun waitForDescriptionValueIsNot(description: String) = waitUntilFieldOmitsValue("Kuvaus", description)
->>>>>>> 08779972
+    val state: String get() = getEnumValueForField("location-track-state")
+    val type: String get() = getEnumValueForField("location-track-type")
+
+    val description: String get() = getValueWhenFieldHasValue("location-track-description")
+    val trackNumber: String get() = getValueWhenFieldHasValue("location-track-track-number")
+
+    fun waitUntilDescriptionChanges(value: String) = waitUntilValueChangesForField("location-track-description", value)
 
     fun edit(): E2ELocationTrackEditDialog {
         logger.info("Enable location track editing")
@@ -324,11 +291,7 @@
 
     fun lock(): E2EGeometryAlignmentLinkingInfoBox = apply {
         logger.info("Lock location track selection")
-<<<<<<< HEAD
         childButton(byQaId("lock-alignment")).clickAndWaitToDisappear()
-=======
-        childButton(byText("Lukitse valinta")).clickAndWaitToDisappear()
->>>>>>> 08779972
     }
 }
 
