--- conflicted
+++ resolved
@@ -432,32 +432,11 @@
                 kmPoints = listOf(TrackMeter(2, "0.0") to 5.0),
             )
         assertEquals(
-<<<<<<< HEAD
-            expected =
-                listOf(
-                    GeocodingKm<ReferenceLineM>(
-                        kmNumber = KmNumber(1),
-                        startMeters = BigDecimal("51.4"),
-                        referenceLineM = Range(LineM(0.0), LineM(5.0)),
-                        kmPostOffset = 0.0,
-                        endInclusive = false,
-                    ),
-                    GeocodingKm<ReferenceLineM>(
-                        kmNumber = KmNumber(2),
-                        startMeters = BigDecimal("0.0"),
-                        referenceLineM = Range(LineM(5.0), LineM(10.0)),
-                        kmPostOffset = 0.0,
-                        endInclusive = true,
-                    ),
-                ),
-            actual = context.kms,
-=======
             listOf(
                 GeocodingKm<ReferenceLineM>(KmNumber(1), BigDecimal("51.4"), Range(LineM(0.0), LineM(5.0)), 0.0, false),
                 GeocodingKm<ReferenceLineM>(KmNumber(2), BigDecimal("0.0"), Range(LineM(5.0), LineM(10.0)), 0.0, true),
             ),
             context.kms,
->>>>>>> d0093694
         )
         assertEquals(
             listOf(
