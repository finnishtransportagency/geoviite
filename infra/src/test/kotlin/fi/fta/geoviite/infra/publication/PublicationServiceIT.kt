--- conflicted
+++ resolved
@@ -2263,9 +2263,6 @@
     fun `split source location track validation should fail if source location track isn't deleted`() {
         val (sourceTrack, startTargetTrack, endTargetTrack) = simpleSplitSetup(LayoutState.IN_USE)
 
-<<<<<<< HEAD
-        saveSplit(sourceTrack.id, startTargetTrack.id, endTargetTrack.id)
-=======
         saveSplit(sourceTrack.id, startTargetTrack.id, endTargetTrack.id).also(splitDao::getSplit)
 
         val errors = validateLocationTracks(sourceTrack.id, startTargetTrack.id, endTargetTrack.id)
@@ -2289,7 +2286,6 @@
 
         saveSplit(sourceTrack.id, startTargetTrack.id, endTargetTrack.id).also(splitDao::getSplit)
 
->>>>>>> 7d107792
         val errors = validateLocationTracks(sourceTrack.id, startTargetTrack.id, endTargetTrack.id)
         assertContains(
             errors,
