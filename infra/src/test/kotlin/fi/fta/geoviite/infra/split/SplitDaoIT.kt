--- conflicted
+++ resolved
@@ -74,18 +74,10 @@
 
         val publicationId = publicationDao.createPublication("SPLIT PUBLICATION")
         val updatedSplit = splitDao.updateSplitState(
-<<<<<<< HEAD
-            split.copy(
-                bulkTransferState = BulkTransferState.FAILED,
-                publicationId = publicationId,
-            )
-        ).let(splitDao::getOrThrow)
-=======
             splitId = split.id,
             bulkTransferState = BulkTransferState.FAILED,
             publicationId = publicationId,
-        ).let(splitDao::getSplit)
->>>>>>> dade7389
+        ).let(splitDao::getOrThrow)
 
         assertEquals(BulkTransferState.FAILED, updatedSplit.bulkTransferState)
         assertEquals(publicationId, updatedSplit.publicationId)
@@ -116,13 +108,8 @@
             listOf(SplitTarget(targetTrack1.id, 0..0)),
             listOf(relinkedSwitchId1),
         ).also { splitId ->
-<<<<<<< HEAD
             val split = splitDao.getOrThrow(splitId)
-            splitDao.updateSplitState(split.copy(bulkTransferState = BulkTransferState.DONE))
-=======
-            val split = splitDao.getSplit(splitId)
             splitDao.updateSplitState(split.id, bulkTransferState = BulkTransferState.DONE)
->>>>>>> dade7389
         }
 
         val pendingSplitId = splitDao.saveSplit(
