--- conflicted
+++ resolved
@@ -298,14 +298,6 @@
         val locationTrack2 = locationTrack(IntId(1), id = IntId(2), draft = false)
         val alignment2 = LayoutAlignment(segments = listOf(segment(Point(0.0, 0.0), Point(5.0, 5.0))))
 
-<<<<<<< HEAD
-        val suggestedSwitch = fitSwitch(
-            joints,
-            switch,
-            listOf(locationTrack1 to cropNothing(alignment1), locationTrack2 to cropNothing(alignment2)),
-            null
-        )
-=======
         val suggestedSwitch =
             fitSwitch(
                 joints,
@@ -313,7 +305,6 @@
                 listOf(locationTrack1 to cropNothing(alignment1), locationTrack2 to cropNothing(alignment2)),
                 null,
             )
->>>>>>> 8ddb25d3
 
         listOf(1, 5, 2, 3).forEach { jointNumber ->
             assertTrue(suggestedSwitch.joints.any { it.number.intValue == jointNumber })
