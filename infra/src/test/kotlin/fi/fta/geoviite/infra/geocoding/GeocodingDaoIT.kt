package fi.fta.geoviite.infra.geocoding

import fi.fta.geoviite.infra.ITTestBase
import fi.fta.geoviite.infra.common.KmNumber
import fi.fta.geoviite.infra.common.PublishType.DRAFT
import fi.fta.geoviite.infra.common.PublishType.OFFICIAL
import fi.fta.geoviite.infra.common.RowVersion
import fi.fta.geoviite.infra.tracklayout.*
import org.junit.jupiter.api.Assertions.*
import org.junit.jupiter.api.Test
import org.springframework.beans.factory.annotation.Autowired
import org.springframework.boot.test.context.SpringBootTest
import org.springframework.test.context.ActiveProfiles
import validationVersions

@ActiveProfiles("dev", "test")
@SpringBootTest
class GeocodingDaoIT @Autowired constructor(
    val geocodingDao: GeocodingDao,
    val trackNumberDao: LayoutTrackNumberDao,
    val referenceLineDao: ReferenceLineDao,
    val alignmentDao: LayoutAlignmentDao,
    val alignmentService: LayoutAlignmentService,
    val kmPostDao: LayoutKmPostDao,
    val kmPostService: LayoutKmPostService,
) : ITTestBase() {

    @Test
    fun trackNumberWithoutReferenceLineHasNoContext() {
        val id = trackNumberDao.insert(trackNumber(getUnusedTrackNumber())).id
        assertNull(geocodingDao.getLayoutGeocodingContextCacheKey(DRAFT, id))
        assertNull(geocodingDao.getLayoutGeocodingContextCacheKey(OFFICIAL, id))
    }

    @Test
    fun trackNumberWithoutKmPostsHasAContext() {
        val id = trackNumberDao.insert(trackNumber(getUnusedTrackNumber())).id
        val alignmentVersion = alignmentDao.insert(alignment())
        referenceLineDao.insert(referenceLine(id).copy(alignmentVersion = alignmentVersion))
        assertNotNull(geocodingDao.getLayoutGeocodingContextCacheKey(DRAFT, id))
        assertNotNull(geocodingDao.getLayoutGeocodingContextCacheKey(OFFICIAL, id))
    }

    @Test
    fun cacheKeysAreCalculatedCorrectly() {
        val tnOfficialResponse = trackNumberDao.insert(trackNumber(getUnusedTrackNumber()))
        val tnId = tnOfficialResponse.id
        val tnOfficialVersion = tnOfficialResponse.rowVersion
        val tnDraftVersion = trackNumberDao.insert(draft(trackNumberDao.fetch(tnOfficialVersion))).rowVersion

        val alignmentVersion = alignmentDao.insert(alignment())
        val rlOfficialVersion = referenceLineDao.insert(referenceLine(tnId).copy(alignmentVersion = alignmentVersion)).rowVersion
        val rlDraftVersion = createDraftReferenceLine(rlOfficialVersion)

        val kmPostOneOfficialVersion = kmPostDao.insert(kmPost(tnId, KmNumber(1))).rowVersion
        val kmPostOneDraftVersion = kmPostDao.insert(draft(kmPostDao.fetch(kmPostOneOfficialVersion))).rowVersion
        val kmPostTwoOnlyDraftVersion = kmPostService.saveDraft(kmPost(tnId, KmNumber(2))).rowVersion
        val kmPostThreeOnlyOfficialVersion = kmPostDao.insert(kmPost(tnId, KmNumber(3))).rowVersion

        // Add a deleted post - should not appear in results
        kmPostDao.insert(kmPost(tnId, KmNumber(4), state = LayoutState.DELETED))

        val officialKey = geocodingDao.getLayoutGeocodingContextCacheKey(OFFICIAL, tnId)!!
        assertEquals(
            LayoutGeocodingContextCacheKey(
                trackNumberVersion = tnOfficialVersion,
                referenceLineVersion = rlOfficialVersion,
                kmPostVersions = listOf(kmPostOneOfficialVersion, kmPostThreeOnlyOfficialVersion)
            ),
            officialKey,
        )

        val draftKey = geocodingDao.getLayoutGeocodingContextCacheKey(DRAFT, tnId)!!
        assertEquals(
            LayoutGeocodingContextCacheKey(
                trackNumberVersion = tnDraftVersion,
                referenceLineVersion = rlDraftVersion,
                kmPostVersions = listOf(kmPostOneDraftVersion, kmPostTwoOnlyDraftVersion, kmPostThreeOnlyOfficialVersion)
            ),
            draftKey,
        )

        // Publishing nothing is the same as regular official
        assertEquals(
            officialKey,
<<<<<<< HEAD
            geocodingDao.getLayoutGeocodingContextCacheKey(tnId, publicationVersions()),
=======
            geocodingDao.getGeocodingContextCacheKey(tnId, validationVersions()),
>>>>>>> afa14f2c
        )

        // Publishing everything is the same as regular draft
        assertEquals(
            draftKey,
<<<<<<< HEAD
            geocodingDao.getLayoutGeocodingContextCacheKey(tnId, publicationVersions(
=======
            geocodingDao.getGeocodingContextCacheKey(tnId, validationVersions(
>>>>>>> afa14f2c
                trackNumbers = listOf(tnId to tnDraftVersion),
                referenceLines = listOf(rlOfficialVersion.id to rlDraftVersion),
                kmPosts = listOf(
                    kmPostOneOfficialVersion.id to kmPostOneDraftVersion,
                    kmPostTwoOnlyDraftVersion.id to kmPostTwoOnlyDraftVersion,
                ),
            )),
        )

        // Publishing partial combines official with requested draft parts
        assertEquals(
            officialKey.copy(trackNumberVersion = tnDraftVersion),
<<<<<<< HEAD
            geocodingDao.getLayoutGeocodingContextCacheKey(tnId, publicationVersions(
=======
            geocodingDao.getGeocodingContextCacheKey(tnId, validationVersions(
>>>>>>> afa14f2c
                trackNumbers = listOf(tnId to tnDraftVersion),
            )),
        )
        assertEquals(
            officialKey.copy(referenceLineVersion = rlDraftVersion),
<<<<<<< HEAD
            geocodingDao.getLayoutGeocodingContextCacheKey(tnId, publicationVersions(
=======
            geocodingDao.getGeocodingContextCacheKey(tnId, validationVersions(
>>>>>>> afa14f2c
                referenceLines = listOf(rlOfficialVersion.id to rlDraftVersion),
            )),
        )
        assertEquals(
            officialKey.copy(kmPostVersions = listOf(kmPostOneDraftVersion, kmPostTwoOnlyDraftVersion, kmPostThreeOnlyOfficialVersion)),
<<<<<<< HEAD
            geocodingDao.getLayoutGeocodingContextCacheKey(tnId, publicationVersions(
=======
            geocodingDao.getGeocodingContextCacheKey(tnId, validationVersions(
>>>>>>> afa14f2c
                kmPosts = listOf(
                    kmPostOneOfficialVersion.id to kmPostOneDraftVersion,
                    kmPostTwoOnlyDraftVersion.id to kmPostTwoOnlyDraftVersion,
                ),
            )),
        )
        assertEquals(
            officialKey.copy(kmPostVersions = listOf(kmPostOneDraftVersion, kmPostThreeOnlyOfficialVersion)),
<<<<<<< HEAD
            geocodingDao.getLayoutGeocodingContextCacheKey(tnId, publicationVersions(
=======
            geocodingDao.getGeocodingContextCacheKey(tnId, validationVersions(
>>>>>>> afa14f2c
                kmPosts = listOf(kmPostOneOfficialVersion.id to kmPostOneDraftVersion),
            )),
        )
    }

    @Test
    fun cacheKeysAreCorrectlyFetchedByMoment() {
        val tnOfficialResponse = trackNumberDao.insert(trackNumber(getUnusedTrackNumber()))
        val tnId = tnOfficialResponse.id
        val tnOfficialVersion = tnOfficialResponse.rowVersion
        val alignmentVersion = alignmentDao.insert(alignment())
        val rlOfficialVersion = referenceLineDao.insert(referenceLine(tnId).copy(alignmentVersion = alignmentVersion)).rowVersion
        val kmPostOneOfficialVersion = kmPostDao.insert(kmPost(tnId, KmNumber(1))).rowVersion

        val originalTime = kmPostDao.fetchChangeTime()
        Thread.sleep(1)

        val originalKey = geocodingDao.getLayoutGeocodingContextCacheKey(OFFICIAL, tnId)!!
        assertEquals(
            LayoutGeocodingContextCacheKey(
                trackNumberVersion = tnOfficialVersion,
                referenceLineVersion = rlOfficialVersion,
                kmPostVersions = listOf(kmPostOneOfficialVersion)
            ),
            originalKey,
        )

        // Add some draft changes as well. These shouldn't affect the results
        trackNumberDao.insert(draft(trackNumberDao.fetch(tnOfficialVersion)))
        createDraftReferenceLine(rlOfficialVersion)
        kmPostService.saveDraft(kmPost(tnId, KmNumber(10)))

        // Update the official stuff
        val updatedTrackNumberVersion = updateTrackNumber(tnOfficialVersion)
        val updatedReferenceLineVersion = updateReferenceLine(rlOfficialVersion)
        val updatedKmPostOneOfficialVersion = updateKmPost(kmPostOneOfficialVersion)
        val kmPostTwoOfficialVersion = kmPostDao.insert(kmPost(tnId, KmNumber(2))).rowVersion
        // Add a deleted post - should not appear in results
        kmPostDao.insert(kmPost(tnId, KmNumber(3), state = LayoutState.DELETED))

        val updatedTime = kmPostDao.fetchChangeTime()

        val updatedKey = geocodingDao.getLayoutGeocodingContextCacheKey(OFFICIAL, tnId)!!
        assertEquals(
            LayoutGeocodingContextCacheKey(
                trackNumberVersion = updatedTrackNumberVersion,
                referenceLineVersion = updatedReferenceLineVersion,
                kmPostVersions = listOf(updatedKmPostOneOfficialVersion, kmPostTwoOfficialVersion)
            ),
            updatedKey,
        )

        // Verify fetching each key with time
        assertEquals(originalKey, geocodingDao.getLayoutGeocodingContextCacheKey(tnId, originalTime))
        assertEquals(updatedKey, geocodingDao.getLayoutGeocodingContextCacheKey(tnId, updatedTime))
    }

    private fun updateTrackNumber(version: RowVersion<TrackLayoutTrackNumber>): RowVersion<TrackLayoutTrackNumber> {
        val original = trackNumberDao.fetch(version)
        return trackNumberDao.update(original.copy(description = original.description+"_update")).rowVersion
    }

    private fun updateReferenceLine(version: RowVersion<ReferenceLine>): RowVersion<ReferenceLine> {
        val original = referenceLineDao.fetch(version)
        return referenceLineDao.update(original.copy(startAddress = original.startAddress + 1.0)).rowVersion
    }

    private fun updateKmPost(version: RowVersion<TrackLayoutKmPost>): RowVersion<TrackLayoutKmPost> {
        val original = kmPostDao.fetch(version)
        return kmPostDao.update(
            original.copy(location = original.location!!.copy(x = original.location!!.x + 1.0))
        ).rowVersion
    }

    private fun createDraftReferenceLine(officialVersion: RowVersion<ReferenceLine>): RowVersion<ReferenceLine> {
        val original = referenceLineDao.fetch(officialVersion)
        assertNull(original.draft)
        return referenceLineDao.insert(
            draft(original).copy(alignmentVersion = alignmentService.duplicate(original.alignmentVersion!!))
        ).rowVersion
    }
}<|MERGE_RESOLUTION|>--- conflicted
+++ resolved
@@ -83,21 +83,13 @@
         // Publishing nothing is the same as regular official
         assertEquals(
             officialKey,
-<<<<<<< HEAD
-            geocodingDao.getLayoutGeocodingContextCacheKey(tnId, publicationVersions()),
-=======
-            geocodingDao.getGeocodingContextCacheKey(tnId, validationVersions()),
->>>>>>> afa14f2c
+            geocodingDao.getLayoutGeocodingContextCacheKey(tnId, validationVersions()),
         )
 
         // Publishing everything is the same as regular draft
         assertEquals(
             draftKey,
-<<<<<<< HEAD
-            geocodingDao.getLayoutGeocodingContextCacheKey(tnId, publicationVersions(
-=======
-            geocodingDao.getGeocodingContextCacheKey(tnId, validationVersions(
->>>>>>> afa14f2c
+            geocodingDao.getLayoutGeocodingContextCacheKey(tnId, validationVersions(
                 trackNumbers = listOf(tnId to tnDraftVersion),
                 referenceLines = listOf(rlOfficialVersion.id to rlDraftVersion),
                 kmPosts = listOf(
@@ -110,31 +102,19 @@
         // Publishing partial combines official with requested draft parts
         assertEquals(
             officialKey.copy(trackNumberVersion = tnDraftVersion),
-<<<<<<< HEAD
-            geocodingDao.getLayoutGeocodingContextCacheKey(tnId, publicationVersions(
-=======
-            geocodingDao.getGeocodingContextCacheKey(tnId, validationVersions(
->>>>>>> afa14f2c
+            geocodingDao.getLayoutGeocodingContextCacheKey(tnId, validationVersions(
                 trackNumbers = listOf(tnId to tnDraftVersion),
             )),
         )
         assertEquals(
             officialKey.copy(referenceLineVersion = rlDraftVersion),
-<<<<<<< HEAD
-            geocodingDao.getLayoutGeocodingContextCacheKey(tnId, publicationVersions(
-=======
-            geocodingDao.getGeocodingContextCacheKey(tnId, validationVersions(
->>>>>>> afa14f2c
+            geocodingDao.getLayoutGeocodingContextCacheKey(tnId, validationVersions(
                 referenceLines = listOf(rlOfficialVersion.id to rlDraftVersion),
             )),
         )
         assertEquals(
             officialKey.copy(kmPostVersions = listOf(kmPostOneDraftVersion, kmPostTwoOnlyDraftVersion, kmPostThreeOnlyOfficialVersion)),
-<<<<<<< HEAD
-            geocodingDao.getLayoutGeocodingContextCacheKey(tnId, publicationVersions(
-=======
-            geocodingDao.getGeocodingContextCacheKey(tnId, validationVersions(
->>>>>>> afa14f2c
+            geocodingDao.getLayoutGeocodingContextCacheKey(tnId, validationVersions(
                 kmPosts = listOf(
                     kmPostOneOfficialVersion.id to kmPostOneDraftVersion,
                     kmPostTwoOnlyDraftVersion.id to kmPostTwoOnlyDraftVersion,
@@ -143,11 +123,7 @@
         )
         assertEquals(
             officialKey.copy(kmPostVersions = listOf(kmPostOneDraftVersion, kmPostThreeOnlyOfficialVersion)),
-<<<<<<< HEAD
-            geocodingDao.getLayoutGeocodingContextCacheKey(tnId, publicationVersions(
-=======
-            geocodingDao.getGeocodingContextCacheKey(tnId, validationVersions(
->>>>>>> afa14f2c
+            geocodingDao.getLayoutGeocodingContextCacheKey(tnId, validationVersions(
                 kmPosts = listOf(kmPostOneOfficialVersion.id to kmPostOneDraftVersion),
             )),
         )
