--- conflicted
+++ resolved
@@ -1521,15 +1521,9 @@
             }
 
         val leftSwitch =
-<<<<<<< HEAD
-            mainOfficialContext.save(switch(structureId = switchStructure.id as IntId, joints = leftSwitchJoints)).id
+            mainOfficialContext.save(switch(structureId = switchStructure.id, joints = leftSwitchJoints)).id
         val rightSwitch =
-            mainOfficialContext.save(switch(structureId = switchStructure.id as IntId, joints = rightSwitchJoints)).id
-=======
-            mainOfficialContext.insert(switch(structureId = switchStructure.id, joints = leftSwitchJoints)).id
-        val rightSwitch =
-            mainOfficialContext.insert(switch(structureId = switchStructure.id, joints = rightSwitchJoints)).id
->>>>>>> 029fa731
+            mainOfficialContext.save(switch(structureId = switchStructure.id, joints = rightSwitchJoints)).id
         val trackNumber = mainOfficialContext.createLayoutTrackNumber().id
         val throughTrack =
             mainOfficialContext
