--- conflicted
+++ resolved
@@ -15,7 +15,6 @@
 import fi.fta.geoviite.infra.error.SplitSourceLocationTrackUpdateException
 import fi.fta.geoviite.infra.geography.CoordinateTransformationService
 import fi.fta.geoviite.infra.geometry.GeometryDao
-import fi.fta.geoviite.infra.geometry.GeometryPlanHeader
 import fi.fta.geoviite.infra.geometry.GeometryService
 import fi.fta.geoviite.infra.geometry.geometryAlignment
 import fi.fta.geoviite.infra.geometry.getBoundingPolygonPointsFromAlignments
@@ -30,6 +29,7 @@
 import fi.fta.geoviite.infra.math.Point
 import fi.fta.geoviite.infra.split.SplitService
 import fi.fta.geoviite.infra.split.SplitTestDataService
+import kotlin.test.assertContains
 import org.junit.jupiter.api.Assertions.assertEquals
 import org.junit.jupiter.api.Assertions.assertFalse
 import org.junit.jupiter.api.Assertions.assertNotEquals
@@ -42,7 +42,6 @@
 import org.springframework.beans.factory.annotation.Autowired
 import org.springframework.boot.test.context.SpringBootTest
 import org.springframework.test.context.ActiveProfiles
-import kotlin.test.assertContains
 
 @ActiveProfiles("dev", "test")
 @SpringBootTest
@@ -838,62 +837,6 @@
     }
 
     @Test
-<<<<<<< HEAD
-    fun `getFullDescriptions() trims out extra whitespaces in descriptionBase`() {
-        val trackNumberId = mainDraftContext.createLayoutTrackNumber().id
-        val switch1 = mainDraftContext.save(switch(name = "ABC V123"))
-        val switch2 = mainDraftContext.save(switch(name = "QUX V456"))
-        val track1 =
-            mainDraftContext
-                .save(
-                    locationTrack(
-                        trackNumberId,
-                        description = "    track 1  ",
-                        descriptionSuffix = LocationTrackDescriptionSuffix.SWITCH_TO_SWITCH,
-                    ),
-                    trackGeometry(
-                        edge(
-                            startOuterSwitch = switchLinkYV(switch1.id, 1),
-                            endInnerSwitch = switchLinkYV(switch2.id, 1),
-                            segments =
-                                listOf(
-                                    segment(Point(0.0, 0.0), Point(1.0, 1.0)),
-                                    segment(Point(1.0, 1.0), Point(2.0, 2.0)),
-                                ),
-                        )
-                    ),
-                )
-                .id
-        val track2 =
-            mainDraftContext
-                .save(
-                    locationTrack(
-                        trackNumberId,
-                        description = " track 2  ",
-                        descriptionSuffix = LocationTrackDescriptionSuffix.NONE,
-                    ),
-                    trackGeometry(
-                        edge(
-                            startInnerSwitch = switchLinkYV(switch2.id, 1),
-                            segments = listOf(segment(Point(2.0, 2.0), Point(3.0, 3.0))),
-                        )
-                    ),
-                )
-                .id
-        val descriptions =
-            locationTrackService
-                .getFullDescriptions(
-                    MainLayoutContext.draft,
-                    listOf(track1, track2).map { mainDraftContext.fetch(it)!! },
-                    LocalizationLanguage.FI,
-                )
-                .map { it.toString() }
-        assertEquals(listOf("track 1 V123 - V456", "track 2"), descriptions)
-    }
-
-    @Test
-=======
->>>>>>> 78df2858
     fun `deleteDraft deletes duplicate references if track is only draft, but not if official exists`() {
         val trackNumber = mainOfficialContext.createLayoutTrackNumber().id
         val geometry = trackGeometryOfSegments(segment(Point(0.0, 0.0), Point(1.0, 0.0)))
@@ -988,8 +931,7 @@
 
         val overlapping =
             locationTrackService
-                .getTrackPolygon(mainOfficialContext.context, track.id, null, null, 10.0)
-                .let(geometryService::getOverlappingPlanHeaders)
+                .getOverlappingPlanHeaders(mainOfficialContext.context, track.id as IntId, 10.0, null, null)
                 .map { it.id }
 
         assertEquals(4, overlapping.size)
@@ -1078,8 +1020,13 @@
 
         val overlapping =
             locationTrackService
-                .getTrackPolygon(mainOfficialContext.context, track.id, kmPost2.kmNumber, kmPost3.kmNumber, 10.0)
-                .let(geometryService::getOverlappingPlanHeaders)
+                .getOverlappingPlanHeaders(
+                    mainOfficialContext.context,
+                    track.id as IntId,
+                    10.0,
+                    kmPost2.kmNumber,
+                    kmPost3.kmNumber,
+                )
                 .map { it.id }
         assertEquals(4, overlapping.size)
         assertContains(overlapping, plan2EndsBeforeStartKmButWithinBuffer.id)
@@ -1137,36 +1084,77 @@
             kmPost(trackNumberId = trackNumberId, km = KmNumber(4), roughLayoutLocation = Point(4000.0, 0.0))
         )
 
-        fun getOverlappingPlans(start: KmNumber?, end: KmNumber?): List<GeometryPlanHeader> =
+        val overlappingEntireTrackNumber =
             locationTrackService
-                .getTrackPolygon(mainOfficialContext.context, track.id, start, end, 10.0)
-                .let(geometryService::getOverlappingPlanHeaders)
-
-        val overlappingEntireTrackNumber = getOverlappingPlans(KmNumber(0), KmNumber(4)).map { it.id }
+                .getOverlappingPlanHeaders(
+                    mainOfficialContext.context,
+                    track.id as IntId,
+                    10.0,
+                    KmNumber(0),
+                    KmNumber(4),
+                )
+                .map { it.id }
         assertEquals(1, overlappingEntireTrackNumber.size)
         assertContains(overlappingEntireTrackNumber, plan2IsWithinLocationTrack.id)
 
-        val endAddressPastLocationTrackAddressingEnd = getOverlappingPlans(KmNumber(0), KmNumber(6)).map { it.id }
+        val endAddressPastLocationTrackAddressingEnd =
+            locationTrackService
+                .getOverlappingPlanHeaders(
+                    mainOfficialContext.context,
+                    track.id as IntId,
+                    10.0,
+                    KmNumber(0),
+                    KmNumber(6),
+                )
+                .map { it.id }
         assertEquals(1, endAddressPastLocationTrackAddressingEnd.size)
 
-        val withinPlanAreaButNotWithinTrackNumber = getOverlappingPlans(KmNumber(0), KmNumber(0)).map { it.id }
+        val withinPlanAreaButNotWithinTrackNumber =
+            locationTrackService
+                .getOverlappingPlanHeaders(
+                    mainOfficialContext.context,
+                    track.id as IntId,
+                    10.0,
+                    KmNumber(0),
+                    KmNumber(0),
+                )
+                .map { it.id }
         assertEquals(0, withinPlanAreaButNotWithinTrackNumber.size)
 
         val withinPlanAreaAndTrackNumberButNotWithinLocationTrack =
-            getOverlappingPlans(KmNumber(2), KmNumber(2)).map { it.id }
+            locationTrackService
+                .getOverlappingPlanHeaders(
+                    mainOfficialContext.context,
+                    track.id as IntId,
+                    10.0,
+                    KmNumber(2),
+                    KmNumber(2),
+                )
+                .map { it.id }
         assertEquals(0, withinPlanAreaAndTrackNumberButNotWithinLocationTrack.size)
 
         val startIsWithinTrackNumberButWithinLocationTrackAndEndIsNull =
-            getOverlappingPlans(KmNumber(2), null).map { it.id }
+            locationTrackService
+                .getOverlappingPlanHeaders(mainOfficialContext.context, track.id as IntId, 10.0, KmNumber(2), null)
+                .map { it.id }
         assertEquals(1, startIsWithinTrackNumberButWithinLocationTrackAndEndIsNull.size)
 
-        val endIsAfterTrackNumberEndAndStartIsNull = getOverlappingPlans(null, KmNumber(5)).map { it.id }
+        val endIsAfterTrackNumberEndAndStartIsNull =
+            locationTrackService
+                .getOverlappingPlanHeaders(mainOfficialContext.context, track.id as IntId, 10.0, null, KmNumber(5))
+                .map { it.id }
         assertEquals(1, endIsAfterTrackNumberEndAndStartIsNull.size)
 
-        val endIsBeforeLocationTrackStartButWithinTrackNumber = getOverlappingPlans(null, KmNumber(2)).map { it.id }
+        val endIsBeforeLocationTrackStartButWithinTrackNumber =
+            locationTrackService
+                .getOverlappingPlanHeaders(mainOfficialContext.context, track.id as IntId, 10.0, null, KmNumber(2))
+                .map { it.id }
         assertEquals(0, endIsBeforeLocationTrackStartButWithinTrackNumber.size)
 
-        val startIsAfterTrackNumberEndAndEndIsNull = getOverlappingPlans(KmNumber(5), null).map { it.id }
+        val startIsAfterTrackNumberEndAndEndIsNull =
+            locationTrackService
+                .getOverlappingPlanHeaders(mainOfficialContext.context, track.id as IntId, 10.0, KmNumber(5), null)
+                .map { it.id }
         assertEquals(0, startIsAfterTrackNumberEndAndEndIsNull.size)
     }
 
