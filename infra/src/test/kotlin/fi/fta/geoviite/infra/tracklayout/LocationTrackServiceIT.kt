--- conflicted
+++ resolved
@@ -1135,50 +1135,17 @@
 
         fun getOverlappingPlans(start: KmNumber?, end: KmNumber?): List<GeometryPlanHeader> =
             locationTrackService
-<<<<<<< HEAD
                 .getTrackPolygon(mainOfficialContext.context, track.id, start, end, 10.0)
                 .let(geometryService::getOverlappingPlanHeaders)
 
-        val overlappingEntireTrackNumber = getOverlappingPlans(KmNumber(0), KmNumber(6)).map { it.id }
+        val overlappingEntireTrackNumber = getOverlappingPlans(KmNumber(0), KmNumber(4)).map { it.id }
         assertEquals(1, overlappingEntireTrackNumber.size)
         assertContains(overlappingEntireTrackNumber, plan2IsWithinLocationTrack.id)
 
+        val endAddressPastLocationTrackAddressingEnd = getOverlappingPlans(KmNumber(0), KmNumber(6)).map { it.id }
+        assertEquals(0, endAddressPastLocationTrackAddressingEnd.size)
+
         val withinPlanAreaButNotWithinTrackNumber = getOverlappingPlans(KmNumber(0), KmNumber(0)).map { it.id }
-=======
-                .getOverlappingPlanHeaders(
-                    mainOfficialContext.context,
-                    track.id as IntId,
-                    10.0,
-                    KmNumber(0),
-                    KmNumber(4),
-                )
-                .map { it.id }
-        assertEquals(1, overlappingEntireTrackNumber.size)
-        assertContains(overlappingEntireTrackNumber, plan2IsWithinLocationTrack.id)
-
-        val endAddressPastLocationTrackAddressingEnd =
-            locationTrackService
-                .getOverlappingPlanHeaders(
-                    mainOfficialContext.context,
-                    track.id as IntId,
-                    10.0,
-                    KmNumber(0),
-                    KmNumber(6),
-                )
-                .map { it.id }
-        assertEquals(0, endAddressPastLocationTrackAddressingEnd.size)
-
-        val withinPlanAreaButNotWithinTrackNumber =
-            locationTrackService
-                .getOverlappingPlanHeaders(
-                    mainOfficialContext.context,
-                    track.id as IntId,
-                    10.0,
-                    KmNumber(0),
-                    KmNumber(0),
-                )
-                .map { it.id }
->>>>>>> 16b18b1b
         assertEquals(0, withinPlanAreaButNotWithinTrackNumber.size)
 
         val withinPlanAreaAndTrackNumberButNotWithinLocationTrack =
@@ -1189,16 +1156,8 @@
             getOverlappingPlans(KmNumber(2), null).map { it.id }
         assertEquals(1, startIsWithinTrackNumberButWithinLocationTrackAndEndIsNull.size)
 
-<<<<<<< HEAD
         val endIsAfterTrackNumberEndAndStartIsNull = getOverlappingPlans(null, KmNumber(5)).map { it.id }
-        assertEquals(1, endIsAfterTrackNumberEndAndStartIsNull.size)
-=======
-        val endIsAfterTrackNumberEndAndStartIsNull =
-            locationTrackService
-                .getOverlappingPlanHeaders(mainOfficialContext.context, track.id as IntId, 10.0, null, KmNumber(5))
-                .map { it.id }
         assertEquals(0, endIsAfterTrackNumberEndAndStartIsNull.size)
->>>>>>> 16b18b1b
 
         val endIsBeforeLocationTrackStartButWithinTrackNumber = getOverlappingPlans(null, KmNumber(2)).map { it.id }
         assertEquals(0, endIsBeforeLocationTrackStartButWithinTrackNumber.size)
