package fi.fta.geoviite.infra.publication

import fi.fta.geoviite.infra.common.*
import fi.fta.geoviite.infra.geocoding.AlignmentAddresses
import fi.fta.geoviite.infra.geocoding.GeocodingContext
import fi.fta.geoviite.infra.geocoding.GeocodingContextCreateResult
import fi.fta.geoviite.infra.math.Point
import fi.fta.geoviite.infra.math.pointInDirection
import fi.fta.geoviite.infra.tracklayout.*
import fi.fta.geoviite.infra.tracklayout.LayoutState.*
import fi.fta.geoviite.infra.util.LocalizationKey
import org.junit.jupiter.api.Test
import kotlin.math.PI
import kotlin.test.assertEquals

class PublicationValidationTest {

    private val structure = switchStructureYV60_300_1_9()

    @Test
    fun trackNumberFieldValidationCatchesCatchesPublishingPlanned() {
        assertFieldError(
            true,
            trackNumber().copy(state = PLANNED),
            "$VALIDATION_TRACK_NUMBER.state.PLANNED",
        )
        assertFieldError(
            false,
            trackNumber().copy(state = IN_USE),
            "$VALIDATION_TRACK_NUMBER.state.PLANNED",
        )
    }

    @Test
    fun trackNumberValidationCatchesLocationTrackReferencingDeletedTrackNumber() {
        val trackNumber = trackNumber().copy(id = IntId(1))
        val referenceLine = referenceLine(trackNumberId = trackNumber.id as IntId).copy(id = IntId(1))
        val alignment = locationTrack(IntId(0)).copy(trackNumberId = IntId(1))
        assertTrackNumberReferenceError(
            true,
            trackNumber.copy(state = DELETED),
            referenceLine,
            locationTrack(IntId(0)).copy(state = IN_USE),
            "$VALIDATION_TRACK_NUMBER.location-track.reference-deleted",
        )
        assertTrackNumberReferenceError(
            false,
            trackNumber.copy(state = DELETED),
            referenceLine,
            alignment.copy(state = DELETED),
            "$VALIDATION_TRACK_NUMBER.location-track.reference-deleted",
        )
        assertTrackNumberReferenceError(
            false,
            trackNumber.copy(state = IN_USE),
            referenceLine,
            alignment.copy(state = IN_USE),
            "$VALIDATION_TRACK_NUMBER.location-track.reference-deleted",
        )
    }

    @Test
    fun trackNumberValidationCatchesUnpublishedAlignment() {
        val trackNumber = trackNumber().copy(id = IntId(1))
        val referenceLine = referenceLine(trackNumberId = trackNumber.id as IntId).copy(id = IntId(1))
        val unpublished = locationTrack(IntId(0)).copy(draft = Draft(IntId(2)), id = IntId(1))
        val published = locationTrack(IntId(0)).copy(draft = null, id = IntId(1))
        assertTrackNumberReferenceError(
            true,
            trackNumber,
            referenceLine,
            unpublished,
            "$VALIDATION_TRACK_NUMBER.location-track.not-published",
            includeAlignmentInPublish = false,
        )
        assertTrackNumberReferenceError(
            false,
            trackNumber,
            referenceLine,
            published,
            "$VALIDATION_TRACK_NUMBER.location-track.not-published",
            includeAlignmentInPublish = false,
        )
        assertTrackNumberReferenceError(
            false,
            trackNumber,
            referenceLine,
            unpublished,
            "$VALIDATION_TRACK_NUMBER.location-track.not-published",
            includeAlignmentInPublish = true,
        )
    }

    @Test
    fun trackNumberValidationCatchesUnpublishedKmPost() {
        val trackNumber = trackNumber().copy(id = IntId(1))
        val referenceLine = referenceLine(trackNumberId = trackNumber.id as IntId).copy(id = IntId(1))
        val unpublished = kmPost(trackNumber.id as IntId, KmNumber(1)).copy(draft = Draft(IntId(2)), id = IntId(1))
        val published = kmPost(trackNumber.id as IntId, KmNumber(1)).copy(draft = null, id = IntId(1))
        assertTrackNumberReferenceError(
            true,
            trackNumber,
            referenceLine,
            unpublished,
            "$VALIDATION_TRACK_NUMBER.km-post.not-published",
            includeKmPostInPublish = false,
        )
        assertTrackNumberReferenceError(
            false,
            trackNumber,
            referenceLine,
            published,
            "$VALIDATION_TRACK_NUMBER.km-post.not-published",
            includeKmPostInPublish = false,
        )
        assertTrackNumberReferenceError(
            false,
            trackNumber,
            referenceLine,
            unpublished,
            "$VALIDATION_TRACK_NUMBER.km-post.not-published",
            includeKmPostInPublish = true,
        )
    }

    @Test
    fun kmPostFieldValidationCatchesCatchesPublishingPlanned() {
        val someKmPost = kmPost(IntId(1), KmNumber(1))
        assertFieldError(true, someKmPost.copy(state = PLANNED), "$VALIDATION_KM_POST.state.PLANNED")
        assertFieldError(false, someKmPost.copy(state = IN_USE), "$VALIDATION_KM_POST.state.PLANNED")
    }

    @Test
    fun kmPostValidationCatchesUnpublishedTrackNumber() {
        val trackNumberId = IntId<TrackLayoutTrackNumber>(1)
        val referenceLine = referenceLine(trackNumberId = IntId(1)).copy(id = IntId(1))
        val kmPost = kmPost(trackNumberId, KmNumber(1))
        val unpublished = trackNumber().copy(draft = Draft(IntId(2)), id = trackNumberId)
        val published = trackNumber().copy(draft = null, id = trackNumberId)
        assertKmPostReferenceError(
            true,
            kmPost,
            unpublished,
            referenceLine,
            "$VALIDATION_KM_POST.track-number.not-published",
            includeTrackNumberInPublish = false,
        )
        assertKmPostReferenceError(
            false,
            kmPost,
            published,
            referenceLine,
            "$VALIDATION_KM_POST.track-number.not-published",
            includeTrackNumberInPublish = false,
        )
        assertKmPostReferenceError(
            false,
            kmPost,
            unpublished,
            referenceLine,
            "$VALIDATION_KM_POST.track-number.not-published",
            includeTrackNumberInPublish = true,
        )
    }

    @Test
    fun switchFieldValidationCatchesCatchesPublishingPlanned() {
        assertFieldError(
            true,
            switch().copy(stateCategory = LayoutStateCategory.FUTURE_EXISTING),
            "$VALIDATION_SWITCH.state-category.FUTURE_EXISTING",
        )
        assertFieldError(
            false,
            switch().copy(stateCategory = LayoutStateCategory.EXISTING),
            "$VALIDATION_SWITCH.state-category.EXISTING",
        )
    }

    @Test
    fun switchValidationCatchesUnPublishedAlignment() {
        val switch = switch(structureId = structure.id as IntId)
        val unpublished = locationTrackAndAlignment(
            trackNumberId = IntId(0),
            segments = listOf(someSegment()),
            draft = Draft(IntId(2)),
            id = IntId(1),
        ).first
        val published = locationTrackAndAlignment(
            trackNumberId = IntId(0),
            segments = listOf(someSegment()),
            draft = null,
            id = IntId(1),
        ).first
        assertSwitchSegmentError(
            false, switch, published, "$VALIDATION_SWITCH.location-track.not-published"
        )
        assertSwitchSegmentError(
            false,
            switch,
            unpublished,
            "$VALIDATION_SWITCH.location-track.not-published",
            includeTracksInPublish = true,
        )
        assertSwitchSegmentError(
            true,
            switch,
            unpublished,
            "$VALIDATION_SWITCH.location-track.not-published",
        )
    }

    @Test
    fun switchValidationCatchesNonContinuousAlignment() {
        val switch = switch(structureId = structure.id as IntId).copy(id = IntId(1))
        val good = locationTrackAndAlignment(
            IntId(0),
            segment(Point(0.0, 0.0), Point(10.0, 10.0)).copy(
                switchId = switch.id, endJointNumber = switch.joints.last().number
            ),
            segment(Point(10.0, 10.0), Point(20.0, 20.0)).copy(
                switchId = switch.id, startJointNumber = switch.joints.first().number
            ),
            segment(Point(20.0, 20.0), Point(30.0, 30.0)),
        )
        val broken = locationTrackAndAlignment(
            IntId(0),
            segment(Point(0.0, 0.0), Point(10.0, 10.0)).copy(
                switchId = switch.id, endJointNumber = switch.joints.last().number
            ),
            segment(Point(10.0, 10.0), Point(20.0, 20.0)),
            segment(Point(20.0, 20.0), Point(30.0, 30.0)).copy(
                switchId = switch.id, startJointNumber = switch.joints.first().number
            ),
        )

        assertSwitchSegmentStructureError(
            false,
            switch,
            good,
            "$VALIDATION_SWITCH.location-track.not-continuous",
        )
        assertSwitchSegmentStructureError(
            true,
            switch,
            broken,
            "$VALIDATION_SWITCH.location-track.not-continuous",
        )
    }

    @Test
    fun switchValidationCatchesLocationMismatch() {
        val (switch, alignments) = switchAndMatchingAlignments(IntId(0), structure)
        val broken = alignments.mapIndexed { index, (track, alignment) ->
            if (index == 0) track to offsetAlignment(alignment, Point(5.0, 0.0))
            else track to alignment
        }
        assertSwitchSegmentStructureError(
            hasError = false,
            switch = switch,
            tracks = alignments,
            error = "$VALIDATION_SWITCH.location-track.joint-location-mismatch",
        )
        assertSwitchSegmentStructureError(
            hasError = true,
            switch = switch,
            tracks = broken,
            error = "$VALIDATION_SWITCH.location-track.joint-location-mismatch",
        )
    }

    @Test
    fun switchValidationCatchesMissingLinking() {
        val (switch, alignments) = switchAndMatchingAlignments(IntId(0), structure)
        val broken = alignments.take(alignments.size - 1)
        assertSwitchSegmentStructureError(
            hasError = false,
            switch = switch,
            tracks = alignments,
            error = "$VALIDATION_SWITCH.location-track.unlinked",
        )
        assertSwitchSegmentStructureError(
            hasError = true,
            switch = switch,
            tracks = broken,
            error = "$VALIDATION_SWITCH.track-linkage.switch-alignment-not-connected",
        )
    }

    @Test
    fun alignmentFieldValidationCatchesLackingGeometry() {
        assertLocationTrackFieldError(
            true,
            alignment(listOf()),
            "$VALIDATION_LOCATION_TRACK.empty-segments",
        )
        assertLocationTrackFieldError(
            false,
            alignment(someSegment()),
            "$VALIDATION_LOCATION_TRACK.empty-segments",
        )
    }

    @Test
    fun alignmentFieldValidationCatchesPublishingPlanned() {
        assertFieldError(
            true,
            locationTrack(IntId(0)).copy(state = PLANNED),
            "$VALIDATION_LOCATION_TRACK.state.PLANNED",
        )
        assertFieldError(
            false,
            locationTrack(IntId(0)).copy(state = IN_USE),
            "$VALIDATION_LOCATION_TRACK.state.PLANNED",
        )
    }

    @Test
    fun validationCatchesReferencingDraftRow() {
        val segmentSwitch = draftSegmentSwitchPair(switchDraft = true)
        assertSegmentSwitchError(
            false,
            segmentSwitch,
            "$VALIDATION_LOCATION_TRACK.switch.not-official",
        )
        assertSegmentSwitchError(
            true,
            editSegment(segmentSwitch) { segment ->
                segment.copy(switchId = segmentSwitch.switch.draft!!.draftRowId)
            },
            "$VALIDATION_LOCATION_TRACK.switch.not-official",
        )
    }

    @Test
    fun validationCatchesUnPublishedSwitch() {
        assertSegmentSwitchError(
            false,
            draftSegmentSwitchPair(switchDraft = false),
            "$VALIDATION_LOCATION_TRACK.switch.not-published",
            locationTrack(IntId(1)).copy(draft = null),
            false,
        )
        assertSegmentSwitchError(
            false,
            draftSegmentSwitchPair(switchDraft = true),
            "$VALIDATION_LOCATION_TRACK.switch.not-published",
            locationTrack(IntId(1)).copy(draft = null),
            true,
        )
        assertSegmentSwitchError(
            true,
            draftSegmentSwitchPair(switchDraft = true),
            "$VALIDATION_LOCATION_TRACK.switch.not-published",
            locationTrack(IntId(1)).copy(draft = null),
            false,
        )
    }


    @Test
    fun validationCatchesReferencingDeletedSwitch() {
        assertSegmentSwitchError(
            false,
            draftSegmentSwitchPair(switchStateCategory = LayoutStateCategory.EXISTING),
            "$VALIDATION_LOCATION_TRACK.switch.state-category.EXISTING",
            locationTrack(IntId(1)).copy(draft = null),
        )
        assertSegmentSwitchError(
            true,
            draftSegmentSwitchPair(switchStateCategory = LayoutStateCategory.NOT_EXISTING),
            "$VALIDATION_LOCATION_TRACK.switch.state-category.NOT_EXISTING",
            locationTrack(IntId(1)).copy(draft = null),
        )
    }

    @Test
    fun validationCatchesSegmentSwitchLocationMismatch() {
        val segmentSwitch = draftSegmentSwitchPair()
        assertSegmentSwitchError(
            false,
            segmentSwitch,
            "$VALIDATION_LOCATION_TRACK.switch.joint-location-mismatch",
        )
        assertSegmentSwitchError(
            true,
            editSegment(segmentSwitch) { segment ->
                segment.copy(
                    geometry = segment.geometry.withPoints(
                        segmentPoints = toSegmentPoints(
                            segment.alignmentPoints.first(),
                            segment.alignmentPoints.last() + Point(0.0, 1.0),
                        ),
                    )
                )
            },
            "$VALIDATION_LOCATION_TRACK.switch.joint-location-mismatch",
        )
        assertSegmentSwitchError(
            true,
            editSegment(segmentSwitch) { segment ->
                segment.copy(
                    geometry = segment.geometry.withPoints(
                        segmentPoints = toSegmentPoints(
                            segment.alignmentPoints.first() + Point(0.0, 1.0),
                            segment.alignmentPoints.last(),
                        ),
                    )
                )
            },
            "$VALIDATION_LOCATION_TRACK.switch.joint-location-mismatch",
        )
    }

    @Test
    fun validationCatchesInvalidGeocodingContext() {
        assertAddressPointError(true, { null }, "$VALIDATION_GEOCODING.no-context")
    }

    @Test
    fun validationOkForNormalAlignmentGeocoding() {
        // Reference line: straight up from origin, 1km
        val context = simpleGeocodingContext(rawPoints(100, 0.0, 0.0, 0.0, 1000.0))
        assertEquals(listOf(), validateAddressPoints(trackNumber(), locationTrack(trackNumberId = IntId(1)), "") {
            // Alignment at slight angle to reference line -> should be OK
            context.getAddressPoints(
                alignment(
                    segment(
                        Point(10.0, 10.0),
                        Point(20.0, 100.0),
                    )
                ).copy(id = IntId(2))
            )
        })
    }

    @Test
    fun validationCatchesStretchedOutAddressPoints() {
        val context = simpleGeocodingContext(
            // Reference line goes straight up
            toSegmentPoints(
                Point(0.0, 0.0),
                Point(0.0, 1000.0),
            )
        )
        val geocode = {
            context.getAddressPoints(
                alignment(
                    segment(
                        Point(0.0, 10.0),
                        Point(0.0, 20.0),
                        Point(10.0, 40.0),
                        Point(30.0, 60.0),
                        Point(50.0, 70.0), // Over 45 degree diff to reference line -> should fail
                        Point(70.0, 90.0),
                    )
                ).copy(id = IntId(2))
            )
        }
        assertAddressPointError(true, geocode, "$VALIDATION_GEOCODING.stretched-meters")
        assertSingleAddressPointErrorRangeDescription(geocode, "0000+0060..0000+0070")
    }

    @Test
    fun stretchedOutAddressPointsAtStartAndEndOfLineAreDescribedProperly() {
        val context = simpleGeocodingContext(
            // Reference line goes straight up
            toSegmentPoints(
                Point(0.0, 0.0),
                Point(0.0, 1000.0),
            )
        )
        val geocode = {
            context.getAddressPoints(
                alignment(
                    segment(
                        Point(0.0, 0.0),
                        Point(120.0, 50.0),
                        Point(120.0, 60.0),
                        Point(240.0, 110.0),
                    )
                ).copy(id = IntId(2))
            )
        }
        assertSingleAddressPointErrorRangeDescription(
            geocode, "0000+0000..0000+0050, 0000+0060..0000+0110"
        )
    }

    @Test
    fun validationCatchesZigZagAddressPoints() {
        val context = simpleGeocodingContext(
            toSegmentPoints(
                Point(0.0, 0.0),
                Point(0.0, 10.0),
                // Reference line makes a bend to right
                Point(2.5, 15.0),
                Point(2.5, 25.0),
            )
        )
        val geocode = {
            //  alignment goes straight up at offset -> should get non-continuous points
            context.getAddressPoints(
                alignment(
                    segment(
                        Point(5.0, 5.0),
                        Point(5.0, 25.0),
                    )
                ).copy(id = IntId(2))
            )
        }
        assertAddressPointError(true, geocode, "$VALIDATION_GEOCODING.sharp-angle")
    }

    @Test
    fun validationReportsSharpAngleSectionsCorrectly() {
        val referenceLinePoints = simpleSphereArc(10.0, PI, 20)
        val context = simpleGeocodingContext(toSegmentPoints(to3DMPoints(referenceLinePoints)))

        val sharpAngleTrack = to3DMPoints(
            listOf(
                Point(10.0, 0.0),
                Point(10.0, 10.0),
                Point(0.0, 0.0),
            )
        )

        val geocode = {
            context.getAddressPoints(
                alignment(segment(toSegmentPoints(sharpAngleTrack))).copy(id = IntId(2))
            )
        }

        assertAddressPointError(true, geocode, "$VALIDATION_GEOCODING.sharp-angle")
        // the correct error range is hard to calculate because it depends on how lines get projected; this at least
        // seems OK though
        assertSingleAddressPointErrorRangeDescription(geocode, "0000+0006..0000+0008")
    }

    @Test
    fun validationCatchesKmPostsInWrongOrder() {
        val error = "$VALIDATION_GEOCODING.km-posts-invalid"
        assertContainsError(
            false,
            validateGeocodingContext(
                geocodingContext(
                    toSegmentPoints(Point(10.0, 0.0), Point(20.0, 0.0)),
                    listOf(
                        kmPost(IntId(1), KmNumber(1), Point(12.0, 0.0)),
                        kmPost(IntId(1), KmNumber(2), Point(18.0, 0.0)),
                    ),
                ),
                TrackNumber("001"),
            ),
            error,
        )

        assertContainsError(
            true,
            validateGeocodingContext(
                geocodingContext(
                    toSegmentPoints(Point(10.0, 0.0), Point(20.0, 0.0)),
                    listOf(
                        kmPost(IntId(1), KmNumber(2), Point(18.0, 0.0)),
                        kmPost(IntId(1), KmNumber(1), Point(12.0, 0.0)),
                    ),
                ),
                TrackNumber("001"),
            ),
            error,
        )
    }

    @Test
    fun validationCatchesKmPostOutsideReferenceLine() {
        val error = "$VALIDATION_GEOCODING.km-posts-rejected"
        val kmPostsOutsideLineErrorBefore = "$VALIDATION_GEOCODING.km-post-outside-line-before"
        val kmPostsOutsideLineErrorAfter = "$VALIDATION_GEOCODING.km-post-outside-line-after"
        assertContainsError(
            false,
            validateGeocodingContext(
                geocodingContext(
                    toSegmentPoints(Point(10.0, 0.0), Point(20.0, 0.0)),
                    listOf(kmPost(IntId(1), KmNumber(1), Point(15.0, 0.0))),
                ),
                TrackNumber("001"),
            ),
            error,
        )
        assertContainsError(
            true,
            validateGeocodingContext(
                geocodingContext(
                    toSegmentPoints(Point(10.0, 0.0), Point(20.0, 0.0)),
                    listOf(kmPost(IntId(1), KmNumber(1), Point(5.0, 0.0))),
                ),
                TrackNumber("001"),
            ),
            kmPostsOutsideLineErrorBefore,
        )
        assertContainsError(
            true,
            validateGeocodingContext(
                geocodingContext(
                    toSegmentPoints(Point(10.0, 0.0), Point(20.0, 0.0)),
                    listOf(kmPost(IntId(1), KmNumber(1), Point(25.0, 0.0))),
                ),
                TrackNumber("001"),
            ),
            kmPostsOutsideLineErrorAfter,
        )
    }

    @Test
    fun validationCatchesLoopyDuplicate() {
        val lt = locationTrack(IntId(0)).copy(duplicateOf = IntId(0))
        assertContainsError(
            true,
            validateDuplicateOfState(lt, lt, listOf(IntId(0)), listOf()),
            "$VALIDATION_LOCATION_TRACK.duplicate-of.publishing-duplicate-of-duplicated"
        )
    }

    @Test
    fun validationCatchesMisplacedTopologyLink() {
        val wrongPlaceSwitch =
            switch(seed = 123, joints = listOf(TrackLayoutSwitchJoint(JointNumber(1), Point(100.0, 100.0), null))).copy(
                id = IntId(1)
            )
        val rightPlaceSwitch =
            switch(seed = 124, joints = listOf(TrackLayoutSwitchJoint(JointNumber(1), Point(200.0, 200.0), null))).copy(
                id = IntId(2)
            )
        val unlinkedTrack = locationTrackAndAlignment(
            IntId(0), segment(Point(150.0, 150.0), Point(200.0, 200.0))
        )
        val lt = unlinkedTrack.first.copy(
            topologyStartSwitch = TopologyLocationTrackSwitch(wrongPlaceSwitch.id as IntId, JointNumber(1)),
            topologyEndSwitch = TopologyLocationTrackSwitch(rightPlaceSwitch.id as IntId, JointNumber(1))
        ) to unlinkedTrack.second

        assertContainsError(
            true,
            validateSwitchLocationTrackLinkStructure(wrongPlaceSwitch, switchStructureYV60_300_1_9(), listOf(lt)),
            "$VALIDATION_SWITCH.location-track.joint-location-mismatch"
        )

        assertContainsError(
            false,
            validateSwitchLocationTrackLinkStructure(rightPlaceSwitch, switchStructureYV60_300_1_9(), listOf(lt)),
            "$VALIDATION_SWITCH.location-track.joint-location-mismatch"
        )
    }

    @Test
    fun `Combine versions overrides official version with validation version`() {
        val officialVersions: List<RowVersion<PublicationValidationTest>> = listOf(
            RowVersion(IntId(1), 2),
            RowVersion(IntId(2), 3),
            RowVersion(IntId(3), 4),
        )
        val validationVersions: List<ValidationVersion<PublicationValidationTest>> = listOf(
            ValidationVersion(IntId(2), RowVersion(IntId(16), 1)),
            ValidationVersion(IntId(4), RowVersion(IntId(17), 1)),
        )
        assertEquals(
            listOf(
                RowVersion(IntId(1), 2),
                // Official version for row 2 gets replace by draft 16_1
                RowVersion(IntId(3), 4),
                RowVersion(IntId(16), 1),
                RowVersion(IntId(17), 1),
            ),
            combineVersions(officialVersions, validationVersions),
        )
    }

    private fun editSegment(segmentSwitch: SegmentSwitch, edit: (segment: LayoutSegment) -> LayoutSegment) =
        segmentSwitch.copy(
            segments = segmentSwitch.segments.map(edit),
        )

    private fun draftSegmentSwitchPair(
        switchStateCategory: LayoutStateCategory = LayoutStateCategory.EXISTING,
        switchDraft: Boolean = false,
    ): SegmentSwitch {
        val switch = switch(123).copy(
            id = IntId(1),
            stateCategory = switchStateCategory,
            draft = if (switchDraft) Draft(IntId(2)) else null,
        )
        val joint1 = switch.joints.first()
        val joint2 = switch.joints.last()
        val segment = segment(joint1.location, joint2.location).copy(
            switchId = switch.id,
            startJointNumber = joint1.number,
            endJointNumber = joint2.number,
        )
        return SegmentSwitch(switch, structure, listOf(segment))
    }

    private fun assertFieldError(hasError: Boolean, trackNumber: TrackLayoutTrackNumber, error: String) =
        assertContainsError(hasError, validateDraftTrackNumberFields(trackNumber), error)

    private fun assertFieldError(hasError: Boolean, kmPost: TrackLayoutKmPost, error: String) =
        assertContainsError(hasError, validateDraftKmPostFields(kmPost), error)

    private fun assertFieldError(hasError: Boolean, switch: TrackLayoutSwitch, error: String) =
        assertContainsError(hasError, validateDraftSwitchFields(switch), error)

    private fun assertFieldError(hasError: Boolean, track: LocationTrack, error: String) =
        assertContainsError(hasError, validateDraftLocationTrackFields(track), error)

    private fun assertLocationTrackFieldError(hasError: Boolean, alignment: LayoutAlignment, error: String) =
        assertContainsError(hasError, validateLocationTrackAlignment(alignment), error)

    private fun assertReferenceLineFieldError(hasError: Boolean, alignment: LayoutAlignment, error: String) =
        assertContainsError(hasError, validateLocationTrackAlignment(alignment), error)

    private fun assertTrackNumberReferenceError(
        hasError: Boolean,
        trackNumber: TrackLayoutTrackNumber,
        referenceLine: ReferenceLine?,
        alignment: LocationTrack,
        error: String,
        includeAlignmentInPublish: Boolean = false,
    ) = assertTrackNumberReferenceError(
        hasError,
        trackNumber,
        referenceLine,
        error,
        alignments = listOf(alignment),
        includeAlignmentsInPublish = includeAlignmentInPublish,
    )

    private fun assertTrackNumberReferenceError(
        hasError: Boolean,
        trackNumber: TrackLayoutTrackNumber,
        referenceLine: ReferenceLine?,
        kmPost: TrackLayoutKmPost,
        error: String,
        includeKmPostInPublish: Boolean = false,
    ) = assertTrackNumberReferenceError(
        hasError,
        trackNumber,
        referenceLine,
        error,
        kmPosts = listOf(kmPost),
        includeKmPostsInPublish = includeKmPostInPublish,
    )

    private fun assertTrackNumberReferenceError(
        hasError: Boolean,
        trackNumber: TrackLayoutTrackNumber,
        referenceLine: ReferenceLine?,
        error: String,
        kmPosts: List<TrackLayoutKmPost> = listOf(),
        alignments: List<LocationTrack> = listOf(),
        includeKmPostsInPublish: Boolean = false,
        includeAlignmentsInPublish: Boolean = false,
    ) = assertContainsError(
        hasError,
        validateTrackNumberReferences(
            trackNumber,
            referenceLine,
            kmPosts,
            alignments,
            if (includeKmPostsInPublish) kmPosts.map { p -> p.id as IntId } else listOf(),
            if (includeAlignmentsInPublish) alignments.map { p -> p.id as IntId } else listOf(),
        ),
        error,
    )

    private fun assertKmPostReferenceError(
        hasError: Boolean,
        kmPost: TrackLayoutKmPost,
        trackNumber: TrackLayoutTrackNumber,
        referenceLine: ReferenceLine?,
        error: String,
        includeTrackNumberInPublish: Boolean = false,
    ) = assertContainsError(
        hasError,
        validateKmPostReferences(
            kmPost,
            trackNumber,
            referenceLine,
            if (includeTrackNumberInPublish) listOf(trackNumber.id as IntId) else listOf(),
        ),
        error,
    )

    private fun assertSegmentSwitchError(
        hasError: Boolean,
        segmentAndSwitch: SegmentSwitch,
        error: String,
        locationTrack: LocationTrack = locationTrack(IntId(1)),
        includeSwitchInPublish: Boolean = false,
    ) = assertContainsError(
        hasError,
        validateSegmentSwitchReferences(
            locationTrack,
            listOf(segmentAndSwitch),
            if (includeSwitchInPublish) listOf(segmentAndSwitch.switch.id as IntId) else listOf(),
        ),
        error,
    )

    private fun assertSwitchSegmentError(
        hasError: Boolean,
        switch: TrackLayoutSwitch,
        alignment: LocationTrack,
        error: String,
        includeTracksInPublish: Boolean = false,
    ) = assertSwitchSegmentError(hasError, switch, listOf(alignment), error, includeTracksInPublish)

    private fun assertSwitchSegmentError(
        hasError: Boolean,
        switch: TrackLayoutSwitch,
        tracks: List<LocationTrack>,
        error: String,
        includeTracksInPublish: Boolean = false,
    ) = assertContainsError(hasError, getSwitchSegmentErrors(switch, tracks, includeTracksInPublish), error)

    private fun assertSwitchSegmentStructureError(
        hasError: Boolean,
        switch: TrackLayoutSwitch,
        track: Pair<LocationTrack, LayoutAlignment>,
        error: String,
    ) = assertSwitchSegmentStructureError(hasError, switch, listOf(track), error)

    private fun assertSwitchSegmentStructureError(
        hasError: Boolean,
        switch: TrackLayoutSwitch,
        tracks: List<Pair<LocationTrack, LayoutAlignment>>,
        error: String,
    ) = assertContainsError(hasError, getSwitchSegmentStructureErrors(switch, tracks), error)

    private fun getSwitchSegmentErrors(
        switch: TrackLayoutSwitch,
        tracks: List<LocationTrack>,
        includeTracksInPublish: Boolean = false,
    ): List<PublishValidationError> {
        val locationTrackIds = if (includeTracksInPublish) tracks.map { a -> a.id as IntId } else listOf()
        return validateSwitchLocationTrackLinkReferences(switch, tracks, locationTrackIds)
    }

    private fun getSwitchSegmentStructureErrors(
        switch: TrackLayoutSwitch,
        tracks: List<Pair<LocationTrack, LayoutAlignment>>,
    ): List<PublishValidationError> {
        return validateSwitchLocationTrackLinkStructure(switch, structure, tracks)
    }

    private fun assertAddressPointError(hasError: Boolean, geocode: () -> AlignmentAddresses?, error: String) {
        assertContainsError(
            hasError,
            validateAddressPoints(trackNumber(), locationTrack(IntId(1)), VALIDATION_GEOCODING, geocode),
            error,
        )
    }

    private fun assertSingleAddressPointErrorRangeDescription(
        geocode: () -> AlignmentAddresses?,
        errorRangeDescription: String,
    ) {
        val errors = validateAddressPoints(trackNumber(), locationTrack(IntId(1)), "", geocode)
        assertEquals(errorRangeDescription, errors[0].params.get("kmNumbers"))
    }

    private fun assertContainsError(contains: Boolean, errors: List<PublishValidationError>, error: String) {
        val message = "Expected to ${if (contains) "have" else "not have"} error: expected=$error actual=$errors"
        assertEquals(contains, errors.any { e -> e.localizationKey == LocalizationKey(error) }, message)
    }

<<<<<<< HEAD
    private fun simpleGeocodingContext(referenceLinePoints: List<LayoutPoint>): GeocodingContext =
        geocodingContext(referenceLinePoints, listOf()).geocodingContext!!
=======
    private fun simpleGeocodingContext(referenceLinePoints: List<SegmentPoint>): GeocodingContext =
        geocodingContext(referenceLinePoints, listOf()).geocodingContext
>>>>>>> baa17585

    private fun geocodingContext(
        referenceLinePoints: List<SegmentPoint>,
        kmPosts: List<TrackLayoutKmPost>,
    ): GeocodingContextCreateResult {
        val (referenceLine, alignment) = referenceLineAndAlignment(
            IntId(1),
            listOf(segment(referenceLinePoints)),
            startAddress = TrackMeter.ZERO,
        )
        return GeocodingContext.create(
            // Start the geocoding from 0+0m
            trackNumber(TrackNumber("0000")),
            referenceLine.startAddress,
            alignment,
            kmPosts,
        )
    }

    private fun simpleSphereArc(radius: Double, arcLength: Double, numPoints: Int): List<Point> =
        (0..numPoints).map { pointIndex ->
            pointInDirection(radius, pointIndex.toDouble() / numPoints.toDouble() * arcLength)
        }
}<|MERGE_RESOLUTION|>--- conflicted
+++ resolved
@@ -872,13 +872,8 @@
         assertEquals(contains, errors.any { e -> e.localizationKey == LocalizationKey(error) }, message)
     }
 
-<<<<<<< HEAD
-    private fun simpleGeocodingContext(referenceLinePoints: List<LayoutPoint>): GeocodingContext =
+    private fun simpleGeocodingContext(referenceLinePoints: List<SegmentPoint>): GeocodingContext =
         geocodingContext(referenceLinePoints, listOf()).geocodingContext!!
-=======
-    private fun simpleGeocodingContext(referenceLinePoints: List<SegmentPoint>): GeocodingContext =
-        geocodingContext(referenceLinePoints, listOf()).geocodingContext
->>>>>>> baa17585
 
     private fun geocodingContext(
         referenceLinePoints: List<SegmentPoint>,
