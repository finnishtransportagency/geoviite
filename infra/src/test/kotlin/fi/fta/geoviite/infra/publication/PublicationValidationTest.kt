--- conflicted
+++ resolved
@@ -892,12 +892,8 @@
             switchName = switch.name,
             switch = if (!switchDraft || switchInPublication) switch else null,
             switchStructure = structure,
-<<<<<<< HEAD
             indexedLinks = listOf(0 to toTrackSwitchLink(switch, joint1), 1 to toTrackSwitchLink(switch, joint2)),
-=======
-            segments = listOf(segment),
             switchIsCancelled = false,
->>>>>>> 16b18b1b
         )
     }
 
