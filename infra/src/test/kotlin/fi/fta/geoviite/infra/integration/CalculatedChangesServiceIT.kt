--- conflicted
+++ resolved
@@ -181,13 +181,8 @@
         val (updatedLocationTrack, updatedGeometry) =
             removeTopologySwitchesFromLocationTrackAndUpdate(locationTrack1, geometry1, locationTrackService).let {
                 version ->
-<<<<<<< HEAD
-                val publishedVersion = locationTrackService.publish(LayoutBranch.main, version)
+                val publishedVersion = locationTrackService.publish(LayoutBranch.main, version).published
                 locationTrackService.getWithGeometry(publishedVersion)
-=======
-                val publishedVersion = locationTrackService.publish(LayoutBranch.main, version).published
-                locationTrackService.getWithAlignment(publishedVersion)
->>>>>>> 029fa731
             }
 
         // Set topology switch info
@@ -254,13 +249,8 @@
         val (updatedLocationTrack, updatedGeometry) =
             removeTopologySwitchesFromLocationTrackAndUpdate(locationTrack1, alignment1, locationTrackService).let {
                 version ->
-<<<<<<< HEAD
-                val publishedVersion = locationTrackService.publish(LayoutBranch.main, version)
+                val publishedVersion = locationTrackService.publish(LayoutBranch.main, version).published
                 locationTrackService.getWithGeometry(publishedVersion)
-=======
-                val publishedVersion = locationTrackService.publish(LayoutBranch.main, version).published
-                locationTrackService.getWithAlignment(publishedVersion)
->>>>>>> 029fa731
             }
 
         // Set topology switch info
@@ -399,13 +389,8 @@
                     locationTrackService = locationTrackService,
                 )
                 .let { version ->
-<<<<<<< HEAD
-                    val publishedVersion = locationTrackService.publish(LayoutBranch.main, version)
+                    val publishedVersion = locationTrackService.publish(LayoutBranch.main, version).published
                     locationTrackService.getWithGeometry(publishedVersion)
-=======
-                    val publishedVersion = locationTrackService.publish(LayoutBranch.main, version).published
-                    locationTrackService.getWithAlignment(publishedVersion)
->>>>>>> 029fa731
                 }
 
         // Then remove the topology switch info
@@ -1467,13 +1452,8 @@
                 val rowVersion = locationTrackDao.fetchVersionOrThrow(MainLayoutContext.draft, id)
                 val (edited, editedGeometry) = locationTrackService.getWithGeometry(rowVersion)
                 if (edited.isDraft) {
-<<<<<<< HEAD
-                    val publicationResponse = locationTrackService.publish(LayoutBranch.main, rowVersion)
+                    val publicationResponse = locationTrackService.publish(LayoutBranch.main, rowVersion).published
                     locationTrackService.getWithGeometry(publicationResponse)
-=======
-                    val publicationResponse = locationTrackService.publish(LayoutBranch.main, rowVersion).published
-                    locationTrackService.getWithAlignment(publicationResponse)
->>>>>>> 029fa731
                 } else {
                     edited to editedGeometry
                 }
