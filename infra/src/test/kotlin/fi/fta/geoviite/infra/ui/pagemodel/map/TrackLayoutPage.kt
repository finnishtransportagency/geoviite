package fi.fta.geoviite.infra.ui.pagemodel.map

import browser
import clickElementAtPoint
import fi.fta.geoviite.infra.math.Point
import fi.fta.geoviite.infra.tracklayout.LayoutPoint
import fi.fta.geoviite.infra.ui.pagemodel.common.E2EViewFragment
import fi.fta.geoviite.infra.ui.util.byQaId
import javaScriptExecutor
import org.openqa.selenium.By
import org.openqa.selenium.TimeoutException
import org.openqa.selenium.interactions.Actions
import waitUntilNotExist
import waitUntilValueIsNot
import kotlin.math.roundToInt

class E2ETrackLayoutPage : E2EViewFragment(byQaId("track-layout-content")) {

    enum class MapScale(val value: String) {
        MM_5("5 mm"),
        MM_10("10 mm"),
        MM_20("20 mm"),
        MM_50("50 mm"),
        MM_100("100 mm"),
        MM_200("200 mm"),
        MM_500("500 mm"),
        MM_1000("1000 mm"),
        M_2("2 m"),
        M_5("5 m"),
        M_10("10 m"),
        M_20("20 m"),
        M_50("50 m"),
        M_100("100 m"),
        M_200("200 m"),
        M_500("500 m"),
        M_1000("1000 m"),
        KM_2("2 km"),
        KM_5("5 km"),
        KM_10("10 km"),
        KM_20("20 km"),
        KM_50("50 km"),
        KM_100("100 km"),
        KM_200("200 km"),
        KM_500("500 km")
    }

    init {
        mapScale
    }

<<<<<<< HEAD
    val toolPanel: E2EToolPanel by lazy { E2EToolPanel(this) }
    val selectionPanel: E2ESelectionPanel by lazy { E2ESelectionPanel(this) }
    val toolBar: E2EToolBar by lazy { E2EToolBar(this) }
=======
    val toolPanel: E2EToolPanel by lazy { E2EToolPanel(this.elementFetch) }
    val selectionPanel: E2ESelectionPanel by lazy { E2ESelectionPanel(this.elementFetch) }
    val appBar: E2EAppBar by lazy { E2EAppBar() }
    val toolBar: E2EToolBar by lazy { E2EToolBar(this.elementFetch) }
    val verticalGeometryDiagram: E2EVerticalGeometryDiagram by lazy { E2EVerticalGeometryDiagram(this.elementFetch) }

>>>>>>> ff7d9437
    val mapScale: MapScale
        get() {
            val scale = childText(By.className("ol-scale-line-inner"))
            return MapScale.entries.first { it.value == scale }
        }

    companion object {
        fun finishLoading() {
            waitUntilNotExist(By.className(".map__loading-spinner"))
        }
    }

    fun scrollMap(xOffset: Int, yOffset: Int): E2ETrackLayoutPage = apply {
        logger.info("Scroll map x=$xOffset y=$yOffset")
        val canvas = childElement(By.cssSelector("div.map"))

        Actions(browser()).dragAndDropBy(canvas, xOffset, yOffset).build().perform()
    }

    fun clickAtCoordinates(point: Point, doubleClick: Boolean = false): E2ETrackLayoutPage = apply {
        clickAtCoordinates(point.x, point.y, doubleClick)
    }

    fun clickAtCoordinates(point: LayoutPoint, doubleClick: Boolean = false): E2ETrackLayoutPage = apply {
        clickAtCoordinates(point.x, point.y, doubleClick)
    }

    fun clickAtCoordinates(xPoint: Double, yPoint: Double, doubleClick: Boolean = false): E2ETrackLayoutPage = apply {
        val pxlCoordinates =
            javaScriptExecutor().executeScript("return map.getPixelFromCoordinate([$xPoint,$yPoint])").toString()
                .replace("[^0-9.,]".toRegex(), "").split(",").map { doubleStr -> doubleStr.toDouble().roundToInt() }

        logger.info("Map coordinates ($xPoint,$yPoint) are at $pxlCoordinates")
        clickAtCoordinates(pixelX = pxlCoordinates[0], pixelY = pxlCoordinates[1], doubleClick)
    }

    fun clickAtCoordinates(pixelX: Int, pixelY: Int, doubleClick: Boolean = false): E2ETrackLayoutPage = apply {
        logger.info("Click map at ($pixelX,$pixelY)")
        val canvas = childElement(By.cssSelector("div.map"))
        clickElementAtPoint(canvas, pixelX, pixelY, doubleClick)
    }

    fun switchToDraftMode(): E2ETrackLayoutPage = apply {
        logger.info("Switch to draft")
        toolBar.switchToDraft()
    }

    fun goToPreview() = toolBar.goToPreview()

    fun zoomToScale(targetScale: MapScale): E2ETrackLayoutPage = apply {
        logger.info("Zoom map to scale $targetScale")

        if (targetScale.ordinal >= mapScale.ordinal) {
            while (targetScale != mapScale) zoomOut()
        } else {
            while (targetScale != mapScale) zoomIn()
        }

        finishLoading()
    }

    private fun zoomOut() {
        val currentScale = mapScale.value
        clickChild(By.className("ol-zoom-out"))
        try {
            waitUntilValueIsNot(childBy(By.className("ol-scale-line-inner")), currentScale)
        } catch (ex: TimeoutException) {
            logger.warn("Zoom out failed, cause: $ex")
        }
    }

    private fun zoomIn() {
        val currentScale = mapScale.value
        clickChild(By.className("ol-zoom-in"))
        try {
            waitUntilValueIsNot(childBy(By.className("ol-scale-line-inner")), currentScale)
        } catch (ex: TimeoutException) {
            logger.warn("Zoom in failed, cause: $ex")
        }
    }

}<|MERGE_RESOLUTION|>--- conflicted
+++ resolved
@@ -48,18 +48,10 @@
         mapScale
     }
 
-<<<<<<< HEAD
     val toolPanel: E2EToolPanel by lazy { E2EToolPanel(this) }
     val selectionPanel: E2ESelectionPanel by lazy { E2ESelectionPanel(this) }
     val toolBar: E2EToolBar by lazy { E2EToolBar(this) }
-=======
-    val toolPanel: E2EToolPanel by lazy { E2EToolPanel(this.elementFetch) }
-    val selectionPanel: E2ESelectionPanel by lazy { E2ESelectionPanel(this.elementFetch) }
-    val appBar: E2EAppBar by lazy { E2EAppBar() }
-    val toolBar: E2EToolBar by lazy { E2EToolBar(this.elementFetch) }
-    val verticalGeometryDiagram: E2EVerticalGeometryDiagram by lazy { E2EVerticalGeometryDiagram(this.elementFetch) }
-
->>>>>>> ff7d9437
+    val verticalGeometryDiagram: E2EVerticalGeometryDiagram by lazy { E2EVerticalGeometryDiagram(this) }
     val mapScale: MapScale
         get() {
             val scale = childText(By.className("ol-scale-line-inner"))
