package fi.fta.geoviite.infra.integration

import fi.fta.geoviite.infra.ITTestBase
import fi.fta.geoviite.infra.authorization.getCurrentUserName
import fi.fta.geoviite.infra.common.IntId
import fi.fta.geoviite.infra.common.RowVersion
import fi.fta.geoviite.infra.linking.Publication
import fi.fta.geoviite.infra.linking.PublicationDao
import fi.fta.geoviite.infra.linking.PublicationVersion
import fi.fta.geoviite.infra.tracklayout.*
import fi.fta.geoviite.infra.util.getEnum
import fi.fta.geoviite.infra.util.getInstantOrNull
import org.junit.jupiter.api.Assertions
import org.junit.jupiter.api.BeforeEach
import org.junit.jupiter.api.Test
import org.springframework.beans.factory.annotation.Autowired
import org.springframework.boot.test.context.SpringBootTest
import org.springframework.test.context.ActiveProfiles
import java.time.Instant
import kotlin.test.assertEquals
import kotlin.test.assertNotNull
import kotlin.test.assertNull

@ActiveProfiles("dev", "test")
@SpringBootTest
internal class RatkoPushDaoIT @Autowired constructor(
    val ratkoPushDao: RatkoPushDao,
    val locationTrackService: LocationTrackService,
    val publicationDao: PublicationDao,
    val locationTrackDao: LocationTrackDao,
): ITTestBase() {
    lateinit var trackNumberId: IntId<TrackLayoutTrackNumber>
    lateinit var layoutPublishId: IntId<Publication>
    lateinit var locationTrackId: RowVersion<LocationTrack>
    lateinit var layoutPublishMoment: Instant

    @BeforeEach
    fun cleanUp() {
        // Mark off any old junk as done
        transactional {
            val lastSuccessPush = ratkoPushDao.getLatestPushedPublication()
            val lastSuccessTime = lastSuccessPush?.publicationTime ?: Instant.EPOCH
            val hangingPublications = publicationDao.fetchPublications(lastSuccessTime, Instant.now())
                .filterNot { it.id == lastSuccessPush?.id }
            if (hangingPublications.isNotEmpty()) ratkoPushDao.startPushing(
                getCurrentUserName(),
                hangingPublications.map { publication -> publication.id },
            )
            val markEverythingComplete = "update integrations.ratko_push set status='SUCCESSFUL' where 1=1"
            jdbc.update(markEverythingComplete, mapOf<String, Unit>())
        }

        trackNumberId = insertOfficialTrackNumber()
        locationTrackId = insertAndPublishLocationTrack()
<<<<<<< HEAD
        layoutPublishId =
            publicationDao.createPublication(listOf(), listOf(), listOf(locationTrackId), listOf(), listOf())
        layoutPublishMoment = publicationDao.getPublication(layoutPublishId).publicationTime
=======
        val beforePublish = ratkoPushDao.getLatestPublicationMoment()
        layoutPublishId = publicationDao.createPublication(listOf(), listOf(), listOf(locationTrackId), listOf(), listOf())
        layoutPublishMoment = ratkoPushDao.getLatestPublicationMoment()
        assertTrue(layoutPublishMoment > beforePublish)
        assertEquals(layoutPublishMoment, publicationDao.fetchPublishTime(layoutPublishId).publishTime)
>>>>>>> 6c936eb6
    }



    @Test
    fun shouldStartANewPublish() {
        val ratkoPublishId = ratkoPushDao.startPushing(getCurrentUserName(), listOf(layoutPublishId))
        val (startTime, endTime) = jdbc.query(
            "select start_time, end_time from integrations.ratko_push where id = :id",
            mapOf("id" to ratkoPublishId.intValue)
        ) { rs, _ ->
            Pair(
                rs.getInstantOrNull("start_time"),
                rs.getInstantOrNull("end_time")
            )
        }.first()

        assertNotNull(startTime)
        assertNull(endTime)
    }

    @Test
    fun shouldSetEndTimeWhenFinishedPublishing() {
        val ratkoPublishId = ratkoPushDao.startPushing(getCurrentUserName(), listOf(layoutPublishId))
        ratkoPushDao.updatePushStatus(getCurrentUserName(), ratkoPublishId, status = RatkoPushStatus.SUCCESSFUL)
        val (endTime, status) = jdbc.query(
            "select end_time, status from integrations.ratko_push where id = :id",
            mapOf("id" to ratkoPublishId.intValue)
        ) { rs, _ ->
            Pair(
                rs.getInstantOrNull("end_time"),
                rs.getEnum<RatkoPushStatus>("status")
            )
        }.first()

        assertNotNull(endTime)
        assertEquals(RatkoPushStatus.SUCCESSFUL, status)
    }

    @Test
    fun shouldReturnPublishableAlignments() {
        val latestPublish = ratkoPushDao.getLatestPushedPublication()
        assertNotNull(latestPublish)
        Assertions.assertTrue(latestPublish.publicationTime < layoutPublishMoment)

        val publications = publicationDao.fetchPublications(latestPublish.publicationTime, Instant.now())
        val publishedLocationTracks = locationTrackDao.fetchPublicationInformation(publications[1].id)

        assertEquals(layoutPublishId, publications[1].id)
        assertEquals(locationTrackId.id, publishedLocationTracks[0].version.id)
    }

    @Test
    fun shouldNotReturnSuccessfullyPublishedAlignments() {
        val ratkoPublishId = ratkoPushDao.startPushing(getCurrentUserName(), listOf(layoutPublishId))
        ratkoPushDao.updatePushStatus(getCurrentUserName(), ratkoPublishId, status = RatkoPushStatus.SUCCESSFUL)

        val latestMoment = ratkoPushDao.getLatestPushedPublication()?.publicationTime ?: Instant.EPOCH
        assertEquals(layoutPublishMoment, latestMoment)
        val publications = publicationDao.fetchPublications(latestMoment, Instant.now())
        assertEquals(1, publications.size)
    }

    @Test
    fun shouldReturnAlignmentsWithFailedPublication() {
        val ratkoPublishId = ratkoPushDao.startPushing(getCurrentUserName(), listOf(layoutPublishId))
        ratkoPushDao.updatePushStatus(getCurrentUserName(), ratkoPublishId, status = RatkoPushStatus.FAILED)

        val latestPublish = ratkoPushDao.getLatestPushedPublication()
        assertNotNull(latestPublish)
        Assertions.assertTrue(latestPublish.publicationTime < layoutPublishMoment)
        val publications = publicationDao.fetchPublications(latestPublish.publicationTime, Instant.now())
        val publishedLocationTracks = locationTrackDao.fetchPublicationInformation(publications[1].id)

        assertEquals(2, publications.size)
        assertEquals(layoutPublishId, publications[1].id)
        assertEquals(locationTrackId.id, publishedLocationTracks[0].version.id)
    }

    @Test
    fun shouldReturnMultipleUnpublishedLayoutPublishes() {
        val locationTrack2Id = insertAndPublishLocationTrack()
        val layoutPublishId2 =
            publicationDao.createPublication(listOf(), listOf(), listOf(locationTrack2Id), listOf(), listOf())

<<<<<<< HEAD
        val latestMoment = ratkoPushDao.getLatestPushedPublication()?.publicationTime ?: Instant.EPOCH
        Assertions.assertTrue(latestMoment < layoutPublishMoment)
        val publications = publicationDao.fetchPublications(latestMoment, Instant.now())
=======
        val latestPushedMoment = ratkoPushDao.getLatestPushedPublicationMoment()
        assertTrue(latestPushedMoment < layoutPublishMoment)
        val publishes = ratkoPushDao.fetchPublicationsAfter(latestPushedMoment)
>>>>>>> 6c936eb6

        val fetchedLayoutPublish = publications.find { it.id == layoutPublishId }
        val fetchedLayoutPublish2 = publications.find { it.id == layoutPublishId2 }

        assertNotNull(fetchedLayoutPublish)
        assertNotNull(fetchedLayoutPublish2)

        val publishLocationTracks = locationTrackDao.fetchPublicationInformation(fetchedLayoutPublish.id)
        val publish2LocationTracks = locationTrackDao.fetchPublicationInformation(fetchedLayoutPublish2.id)


        assertEquals(1, publishLocationTracks.size)
        assertEquals(1, publish2LocationTracks.size)

        assertEquals(locationTrackId.id, publishLocationTracks[0].version.id)
        assertEquals(locationTrack2Id.id, publish2LocationTracks[0].version.id)
    }

    @Test
    fun shouldFindPushErrorByPublicationId() {
        val ratkoPushId = ratkoPushDao.startPushing(getCurrentUserName(), listOf(layoutPublishId))
        ratkoPushDao.insertRatkoPushError(
            ratkoPushId,
            RatkoPushErrorType.PROPERTIES,
            RatkoOperation.UPDATE,
            RatkoAssetType.TRACK_NUMBER,
            trackNumberId,
            "Response body"
        )
        ratkoPushDao.updatePushStatus(getCurrentUserName(), ratkoPushId, status = RatkoPushStatus.FAILED)
        val ratkoPushError = ratkoPushDao.getLatestRatkoPushErrorFor(layoutPublishId)

        assertNotNull(ratkoPushError)
        assertEquals(trackNumberId, ratkoPushError.assetId)
    }

    fun insertAndPublishLocationTrack() = locationTrackAndAlignment(trackNumberId).let { (track, alignment) ->
        val draftVersion = locationTrackService.saveDraft(track, alignment)
        locationTrackService.publish(PublicationVersion(draftVersion.id, draftVersion))
    }
}<|MERGE_RESOLUTION|>--- conflicted
+++ resolved
@@ -38,10 +38,9 @@
     fun cleanUp() {
         // Mark off any old junk as done
         transactional {
-            val lastSuccessPush = ratkoPushDao.getLatestPushedPublication()
-            val lastSuccessTime = lastSuccessPush?.publicationTime ?: Instant.EPOCH
+            val lastSuccessTime = ratkoPushDao.getLatestPushedPublicationMoment()
             val hangingPublications = publicationDao.fetchPublications(lastSuccessTime, Instant.now())
-                .filterNot { it.id == lastSuccessPush?.id }
+                .filterNot { it.publicationTime == lastSuccessTime }
             if (hangingPublications.isNotEmpty()) ratkoPushDao.startPushing(
                 getCurrentUserName(),
                 hangingPublications.map { publication -> publication.id },
@@ -52,17 +51,12 @@
 
         trackNumberId = insertOfficialTrackNumber()
         locationTrackId = insertAndPublishLocationTrack()
-<<<<<<< HEAD
+        val beforePublish = ratkoPushDao.getLatestPublicationMoment()
         layoutPublishId =
             publicationDao.createPublication(listOf(), listOf(), listOf(locationTrackId), listOf(), listOf())
         layoutPublishMoment = publicationDao.getPublication(layoutPublishId).publicationTime
-=======
-        val beforePublish = ratkoPushDao.getLatestPublicationMoment()
-        layoutPublishId = publicationDao.createPublication(listOf(), listOf(), listOf(locationTrackId), listOf(), listOf())
-        layoutPublishMoment = ratkoPushDao.getLatestPublicationMoment()
-        assertTrue(layoutPublishMoment > beforePublish)
-        assertEquals(layoutPublishMoment, publicationDao.fetchPublishTime(layoutPublishId).publishTime)
->>>>>>> 6c936eb6
+        Assertions.assertTrue(layoutPublishMoment > beforePublish)
+        assertEquals(layoutPublishMoment, ratkoPushDao.getLatestPublicationMoment())
     }
 
 
@@ -104,11 +98,10 @@
 
     @Test
     fun shouldReturnPublishableAlignments() {
-        val latestPublish = ratkoPushDao.getLatestPushedPublication()
-        assertNotNull(latestPublish)
-        Assertions.assertTrue(latestPublish.publicationTime < layoutPublishMoment)
+        val lastPush = ratkoPushDao.getLatestPushedPublicationMoment()
+        Assertions.assertTrue(lastPush < layoutPublishMoment)
 
-        val publications = publicationDao.fetchPublications(latestPublish.publicationTime, Instant.now())
+        val publications = publicationDao.fetchPublications(lastPush, Instant.now())
         val publishedLocationTracks = locationTrackDao.fetchPublicationInformation(publications[1].id)
 
         assertEquals(layoutPublishId, publications[1].id)
@@ -120,9 +113,9 @@
         val ratkoPublishId = ratkoPushDao.startPushing(getCurrentUserName(), listOf(layoutPublishId))
         ratkoPushDao.updatePushStatus(getCurrentUserName(), ratkoPublishId, status = RatkoPushStatus.SUCCESSFUL)
 
-        val latestMoment = ratkoPushDao.getLatestPushedPublication()?.publicationTime ?: Instant.EPOCH
-        assertEquals(layoutPublishMoment, latestMoment)
-        val publications = publicationDao.fetchPublications(latestMoment, Instant.now())
+        val latestPushMoment = ratkoPushDao.getLatestPushedPublicationMoment()
+        assertEquals(layoutPublishMoment, latestPushMoment)
+        val publications = publicationDao.fetchPublications(latestPushMoment, Instant.now())
         assertEquals(1, publications.size)
     }
 
@@ -131,10 +124,9 @@
         val ratkoPublishId = ratkoPushDao.startPushing(getCurrentUserName(), listOf(layoutPublishId))
         ratkoPushDao.updatePushStatus(getCurrentUserName(), ratkoPublishId, status = RatkoPushStatus.FAILED)
 
-        val latestPublish = ratkoPushDao.getLatestPushedPublication()
-        assertNotNull(latestPublish)
-        Assertions.assertTrue(latestPublish.publicationTime < layoutPublishMoment)
-        val publications = publicationDao.fetchPublications(latestPublish.publicationTime, Instant.now())
+        val latestPushedPublish = ratkoPushDao.getLatestPushedPublicationMoment()
+        Assertions.assertTrue(latestPushedPublish < layoutPublishMoment)
+        val publications = publicationDao.fetchPublications(latestPushedPublish, Instant.now())
         val publishedLocationTracks = locationTrackDao.fetchPublicationInformation(publications[1].id)
 
         assertEquals(2, publications.size)
@@ -148,15 +140,9 @@
         val layoutPublishId2 =
             publicationDao.createPublication(listOf(), listOf(), listOf(locationTrack2Id), listOf(), listOf())
 
-<<<<<<< HEAD
-        val latestMoment = ratkoPushDao.getLatestPushedPublication()?.publicationTime ?: Instant.EPOCH
-        Assertions.assertTrue(latestMoment < layoutPublishMoment)
-        val publications = publicationDao.fetchPublications(latestMoment, Instant.now())
-=======
         val latestPushedMoment = ratkoPushDao.getLatestPushedPublicationMoment()
-        assertTrue(latestPushedMoment < layoutPublishMoment)
-        val publishes = ratkoPushDao.fetchPublicationsAfter(latestPushedMoment)
->>>>>>> 6c936eb6
+        Assertions.assertTrue(latestPushedMoment < layoutPublishMoment)
+        val publications = publicationDao.fetchPublications(latestPushedMoment, Instant.now())
 
         val fetchedLayoutPublish = publications.find { it.id == layoutPublishId }
         val fetchedLayoutPublish2 = publications.find { it.id == layoutPublishId2 }
