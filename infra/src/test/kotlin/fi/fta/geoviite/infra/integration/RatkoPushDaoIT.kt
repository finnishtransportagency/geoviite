package fi.fta.geoviite.infra.integration

import fi.fta.geoviite.infra.ITTestBase
import fi.fta.geoviite.infra.authorization.getCurrentUserName
import fi.fta.geoviite.infra.common.IntId
import fi.fta.geoviite.infra.publication.Publication
import fi.fta.geoviite.infra.publication.PublicationDao
import fi.fta.geoviite.infra.publication.ValidationVersion
import fi.fta.geoviite.infra.tracklayout.*
import fi.fta.geoviite.infra.util.getEnum
import fi.fta.geoviite.infra.util.getInstantOrNull
import org.junit.jupiter.api.Assertions
import org.junit.jupiter.api.BeforeEach
import org.junit.jupiter.api.Test
import org.springframework.beans.factory.annotation.Autowired
import org.springframework.boot.test.context.SpringBootTest
import org.springframework.test.context.ActiveProfiles
import java.time.Instant
import kotlin.test.assertEquals
import kotlin.test.assertNotNull
import kotlin.test.assertNull

@ActiveProfiles("dev", "test")
@SpringBootTest
internal class RatkoPushDaoIT @Autowired constructor(
    val ratkoPushDao: RatkoPushDao,
    val locationTrackService: LocationTrackService,
    val publicationDao: PublicationDao,
    val locationTrackDao: LocationTrackDao,
): ITTestBase() {
    lateinit var trackNumberId: IntId<TrackLayoutTrackNumber>
    lateinit var layoutPublishId: IntId<Publication>
    lateinit var locationTrackId: IntId<LocationTrack>
    lateinit var layoutPublishMoment: Instant

    @BeforeEach
    fun cleanUp() {
        // Mark off any old junk as done
        transactional {
            val lastSuccessTime = ratkoPushDao.getLatestPushedPublicationMoment()
            val hangingPublications = publicationDao.fetchPublicationsBetween(lastSuccessTime, null)
                .filterNot { it.publicationTime == lastSuccessTime }
            if (hangingPublications.isNotEmpty()) ratkoPushDao.startPushing(
                getCurrentUserName(),
                hangingPublications.map { publication -> publication.id },
            )
            val markEverythingComplete = "update integrations.ratko_push set status='SUCCESSFUL' where true"
            jdbc.update(markEverythingComplete, mapOf<String, Unit>())
        }

        trackNumberId = insertOfficialTrackNumber()
        val locationTrackResponse = insertAndPublishLocationTrack()
        locationTrackId = locationTrackResponse.id
        val beforePublish = ratkoPushDao.getLatestPublicationMoment()
        layoutPublishId = createPublication(locationTracks = listOf(locationTrackResponse.rowVersion.id))
        layoutPublishMoment = publicationDao.getPublication(layoutPublishId).publicationTime
        Assertions.assertTrue(layoutPublishMoment > beforePublish)
        assertEquals(layoutPublishMoment, ratkoPushDao.getLatestPublicationMoment())
    }

    @Test
    fun shouldStartANewPublish() {
        val ratkoPublishId = ratkoPushDao.startPushing(getCurrentUserName(), listOf(layoutPublishId))
        val (startTime, endTime) = jdbc.query(
            "select start_time, end_time from integrations.ratko_push where id = :id",
            mapOf("id" to ratkoPublishId.intValue)
        ) { rs, _ ->
            Pair(
                rs.getInstantOrNull("start_time"),
                rs.getInstantOrNull("end_time")
            )
        }.first()

        assertNotNull(startTime)
        assertNull(endTime)
    }

    @Test
    fun shouldSetEndTimeWhenFinishedPublishing() {
        val ratkoPublishId = ratkoPushDao.startPushing(getCurrentUserName(), listOf(layoutPublishId))
        ratkoPushDao.updatePushStatus(getCurrentUserName(), ratkoPublishId, status = RatkoPushStatus.SUCCESSFUL)
        val (endTime, status) = jdbc.query(
            "select end_time, status from integrations.ratko_push where id = :id",
            mapOf("id" to ratkoPublishId.intValue)
        ) { rs, _ ->
            Pair(
                rs.getInstantOrNull("end_time"),
                rs.getEnum<RatkoPushStatus>("status")
            )
        }.first()

        assertNotNull(endTime)
        assertEquals(RatkoPushStatus.SUCCESSFUL, status)
    }

    @Test
    fun shouldReturnPublishableAlignments() {
        val lastPush = ratkoPushDao.getLatestPushedPublicationMoment()
        Assertions.assertTrue(lastPush < layoutPublishMoment)

<<<<<<< HEAD
        val publications = publicationDao.fetchPublications(lastPush, null)
        val (publishedLocationTracks, _) = publicationDao.fetchPublishedLocationTracks(publications[1].id)
=======
        val publications = publicationDao.fetchPublicationsBetween(lastPush, null)
        val publishedLocationTracks = publicationDao.fetchPublishedLocationTracks(publications[1].id)
>>>>>>> 6c38da79

        assertEquals(layoutPublishId, publications[1].id)
        assertEquals(locationTrackId, publishedLocationTracks[0].version.id)
    }

    @Test
    fun shouldNotReturnSuccessfullyPublishedAlignments() {
        val ratkoPublishId = ratkoPushDao.startPushing(getCurrentUserName(), listOf(layoutPublishId))
        ratkoPushDao.updatePushStatus(getCurrentUserName(), ratkoPublishId, status = RatkoPushStatus.SUCCESSFUL)

        val latestPushMoment = ratkoPushDao.getLatestPushedPublicationMoment()
        assertEquals(layoutPublishMoment, latestPushMoment)
        val publications = publicationDao.fetchPublicationsBetween(latestPushMoment, null)
        assertEquals(1, publications.size)
    }

    @Test
    fun shouldReturnAlignmentsWithFailedPublication() {
        val ratkoPublishId = ratkoPushDao.startPushing(getCurrentUserName(), listOf(layoutPublishId))
        ratkoPushDao.updatePushStatus(getCurrentUserName(), ratkoPublishId, status = RatkoPushStatus.FAILED)

        val latestPushedPublish = ratkoPushDao.getLatestPushedPublicationMoment()
        Assertions.assertTrue(latestPushedPublish < layoutPublishMoment)
<<<<<<< HEAD
        val publications = publicationDao.fetchPublications(latestPushedPublish, null)
        val (publishedLocationTracks, _) = publicationDao.fetchPublishedLocationTracks(publications[1].id)
=======
        val publications = publicationDao.fetchPublicationsBetween(latestPushedPublish, null)
        val publishedLocationTracks = publicationDao.fetchPublishedLocationTracks(publications[1].id)
>>>>>>> 6c38da79

        assertEquals(2, publications.size)
        assertEquals(layoutPublishId, publications[1].id)
        assertEquals(locationTrackId, publishedLocationTracks[0].version.id)
    }

    @Test
    fun shouldReturnMultipleUnpublishedLayoutPublishes() {
        val locationTrack2Response = insertAndPublishLocationTrack()
        val layoutPublishId2 =
            createPublication(locationTracks = listOf(locationTrack2Response.rowVersion.id), message = "Test")

        val latestPushedMoment = ratkoPushDao.getLatestPushedPublicationMoment()
        Assertions.assertTrue(latestPushedMoment < layoutPublishMoment)
        val publications = publicationDao.fetchPublicationsBetween(latestPushedMoment, null)

        val fetchedLayoutPublish = publications.find { it.id == layoutPublishId }
        val fetchedLayoutPublish2 = publications.find { it.id == layoutPublishId2 }

        assertNotNull(fetchedLayoutPublish)
        assertNotNull(fetchedLayoutPublish2)

        val (publishLocationTracks, _) = publicationDao.fetchPublishedLocationTracks(fetchedLayoutPublish.id)
        val (publish2LocationTracks, _) = publicationDao.fetchPublishedLocationTracks(fetchedLayoutPublish2.id)


        assertEquals(1, publishLocationTracks.size)
        assertEquals(1, publish2LocationTracks.size)

        assertEquals(locationTrackId, publishLocationTracks[0].version.id)
        assertEquals(locationTrack2Response.id, publish2LocationTracks[0].version.id)
    }

    @Test
    fun `Should return latest publications`() {
        val locationTrack1Response = insertAndPublishLocationTrack()
        val layoutPublishId1 = createPublication(locationTracks = listOf(locationTrack1Response.rowVersion), message = "Test")
        val locationTrack2Response = insertAndPublishLocationTrack()
        val layoutPublishId2 = createPublication(locationTracks = listOf(locationTrack2Response.rowVersion), message = "Test")

        val publications = publicationDao.fetchLatestPublications(2)

        assertEquals(publications.size, 2)
        assertEquals(publications[0].id, layoutPublishId2)
        assertEquals(publications[1].id, layoutPublishId1)
    }

    @Test
    fun shouldFindLatestPushErrorByPublicationId() {
        val ratkoPushId = ratkoPushDao.startPushing(getCurrentUserName(), listOf(layoutPublishId))
        ratkoPushDao.insertRatkoPushError(
            ratkoPushId,
            RatkoPushErrorType.PROPERTIES,
            RatkoOperation.UPDATE,
            RatkoAssetType.LOCATION_TRACK,
            locationTrackId,
            "Response body"
        )
        ratkoPushDao.insertRatkoPushError(
            ratkoPushId,
            RatkoPushErrorType.PROPERTIES,
            RatkoOperation.CREATE,
            RatkoAssetType.TRACK_NUMBER,
            trackNumberId,
            "Response body"
        )
        ratkoPushDao.updatePushStatus(getCurrentUserName(), ratkoPushId, status = RatkoPushStatus.FAILED)
        val ratkoPushError = ratkoPushDao.getLatestRatkoPushErrorFor(layoutPublishId)

        assertNotNull(ratkoPushError)
        assertEquals(trackNumberId, ratkoPushError.assetId)
        assertEquals(RatkoOperation.CREATE, ratkoPushError.operation)
    }

    fun insertAndPublishLocationTrack() = locationTrackAndAlignment(trackNumberId).let { (track, alignment) ->
        val draftVersion = locationTrackService.saveDraft(track, alignment)
        locationTrackService.publish(ValidationVersion(draftVersion.id, draftVersion.rowVersion))
    }

    fun createPublication(
        trackNumbers: List<IntId<TrackLayoutTrackNumber>> = listOf(),
        referenceLines: List<IntId<ReferenceLine>> = listOf(),
        locationTracks: List<IntId<LocationTrack>> = listOf(),
        switches: List<IntId<TrackLayoutSwitch>> = listOf(),
        kmPosts: List<IntId<TrackLayoutKmPost>> = listOf(),
        message: String = "",
    ) = publicationDao.createPublication(message = message)
        .also { publicationId ->
            val calculatedChanges = CalculatedChanges(
                directChanges = DirectChanges(
                    kmPostChanges = kmPosts,
                    referenceLineChanges = referenceLines,
                    trackNumberChanges = trackNumbers.map {
                        TrackNumberChange(
                            trackNumberId = it,
                            changedKmNumbers = emptySet(),
                            isStartChanged = false,
                            isEndChanged = false
                        )
                    },
                    locationTrackChanges = locationTracks.map {
                        LocationTrackChange(
                            locationTrackId = it,
                            changedKmNumbers = emptySet(),
                            isStartChanged = false,
                            isEndChanged = false
                        )
                    },
                    switchChanges = switches.map { SwitchChange(it, emptyList()) }
                ),
                indirectChanges = IndirectChanges(
                    trackNumberChanges = emptyList(),
                    locationTrackChanges = emptyList(),
                    switchChanges = emptyList(),
                ),
            )
            publicationDao.savePublishCalculatedChanges(publicationId, calculatedChanges)
        }
}<|MERGE_RESOLUTION|>--- conflicted
+++ resolved
@@ -98,13 +98,8 @@
         val lastPush = ratkoPushDao.getLatestPushedPublicationMoment()
         Assertions.assertTrue(lastPush < layoutPublishMoment)
 
-<<<<<<< HEAD
-        val publications = publicationDao.fetchPublications(lastPush, null)
+        val publications = publicationDao.fetchPublicationsBetween(lastPush, null)
         val (publishedLocationTracks, _) = publicationDao.fetchPublishedLocationTracks(publications[1].id)
-=======
-        val publications = publicationDao.fetchPublicationsBetween(lastPush, null)
-        val publishedLocationTracks = publicationDao.fetchPublishedLocationTracks(publications[1].id)
->>>>>>> 6c38da79
 
         assertEquals(layoutPublishId, publications[1].id)
         assertEquals(locationTrackId, publishedLocationTracks[0].version.id)
@@ -128,13 +123,8 @@
 
         val latestPushedPublish = ratkoPushDao.getLatestPushedPublicationMoment()
         Assertions.assertTrue(latestPushedPublish < layoutPublishMoment)
-<<<<<<< HEAD
-        val publications = publicationDao.fetchPublications(latestPushedPublish, null)
+        val publications = publicationDao.fetchPublicationsBetween(latestPushedPublish, null)
         val (publishedLocationTracks, _) = publicationDao.fetchPublishedLocationTracks(publications[1].id)
-=======
-        val publications = publicationDao.fetchPublicationsBetween(latestPushedPublish, null)
-        val publishedLocationTracks = publicationDao.fetchPublishedLocationTracks(publications[1].id)
->>>>>>> 6c38da79
 
         assertEquals(2, publications.size)
         assertEquals(layoutPublishId, publications[1].id)
