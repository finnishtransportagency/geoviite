--- conflicted
+++ resolved
@@ -1494,29 +1494,6 @@
         // switch structure YV60_300_1_9_O's rightmost joints are at x-coords:
         // - 34.430 (through track)
         // - 34.321 (branching track)
-<<<<<<< HEAD
-        // so with the branching track's continuation starting at 35, it doesn't fall within the switch's bounding box
-        val switchStructureId = switchLibraryService
-            .getSwitchStructures()
-            .find { it.type.typeName == "YV60-300-1:9-O" }!!.id as IntId
-        val switchId = switchDao.insert(
-            switch(
-                seed = 123,
-                structureId = switchStructureId,
-                joints = listOf(switchJoint(Point(0.0, 0.0))),
-                draft = false,
-            )
-        ).id
-        val throughTrackId = locationTrackService.saveDraft(
-            LayoutBranch.main,
-            locationTrack(trackNumberId, name = "through track", draft = true),
-            alignment(
-                segment(
-                    Point(0.0, 0.0), Point(40.0, 0.0)
-                ).copy(
-                    switchId = switchId,
-                    startJointNumber = JointNumber(1),
-=======
         // so with the branching track's continuation starting at 35, it doesn't fall within the
         // switch's bounding box
         val switchStructureId =
@@ -1529,7 +1506,6 @@
                         joints = listOf(switchJoint(Point(0.0, 0.0))),
                         draft = false,
                     )
->>>>>>> 8ddb25d3
                 )
                 .id
         val throughTrackId =
