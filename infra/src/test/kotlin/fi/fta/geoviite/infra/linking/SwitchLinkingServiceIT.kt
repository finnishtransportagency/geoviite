package fi.fta.geoviite.infra.linking

import fi.fta.geoviite.infra.DBTestBase
import fi.fta.geoviite.infra.common.*
import fi.fta.geoviite.infra.geography.KkjTm35finTriangulationDao
import fi.fta.geoviite.infra.geography.TriangulationDirection
import fi.fta.geoviite.infra.geometry.*
import fi.fta.geoviite.infra.linking.switches.SwitchLinkingService
import fi.fta.geoviite.infra.localization.LocalizationParams
import fi.fta.geoviite.infra.math.BoundingBox
import fi.fta.geoviite.infra.math.Point
import fi.fta.geoviite.infra.math.Range
import fi.fta.geoviite.infra.publication.PublishValidationError
import fi.fta.geoviite.infra.publication.PublishValidationErrorType
import fi.fta.geoviite.infra.switchLibrary.*
import fi.fta.geoviite.infra.tracklayout.*
import fi.fta.geoviite.infra.ui.testdata.createSwitchAndAlignments
import fi.fta.geoviite.infra.ui.testdata.locationTrackAndAlignmentForGeometryAlignment
import fi.fta.geoviite.infra.ui.testdata.switchJoint
import fi.fta.geoviite.infra.util.LocalizationKey
import org.junit.jupiter.api.BeforeEach
import org.junit.jupiter.api.Test
import org.springframework.beans.factory.annotation.Autowired
import org.springframework.boot.test.context.SpringBootTest
import org.springframework.test.context.ActiveProfiles
import kotlin.test.assertEquals
import kotlin.test.assertNull
import kotlin.test.assertTrue

@ActiveProfiles("dev", "test")
@SpringBootTest
class SwitchLinkingServiceIT @Autowired constructor(
    private val switchLinkingService: SwitchLinkingService,
    private val switchDao: LayoutSwitchDao,
    private val trackNumberDao: LayoutTrackNumberDao,
    private val locationTrackService: LocationTrackService,
    private val geometryDao: GeometryDao,
    private val switchStructureDao: SwitchStructureDao,
    private val kkjTm35FinTriangulationDao: KkjTm35finTriangulationDao,
    private val referenceLineDao: ReferenceLineDao,
    private val alignmentDao: LayoutAlignmentDao,
    private val switchLibraryService: SwitchLibraryService,
    private val locationTrackDao: LocationTrackDao,
) : DBTestBase() {

    lateinit var switchStructure: SwitchStructure
    lateinit var switchAlignment_1_5_2: SwitchAlignment

    @BeforeEach
    fun setup() {
        switchStructure = switchStructureDao.fetchSwitchStructures().find { s -> s.type.typeName == "YV60-300-1:9-O" }!!
        switchAlignment_1_5_2 =
            switchStructure.alignments.find { alignment -> alignment.jointNumbers.contains(JointNumber(5)) }
                ?: throw IllegalStateException("Invalid switch structure")
    }

    @BeforeEach
    fun cleanup() {
        deleteFromTables("layout", "switch_joint", "switch", "location_track")
    }

    @Test()
    fun getSuggestedSwitchesWorks() {
        switchLinkingService.getSuggestedSwitches(
            BoundingBox(
                x = Range(500000.0, 600000.0),
                y = Range(6900000.0, 7000000.0),
            )
        )
    }

    @Test
    fun updatingSwitchLinkingChangesSourceToGenerated() {
        val insertedSwitch = switchDao.fetch(
            switchDao.insert(switch(665, draft = false)).rowVersion
        )
        val switchLinkingParameters = SwitchLinkingParameters(
            layoutSwitchId = insertedSwitch.id as IntId,
            joints = emptyList(),
            geometrySwitchId = null,
            switchStructureId = insertedSwitch.switchStructureId,
        )
<<<<<<< HEAD
        val suggestedSwitch = switchLinkingService.matchFittedSwitch(
            FittedSwitch(
                joints = emptyList(),
                geometrySwitchId = null,
                switchStructureId = insertedSwitch.switchStructureId,
                name = SwitchName("Foo V123"),
                alignmentEndPoint = null,
            ),
            insertedSwitch.id as IntId
        )
        val rowVersion = switchLinkingService.saveSwitchLinking(suggestedSwitch, insertedSwitch.id as IntId).rowVersion
=======
        val rowVersion = switchLinkingService.saveSwitchLinking(switchLinkingParameters).rowVersion
>>>>>>> 271c4997
        val switch = switchDao.fetch(rowVersion)
        assertEquals(switch.source, GeometrySource.GENERATED)
    }

    @Test
    fun linkingExistingGeometrySwitchGetsSwitchAccuracyForJoints() {
        setupJointLocationAccuracyTest()
        val suggestedSwitch = switchLinkingService.getSuggestedSwitches(
            BoundingBox(
                x = Range(0.0, 100.0),
                y = Range(0.0, 100.0),
            )
        )[0]
        for (joint in suggestedSwitch.joints.map { j -> j.number }) {
            assertJointPointLocationAccuracy(suggestedSwitch, joint, LocationAccuracy.DIGITIZED_AERIAL_IMAGE)
        }
    }

    @Test
    fun linkingManualSwitchGetsGeometryCalculatedAccuracy() {
        val suggestedSwitchCreateParams = setupJointLocationAccuracyTest()
        val suggestedSwitch = switchLinkingService.getSuggestedSwitch(suggestedSwitchCreateParams)!!

        for (joint in suggestedSwitch.joints.map { j -> j.number }) {
            assertJointPointLocationAccuracy(suggestedSwitch, joint, LocationAccuracy.GEOMETRY_CALCULATED)
        }
    }

    @Test
    fun `should match with first switch alignment match only`() {
        var startLength = 0.0
        val segments = (1..5).map { num ->
            val start = (num - 1).toDouble() * 10.0
            val end = start + 10.0
            segment(Point(start, start), Point(end, end), startM = startLength).also { s -> startLength += s.length }
        }

        val (locationTrack, locationTrackAlignment) = locationTrackAndAlignment(
            trackNumberId = getUnusedTrackNumberId(),
            segments = segments,
            draft = true,
        )
        val locationTrackId = locationTrackService.saveDraft(locationTrack, locationTrackAlignment)

        val insertedSwitch = switchDao.fetch(switchDao.insert(switch(665, draft = false)).rowVersion)

        val linkingJoints = listOf(
            FittedSwitchJoint(
                JointNumber(1),
                Point(x = 9.5, y = 9.5),
                LocationAccuracy.DESIGNED_GEOLOCATION,
                matches = listOf(
                    suggestedSwitchJointMatch(
                        locationTrackId = locationTrackId.id,
                        segmentIndex = 1,
                        m = segments[1].startM,
                    )
                ),
            ),
            FittedSwitchJoint(
                JointNumber(2),
                Point(x = 20.0, y = 20.0),
                LocationAccuracy.DESIGNED_GEOLOCATION,
                matches = listOf(
                    suggestedSwitchJointMatch(
                        locationTrackId = locationTrackId.id,
                        segmentIndex = 1,
                        m = segments[1].endM,
                    )
                ),
            ),
            FittedSwitchJoint(
                JointNumber(3),
                Point(x = 20.0, y = 20.0),
                LocationAccuracy.DESIGNED_GEOLOCATION,
                matches = listOf(
                    suggestedSwitchJointMatch(
                        locationTrackId = locationTrackId.id,
                        segmentIndex = 1,
                        m = segments[1].endM,
                    )
                ),
            ),
        )

        switchLinkingService.saveSwitchLinking(
            switchLinkingService.matchFittedSwitch(
                suggestedSwitchFitting(
                    joints = linkingJoints,
                    geometrySwitchId = null,
                    switchStructureId = insertedSwitch.switchStructureId
                ), insertedSwitch.id as IntId,
            ), insertedSwitch.id as IntId,
        )

        val (_, alignment) = locationTrackService.getWithAlignmentOrThrow(PublishType.DRAFT, locationTrackId.id)
        val joint12Segment = alignment.segments[1]

        assertEquals(JointNumber(1), joint12Segment.startJointNumber)
        assertEquals(JointNumber(2), joint12Segment.endJointNumber)

        assertTrue(alignment.segments.none {
            it.endJointNumber == JointNumber(3) || it.startJointNumber == JointNumber(3)
        })
    }

    @Test
    fun `should filter out switch matches that do not match with switch structure alignment`() {
        var startLength = 0.0
        val segments = (1..5).map { num ->
            val start = (num - 1).toDouble() * 10.0
            val end = start + 10.0
            segment(Point(start, start), Point(end, end), startM = startLength).also { s -> startLength += s.length }
        }

        val (locationTrack, locationTrackAlignment) = locationTrackAndAlignment(
            trackNumberId = getUnusedTrackNumberId(),
            segments = segments,
            draft = true,
        )
        val locationTrackId = locationTrackService.saveDraft(locationTrack, locationTrackAlignment)

        val insertedSwitch = switchDao.fetch(switchDao.insert(switch(665, draft = false)).rowVersion)

        val linkingJoints = listOf(
            FittedSwitchJoint(
                JointNumber(1),
                Point(x = 9.5, y = 9.5),
                LocationAccuracy.DESIGNED_GEOLOCATION,
                matches = listOf(
                    suggestedSwitchJointMatch(
                        locationTrackId = locationTrackId.id,
                        segmentIndex = 1,
                        m = segments[1].startM,
                    )
                ),
            ),
            FittedSwitchJoint(
                JointNumber(5),
                Point(x = 20.0, y = 20.0),
                LocationAccuracy.DESIGNED_GEOLOCATION,
                matches = listOf(
                    suggestedSwitchJointMatch(
                        locationTrackId = locationTrackId.id,
                        segmentIndex = 1,
                        m = segments[1].endM,
                    )
                ),
            ),
            FittedSwitchJoint(
                JointNumber(3),
                Point(x = 20.0, y = 20.0),
                LocationAccuracy.DESIGNED_GEOLOCATION,
                matches = listOf(
                    suggestedSwitchJointMatch(
                        locationTrackId = locationTrackId.id,
                        segmentIndex = 1,
                        m = segments[1].endM,
                    )
                ),
            ),
        )

        switchLinkingService.saveSwitchLinking(
            switchLinkingService.matchFittedSwitch(
                suggestedSwitchFitting(
                    joints = linkingJoints,
                    geometrySwitchId = null,
                    switchStructureId = insertedSwitch.switchStructureId
                ), insertedSwitch.id as IntId,
            ), insertedSwitch.id as IntId,
        )

        val (_, alignment) = locationTrackService.getWithAlignmentOrThrow(PublishType.DRAFT, locationTrackId.id)
        val joint12Segment = alignment.segments[1]

        assertEquals(JointNumber(1), joint12Segment.startJointNumber)
        assertEquals(JointNumber(3), joint12Segment.endJointNumber)

        assertTrue(alignment.segments.none {
            it.endJointNumber == JointNumber(5) || it.startJointNumber == JointNumber(5)
        })
    }

    private fun createAndLinkSwitch(
        seed: Int = 123768,
        linkedJoints: List<FittedSwitchJoint>,
    ): TrackLayoutSwitch {
        return switch(
            seed = seed,
            joints = listOf(),
            stateCategory = LayoutStateCategory.EXISTING,
            draft = false,
        )
            .let { switch -> switchDao.insert(switch).rowVersion }
            .let { switchRowVersion -> switchDao.fetch(switchRowVersion) }
            .let { storedSwitch ->
                switchLinkingService.saveSwitchLinking(
<<<<<<< HEAD
                    switchLinkingService.matchFittedSwitch(
                        suggestedSwitchFitting(
                            switchStructureId = storedSwitch.switchStructureId,
                            joints = linkedJoints,
                        ), storedSwitch.id as IntId,
                    ), storedSwitch.id as IntId,
=======
                    SwitchLinkingParameters(
                        layoutSwitchId = storedSwitch.id as IntId,
                        joints = linkedJoints,
                        geometrySwitchId = null,
                        switchStructureId = storedSwitch.switchStructureId,
                    )
>>>>>>> 271c4997
                )
            }
            .let { switchDaoResponse -> switchDao.fetch(switchDaoResponse.rowVersion) }
    }

    private data class LocationTracksWithLinkedSwitch (
        val straightTrack: LocationTrack,
        val straightTrackAlignment: LayoutAlignment,

        val divertingTrack: LocationTrack,
        val divertingTrackAlignment: LayoutAlignment,

        val linkedSwitch: TrackLayoutSwitch,
    )

    private fun createLocationTracksWithLinkedSwitch(
        seed: Int = 12345,
    ): LocationTracksWithLinkedSwitch {
        val (straightTrack, straightAlignment) = createDraftLocationTrackFromLayoutSegments(
            listOf(
                segment(Point(0.0, 0.0), Point(20.0, 0.0)),  // Example: Beginning of the track
                segment(Point(20.0, 0.0), Point(40.0, 0.0)), // Example: first switch start joint (1) -> joint (5)
                segment(Point(40.0, 0.0), Point(60.0, 0.0)), // Example: first switch joint (5) -> end joint (2), will be split when linking the overlapping switch
                segment(Point(60.0, 0.0), Point(80.0, 0.0)), // Example: second switch joint (1) WITHOUT OVERLAP -> joint (5)
                segment(Point(80.0, 0.0), Point(100.0, 0.0)), // Example: joint (5) -> end joint (2)
                segment(Point(100.0, 0.0), Point(120.0, 0.0)), // Example:  Rest of the track
            )
        )

        val (divertingTrack, divertingAlignment) = createDraftLocationTrackFromLayoutSegments(
            listOf(segment(Point(20.0, 0.0), Point(60.0, 60.0)))
        )

        val switchJoints = listOf(

            // Continuing track
            FittedSwitchJoint(
                JointNumber(1),
                Point(20.0, 0.0),
                LocationAccuracy.DESIGNED_GEOLOCATION,
                matches = listOf(
                    switchLinkingAtStart(straightTrack.id, straightAlignment, 1),
                    switchLinkingAtStart(divertingTrack.id, divertingAlignment, 0),
                ),
            ),

            FittedSwitchJoint(
                JointNumber(5),
                Point(40.0, 0.0),
                LocationAccuracy.DESIGNED_GEOLOCATION,
                matches = listOf(
                    switchLinkingAtStart(straightTrack.id, straightAlignment, 2),
                ),
            ),

            FittedSwitchJoint(
                JointNumber(2),
                Point(60.0, 0.0),
                LocationAccuracy.DESIGNED_GEOLOCATION,
                matches = listOf(
                    switchLinkingAtEnd(straightTrack.id, straightAlignment, 2),
                ),
            ),

            // Diverting track
            FittedSwitchJoint(
                JointNumber(3),
                Point(100.0, 60.0),
                LocationAccuracy.DESIGNED_GEOLOCATION,
                matches = listOf(
                    switchLinkingAtEnd(divertingTrack.id, divertingAlignment, 0),
                ),
            ),
        )

        val linkedSwitch = createAndLinkSwitch(
            seed = seed,
            linkedJoints = switchJoints,
        )

        val (linkedStraightTrack, linkedStraightTrackAlignment) =
            locationTrackService.getWithAlignmentOrThrow(PublishType.DRAFT, straightTrack.id as IntId)

        val (linkedDivertingTrack, linkedDivertingTrackAlignment) =
            locationTrackService.getWithAlignmentOrThrow(PublishType.DRAFT, divertingTrack.id as IntId)

        // No segment splits are excepted to have happened.
        assertEquals(straightAlignment.segments.size, linkedStraightTrackAlignment.segments.size)

        assertEquals(null, linkedStraightTrackAlignment.segments[0].switchId)
        assertEquals(null, linkedStraightTrackAlignment.segments[0].startJointNumber)
        assertEquals(null, linkedStraightTrackAlignment.segments[0].endJointNumber)

        assertEquals(linkedSwitch.id, linkedStraightTrackAlignment.segments[1].switchId)
        assertEquals(switchJoints[0].number, linkedStraightTrackAlignment.segments[1].startJointNumber)
        assertEquals(switchJoints[1].number, linkedStraightTrackAlignment.segments[1].endJointNumber)

        assertEquals(linkedSwitch.id, linkedStraightTrackAlignment.segments[2].switchId)
        assertEquals(switchJoints[1].number, linkedStraightTrackAlignment.segments[2].startJointNumber)
        assertEquals(switchJoints[2].number, linkedStraightTrackAlignment.segments[2].endJointNumber)

        assertEquals(null, linkedStraightTrackAlignment.segments[3].switchId)
        assertEquals(null, linkedStraightTrackAlignment.segments[3].startJointNumber)
        assertEquals(null, linkedStraightTrackAlignment.segments[3].endJointNumber)

        // The diverting track segments should not have been split either.
        assertEquals(1, linkedDivertingTrackAlignment.segments.size)
        assertEquals(linkedSwitch.id, linkedDivertingTrackAlignment.segments[0].switchId)
        assertEquals(switchJoints[0].number, linkedDivertingTrackAlignment.segments[0].startJointNumber)
        assertEquals(switchJoints[3].number, linkedDivertingTrackAlignment.segments[0].endJointNumber)

        return LocationTracksWithLinkedSwitch(
            straightTrack = linkedStraightTrack,
            straightTrackAlignment = linkedStraightTrackAlignment,

            divertingTrack = linkedDivertingTrack,
            divertingTrackAlignment = linkedDivertingTrackAlignment,

            linkedSwitch = linkedSwitch,
        )
    }

    @Test
    fun `Switch linking slight overlap correction should not remove previous switch linking`() {
        val switchOverlapAmount = 4.99
        val testLocation = createLocationTracksWithLinkedSwitch()

        val (secondDiversionTrack, secondDiversionAlignment) = createDraftLocationTrackFromLayoutSegments(
            // The second diversion track's starting point and the related switch is purposefully built to overlap the first switch.
            listOf(segment(Point(60.0 - switchOverlapAmount, 0.0), Point(100.0, 100.0)))
        )

        val overlappingSwitchJoints = listOf(
            // Continuing track
            FittedSwitchJoint(
                JointNumber(1),
                Point(60.0 - switchOverlapAmount, 0.0),
                LocationAccuracy.DESIGNED_GEOLOCATION,
                matches = listOf(
                    suggestedSwitchJointMatch(
                        locationTrackId = testLocation.straightTrack.id as IntId,
                        segmentIndex = 2,
                        m = testLocation.straightTrackAlignment.segments[2].endM - switchOverlapAmount,
                    ),

                    switchLinkingAtStart(secondDiversionTrack.id, secondDiversionAlignment, 0),
                ),
            ),

            FittedSwitchJoint(
                JointNumber(5),
                Point(80.0, 0.0),
                LocationAccuracy.DESIGNED_GEOLOCATION,
                matches = listOf(
                    switchLinkingAtStart(testLocation.straightTrack.id, testLocation.straightTrackAlignment, 4),
                ),
            ),

            FittedSwitchJoint(
                JointNumber(2),
                Point(100.0, 0.0),
                LocationAccuracy.DESIGNED_GEOLOCATION,
                matches = listOf(
                    switchLinkingAtEnd(testLocation.straightTrack.id, testLocation.straightTrackAlignment, 4),
                ),
            ),

            // Diverting track
            FittedSwitchJoint(
                JointNumber(3),
                Point(100.0, 100.0),
                LocationAccuracy.DESIGNED_GEOLOCATION,
                matches = listOf(
                    switchLinkingAtEnd(testLocation.divertingTrack.id, testLocation.divertingTrackAlignment, 0),
                ),
            ),
        )

        val newSwitch = createAndLinkSwitch(
            seed = 98765,
            linkedJoints = overlappingSwitchJoints,
        )

        val (_, overlapLinkedStraightAlignment) =
            locationTrackService.getWithAlignmentOrThrow(PublishType.DRAFT, testLocation.straightTrack.id as IntId)

        // The overlapping segment has not been split, the next segment is used.
        assertEquals(testLocation.straightTrackAlignment.segments.size, overlapLinkedStraightAlignment.segments.size)

        assertEquals(null, overlapLinkedStraightAlignment.segments[0].switchId)
        assertEquals(null, overlapLinkedStraightAlignment.segments[0].startJointNumber)
        assertEquals(null, overlapLinkedStraightAlignment.segments[0].endJointNumber)

        // Previously existing switch segments should stay the same.
        assertEquals(testLocation.linkedSwitch.id, overlapLinkedStraightAlignment.segments[1].switchId)
        assertEquals(testLocation.straightTrackAlignment.segments[1].startJointNumber, overlapLinkedStraightAlignment.segments[1].startJointNumber)
        assertEquals(testLocation.straightTrackAlignment.segments[1].endJointNumber, overlapLinkedStraightAlignment.segments[1].endJointNumber)

        assertEquals(testLocation.linkedSwitch.id, overlapLinkedStraightAlignment.segments[2].switchId)
        assertEquals(testLocation.straightTrackAlignment.segments[2].startJointNumber, overlapLinkedStraightAlignment.segments[2].startJointNumber)
        assertEquals(testLocation.straightTrackAlignment.segments[2].endJointNumber, overlapLinkedStraightAlignment.segments[2].endJointNumber)

        // New switch
        assertEquals(newSwitch.id, overlapLinkedStraightAlignment.segments[3].switchId)
        assertEquals(overlappingSwitchJoints[0].number, overlapLinkedStraightAlignment.segments[3].startJointNumber)
        assertEquals(overlappingSwitchJoints[1].number, overlapLinkedStraightAlignment.segments[3].endJointNumber)

        assertEquals(newSwitch.id, overlapLinkedStraightAlignment.segments[4].switchId)
        assertEquals(overlappingSwitchJoints[1].number, overlapLinkedStraightAlignment.segments[4].startJointNumber)
        assertEquals(overlappingSwitchJoints[2].number, overlapLinkedStraightAlignment.segments[4].endJointNumber)

        assertEquals(null, overlapLinkedStraightAlignment.segments[5].switchId)
        assertEquals(null, overlapLinkedStraightAlignment.segments[5].startJointNumber)
        assertEquals(null, overlapLinkedStraightAlignment.segments[5].endJointNumber)
    }

    @Test
    fun `Switch linking slight overlap correction should work with multiple overlapping segments`() {
        val (testLocationTrack, testAlignment) = createDraftLocationTrackFromLayoutSegments(
            listOf(
                segment(Point(0.0, 0.0), Point(10.0, 0.0)),
                segment(Point(10.0, 0.0), Point(20.0, 0.0)),
                segment(Point(20.0, 0.0), Point(21.0, 0.0)),
                segment(Point(21.0, 0.0), Point(22.0, 0.0)),
                segment(Point(22.0, 0.0), Point(23.0, 0.0)),
                segment(Point(23.0, 0.0), Point(24.0, 0.0)),
                segment(Point(24.0, 0.0), Point(25.0, 0.0)),
                segment(Point(25.0, 0.0), Point(40.0, 0.0)),
                segment(Point(40.0, 0.0), Point(60.0, 0.0)),
                segment(Point(60.0, 0.0), Point(80.0, 0.0)),
                segment(Point(80.0, 0.0), Point(90.0, 0.0)),
            )
        )

        val existingSwitchJoints = listOf(
            FittedSwitchJoint(
                JointNumber(1),
                Point(21.0, 0.0),
                LocationAccuracy.DESIGNED_GEOLOCATION,
                matches = listOf(switchLinkingAtStart(testLocationTrack.id, testAlignment, 3))
            ),

            FittedSwitchJoint(
                JointNumber(5),
                Point(40.0, 0.0),
                LocationAccuracy.DESIGNED_GEOLOCATION,
                matches = listOf(switchLinkingAtStart(testLocationTrack.id, testAlignment, 8))
            ),

            FittedSwitchJoint(
                JointNumber(2),
                Point(60.0, 0.0),
                LocationAccuracy.DESIGNED_GEOLOCATION,
                matches = listOf(switchLinkingAtStart(testLocationTrack.id, testAlignment, 9))
            ),
        )

        val existingSwitch = createAndLinkSwitch(
            seed = 98765_1,
            linkedJoints = existingSwitchJoints,
        )

        val overlappingSwitchJoints = listOf(
            FittedSwitchJoint(
                JointNumber(1),
                Point(0.0, 0.0),
                LocationAccuracy.DESIGNED_GEOLOCATION,
                matches = listOf(switchLinkingAtStart(testLocationTrack.id, testAlignment, 0))
            ),

            FittedSwitchJoint(
                JointNumber(5),
                Point(10.0, 0.0),
                LocationAccuracy.DESIGNED_GEOLOCATION,
                matches = listOf(switchLinkingAtStart(testLocationTrack.id, testAlignment, 1))
            ),

            FittedSwitchJoint(
                JointNumber(2),
                Point(25.0, 0.0),
                LocationAccuracy.DESIGNED_GEOLOCATION,
                matches = listOf(switchLinkingAtStart(testLocationTrack.id, testAlignment, 7))
            ),
        )

        val linkedSwitchWithOverlap = createAndLinkSwitch(
            seed = 98765_2,
            linkedJoints = overlappingSwitchJoints,
        )

        val (_, linkedTestAlignment) =
            locationTrackService.getWithAlignmentOrThrow(PublishType.DRAFT, testLocationTrack.id as IntId)

        assertEquals(testAlignment.segments.size, linkedTestAlignment.segments.size)

        assertEquals(existingSwitchJoints[0].number, linkedTestAlignment.segments[0].startJointNumber)
        assertEquals(existingSwitchJoints[1].number, linkedTestAlignment.segments[0].endJointNumber)

        assertEquals(existingSwitchJoints[1].number, linkedTestAlignment.segments[1].startJointNumber)
        assertEquals(null, linkedTestAlignment.segments[1].endJointNumber)

        assertEquals(null, linkedTestAlignment.segments[2].startJointNumber)
        assertEquals(existingSwitchJoints[2].number, linkedTestAlignment.segments[2].endJointNumber)

        (0..2).forEach { segmentIndex ->
            assertEquals(linkedSwitchWithOverlap.id, linkedTestAlignment.segments[segmentIndex].switchId)
        }

        (3..9).forEach { segmentIndex ->
            assertEquals(existingSwitch.id, linkedTestAlignment.segments[segmentIndex].switchId)
        }

        (4..7).forEach { segmentIndex ->
            assertEquals(null, linkedTestAlignment.segments[segmentIndex].startJointNumber)
            assertEquals(null, linkedTestAlignment.segments[segmentIndex].endJointNumber)
        }

        assertEquals(overlappingSwitchJoints[0].number, linkedTestAlignment.segments[3].startJointNumber)
        assertEquals(null, linkedTestAlignment.segments[3].endJointNumber)

        assertEquals(overlappingSwitchJoints[1].number, linkedTestAlignment.segments[8].startJointNumber)
        assertEquals(overlappingSwitchJoints[2].number, linkedTestAlignment.segments[8].endJointNumber)

        assertEquals(overlappingSwitchJoints[2].number, linkedTestAlignment.segments[9].startJointNumber)
        assertEquals(null, linkedTestAlignment.segments[9].endJointNumber)

        assertEquals(null, linkedTestAlignment.segments[10].switchId)
        assertEquals(null, linkedTestAlignment.segments[10].startJointNumber)
        assertEquals(null, linkedTestAlignment.segments[10].endJointNumber)
    }

    @Test
    fun `Switch linking slight overlap correction should work regardless of the joint number order`() {
        val overlapAmount = 4.99

        listOf(
            Triple(JointNumber(1), JointNumber(5), JointNumber(2)),
            Triple(JointNumber(2), JointNumber(5), JointNumber(1)),
        ).forEachIndexed { index, (firstJointNumber, secondJointNumber, thirdJointNumber) ->

            val (testLocationTrack, testAlignment) = createDraftLocationTrackFromLayoutSegments(
                listOf(
                    segment(Point(0.0, 0.0), Point(20.0, 0.0)),
                    segment(Point(20.0, 0.0), Point(40.0, 0.0)),
                    segment(Point(40.0, 0.0), Point(60.0, 0.0)),
                    segment(Point(60.0, 0.0), Point(80.0, 0.0)),
                    segment(Point(80.0, 0.0), Point(100.0, 0.0)),
                    segment(Point(100.0, 0.0), Point(120.0, 0.0)),
                )
            )

            val existingSwitchJoints = listOf(
                FittedSwitchJoint(
                    JointNumber(1),
                    Point(20.0, 0.0),
                    LocationAccuracy.DESIGNED_GEOLOCATION,
                    matches = listOf(switchLinkingAtStart(testLocationTrack.id, testAlignment, 1))
                ),

                FittedSwitchJoint(
                    JointNumber(5),
                    Point(40.0, 0.0),
                    LocationAccuracy.DESIGNED_GEOLOCATION,
                    matches = listOf(switchLinkingAtStart(testLocationTrack.id, testAlignment, 2))
                ),

                FittedSwitchJoint(
                    JointNumber(2),
                    Point(60.0, 0.0),
                    LocationAccuracy.DESIGNED_GEOLOCATION,
                    matches = listOf(switchLinkingAtEnd(testLocationTrack.id, testAlignment, 2))
                )
            )

            val existingLayoutSwitch = createAndLinkSwitch(
                seed = index,
                linkedJoints = existingSwitchJoints,
            )

            val linkedSwitchWithOverlap = createAndLinkSwitch(
                seed = 1000 + index,
                linkedJoints = listOf(
                    FittedSwitchJoint(
                        firstJointNumber,
                        Point(60.0 - overlapAmount, 0.0),
                        LocationAccuracy.DESIGNED_GEOLOCATION,
<<<<<<< HEAD
                        matches = listOf(
                            suggestedSwitchJointMatch(
                            locationTrackId = testLocationTrack.id as IntId,
                            segmentIndex = 2,
                            m = testAlignment.segments[2].endM - overlapAmount,
                        )
=======
                        segments = listOf(
                            SwitchLinkingSegment(
                                locationTrackId = testLocationTrack.id as IntId,
                                segmentIndex = 2,
                                m = testAlignment.segments[2].endM - overlapAmount,
                            )
>>>>>>> 271c4997
                        ),
                    ),

                    FittedSwitchJoint(
                        secondJointNumber,
                        Point(80.0, 0.0),
                        LocationAccuracy.DESIGNED_GEOLOCATION,
                        matches = listOf(switchLinkingAtStart(testLocationTrack.id, testAlignment, 4))
                    ),

                    FittedSwitchJoint(
                        thirdJointNumber,
                        Point(100.0, 0.0),
                        LocationAccuracy.DESIGNED_GEOLOCATION,
                        matches = listOf(switchLinkingAtStart(testLocationTrack.id, testAlignment, 5))
                    ),
                ),
            )

            val (_, linkedTestAlignment) =
                locationTrackService.getWithAlignmentOrThrow(PublishType.DRAFT, testLocationTrack.id as IntId)

            assertEquals(null, linkedTestAlignment.segments[0].switchId)
            assertEquals(null, linkedTestAlignment.segments[0].startJointNumber)
            assertEquals(null, linkedTestAlignment.segments[0].endJointNumber)

            (1..2).forEach { segmentIndex ->
                assertEquals(existingLayoutSwitch.id, linkedTestAlignment.segments[segmentIndex].switchId)
            }

            assertEquals(existingSwitchJoints[0].number, linkedTestAlignment.segments[1].startJointNumber)
            assertEquals(existingSwitchJoints[1].number, linkedTestAlignment.segments[1].endJointNumber)

            assertEquals(existingSwitchJoints[1].number, linkedTestAlignment.segments[2].startJointNumber)
            assertEquals(existingSwitchJoints[2].number, linkedTestAlignment.segments[2].endJointNumber)

            (3..5).forEach { segmentIndex ->
                assertEquals(linkedSwitchWithOverlap.id, linkedTestAlignment.segments[segmentIndex].switchId)
            }

            assertEquals(firstJointNumber, linkedTestAlignment.segments[3].startJointNumber)
            assertEquals(secondJointNumber, linkedTestAlignment.segments[3].endJointNumber)

            assertEquals(secondJointNumber, linkedTestAlignment.segments[4].startJointNumber)
            assertEquals(thirdJointNumber, linkedTestAlignment.segments[4].endJointNumber)

            assertEquals(thirdJointNumber, linkedTestAlignment.segments[5].startJointNumber)
            assertEquals(null, linkedTestAlignment.segments[5].endJointNumber)
        }
    }

    @Test
    fun `Switch linking slight overlap correction should override the original switch when the overlap correction limit is exceeded`() {
        val moreThanAllowedOverlap = 5.01

        val (testLocationTrack, testAlignment) = createDraftLocationTrackFromLayoutSegments(
            listOf(
                segment(Point(0.0, 0.0), Point(20.0, 0.0)),
                segment(Point(20.0, 0.0), Point(40.0, 0.0)),
                segment(Point(40.0, 0.0), Point(60.0, 0.0)),
                segment(Point(60.0, 0.0), Point(80.0, 0.0)),
                segment(Point(80.0, 0.0), Point(100.0, 0.0)),
                segment(Point(100.0, 0.0), Point(120.0, 0.0)),
            )
        )

        val linkedSwitch = createAndLinkSwitch(
            seed = 98765_1,
            linkedJoints = listOf(
                FittedSwitchJoint(
                    JointNumber(1),
                    Point(20.0, 0.0),
                    LocationAccuracy.DESIGNED_GEOLOCATION,
                    matches = listOf(switchLinkingAtStart(testLocationTrack.id, testAlignment, 1))
                ),

                FittedSwitchJoint(
                    JointNumber(5),
                    Point(40.0, 0.0),
                    LocationAccuracy.DESIGNED_GEOLOCATION,
                    matches = listOf(switchLinkingAtStart(testLocationTrack.id, testAlignment, 2))
                ),

                FittedSwitchJoint(
                    JointNumber(2),
                    Point(60.0, 0.0),
                    LocationAccuracy.DESIGNED_GEOLOCATION,
                    matches = listOf(switchLinkingAtEnd(testLocationTrack.id, testAlignment, 2))
                ),
            ),
        )

        val (_, linkedTestAlignmentBeforeTryingOverlap) =
            locationTrackService.getWithAlignmentOrThrow(PublishType.DRAFT, testLocationTrack.id as IntId)

        (1..2).forEach { segmentIndex ->
            assertEquals(linkedSwitch.id, linkedTestAlignmentBeforeTryingOverlap.segments[segmentIndex].switchId)
        }

        val jointsForSwitchWithTooMuchOverlap = listOf(
            FittedSwitchJoint(
                JointNumber(1),
                Point(60.0 - moreThanAllowedOverlap, 0.0),
                LocationAccuracy.DESIGNED_GEOLOCATION,
<<<<<<< HEAD
                matches = listOf(
                    suggestedSwitchJointMatch(
=======
                segments = listOf(
                    SwitchLinkingSegment(
>>>>>>> 271c4997
                        locationTrackId = testLocationTrack.id as IntId,
                        segmentIndex = 2,
                        m = testAlignment.segments[2].endM - moreThanAllowedOverlap,
                    )
                ),
            ),

            FittedSwitchJoint(
                JointNumber(5),
                Point(80.0, 0.0),
                LocationAccuracy.DESIGNED_GEOLOCATION,
                matches = listOf(switchLinkingAtStart(testLocationTrack.id, testAlignment, 4))
            ),

            FittedSwitchJoint(
                JointNumber(2),
                Point(100.0, 0.0),
                LocationAccuracy.DESIGNED_GEOLOCATION,
                matches = listOf(switchLinkingAtStart(testLocationTrack.id, testAlignment, 5))
            ),
        )

        val linkedSwitchWithTooMuchOverlap = createAndLinkSwitch(
            seed = 98765_2,
            linkedJoints = jointsForSwitchWithTooMuchOverlap,
        )

        val (_, linkedTestAlignment) =
            locationTrackService.getWithAlignmentOrThrow(PublishType.DRAFT, testLocationTrack.id as IntId)

        // The original alignment is expected to have been split at the desired starting point of the new switch,
        // as it was not possible to snap it to a nearby segment without overlap.
        assertEquals(testAlignment.segments.size + 1, linkedTestAlignment.segments.size)

        (1..2).forEach { segmentIndex ->
            assertEquals(null, linkedTestAlignment.segments[segmentIndex].switchId)
        }

        (3..6).forEach { segmentIndex ->
            assertEquals(linkedSwitchWithTooMuchOverlap.id, linkedTestAlignment.segments[segmentIndex].switchId)
        }

        assertEquals(jointsForSwitchWithTooMuchOverlap[0].number, linkedTestAlignment.segments[3].startJointNumber)
        assertEquals(null, linkedTestAlignment.segments[4].endJointNumber)

        assertEquals(null, linkedTestAlignment.segments[4].startJointNumber)
        assertEquals(null, linkedTestAlignment.segments[4].endJointNumber)

        assertEquals(jointsForSwitchWithTooMuchOverlap[1].number, linkedTestAlignment.segments[5].startJointNumber)
        assertEquals(jointsForSwitchWithTooMuchOverlap[2].number, linkedTestAlignment.segments[5].endJointNumber)

        assertEquals(jointsForSwitchWithTooMuchOverlap[2].number, linkedTestAlignment.segments[6].startJointNumber)
        assertEquals(null, linkedTestAlignment.segments[6].endJointNumber)
    }

    private fun shiftSegmentGeometry(
        source: LayoutSegment,
        switchId: DomainId<TrackLayoutSwitch>?,
        shiftVector: Point,
    ): LayoutSegment = source.copy(
        geometry = SegmentGeometry(
            source.geometry.resolution,
            source.geometry.segmentPoints.map { sp -> sp.copy(x = sp.x + shiftVector.x, y = sp.y + shiftVector.y) },
        ),
        switchId = switchId,
        startJointNumber = if (switchId == null) null else JointNumber(1),
        endJointNumber = null,
    )

    private fun shiftSwitch(source: TrackLayoutSwitch, name: String, shiftVector: Point) = source.copy(
        contextData = LayoutContextData.newOfficial(),
        joints = source.joints.map { joint -> joint.copy(location = joint.location + shiftVector) },
        name = SwitchName(name)
    )

    private fun shiftTrack(template: List<LayoutSegment>, switchId: DomainId<TrackLayoutSwitch>?, shiftVector: Point) =
        template.map { segment -> shiftSegmentGeometry(segment, switchId, shiftVector)}

    @Test
    fun `validateRelinkingTrack relinks okay cases and gives validation errors about bad ones`() {
        val trackNumberId = getUnusedTrackNumberId()
        referenceLineDao.insert(
            referenceLine(
                trackNumberId = trackNumberId,
                alignmentVersion = alignmentDao.insert(alignment(segment(Point(0.0, 0.0), Point(200.0, 0.0)))),
                draft = false,
            )
        )

        // slightly silly way to make a through track with several switches on a track: Start with a template and
        // paste it over several times
        val switchStructure = switchLibraryService.getSwitchStructures().find { it.type.typeName == "YV60-300-1:9-O" }!!
        val (templateSwitch, templateTrackSections) = switchAndMatchingAlignments(
            trackNumberId = trackNumberId,
            structure = switchStructure,
            draft = false,
        )
        val templateThroughTrackSegments = templateTrackSections[0].second.segments
        val templateBranchingTrackSegments = templateTrackSections[1].second.segments
        val shift0 = Point(0.0, 0.0)
        val shift1 = templateThroughTrackSegments.last().segmentPoints.last().let { p -> Point(p.x, p.y) } + Point(10.0, 0.0)
        val shift2 = shift1 + shift1

        // through track has three switches; first one is linked OK, second one is linkable but will cause a validation
        // error as the only branching track is a duplicate, third one can't be linked as there is no branching track
        val okSwitch = switchDao.insert(shiftSwitch(templateSwitch, "ok", shift0))
        val okButValidationErrorSwitch = switchDao.insert(shiftSwitch(templateSwitch, "ok but val", shift1))
        val unsaveableSwitch = switchDao.insert(shiftSwitch(templateSwitch, "unsaveable", shift2))

        val throughTrack = locationTrackService.saveDraft(
            locationTrack(trackNumberId, name = "through track", draft = true), alignment(
                pasteTrackSegmentsWithSpacers(
                    listOf(
                        listOf(segment(Point(0.0, 0.0), Point(1.0, 0.0))),
                        setSwitchId(templateThroughTrackSegments, okSwitch.id),
                        setSwitchId(templateThroughTrackSegments, okButValidationErrorSwitch.id),
                        setSwitchId(templateThroughTrackSegments, unsaveableSwitch.id)
                    ), Point(10.0, 0.0), Point(-11.0, 0.0)
                ).flatten()
            )
        )

        locationTrackService.saveDraft(
            locationTrack(trackNumberId, name = "ok branching track", draft = true),
            alignment(shiftTrack(templateBranchingTrackSegments, null, shift0))
        )
        // linkable, but will cause a validation error due to being wrongly marked as a duplicate
        locationTrackService.saveDraft(
            locationTrack(trackNumberId, name = "bad branching track", duplicateOf = throughTrack.id, draft = true),
            alignment(shiftTrack(templateBranchingTrackSegments, null, shift1))
        )
        val validationResult = switchLinkingService.validateRelinkingTrack(throughTrack.id)
        assertEqualsRounded(
            listOf(
                SwitchRelinkingValidationResult(
                    id = okSwitch.id,
                    successfulSuggestion = SwitchRelinkingSuggestion(Point(0.0, 0.0), TrackMeter("0000+0000.000")),
                    validationErrors = listOf(),
                ),
                SwitchRelinkingValidationResult(
                    id = okButValidationErrorSwitch.id,
                    successfulSuggestion = SwitchRelinkingSuggestion(shift1, TrackMeter("0000+0044.430")),
                    validationErrors = listOf(
                        PublishValidationError(
                            type = PublishValidationErrorType.WARNING,
                            localizationKey = LocalizationKey("validation.layout.switch.track-linkage.switch-alignment-only-connected-to-duplicate"),
                            params = LocalizationParams(mapOf("locationTracks" to "1-3", "switch" to "ok but val"))
                        )
                    ),
                ),
                SwitchRelinkingValidationResult(
                    id = unsaveableSwitch.id,
                    successfulSuggestion = null,
                    validationErrors = listOf(),
                ),
            ), validationResult
        )
    }


    @Test
    fun `validateRelinkingTrack relinks switches that don't end up linked to the original track as well`() {
        val trackNumberId = getUnusedTrackNumberId()
        referenceLineDao.insert(
            referenceLine(
                trackNumberId = trackNumberId,
                alignmentVersion = alignmentDao.insert(alignment(segment(Point(0.0, 0.0), Point(200.0, 0.0)))),
                draft = false,
            )
        )

        val switchStructure = switchLibraryService.getSwitchStructures().find { it.type.typeName == "YV60-300-1:9-O" }!!
        val (templateSwitch, templateTrackSections) = switchAndMatchingAlignments(
            trackNumberId = trackNumberId,
            structure = switchStructure,
            draft = true,
        )
        val templateThroughTrackSegments = templateTrackSections[0].second.segments
        val templateBranchingTrackSegments = templateTrackSections[1].second.segments
        val basePoint = Point(10.0, 0.0)
        val somewhereElse = Point(100.0, 100.0)

        // we'll be linking topoTrack, which currently has a link to a switch that's actually somewhere completely
        // different, so once it gets relinked, it'll have no match on topoTrack (it's immaterial that the link happens
        // to be topological; the important thing is the misplaced switch)
        val okSwitch = switchDao.insert(shiftSwitch(templateSwitch, "ok", basePoint))
        val switchSomewhereElse = switchDao.insert(shiftSwitch(templateSwitch, "somewhere else", somewhereElse))
        locationTrackService.saveDraft(
            locationTrack(trackNumberId, name = "track152", draft = true),
            alignment(shiftTrack(templateThroughTrackSegments, okSwitch.id, basePoint))
        )
        locationTrackService.saveDraft(
            locationTrack(trackNumberId, name = "track13", draft = true),
            alignment(shiftTrack(templateBranchingTrackSegments, okSwitch.id, basePoint))
        )
        locationTrackService.saveDraft(
            locationTrack(trackNumberId, name = "some other track152", draft = true),
            alignment(shiftTrack(templateThroughTrackSegments, null, somewhereElse))
        )
        locationTrackService.saveDraft(
            locationTrack(trackNumberId, name = "some other track13", draft = true),
            alignment(shiftTrack(templateBranchingTrackSegments, okSwitch.id, somewhereElse))
        )

        val topoTrack = locationTrackService.saveDraft(
            locationTrack(
                trackNumberId,
                name = "topoTrack",
                topologyEndSwitch = TopologyLocationTrackSwitch(okSwitch.id, JointNumber(1)),
                draft = true,
            ),
            alignment(
                segment(
                    Point(0.0, 0.0),
                    Point(5.0, 0.0),
                    switchId = switchSomewhereElse.id,
                ),
                segment(Point(5.0, 0.0), basePoint),
            ),
        )
        val validationResult = switchLinkingService.validateRelinkingTrack(topoTrack.id)
        assertEqualsRounded(
            listOf(
                SwitchRelinkingValidationResult(
                    id = okSwitch.id,
                    successfulSuggestion = SwitchRelinkingSuggestion(basePoint, TrackMeter("0000+0010.000")),
                    validationErrors = listOf(),
                ),
                SwitchRelinkingValidationResult(
                    id = switchSomewhereElse.id,
                    successfulSuggestion = SwitchRelinkingSuggestion(somewhereElse, TrackMeter("0000+0100.000")),
                    validationErrors = listOf(
                        PublishValidationError(
                            PublishValidationErrorType.WARNING,
                            localizationKey = LocalizationKey("validation.layout.switch.track-linkage.front-joint-not-connected"),
                            params = LocalizationParams(mapOf("switch" to "somewhere else")),
                        )
                    ),
                ),
            ), validationResult
        )
    }

    @Test
    fun `re-linking switch cleans up previous references consistently`() {
        val trackNumberId = getUnusedTrackNumberId()
        referenceLineDao.insert(
            referenceLine(
                trackNumberId = trackNumberId,
                alignmentVersion = alignmentDao.insert(alignment(segment(Point(0.0, 0.0), Point(200.0, 0.0)))),
                draft = false,
            )
        )
        val switchStructure = switchLibraryService.getSwitchStructures().find { it.type.typeName == "YV60-300-1:9-O" }!!
        val (templateSwitch, templateTrackSections) = switchAndMatchingAlignments(
            trackNumberId = trackNumberId,
            structure = switchStructure,
            draft = false,
        )
        val templateThroughTrackSegments = templateTrackSections[0].second.segments
        val branchingTrackSegments = templateTrackSections[1].second.segments
        val switch = switchDao.insert(templateSwitch.copy(contextData = LayoutContextData.newOfficial()))
        val throughTrack = locationTrackService.saveDraft(
            locationTrack(trackNumberId, name = "through track", draft = true),
            alignment(
                pasteTrackSegmentsWithSpacers(
                    listOf(
                        setSwitchId(templateThroughTrackSegments, switch.id),
                        setSwitchId(templateThroughTrackSegments, null),
                    ), Point(100.0, 0.0)
                ).flatten()
            ),
        )
        val originallyLinkedBranchingTrack = locationTrackService.saveDraft(
            locationTrack(trackNumberId, name = "originally linked branching track", draft = true),
            alignment(setSwitchId(branchingTrackSegments, switch.id))
        )
        val newBranchingTrack = locationTrackService.saveDraft(
            locationTrack(trackNumberId, name = "new branching track", draft = true),
            alignment(shiftTrack(branchingTrackSegments, switch.id, Point(134.321, 0.0)))
        )
        val suggestedSwitch = switchLinkingService.getSuggestedSwitch(Point(134.321, 0.0), switch.id)!!
        switchLinkingService.saveSwitchLinking(suggestedSwitch, switch.id)
        assertTrackDraftVersionSwitchLinks(originallyLinkedBranchingTrack.id, null, null, listOf(0.0..34.3 to null))
        assertTrackDraftVersionSwitchLinks(
            newBranchingTrack.id,
            null,
            null,
            listOf(0.0..34.3 to switch.id),
        )
        assertTrackDraftVersionSwitchLinks(
            throughTrack.id,
            null,
            null,
            listOf(0.0..134.4 to null, 134.5..168.8 to switch.id, 168.9..268.86 to null),
        )
    }

    @Test
    fun `null is suggested when no switch is applicable`() {
        assertNull(
            switchLinkingService.getSuggestedSwitch(
                Point(123.0, 456.0), switchDao.insert(switch(draft = false)).id
            )
        )
    }

    @Test
    fun `re-linking switch cleans up topological connections`() {
        val trackNumberId = getUnusedTrackNumberId()
        referenceLineDao.insert(
            referenceLine(
                trackNumberId = trackNumberId,
                alignmentVersion = alignmentDao.insert(alignment(segment(Point(0.0, 0.0), Point(200.0, 0.0)))),
                draft = false,
            )
        )
        val switchStructure = switchLibraryService.getSwitchStructures().find { it.type.typeName == "RR54-4x1:9" }!!
        val (templateSwitch, templateTrackSections) = switchAndMatchingAlignments(
            trackNumberId = trackNumberId,
            structure = switchStructure,
            draft = false,
        )
        val templateOneTwoTrackSegments = templateTrackSections[0].second.segments
        val templateFourThreeTrackSegments = templateTrackSections[1].second.segments
        val oneFive = templateOneTwoTrackSegments[0]
        val fiveTwo = templateOneTwoTrackSegments[1]
        val switch = switchDao.insert(templateSwitch.copy(contextData = LayoutContextData.newOfficial()))

        val oneFiveTrack = locationTrackService.saveDraft(
            locationTrack(
                trackNumberId,
                name = "one-five with topo link",
                topologyEndSwitch = TopologyLocationTrackSwitch(switch.id, JointNumber(5)),
                draft = true,
            ),
            alignment(setSwitchId(listOf(oneFive), null)),
        )

        val fiveTwoTrack = locationTrackService.saveDraft(
            locationTrack(
                trackNumberId,
                name = "five-two with topo link",
                topologyStartSwitch = TopologyLocationTrackSwitch(switch.id, JointNumber(5)),
                draft = true,
            ),
            alignment(setSwitchId(listOf(fiveTwo), null)),
        )
        val threeFourTrack = locationTrackService.saveDraft(
            locationTrack(trackNumberId, name = "three-four", draft = true),
            alignment(setSwitchId(templateFourThreeTrackSegments, switch.id))
        )

        val suggestedSwitch = switchLinkingService.getSuggestedSwitch(Point(0.0, 0.0), switch.id)!!
        switchLinkingService.saveSwitchLinking(suggestedSwitch, switch.id)

        assertTrackDraftVersionSwitchLinks(oneFiveTrack.id, null, null, listOf(0.0..5.2 to switch.id))
        assertTrackDraftVersionSwitchLinks(fiveTwoTrack.id, null, null, listOf(0.0..5.2 to switch.id))
        assertTrackDraftVersionSwitchLinks(threeFourTrack.id, null, null, listOf(0.0..10.4 to switch.id))
    }

    @Test
    fun `mislinked track with wrong alignment link gets replaced with topology link`() {
        val trackNumberId = getUnusedTrackNumberId()
        referenceLineDao.insert(
            referenceLine(
                trackNumberId = trackNumberId,
                alignmentVersion = alignmentDao.insert(alignment(segment(Point(0.0, 0.0), Point(200.0, 0.0)))),
                draft = false,
            )
        )
        val switchStructure = switchLibraryService.getSwitchStructures().find { it.type.typeName == "YV60-300-1:9-O" }!!
        val (templateSwitch, templateTrackSections) = switchAndMatchingAlignments(
            trackNumberId = trackNumberId,
            structure = switchStructure,
            draft = false,
        )
        val templateThroughTrackSegments = templateTrackSections[0].second.segments
        val templateBranchingTrackSegments = templateTrackSections[1].second.segments
        val switch = switchDao.insert(templateSwitch.copy(contextData = LayoutContextData.newOfficial()))
        val shift =
            templateThroughTrackSegments.last().segmentEnd.toPoint() - templateThroughTrackSegments.first().segmentStart.toPoint()
        val fullShift = shift + Point(100.0, 0.0)

        val throughTrackStart = locationTrackService.saveDraft(
            locationTrack(trackNumberId, name = "through track start", draft = true), alignment(
                setSwitchId(templateThroughTrackSegments + listOf(segment(shift, fullShift)), switch.id),
            )
        )
        val throughTrackSwitchAndEnd = locationTrackService.saveDraft(
            locationTrack(trackNumberId, name = "through track switch and end", draft = true), alignment(
                shiftTrack(templateThroughTrackSegments, switch.id, fullShift)
            )
        )
        val originallyLinkedBranchingTrack = locationTrackService.saveDraft(
            locationTrack(trackNumberId, name = "originally linked branching track", draft = true),
            alignment(setSwitchId(templateBranchingTrackSegments, switch.id))
        )
        val newBranchingTrack = locationTrackService.saveDraft(
            locationTrack(trackNumberId, name = "new branching track", draft = true),
            alignment(shiftTrack(templateBranchingTrackSegments, switch.id, fullShift))
        )

        val suggestedSwitch = switchLinkingService.getSuggestedSwitch(fullShift, switch.id)!!
        switchLinkingService.saveSwitchLinking(suggestedSwitch, switch.id)

        assertTrackDraftVersionSwitchLinks(
            throughTrackStart.id, null, switch.id, listOf(0.0..134.4 to null)
        )

        assertTrackDraftVersionSwitchLinks(
            throughTrackSwitchAndEnd.id, null, null, listOf(0.0..34.4 to switch.id)
        )

        assertTrackDraftVersionSwitchLinks(
            originallyLinkedBranchingTrack.id, null, null, listOf(0.0..34.3 to null)
        )

        assertTrackDraftVersionSwitchLinks(
            newBranchingTrack.id, null, null, listOf(0.0..34.3 to switch.id)
        )
    }

    @Test
    fun `relinking moves mislinked topo link to correct switch despite confuser branching track, and does not pointlessly update alignments or tracks`() {
        val trackNumberId = getUnusedTrackNumberId()
        referenceLineDao.insert(
            referenceLine(
                trackNumberId = trackNumberId,
                alignmentVersion = alignmentDao.insert(alignment(segment(Point(0.0, 0.0), Point(200.0, 0.0)))),
                draft = false,
            )
        )
        val switchStructure = switchLibraryService.getSwitchStructures().find { it.type.typeName == "YV60-300-1:9-O" }!!
        val (templateSwitch, templateTrackSections) = switchAndMatchingAlignments(
            trackNumberId = trackNumberId,
            structure = switchStructure,
            draft = false,
        )
        val templateThroughTrackSegments = templateTrackSections[0].second.segments
        val templateBranchingTrackSegments = templateTrackSections[1].second.segments
        val switch = switchDao.insert(templateSwitch.copy(contextData = LayoutContextData.newOfficial()))
        val someOtherSwitch = switchDao.insert(switch(123, draft = false))

        val shift =
            templateThroughTrackSegments.last().segmentEnd.toPoint() - templateThroughTrackSegments.first().segmentStart.toPoint()
        val fullShift = shift + Point(100.0, 0.0)

        val throughTrackStart = locationTrackService.saveDraft(
            locationTrack(
                trackNumberId,
                name = "through track start",
                topologyEndSwitch = TopologyLocationTrackSwitch(someOtherSwitch.id, JointNumber(1)),
                draft = true,
            ), alignment(
                setSwitchId(templateThroughTrackSegments + listOf(segment(shift, fullShift)), null),
            )
        )
        locationTrackService.saveDraft(
            locationTrack(trackNumberId, name = "through track switch and end", draft = true), alignment(
                shiftTrack(templateThroughTrackSegments, switch.id, fullShift)
            )
        )
        // confuser branching track is misleadingly placed starting at the origin, while the switch is at x=134.43
        locationTrackService.saveDraft(
            locationTrack(trackNumberId, name = "branching track", draft = true),
            alignment(setSwitchId(templateBranchingTrackSegments, switch.id))
        )
        val uninvolvedTrack = locationTrackService.saveDraft(
            locationTrack(trackNumberId, name = "uninvolved track", draft = true),
            alignment(shiftTrack(templateThroughTrackSegments, null, fullShift - Point(1.0, 1.0))),
        )
        val suggestedSwitch = switchLinkingService.getSuggestedSwitch(fullShift, switch.id)!!
        switchLinkingService.saveSwitchLinking(suggestedSwitch, switch.id)

        assertTrackDraftVersionSwitchLinks(
            throughTrackStart.id, null, switch.id, listOf(0.0..134.4 to null)
        )
        assertEquals(
            locationTrackDao.fetch(throughTrackStart.rowVersion).alignmentVersion!!,
            locationTrackDao.fetch(
                locationTrackDao.fetchVersion(throughTrackStart.id, PublishType.DRAFT)!!
            ).alignmentVersion!!,
        )
        assertEquals(uninvolvedTrack.rowVersion, locationTrackDao.fetchVersion(uninvolvedTrack.id, PublishType.DRAFT))
    }

    @Test
    fun `relinking removes misplaced topological switch link`() {
        val trackNumberId = getUnusedTrackNumberId()
        referenceLineDao.insert(
            referenceLine(
                trackNumberId = trackNumberId,
                alignmentVersion = alignmentDao.insert(alignment(segment(Point(0.0, 0.0), Point(200.0, 0.0)))),
                draft = false,
            )
        )
        val switchStructure = switchLibraryService.getSwitchStructures().find { it.type.typeName == "RR54-4x1:9" }!!
        val (templateSwitch, templateTrackSections) = switchAndMatchingAlignments(
            trackNumberId = trackNumberId,
            structure = switchStructure,
            draft = false,
        )
        val switch = switchDao.insert(templateSwitch.copy(contextData = LayoutContextData.newOfficial()))
        templateTrackSections.forEach { (_, a) ->
            locationTrackService.saveDraft(
                locationTrack(trackNumberId, draft = true),
                alignment(setSwitchId(a.segments, null)),
            )
        }
        val otherLocationTrackWithTopoSwitchLink = locationTrackService.saveDraft(
            locationTrack(
                trackNumberId,
<<<<<<< HEAD
                name = "unrelated mislinked track",
                topologyEndSwitch = TopologyLocationTrackSwitch(switch.id, JointNumber(1))
            ),
            alignment(segment(Point(456.7, 345.5), Point(457.8, 346.9)))
=======
                topologyEndSwitch = TopologyLocationTrackSwitch(switch.id, JointNumber(1)),
                draft = true,
            ),
            alignment(segment(Point(456.7, 345.5), Point(457.8, 346.9))),
>>>>>>> 271c4997
        )
        val suggestedSwitch = switchLinkingService.getSuggestedSwitch(Point(0.0, 0.0), switch.id)!!
        switchLinkingService.saveSwitchLinking(suggestedSwitch, switch.id)
        assertTrackDraftVersionSwitchLinks(
            otherLocationTrackWithTopoSwitchLink.id, null, null, listOf(0.0..1.7 to null)
        )
    }

    @Test
    fun `nearby track end not within bounding box of switch joints still gets topologically connected when linking single switch`() {
        val (_, branchingTrackContinuation, switchId) = setupForLinkingTopoLinkToTrackOutsideSwitchJointBoundingBox()
        switchLinkingService.saveSwitchLinking(
<<<<<<< HEAD
            switchLinkingService.getSuggestedSwitch(Point(0.0, 0.0), switchId)!!, switchId
=======
            createSwitchLinkingParameters(
                switchLinkingService.getSuggestedSwitch(Point(0.0, 0.0), switchId)!!, switchId
            )
>>>>>>> 271c4997
        )
        val expected = TopologyLocationTrackSwitch(switchId, JointNumber(3))
        val actual = locationTrackDao.fetch(
            locationTrackDao.fetchVersion(branchingTrackContinuation, PublishType.DRAFT)!!
        ).topologyStartSwitch
        assertEquals(expected, actual)
    }

    @Test
    fun `nearby track end not within bounding box of switch joints still gets topologically connected when linking track`() {
        val (throughTrack, branchingTrackContinuation, switchId) = setupForLinkingTopoLinkToTrackOutsideSwitchJointBoundingBox()
        switchLinkingService.relinkTrack(throughTrack)
        val expected = TopologyLocationTrackSwitch(switchId, JointNumber(3))
        val actual = locationTrackDao.fetch(
            locationTrackDao.fetchVersion(branchingTrackContinuation, PublishType.DRAFT)!!
        ).topologyStartSwitch
        assertEquals(expected, actual)
    }


    private fun setupForLinkingTopoLinkToTrackOutsideSwitchJointBoundingBox(): Triple<IntId<LocationTrack>, IntId<LocationTrack>, IntId<TrackLayoutSwitch>> {
        val trackNumberId = getUnusedTrackNumberId()
        referenceLineDao.insert(
            referenceLine(
                trackNumberId = trackNumberId,
                alignmentVersion = alignmentDao.insert(alignment(segment(Point(0.0, 0.0), Point(200.0, 0.0)))),
                draft = false,
            )
        )
        // switch structure YV60_300_1_9_O's rightmost joints are at x-coords:
        // - 34.430 (through track)
        // - 34.321 (branching track)
        // so with the branching track's continuation starting at 35, it doesn't fall within the switch's bounding box
        val switchStructureId = switchLibraryService
            .getSwitchStructures()
            .find { it.type.typeName == "YV60-300-1:9-O" }!!.id as IntId
        val switchId = switchDao.insert(
            switch(
                seed = 123,
                structureId = switchStructureId,
                joints = listOf(switchJoint(Point(0.0, 0.0))),
                draft = false,
            )
        ).id
        val throughTrackId = locationTrackService.saveDraft(
            locationTrack(trackNumberId, name = "through track", draft = true),
            alignment(
                segment(
                    Point(0.0, 0.0),
                    Point(40.0, 0.0),
                    switchId = switchId,
                    startJointNumber = JointNumber(1),
                )
            ),
        ).id
        locationTrackService.saveDraft(
            locationTrack(trackNumberId, name = "branching track start", draft = true),
            alignment(segment(Point(0.0, 0.0), Point(34.9, -2.0)))
        )
        val branchingTrackContinuationId = locationTrackService.saveDraft(
            locationTrack(trackNumberId, name = "branching track continuation", draft = true),
            alignment(segment(Point(35.0, -2.0), Point(50.0, -3.0)))
        ).id
        return Triple(throughTrackId, branchingTrackContinuationId, switchId)
    }

    private fun assertTrackDraftVersionSwitchLinks(
        trackId: IntId<LocationTrack>,
        topologyStartSwitchId: IntId<TrackLayoutSwitch>?,
        topologyEndSwitchId: IntId<TrackLayoutSwitch>?,
        segmentSwitchesByMRange: List<Pair<ClosedRange<Double>, IntId<TrackLayoutSwitch>?>>,
    ) {
        val track = locationTrackService.get(PublishType.DRAFT, trackId)!!
        val (_, alignment) = locationTrackService.getWithAlignment(track.version!!)
        assertEquals(topologyStartSwitchId, track.topologyStartSwitch?.switchId)
        assertEquals(topologyEndSwitchId, track.topologyEndSwitch?.switchId)
        assertEquals(segmentSwitchesByMRange.last().first.endInclusive, alignment.end!!.m, 0.1)
        segmentSwitchesByMRange.forEach { (range, switchId) ->
            val rangeStartSegmentIndex = alignment.getSegmentIndexAtM(range.start)
            val rangeEndSegmentIndex = alignment.getSegmentIndexAtM(range.endInclusive)
            assertEquals(range.start, alignment.segments[rangeStartSegmentIndex].startM, 0.1, "segment range starts at given m-value")
            assertEquals(range.endInclusive, alignment.segments[rangeEndSegmentIndex].endM, 0.1, "segment range ends at given m-value")
            (rangeStartSegmentIndex..rangeEndSegmentIndex).forEach { i ->
                assertEquals(
                    switchId,
                    alignment.segments[i].switchId,
                    "switch at segment index $i (asserted m-range ${range.start}..${
                        range.endInclusive
                    }, segment m-range ${alignment.segments[i].startM}..${alignment.segments[i].endM}"
                )
            }
        }
    }

    private fun pasteTrackSegmentsWithSpacers(
        segmentss: List<List<LayoutSegment>>,
        spacerVector: Point,
        alignmentShift: Point = Point(0.0, 0.0),
    ): List<List<LayoutSegment>> {
        val acc = mutableListOf<List<LayoutSegment>>()
        var shift = alignmentShift
        segmentss.forEach { segments ->
            acc += segments.map { segment ->
                val segmentStart = Point(0.0, 0.0) - segment.segmentStart.toPoint()
                val s = segment.copy(
                    geometry = segment.geometry.copy(segmentPoints = segment.geometry.segmentPoints.map { point ->
                        point.copy(
                            x = point.x + shift.x + segmentStart.x,
                            y = point.y + shift.y + segmentStart.y,
                        )
                    })
                )
                shift += s.segmentEnd.toPoint() - s.segmentStart.toPoint()
                s
            }

            acc += listOf(segment(shift, shift + spacerVector))
            shift += spacerVector
        }
        return acc.map { ss -> ss.map { s -> s.copy(id = StringId(), geometry = s.geometry.copy(id = StringId())) } }
    }

    private fun setSwitchId(segments: List<LayoutSegment>, switchId: IntId<TrackLayoutSwitch>?) =
        segments.map { segment ->
            segment.copy(
                switchId = switchId,
                startJointNumber = if (switchId == null) null else JointNumber(1),
                endJointNumber = null,
            )
        }

    private fun createDraftLocationTrackFromLayoutSegments(
        layoutSegments: List<LayoutSegment>,
    ): Pair<LocationTrack, LayoutAlignment> {
        val (locationTrack, alignment) = locationTrackAndAlignment(
            trackNumberId = getUnusedTrackNumberId(),
            segments = layoutSegments,
            draft = true,
        )
        val locationTrackId = locationTrackService.saveDraft(locationTrack, alignment).id
        return locationTrackService.getWithAlignmentOrThrow(PublishType.DRAFT, locationTrackId)
    }

    private fun setupJointLocationAccuracyTest(): SuggestedSwitchCreateParams {
        val trackNumberId = getUnusedTrackNumberId()
        val (switch, switchAlignments) = createSwitchAndAlignments(
            "fooSwitch",
            switchStructure,
            0.01, // avoid plan1's bounding box becoming degenerate by slightly rotating the main track
            Point(50.0, 50.0),
        )

        val plan1 = makeAndSavePlan(
            trackNumberId,
            MeasurementMethod.DIGITIZED_AERIAL_IMAGE,
            switches = listOf(switch),
            alignments = listOf(switchAlignments[0]),
        )

        val plan2 = makeAndSavePlan(
            trackNumberId,
            measurementMethod = null,
            alignments = listOf(switchAlignments[1]),
        )

        val trackNumberIds = (plan1.alignments + plan2.alignments).map { a ->
            val (locationTrack, alignment) = locationTrackAndAlignmentForGeometryAlignment(
                trackNumberId,
                a,
                kkjTm35FinTriangulationDao.fetchTriangulationNetwork(TriangulationDirection.KKJ_TO_TM35FIN),
                kkjTm35FinTriangulationDao.fetchTriangulationNetwork(TriangulationDirection.TM35FIN_TO_KKJ),
                draft = true,
            )
            locationTrackService.saveDraft(locationTrack, alignment)
        }
        val mainLocationTrackId = trackNumberIds[0].id

        return SuggestedSwitchCreateParams(
            LocationTrackEndpoint(
                locationTrackId = mainLocationTrackId,
                location = Point(50.0, 50.0),
                updateType = LocationTrackPointUpdateType.START_POINT
            ),
            switchStructure.id as IntId,
            listOf(
                SuggestedSwitchCreateParamsAlignmentMapping(
                    switchAlignment_1_5_2.id as StringId,
                    mainLocationTrackId,
                    true,
                ),
            ),
        )
    }

    private fun makeAndSavePlan(
        trackNumberId: IntId<TrackLayoutTrackNumber>,
        measurementMethod: MeasurementMethod?,
        alignments: List<GeometryAlignment> = listOf(),
        switches: List<GeometrySwitch> = listOf(),
    ): GeometryPlan = geometryDao.fetchPlan(
        geometryDao.insertPlan(
            plan(
                trackNumberId = trackNumberId,
                alignments = alignments,
                switches = switches,
                measurementMethod = measurementMethod,
                srid = LAYOUT_SRID
            ), testFile(), null
        )
    )

    private fun assertJointPointLocationAccuracy(
        switch: SuggestedSwitch,
        jointNumber: JointNumber,
        locationAccuracy: LocationAccuracy?,
    ) = assertEquals(locationAccuracy, switch.joints.find { j -> j.number == jointNumber }!!.locationAccuracy)

    private fun assertEqualsRounded(
        expected: List<SwitchRelinkingValidationResult>,
        actual: List<SwitchRelinkingValidationResult>,
    ) = assertEquals(roundRelinkingResult(expected), roundRelinkingResult(actual))

    private fun roundRelinkingResult(r: List<SwitchRelinkingValidationResult>): List<SwitchRelinkingValidationResult> =
        r.map { one ->
            one.copy(
                successfulSuggestion = one.successfulSuggestion?.copy(
                    location = one.successfulSuggestion!!.location.round(1).toPoint(),
                ),
            )
        }
}

fun suggestedSwitchJointMatch(
    locationTrackId: IntId<LocationTrack>,
    segmentIndex: Int,
    m: Double,
): FittedSwitchJointMatch = FittedSwitchJointMatch(
    locationTrackId,
    segmentIndex,
    m,
    SwitchJoint(JointNumber(1), Point(1.0, 2.0)),
    SuggestedSwitchJointMatchType.START,
    0.1,
    0.1,
    null
)

fun suggestedSwitchFitting(
    switchStructureId: IntId<SwitchStructure>,
    joints: List<FittedSwitchJoint>,
    name: SwitchName? = null,
    alignmentEndPoint: LocationTrackEndpoint? = null,
    geometrySwitchId: IntId<GeometrySwitch>? = null,
    ): FittedSwitch = FittedSwitch(
    name = name ?: SwitchName("Foo V123"),
    switchStructureId = switchStructureId,
    joints = joints,
    alignmentEndPoint = alignmentEndPoint,
    geometrySwitchId = geometrySwitchId
)<|MERGE_RESOLUTION|>--- conflicted
+++ resolved
@@ -74,13 +74,6 @@
         val insertedSwitch = switchDao.fetch(
             switchDao.insert(switch(665, draft = false)).rowVersion
         )
-        val switchLinkingParameters = SwitchLinkingParameters(
-            layoutSwitchId = insertedSwitch.id as IntId,
-            joints = emptyList(),
-            geometrySwitchId = null,
-            switchStructureId = insertedSwitch.switchStructureId,
-        )
-<<<<<<< HEAD
         val suggestedSwitch = switchLinkingService.matchFittedSwitch(
             FittedSwitch(
                 joints = emptyList(),
@@ -89,12 +82,9 @@
                 name = SwitchName("Foo V123"),
                 alignmentEndPoint = null,
             ),
-            insertedSwitch.id as IntId
+            insertedSwitch.id as IntId,
         )
         val rowVersion = switchLinkingService.saveSwitchLinking(suggestedSwitch, insertedSwitch.id as IntId).rowVersion
-=======
-        val rowVersion = switchLinkingService.saveSwitchLinking(switchLinkingParameters).rowVersion
->>>>>>> 271c4997
         val switch = switchDao.fetch(rowVersion)
         assertEquals(switch.source, GeometrySource.GENERATED)
     }
@@ -293,21 +283,12 @@
             .let { switchRowVersion -> switchDao.fetch(switchRowVersion) }
             .let { storedSwitch ->
                 switchLinkingService.saveSwitchLinking(
-<<<<<<< HEAD
                     switchLinkingService.matchFittedSwitch(
                         suggestedSwitchFitting(
                             switchStructureId = storedSwitch.switchStructureId,
                             joints = linkedJoints,
                         ), storedSwitch.id as IntId,
                     ), storedSwitch.id as IntId,
-=======
-                    SwitchLinkingParameters(
-                        layoutSwitchId = storedSwitch.id as IntId,
-                        joints = linkedJoints,
-                        geometrySwitchId = null,
-                        switchStructureId = storedSwitch.switchStructureId,
-                    )
->>>>>>> 271c4997
                 )
             }
             .let { switchDaoResponse -> switchDao.fetch(switchDaoResponse.rowVersion) }
@@ -694,21 +675,12 @@
                         firstJointNumber,
                         Point(60.0 - overlapAmount, 0.0),
                         LocationAccuracy.DESIGNED_GEOLOCATION,
-<<<<<<< HEAD
                         matches = listOf(
                             suggestedSwitchJointMatch(
-                            locationTrackId = testLocationTrack.id as IntId,
-                            segmentIndex = 2,
-                            m = testAlignment.segments[2].endM - overlapAmount,
-                        )
-=======
-                        segments = listOf(
-                            SwitchLinkingSegment(
                                 locationTrackId = testLocationTrack.id as IntId,
                                 segmentIndex = 2,
                                 m = testAlignment.segments[2].endM - overlapAmount,
-                            )
->>>>>>> 271c4997
+                            ),
                         ),
                     ),
 
@@ -813,17 +785,12 @@
                 JointNumber(1),
                 Point(60.0 - moreThanAllowedOverlap, 0.0),
                 LocationAccuracy.DESIGNED_GEOLOCATION,
-<<<<<<< HEAD
                 matches = listOf(
                     suggestedSwitchJointMatch(
-=======
-                segments = listOf(
-                    SwitchLinkingSegment(
->>>>>>> 271c4997
                         locationTrackId = testLocationTrack.id as IntId,
                         segmentIndex = 2,
                         m = testAlignment.segments[2].endM - moreThanAllowedOverlap,
-                    )
+                    ),
                 ),
             ),
 
@@ -1333,17 +1300,11 @@
         val otherLocationTrackWithTopoSwitchLink = locationTrackService.saveDraft(
             locationTrack(
                 trackNumberId,
-<<<<<<< HEAD
                 name = "unrelated mislinked track",
-                topologyEndSwitch = TopologyLocationTrackSwitch(switch.id, JointNumber(1))
-            ),
-            alignment(segment(Point(456.7, 345.5), Point(457.8, 346.9)))
-=======
                 topologyEndSwitch = TopologyLocationTrackSwitch(switch.id, JointNumber(1)),
                 draft = true,
             ),
             alignment(segment(Point(456.7, 345.5), Point(457.8, 346.9))),
->>>>>>> 271c4997
         )
         val suggestedSwitch = switchLinkingService.getSuggestedSwitch(Point(0.0, 0.0), switch.id)!!
         switchLinkingService.saveSwitchLinking(suggestedSwitch, switch.id)
@@ -1356,13 +1317,7 @@
     fun `nearby track end not within bounding box of switch joints still gets topologically connected when linking single switch`() {
         val (_, branchingTrackContinuation, switchId) = setupForLinkingTopoLinkToTrackOutsideSwitchJointBoundingBox()
         switchLinkingService.saveSwitchLinking(
-<<<<<<< HEAD
             switchLinkingService.getSuggestedSwitch(Point(0.0, 0.0), switchId)!!, switchId
-=======
-            createSwitchLinkingParameters(
-                switchLinkingService.getSuggestedSwitch(Point(0.0, 0.0), switchId)!!, switchId
-            )
->>>>>>> 271c4997
         )
         val expected = TopologyLocationTrackSwitch(switchId, JointNumber(3))
         val actual = locationTrackDao.fetch(
