--- conflicted
+++ resolved
@@ -375,36 +375,6 @@
     }
 
     @Test
-<<<<<<< HEAD
-    fun `cancelling a track number cancels its reference line as well`() {
-        val designBranch = testDBService.createDesignBranch()
-        val designDraftContext = testDBService.testContext(designBranch, PublicationState.DRAFT)
-
-        val trackNumber = mainOfficialContext.save(trackNumber())
-        val referenceLine = mainOfficialContext.saveReferenceLine(referenceLineAndAlignment(trackNumber.id))
-
-        val firstTrackNumberDraft =
-            trackNumberService.saveDraft(designBranch, mainOfficialContext.fetch(trackNumber.id)!!)
-        val firstReferenceLineDraft =
-            referenceLineService.saveDraft(designBranch, mainOfficialContext.fetch(referenceLine.id)!!)
-        val designOfficialTrackNumber = trackNumberService.publish(designBranch, firstTrackNumberDraft).published
-        val designOfficialReferenceLine = referenceLineService.publish(designBranch, firstReferenceLineDraft).published
-
-        // before cancelling the design change: design-official version is visible in draft context
-        assertEquals(designOfficialTrackNumber, designDraftContext.fetchVersion(trackNumber.id))
-        assertEquals(designOfficialReferenceLine, designDraftContext.fetchVersion(referenceLine.id))
-
-        trackNumberService.cancel(designBranch, trackNumber.id)
-
-        // after cancelling the design change: cancellation hides design-official version in draft
-        // context, leaving main-official version visible
-        assertEquals(trackNumber, designDraftContext.fetchVersion(trackNumber.id))
-        assertEquals(referenceLine, designDraftContext.fetchVersion(referenceLine.id))
-    }
-
-    @Test
-=======
->>>>>>> 16b18b1b
     fun `draft track number can find reference line in any above context`() {
         val designBranch = testDBService.createDesignBranch()
         val designDraftContext = testDBService.testContext(designBranch, PublicationState.DRAFT)
