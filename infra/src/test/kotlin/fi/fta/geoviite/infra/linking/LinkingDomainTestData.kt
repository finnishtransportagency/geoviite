import fi.fta.geoviite.infra.common.IntId
import fi.fta.geoviite.infra.common.RowVersion
import fi.fta.geoviite.infra.localization.LocalizationParams
import fi.fta.geoviite.infra.publication.*
import fi.fta.geoviite.infra.publication.PublishValidationErrorType.ERROR
import fi.fta.geoviite.infra.publication.PublishValidationErrorType.WARNING
import fi.fta.geoviite.infra.tracklayout.*
import fi.fta.geoviite.infra.util.LocalizationKey

fun publishRequest(
    trackNumbers: List<IntId<TrackLayoutTrackNumber>> = listOf(),
    kmPosts: List<IntId<TrackLayoutKmPost>> = listOf(),
    switches: List<IntId<TrackLayoutSwitch>> = listOf(),
    referenceLines: List<IntId<ReferenceLine>> = listOf(),
    locationTracks: List<IntId<LocationTrack>> = listOf(),
) = PublishRequestIds(
    trackNumbers = trackNumbers,
    kmPosts = kmPosts,
    switches = switches,
    referenceLines = referenceLines,
    locationTracks = locationTracks,
)

fun validationVersions(
    trackNumbers: List<Pair<IntId<TrackLayoutTrackNumber>, RowVersion<TrackLayoutTrackNumber>>> = listOf(),
    referenceLines: List<Pair<IntId<ReferenceLine>, RowVersion<ReferenceLine>>> = listOf(),
    kmPosts: List<Pair<IntId<TrackLayoutKmPost>, RowVersion<TrackLayoutKmPost>>> = listOf(),
    locationTracks: List<Pair<IntId<LocationTrack>, RowVersion<LocationTrack>>> = listOf(),
    switches: List<Pair<IntId<TrackLayoutSwitch>, RowVersion<TrackLayoutSwitch>>> = listOf(),
) = ValidationVersions(
    trackNumbers = trackNumbers.map { (id,version) -> ValidationVersion(id, version) },
    referenceLines = referenceLines.map { (id,version) -> ValidationVersion(id, version) },
    kmPosts = kmPosts.map { (id,version) -> ValidationVersion(id, version) },
    locationTracks = locationTracks.map { (id,version) -> ValidationVersion(id, version) },
    switches = switches.map { (id,version) -> ValidationVersion(id, version) },
)

fun publish(
    publicationService: PublicationService,
    trackNumbers: List<IntId<TrackLayoutTrackNumber>> = listOf(),
    kmPosts: List<IntId<TrackLayoutKmPost>> = listOf(),
    switches: List<IntId<TrackLayoutSwitch>> = listOf(),
    referenceLines: List<IntId<ReferenceLine>> = listOf(),
    locationTracks: List<IntId<LocationTrack>> = listOf(),
) = publish(publicationService, publishRequest(trackNumbers, kmPosts, switches, referenceLines, locationTracks))

fun publish(publicationService: PublicationService, request: PublishRequestIds): PublishResult {
    val versions = publicationService.getValidationVersions(request)
    val calculatedChanges = publicationService.getCalculatedChanges(versions)
    return publicationService.publishChanges(versions, calculatedChanges, "Test")
}

<<<<<<< HEAD
fun validationError(
    localizationKey: String,
    vararg params: Pair<String, Any?>,
) = PublishValidationError(ERROR, localizationKey, params.associate { it })

fun validationWarning(
    localizationKey: String,
    vararg params: Pair<String, Any?>,
) = PublishValidationError(WARNING, localizationKey, params.associate { it })
=======
fun validationError(localizationKey: String, vararg params: Pair<String, String>) = PublishValidationError(
    type = PublishValidationErrorType.ERROR,
    localizationKey = LocalizationKey(localizationKey),
    params = LocalizationParams(mapOf(*params))
)
>>>>>>> da158b63
<|MERGE_RESOLUTION|>--- conflicted
+++ resolved
@@ -50,7 +50,6 @@
     return publicationService.publishChanges(versions, calculatedChanges, "Test")
 }
 
-<<<<<<< HEAD
 fun validationError(
     localizationKey: String,
     vararg params: Pair<String, Any?>,
@@ -59,11 +58,4 @@
 fun validationWarning(
     localizationKey: String,
     vararg params: Pair<String, Any?>,
-) = PublishValidationError(WARNING, localizationKey, params.associate { it })
-=======
-fun validationError(localizationKey: String, vararg params: Pair<String, String>) = PublishValidationError(
-    type = PublishValidationErrorType.ERROR,
-    localizationKey = LocalizationKey(localizationKey),
-    params = LocalizationParams(mapOf(*params))
-)
->>>>>>> da158b63
+) = PublishValidationError(WARNING, localizationKey, params.associate { it })