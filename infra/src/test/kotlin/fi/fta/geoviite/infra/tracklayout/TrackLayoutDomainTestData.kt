--- conflicted
+++ resolved
@@ -266,7 +266,7 @@
     description: String = "test-alignment 001",
     id: IntId<LocationTrack>? = null,
 ): Pair<LocationTrack, LayoutAlignment> =
-    locationTrackAndAlignment(IntId(0), segments.toList(), id = id, name = name, description = description)
+    locationTrackAndAlignment(IntId(0), segments.toList(), id = id ?: StringId(), name = name, description = description)
 
 fun locationTrackAndAlignment(
     trackNumberId: IntId<TrackLayoutTrackNumber>,
@@ -275,11 +275,8 @@
     description: String = "test-alignment 001",
     duplicateOf: IntId<LocationTrack>? = null,
     state: LayoutState = LayoutState.IN_USE,
-<<<<<<< HEAD
     id: IntId<LocationTrack>? = null,
-=======
     draft: Boolean = false,
->>>>>>> 88f8eb34
 ): Pair<LocationTrack, LayoutAlignment> = locationTrackAndAlignment(
     trackNumberId,
     segments.toList(),
@@ -287,11 +284,8 @@
     description = description,
     duplicateOf = duplicateOf,
     state = state,
-<<<<<<< HEAD
-    id = id,
-=======
+    id = id ?: StringId(),
     draft = draft,
->>>>>>> 88f8eb34
 )
 
 fun locationTrackAndAlignment(
