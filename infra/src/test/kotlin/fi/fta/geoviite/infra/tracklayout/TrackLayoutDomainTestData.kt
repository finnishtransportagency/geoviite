package fi.fta.geoviite.infra.tracklayout

import fi.fta.geoviite.infra.common.AlignmentName
import fi.fta.geoviite.infra.common.DomainId
import fi.fta.geoviite.infra.common.IndexedId
import fi.fta.geoviite.infra.common.IntId
import fi.fta.geoviite.infra.common.JointNumber
import fi.fta.geoviite.infra.common.KmNumber
import fi.fta.geoviite.infra.common.LayoutBranch
import fi.fta.geoviite.infra.common.LocationAccuracy
import fi.fta.geoviite.infra.common.LocationTrackDescriptionBase
import fi.fta.geoviite.infra.common.Oid
import fi.fta.geoviite.infra.common.RowVersion
import fi.fta.geoviite.infra.common.StringId
import fi.fta.geoviite.infra.common.SwitchName
import fi.fta.geoviite.infra.common.TrackMeter
import fi.fta.geoviite.infra.common.TrackNumber
import fi.fta.geoviite.infra.common.TrackNumberDescription
import fi.fta.geoviite.infra.geocoding.GeocodingContext
import fi.fta.geoviite.infra.geocoding.LayoutGeocodingContextCacheKey
import fi.fta.geoviite.infra.geography.GeometryPoint
import fi.fta.geoviite.infra.geography.transformFromLayoutToGKCoordinate
import fi.fta.geoviite.infra.geometry.GeometryElement
import fi.fta.geoviite.infra.geometry.GeometryKmPost
import fi.fta.geoviite.infra.geometry.MetaDataName
import fi.fta.geoviite.infra.getSomeNullableValue
import fi.fta.geoviite.infra.getSomeValue
import fi.fta.geoviite.infra.linking.TrackNumberSaveRequest
import fi.fta.geoviite.infra.linking.switches.FittedSwitchJointMatch
import fi.fta.geoviite.infra.linking.switches.RelativeDirection
import fi.fta.geoviite.infra.linking.switches.SuggestedSwitchJointMatchType
import fi.fta.geoviite.infra.map.GeometryAlignmentHeader
import fi.fta.geoviite.infra.map.MapAlignmentType
import fi.fta.geoviite.infra.math.IPoint
import fi.fta.geoviite.infra.math.IPoint3DM
import fi.fta.geoviite.infra.math.IPoint3DZ
import fi.fta.geoviite.infra.math.Point
import fi.fta.geoviite.infra.math.Point3DM
import fi.fta.geoviite.infra.math.Point3DZ
import fi.fta.geoviite.infra.math.Point4DZM
import fi.fta.geoviite.infra.math.Range
import fi.fta.geoviite.infra.math.boundingBoxCombining
import fi.fta.geoviite.infra.math.lineLength
import fi.fta.geoviite.infra.publication.PublishedVersions
import fi.fta.geoviite.infra.switchLibrary.SwitchOwner
import fi.fta.geoviite.infra.switchLibrary.SwitchStructure
import fi.fta.geoviite.infra.switchLibrary.SwitchStructureAlignment
import fi.fta.geoviite.infra.switchLibrary.SwitchStructureCurve
import fi.fta.geoviite.infra.switchLibrary.SwitchStructureData
import fi.fta.geoviite.infra.switchLibrary.SwitchStructureJoint
import fi.fta.geoviite.infra.switchLibrary.SwitchStructureLine
import fi.fta.geoviite.infra.switchLibrary.SwitchType
import fi.fta.geoviite.infra.tracklayout.GeometrySource.GENERATED
import fi.fta.geoviite.infra.tracklayout.GeometrySource.PLAN
import java.time.LocalDate
import kotlin.math.ceil
import kotlin.random.Random
import kotlin.random.Random.Default.nextInt

private const val SEED = 123321L

private val rand = Random(SEED)

fun switchStructureYV60_300_1_9(): SwitchStructure {
    return SwitchStructure(
        version = RowVersion(IntId(55), 1),
        data =
            SwitchStructureData(
                type = SwitchType("YV60-300-1:9-O"),
                presentationJointNumber = JointNumber(1),
                joints =
                    setOf(
                        SwitchStructureJoint(JointNumber(1), Point(0.0, 0.0)),
                        SwitchStructureJoint(JointNumber(5), Point(16.615, 0.0)),
                        SwitchStructureJoint(JointNumber(2), Point(34.430, 0.0)),
                        SwitchStructureJoint(JointNumber(3), Point(34.321, -1.967)),
                    ),
                alignments =
                    listOf(
                        SwitchStructureAlignment(
                            jointNumbers = listOf(JointNumber(1), JointNumber(5), JointNumber(2)),
                            elements =
                                listOf(
                                    SwitchStructureLine(Point(0.0, 0.0), Point(16.615, 0.0)),
                                    SwitchStructureLine(Point(16.615, 0.0), Point(34.430, 0.0)),
                                ),
                        ),
                        SwitchStructureAlignment(
                            jointNumbers = listOf(JointNumber(1), JointNumber(3)),
                            elements =
                                listOf(
                                    SwitchStructureCurve(Point(0.0, 0.0), Point(33.128, -1.835), radius = 300.0),
                                    SwitchStructureLine(Point(33.128, -1.835), Point(34.321, -1.967)),
                                ),
                        ),
                    ),
            ),
    )
}

fun switchStructureRR54_4x1_9() =
    SwitchStructure(
        version = RowVersion(IntId(133), 1),
        data =
            SwitchStructureData(
                type = SwitchType("RR54-4x1:9"),
                presentationJointNumber = JointNumber(5),
                joints =
                    setOf(
                        SwitchStructureJoint(JointNumber(1), Point(-5.075, -1.142)),
                        SwitchStructureJoint(JointNumber(5), Point(0.0, 0.0)),
                        SwitchStructureJoint(JointNumber(2), Point(5.075, 1.142)),
                        SwitchStructureJoint(JointNumber(4), Point(-5.075, 1.142)),
                        SwitchStructureJoint(JointNumber(3), Point(5.075, -1.142)),
                    ),
                alignments =
                    listOf(
                        SwitchStructureAlignment(
                            jointNumbers = listOf(JointNumber(1), JointNumber(5), JointNumber(2)),
                            elements =
                                listOf(
                                    SwitchStructureLine(Point(-5.075, -1.142), Point(0.0, 0.0)),
                                    SwitchStructureLine(Point(0.0, 0.0), Point(5.075, 1.142)),
                                ),
                        ),
                        SwitchStructureAlignment(
                            jointNumbers = listOf(JointNumber(4), JointNumber(5), JointNumber(3)),
                            elements =
                                listOf(
                                    SwitchStructureLine(Point(-5.075, 1.142), Point(0.0, 0.0)),
                                    SwitchStructureLine(Point(0.0, 0.0), Point(-5.075, 1.142)),
                                ),
                        ),
                    ),
            ),
    )

fun switchAndMatchingAlignments(
    trackNumberId: IntId<LayoutTrackNumber>,
    structure: SwitchStructure,
    draft: Boolean,
): Pair<LayoutSwitch, List<Pair<LocationTrack, LocationTrackGeometry>>> {
    val switchId = IntId<LayoutSwitch>(1)
    val jointLocations = mutableMapOf<JointNumber, Point>()
    val tracks =
        structure.alignments.map { alignment ->
            val alignmentPoints =
                alignment.jointNumbers.map { jointNumber ->
                    val point =
                        jointLocations.computeIfAbsent(jointNumber) { number ->
                            val joint = structure.joints.find { structureJoint -> structureJoint.number == number }
                            joint?.location ?: throw IllegalStateException("No such joint in structure")
                        }
                    jointNumber to point
                }
            val track = locationTrack(trackNumberId, draft = draft)
            val geometry =
                trackGeometry(
                    alignmentPoints.zipWithNext { start, end ->
                        val (startJoint, startPoint) = start
                        val (endJoint, endPoint) = end
                        val length = lineLength(startPoint, endPoint)
                        edge(
                            startInnerSwitch = switchLinkYV(switchId, startJoint.intValue),
                            endInnerSwitch = switchLinkYV(switchId, endJoint.intValue),
                            segments =
                                listOf(
                                    segment(points(length.toInt(), startPoint.x..endPoint.x, startPoint.y..endPoint.y))
                                ),
                        )
                    }
                )
            track to geometry
        }
    val switch =
        switch(
            id = switchId,
            structureId = structure.id,
            joints =
                jointLocations.map { (number, point) ->
                    LayoutSwitchJoint(number, SwitchJointRole.of(structure, number), point, null)
                },
            draft = draft,
            stateCategory = LayoutStateCategory.EXISTING,
        )
    return switch to tracks
}

fun edgesFromSwitchStructure(
    start: IPoint,
    switchId: IntId<LayoutSwitch>,
    structure: SwitchStructure,
    line: List<Int>,
): List<LayoutEdge> {
    val expectedJoints = line.map(::JointNumber)
    val alignment = requireNotNull(structure.alignments.find { a -> a.jointNumbers == expectedJoints })

    val jointNumbers = alignment.jointNumbers
    val elements = alignment.elements

    // There are 5 possibilities of switch line structures at the time of typing:
    // The start character * means one of the special cases where not every start/end joint number
    // is defined for all segments.
    //
    // 2 joints to one, two (*) or three (*) switch elements;
    // 3 joints to two elements;
    // 4 joints to three elements.
    return when (alignment.jointNumbers.size to alignment.elements.size) {
        2 to 2 ->
            listOf(
                edge(
                    startInnerSwitch = SwitchLink(switchId, jointNumbers[0], structure),
                    endInnerSwitch = SwitchLink(switchId, jointNumbers[1], structure),
                    segments =
                        listOf(
                            segment(toSegmentPoints(start + elements[0].start, start + elements[0].end)),
                            segment(toSegmentPoints(start + elements[1].start, start + elements[1].end)),
                        ),
                )
            )

        2 to 3 ->
            listOf(
                edge(
                    startInnerSwitch = SwitchLink(switchId, jointNumbers[0], structure),
                    endInnerSwitch = SwitchLink(switchId, jointNumbers[1], structure),
                    segments =
                        listOf(
                            segment(toSegmentPoints(start + elements[0].start, start + elements[0].end)),
                            segment(toSegmentPoints(start + elements[1].start, start + elements[1].end)),
                            segment(toSegmentPoints(start + elements[2].start, start + elements[2].end)),
                        ),
                )
            )

        else ->
            combineEdges(
                alignment.elements.mapIndexed { i, e ->
                    edge(
                        startInnerSwitch = SwitchLink(switchId, jointNumbers[i], structure),
                        endInnerSwitch = SwitchLink(switchId, jointNumbers[i + 1], structure),
                        segments = listOf(segment(toSegmentPoints(start + e.start, start + e.end))),
                    )
                }
            )
    }
}

fun switchOwnerVayla(): SwitchOwner {
    return SwitchOwner(id = IntId(1), name = MetaDataName("Väylävirasto"))
}

fun points(
    count: Int,
    x: ClosedRange<Double>,
    y: ClosedRange<Double>,
    z: ClosedRange<Double>? = null,
    cant: ClosedRange<Double>? = null,
): List<SegmentPoint> {
    val points =
        (0 until count).map { i ->
            SegmentPoint(
                x = valueOnRange(x, i, count),
                y = valueOnRange(y, i, count),
                z = z?.let { zRange -> valueOnRange(zRange, i, count) },
                m = 0.0,
                cant = cant?.let { cantRange -> valueOnRange(cantRange, i, count) },
            )
        }
    var cumulativeM = 0.0
    return points.mapIndexed { index, point ->
        if (index > 0) cumulativeM += lineLength(points[index - 1], point)
        point.copy(m = cumulativeM)
    }
}

private fun valueOnRange(range: ClosedRange<Double>, index: Int, count: Int) =
    range.start + index * (range.endInclusive - range.start) / (count - 1)

fun trackNumber(
    number: TrackNumber = TrackNumber("100"),
    description: String = "Test Track number $number",
    draft: Boolean = false,
    state: LayoutState = LayoutState.IN_USE,
    id: IntId<LayoutTrackNumber>? = null,
    contextData: LayoutContextData<LayoutTrackNumber> = createMainContext(id, draft),
) =
    LayoutTrackNumber(
        number = number,
        description = TrackNumberDescription(description),
        state = state,
        contextData = contextData,
    )

fun trackNumberSaveRequest(
    number: TrackNumber = TrackNumber("100"),
    description: String = "Test Track number $number",
    state: LayoutState = LayoutState.IN_USE,
    startAddress: TrackMeter = TrackMeter.ZERO,
) =
    TrackNumberSaveRequest(
        number = number,
        description = TrackNumberDescription(description),
        state = state,
        startAddress = startAddress,
    )

fun referenceLineAndAlignment(
    trackNumberId: IntId<LayoutTrackNumber>,
    vararg segments: LayoutSegment,
    startAddress: TrackMeter = TrackMeter.ZERO,
    draft: Boolean = false,
): Pair<ReferenceLine, LayoutAlignment> =
    referenceLineAndAlignment(trackNumberId, segments.toList(), startAddress = startAddress, draft = draft)

fun referenceLineAndAlignment(
    trackNumberId: IntId<LayoutTrackNumber>,
    segments: List<LayoutSegment>,
    startAddress: TrackMeter = TrackMeter.ZERO,
    draft: Boolean = false,
): Pair<ReferenceLine, LayoutAlignment> {
    val alignment = alignment(segments)
    val referenceLine =
        referenceLine(trackNumberId = trackNumberId, alignment = alignment, startAddress = startAddress, draft = draft)
    return referenceLine to alignment
}

fun referenceLine(
    trackNumberId: IntId<LayoutTrackNumber>,
    alignment: LayoutAlignment? = null,
    startAddress: TrackMeter = TrackMeter.ZERO,
    id: IntId<ReferenceLine>? = null,
    alignmentVersion: RowVersion<LayoutAlignment>? = if (id != null) someRowVersion() else null,
    draft: Boolean = false,
    contextData: LayoutContextData<ReferenceLine> = createMainContext(id, draft),
) =
    ReferenceLine(
        trackNumberId = trackNumberId,
        startAddress = startAddress,
        sourceId = null,
        boundingBox = alignment?.boundingBox,
        segmentCount = alignment?.segments?.size ?: 0,
        length = alignment?.length ?: 0.0,
        alignmentVersion = alignmentVersion,
        contextData = contextData,
    )

private var locationTrackNameCounter = 0

fun locationTrackAndGeometry(
    vararg segments: LayoutSegment,
    name: String = "T001 ${locationTrackNameCounter++}",
    description: String = "test-alignment 001",
    id: IntId<LocationTrack>? = null,
    draft: Boolean,
): Pair<LocationTrack, LocationTrackGeometry> =
    locationTrackAndGeometry(
        IntId(0),
        segments.toList(),
        id = id,
        name = name,
        description = description,
        draft = draft,
    )

fun locationTrackAndGeometry(
    trackNumberId: IntId<LayoutTrackNumber>,
    vararg segments: LayoutSegment,
    name: String = "T001 ${locationTrackNameCounter++}",
    description: String = "test-alignment 001",
    duplicateOf: IntId<LocationTrack>? = null,
    state: LocationTrackState = LocationTrackState.IN_USE,
    id: IntId<LocationTrack>? = null,
    draft: Boolean = false,
): Pair<LocationTrack, LocationTrackGeometry> =
    locationTrackAndGeometry(
        trackNumberId,
        segments.toList(),
        name = name,
        description = description,
        duplicateOf = duplicateOf,
        state = state,
        id = id,
        draft = draft,
    )

fun locationTrackAndGeometry(
    trackNumberId: IntId<LayoutTrackNumber>,
    segments: List<LayoutSegment>,
    id: IntId<LocationTrack>? = null,
    draft: Boolean = false,
    name: String = "T001 ${locationTrackNameCounter++}",
    type: LocationTrackType = LocationTrackType.SIDE,
    description: String = "test-alignment 001",
    duplicateOf: IntId<LocationTrack>? = null,
    state: LocationTrackState = LocationTrackState.IN_USE,
<<<<<<< HEAD
): Pair<LocationTrack, LocationTrackGeometry> {
    val geometry = trackGeometryOfSegments(segments)
=======
    topologyStartSwitch: TopologyLocationTrackSwitch? = null,
    topologyEndSwitch: TopologyLocationTrackSwitch? = null,
    ownerId: IntId<LocationTrackOwner> = IntId(1),
): Pair<LocationTrack, LayoutAlignment> {
    val alignment = alignment(segments)
>>>>>>> 78df2858
    val locationTrack =
        locationTrack(
            trackNumberId = trackNumberId,
            geometry = geometry,
            id = id,
            draft = draft,
            name = name,
            type = type,
            description = description,
            duplicateOf = duplicateOf,
            state = state,
<<<<<<< HEAD
=======
            topologyStartSwitch = topologyStartSwitch,
            topologyEndSwitch = topologyEndSwitch,
            ownerId = ownerId,
>>>>>>> 78df2858
        )
    return locationTrack to geometry
}

fun locationTrack(
    trackNumberId: IntId<LayoutTrackNumber>,
    geometry: LocationTrackGeometry = TmpLocationTrackGeometry.empty,
    id: IntId<LocationTrack>? = null,
    draft: Boolean = false,
    name: String = "T001 ${locationTrackNameCounter++}",
    description: String = "test-alignment 001",
    type: LocationTrackType = LocationTrackType.SIDE,
    state: LocationTrackState = LocationTrackState.IN_USE,
    topologicalConnectivity: TopologicalConnectivityType = TopologicalConnectivityType.NONE,
    duplicateOf: IntId<LocationTrack>? = null,
    ownerId: IntId<LocationTrackOwner> = IntId(1),
    contextData: LayoutContextData<LocationTrack> = createMainContext(id, draft),
    descriptionSuffix: LocationTrackDescriptionSuffix = LocationTrackDescriptionSuffix.NONE,
) =
    locationTrack(
        trackNumberId = trackNumberId,
        geometry = geometry,
        contextData = contextData,
        name = name,
        description = description,
        type = type,
        state = state,
        topologicalConnectivity = topologicalConnectivity,
        duplicateOf = duplicateOf,
        ownerId = ownerId,
        descriptionSuffix = descriptionSuffix,
    )

fun locationTrack(
    trackNumberId: IntId<LayoutTrackNumber>,
    geometry: LocationTrackGeometry = TmpLocationTrackGeometry.empty,
    contextData: LayoutContextData<LocationTrack>,
    name: String = "T001 ${locationTrackNameCounter++}",
    description: String = "test-alignment 001",
    type: LocationTrackType = LocationTrackType.SIDE,
    state: LocationTrackState = LocationTrackState.IN_USE,
    topologicalConnectivity: TopologicalConnectivityType = TopologicalConnectivityType.NONE,
    duplicateOf: IntId<LocationTrack>? = null,
    ownerId: IntId<LocationTrackOwner> = IntId(1),
    descriptionSuffix: LocationTrackDescriptionSuffix = LocationTrackDescriptionSuffix.NONE,
) =
    LocationTrack(
        name = AlignmentName(name),
        descriptionBase = LocationTrackDescriptionBase(description),
        descriptionSuffix = descriptionSuffix,
        type = type,
        state = state,
        trackNumberId = trackNumberId,
        sourceId = null,
        boundingBox = geometry.boundingBox,
        segmentCount = geometry.segments.size,
        length = geometry.length,
        duplicateOf = duplicateOf,
        topologicalConnectivity = topologicalConnectivity,
        ownerId = ownerId,
        contextData = contextData,
    )

fun <T> someOid() = Oid<T>("${nextInt(10, 1000)}.${nextInt(10, 1000)}.${nextInt(10, 1000)}")

fun someAlignment() = alignment(someSegment())

fun someTrackGeometry() = trackGeometryOfSegments(someSegment())

fun alignmentFromPoints(vararg points: Point) = alignment(segment(*points))

fun alignment(vararg segments: LayoutSegment) = alignment(segments.toList())

fun alignment(segments: List<LayoutSegment>) = LayoutAlignment(segments = segments)

fun trackGeometryOfSegments(vararg segments: LayoutSegment): TmpLocationTrackGeometry =
    trackGeometryOfSegments(segments.toList())

fun trackGeometryOfSegments(segments: List<LayoutSegment>): TmpLocationTrackGeometry =
    if (segments.isEmpty()) TmpLocationTrackGeometry.empty
    else
        trackGeometry(
            listOf(
                TmpLayoutEdge(
                    startNode = PlaceHolderNodeConnection,
                    endNode = PlaceHolderNodeConnection,
                    segments = segments,
                )
            )
        )

fun trackGeometry(vararg edges: LayoutEdge, trackId: IntId<LocationTrack>? = null): TmpLocationTrackGeometry =
    trackGeometry(edges.toList(), trackId)

fun trackGeometry(edges: List<LayoutEdge>, trackId: IntId<LocationTrack>? = null): TmpLocationTrackGeometry =
    TmpLocationTrackGeometry.of(edges, trackId)

fun edge(
    segments: List<LayoutSegment>,
    startInnerSwitch: SwitchLink? = null,
    startOuterSwitch: SwitchLink? = null,
    endInnerSwitch: SwitchLink? = null,
    endOuterSwitch: SwitchLink? = null,
) =
    TmpLayoutEdge(
        startNode =
            if (startInnerSwitch != null || startOuterSwitch != null)
                NodeConnection.switch(inner = startInnerSwitch, outer = startOuterSwitch)
            else PlaceHolderNodeConnection,
        endNode =
            if (endInnerSwitch != null || endOuterSwitch != null)
                NodeConnection.switch(inner = endInnerSwitch, outer = endOuterSwitch)
            else PlaceHolderNodeConnection,
        segments = segments,
    )

fun verticalEdge(startPoint: IPoint, segmentCount: Int = 3, pointOffset: Double = 10.0): LayoutEdge {
    return edge(
        (0..<segmentCount).map { idx ->
            val start = startPoint + Point(idx * pointOffset, 0.0)
            val end = start + Point(pointOffset, 0.0)
            segment(start, end)
        }
    )
}

fun switchLinkYV(switchId: IntId<LayoutSwitch>, jointNumber: Int) =
    SwitchLink(switchId, JointNumber(jointNumber), switchStructureYV60_300_1_9())

fun switchLinkRR(switchId: IntId<LayoutSwitch>, jointNumber: Int) =
    SwitchLink(switchId, JointNumber(jointNumber), switchStructureRR54_4x1_9())

fun switchLinkKV(switchId: IntId<LayoutSwitch>, jointNumber: Int) =
    SwitchLink(
        switchId,
        when (jointNumber) {
            1 -> SwitchJointRole.MAIN
            2 -> SwitchJointRole.CONNECTION
            3 -> SwitchJointRole.CONNECTION
            4 -> SwitchJointRole.CONNECTION
            5 -> SwitchJointRole.MATH
            6 -> SwitchJointRole.MATH
            else -> throw IllegalArgumentException("Invalid joint number for KV: $jointNumber")
        },
        JointNumber(jointNumber),
    )

fun mapAlignment(vararg segments: PlanLayoutSegment) = mapAlignment(segments.toList())

fun mapAlignment(segments: List<PlanLayoutSegment>) =
    PlanLayoutAlignment(
        header =
            GeometryAlignmentHeader(
                id = StringId(),
                name = AlignmentName("test-alignment"),
                alignmentType = MapAlignmentType.LOCATION_TRACK,
                state = LayoutState.IN_USE,
                segmentCount = segments.size,
                trackNumberId = IntId(1),
                length = segments.map(PlanLayoutSegment::length).sum(),
                boundingBox = boundingBoxCombining(segments.mapNotNull(PlanLayoutSegment::boundingBox)),
            ),
        staStart = 0.0,
        segments = segments,
    )

fun geocodingContext(
    referenceLinePoints: List<Point>,
    trackNumber: TrackNumber = TrackNumber("001"),
    startAddress: TrackMeter = TrackMeter.ZERO,
    kmPosts: List<LayoutKmPost> = listOf(),
) =
    alignment(segment(*referenceLinePoints.toTypedArray())).let { alignment ->
        GeocodingContext.create(
                trackNumber = trackNumber,
                startAddress = startAddress,
                referenceLineGeometry = alignment,
                kmPosts = kmPosts,
            )
            .geocodingContext
    }

abstract class TargetSegment

class TargetSegmentStart : TargetSegment()

data class TargetSegmentMiddle(val index: Int) : TargetSegment()

class TargetSegmentEnd : TargetSegment()

fun segment(
    vararg points: IPoint,
    source: GeometrySource = PLAN,
    sourceId: DomainId<GeometryElement>? = null,
    sourceStartM: Double? = null,
) =
    segment(
        toSegmentPoints(to3DMPoints(points.asList())),
        source = source,
        sourceStartM = sourceStartM,
        sourceId = sourceId,
    )

fun segment(
    points: List<SegmentPoint>,
    source: GeometrySource = PLAN,
    sourceId: DomainId<GeometryElement>? = null,
    sourceStartM: Double? = null,
    resolution: Int = 1,
) =
    LayoutSegment(
        geometry = SegmentGeometry(segmentPoints = points, resolution = resolution),
        sourceId = sourceId as IndexedId?,
        sourceStartM = sourceStartM?.let(LayoutSegment::sourceStartM),
        source = source,
    )

fun mapSegment(
    vararg points: Point3DM,
    sourceId: DomainId<GeometryElement>? = null,
    sourceStartM: Double? = null,
    source: GeometrySource = PLAN,
) =
    mapSegment(
        points = toSegmentPoints(points.asList()),
        sourceId = sourceId,
        sourceStartM = sourceStartM,
        source = source,
    )

fun mapSegment(
    points: List<SegmentPoint>,
    resolution: Int = 1,
    sourceId: DomainId<GeometryElement>? = null,
    sourceStartM: Double? = null,
    source: GeometrySource = PLAN,
    id: DomainId<LayoutSegment> = StringId(),
) =
    PlanLayoutSegment(
        geometry = SegmentGeometry(segmentPoints = points, resolution = resolution),
        pointCount = points.size,
        sourceId = sourceId,
        sourceStartM = sourceStartM?.let(LayoutSegment::sourceStartM),
        source = source,
        id = id,
    )

fun splitSegment(segment: LayoutSegment, numberOfParts: Int): List<LayoutSegment> {
    val allPoints = segment.segmentPoints
    val indexRange = 0..allPoints.lastIndex
    val pointsPerSegment = allPoints.count() / numberOfParts.toDouble()
    return indexRange
        .groupBy { index -> (index / pointsPerSegment).toInt() }
        .map { (_, groupIndexRange) ->
            val points = allPoints.subList(0.coerceAtLeast(groupIndexRange.first() - 1), groupIndexRange.last() + 1)
            segment(points = points.map { Point(it) }.toTypedArray())
        }
}

fun toSegmentPoints(vararg points: IPoint) = toSegmentPoints(to3DMPoints(points.asList()))

fun toSegmentPoints(vararg points: Point3DZ) = toSegmentPoints(to3DMPoints(points.asList()))

fun toSegmentPoints(vararg points: IPoint3DM) = toSegmentPoints(points.asList())

fun toSegmentPoints(points: List<IPoint3DM>) =
    points.map { point ->
        SegmentPoint(
            x = point.x,
            y = point.y,
            z =
                when (point) {
                    is AlignmentPoint -> point.z
                    is IPoint3DZ -> point.z
                    else -> null
                },
            m = point.m - points.first().m,
            cant = (point as? AlignmentPoint)?.cant,
        )
    }

fun toAlignmentPoints(vararg points: IPoint) = toAlignmentPoints(to3DMPoints(points.asList()))

fun toAlignmentPoints(vararg points: Point3DZ) = toAlignmentPoints(to3DMPoints(points.asList()))

fun toAlignmentPoints(vararg points: IPoint3DM) = toAlignmentPoints(points.asList())

fun toAlignmentPoints(points: List<IPoint3DM>) =
    points.map { point ->
        AlignmentPoint(
            point.x,
            point.y,
            when (point) {
                is AlignmentPoint -> point.z
                is IPoint3DZ -> point.z
                else -> null
            },
            point.m,
            if (point is AlignmentPoint) point.cant else null,
        )
    }

fun to3DMPoints(points: List<IPoint>, start: Double = 0.0): List<IPoint3DM> {
    val pointsWithDistance =
        points.mapIndexed { index, point ->
            val distance = points.getOrNull(index - 1)?.let { prev -> lineLength(prev, point) } ?: 0.0
            point to distance
        }
    return pointsWithDistance.mapIndexed { index, (point, _) ->
        val m = pointsWithDistance.subList(0, index + 1).foldRight(start) { (_, distance), acc -> acc + distance }
        when (point) {
            is AlignmentPoint -> AlignmentPoint(point.x, point.y, point.z, m, point.cant)
            is Point3DZ -> Point4DZM(point.x, point.y, point.z, m)
            else -> Point3DM(point.x, point.y, m)
        }
    }
}

fun fixMValues(points: List<SegmentPoint>): List<SegmentPoint> {
    var m = 0.0
    return points.mapIndexed { i, p ->
        val previous = points.getOrNull(i - 1)
        if (previous != null) m += lineLength(previous, p)
        p.copy(m = m)
    }
}

fun someSegment() = segment(3, 10.0, 20.0, 10.0, 20.0)

fun segment(points: Int, minX: Double, maxX: Double, minY: Double, maxY: Double) =
    segment(points = rawPoints(points, minX, maxX, minY, maxY))

fun segment(points: Int, start: Point, end: Point) = segment(points, start.x, end.x, start.y, end.y)

fun segment(from: IPoint, to: IPoint, startM: Double = 0.0): LayoutSegment {
    return segment(
        toSegmentPoints(to3DMPoints((listOf(from) + middlePoints(from, to) + listOf(to)).distinct(), startM))
    )
}

private fun middlePoints(from: IPoint, to: IPoint) =
    (1 until lineLength(from, to).toInt()).map { i -> (from + (to - from).normalized() * i.toDouble()) }

fun segments(from: IPoint, to: IPoint, segmentCount: Int): List<LayoutSegment> {
    return segments(from, to, lineLength(from, to) / segmentCount)
}

fun singleSegmentWithInterpolatedPoints(vararg points: IPoint): LayoutSegment =
    segment(
        toSegmentPoints(
            to3DMPoints(
                points.toList().zipWithNext { a, b -> listOf(a) + middlePoints(a, b) }.flatten() + points.last()
            )
        )
    )

fun segments(from: IPoint, to: IPoint, segmentLength: Double): List<LayoutSegment> {
    val dir = (to - from).normalized()
    val segmentCount = ceil(lineLength(from, to) / segmentLength).toInt()
    val endPoints =
        listOf(from) + (1 until segmentCount).map { i -> from + dir * segmentLength * i.toDouble() } + listOf(to)
    return segments(endPoints = endPoints.toTypedArray())
}

fun segments(vararg endPoints: IPoint): List<LayoutSegment> {
    assert(endPoints.count() >= 2) { "End points must contain at least two points" }
    return endPoints.distinct().dropLast(1).mapIndexed { index, start -> segment(start, endPoints[index + 1]) }
}

fun switchFromDbStructure(
    name: String,
    switchStart: IPoint,
    structure: SwitchStructure,
    draft: Boolean = false,
): LayoutSwitch =
    switch(
        name = name,
        structureId = structure.id,
        draft = draft,
        joints =
            structure.joints.map { j ->
                LayoutSwitchJoint(
                    number = j.number,
                    role = SwitchJointRole.of(structure, j.number),
                    location = switchStart + j.location,
                    locationAccuracy = null,
                )
            },
    )

private var switchNameCounter = 0

fun switch(
    structureId: IntId<SwitchStructure> = switchStructureYV60_300_1_9().id,
    joints: List<LayoutSwitchJoint> = listOf(),
    name: String = "TV${switchNameCounter++}",
    stateCategory: LayoutStateCategory = LayoutStateCategory.EXISTING,
    id: IntId<LayoutSwitch>? = null,
    draft: Boolean = false,
    ownerId: IntId<SwitchOwner>? = switchOwnerVayla().id,
    contextData: LayoutContextData<LayoutSwitch> = createMainContext(id, draft),
    draftOid: Oid<LayoutSwitch>? = null,
) =
    LayoutSwitch(
        sourceId = null,
        name = SwitchName(name),
        stateCategory = stateCategory,
        joints = joints,
        switchStructureId = structureId,
        trapPoint = false,
        ownerId = ownerId,
        source = GENERATED,
        contextData = contextData,
        draftOid = draftOid,
    )

fun <T : LayoutAsset<T>> createMainContext(id: IntId<T>?, draft: Boolean): LayoutContextData<T> =
    if (draft) {
        MainDraftContextData(
            if (id != null) IdentifiedAssetId(id) else TemporaryAssetId(),
            originBranch = LayoutBranch.main,
        )
    } else {
        MainOfficialContextData(if (id != null) IdentifiedAssetId(id) else TemporaryAssetId())
    }

fun joints(seed: Int = 1, count: Int = 5) = (1..count).map { jointSeed -> switchJoint(seed * 100 + jointSeed) }

fun switchJoint(seed: Int) =
    LayoutSwitchJoint(
        number = JointNumber(1 + seed % 5),
        role = getSomeValue(seed),
        location = Point(seed * 0.01, 1000.0 + seed * 0.01),
        locationAccuracy = getSomeNullableValue<LocationAccuracy>(seed),
    )

fun switchJoint(
    number: Int,
    location: Point,
    type: SwitchJointRole = SwitchJointRole.of(switchStructureYV60_300_1_9(), JointNumber(number)),
    accuracy: LocationAccuracy? = null,
) = LayoutSwitchJoint(number = JointNumber(number), role = type, location = location, locationAccuracy = accuracy)

fun kmPost(
    trackNumberId: IntId<LayoutTrackNumber>?,
    km: KmNumber,
    roughLayoutLocation: Point? = Point(1.0, 1.0),
    gkLocation: GeometryPoint? = null,
    draft: Boolean = false,
    state: LayoutState = LayoutState.IN_USE,
    gkLocationConfirmed: Boolean = false,
    gkLocationSource: KmPostGkLocationSource = KmPostGkLocationSource.MANUAL,
    sourceId: IntId<GeometryKmPost>? = null,
    contextData: LayoutContextData<LayoutKmPost> = createMainContext(null, draft),
): LayoutKmPost {
    return LayoutKmPost(
        trackNumberId = trackNumberId,
        kmNumber = km,
        state = state,
        sourceId = sourceId,
        contextData = contextData,
        gkLocation =
            if (gkLocation != null || roughLayoutLocation != null)
                LayoutKmPostGkLocation(
                    location =
                        if (gkLocation == null && roughLayoutLocation != null) {
                            transformFromLayoutToGKCoordinate(roughLayoutLocation)
                        } else gkLocation!!,
                    confirmed = gkLocationConfirmed,
                    source = gkLocationSource,
                )
            else null,
    )
}

fun segmentPoint(x: Double, y: Double, m: Double = 1.0) = SegmentPoint(x, y, null, m, null)

fun alignmentPoint(x: Double, y: Double, m: Double = 1.0) = AlignmentPoint(x, y, null, m, null)

fun rawPoints(count: Int, minX: Double, maxX: Double, minY: Double, maxY: Double) =
    toSegmentPoints(
        to3DMPoints(
            (1..count).map { pointNumber ->
                point2d(minX, maxX, minY, maxY, (pointNumber - 1).toDouble() / (count - 1))
            }
        )
    )

fun points(count: Int, minX: Double, maxX: Double, minY: Double, maxY: Double) =
    toAlignmentPoints(
        to3DMPoints(
            (1..count).map { pointNumber ->
                point2d(minX, maxX, minY, maxY, (pointNumber - 1).toDouble() / (count - 1))
            }
        )
    )

fun point2d(minX: Double, maxX: Double, minY: Double, maxY: Double, fraction: Double = rand.nextDouble()) =
    Point(valueBetween(minX, maxX, fraction), valueBetween(minY, maxY, fraction))

fun valueBetween(min: Double, max: Double, fraction: Double = rand.nextDouble()) = min + (max - min) * fraction

fun someKmNumber(): KmNumber {
    val allowedChars = ('A'..'Z').map(Char::toString)
    return KmNumber(nextInt(10000), if (Random.nextBoolean()) allowedChars.random() else null)
}

fun offsetAlignment(alignment: LayoutAlignment, amount: Point) =
    alignment.copy(segments = alignment.segments.map { origSegment -> offsetSegment(origSegment, amount) })

fun offsetGeometry(geometry: LocationTrackGeometry, amount: Point): LocationTrackGeometry =
    TmpLocationTrackGeometry.of(edges = geometry.edges.map { edge -> offsetEdge(edge, amount) }, geometry.trackId)

fun offsetEdge(edge: LayoutEdge, amount: Point): LayoutEdge {
    val newSegments = edge.segments.map { segment -> offsetSegment(segment, amount) }
    return TmpLayoutEdge(startNode = edge.startNode, endNode = edge.endNode, segments = newSegments)
}

fun offsetSegment(segment: LayoutSegment, amount: Point): LayoutSegment {
    val newPoints = toSegmentPoints(*(segment.segmentPoints.map { p -> p + amount }.toTypedArray()))
    return segment.copy(geometry = segment.geometry.withPoints(newPoints))
}

fun externalIdForLocationTrack(): Oid<LocationTrack> {
    val first = nextInt(100, 999)
    val second = nextInt(100, 999)
    val third = nextInt(100, 999)
    val fourth = nextInt(100, 999)

    return Oid("$first.$second.$third.$fourth")
}

fun externalIdForTrackNumber(): Oid<LayoutTrackNumber> {
    val first = nextInt(100, 999)
    val second = nextInt(100, 999)
    val third = nextInt(100, 999)
    val fourth = nextInt(100, 999)

    return Oid("$first.$second.$third.$fourth")
}

fun switchLinkingAtStart(
    locationTrackId: DomainId<LocationTrack>,
    alignment: LocationTrackGeometry,
    segmentIndex: Int,
    jointNumber: Int,
) = switchLinkingAtStart(locationTrackId, alignment.segmentMValues, segmentIndex, jointNumber)

fun switchLinkingAtStart(
    locationTrackId: DomainId<LocationTrack>,
    segmentMs: List<Range<Double>>,
    segmentIndex: Int,
    jointNumber: Int,
) = switchLinkingAt(locationTrackId, segmentIndex, segmentMs[segmentIndex].min, jointNumber)

fun switchLinkingAtEnd(
    locationTrackId: DomainId<LocationTrack>,
    alignment: LocationTrackGeometry,
    segmentIndex: Int,
    jointNumber: Int,
) = switchLinkingAtEnd(locationTrackId, alignment.segmentMValues, segmentIndex, jointNumber)

fun switchLinkingAtEnd(
    locationTrackId: DomainId<LocationTrack>,
    segmentMs: List<Range<Double>>,
    segmentIndex: Int,
    jointNumber: Int,
) = switchLinkingAt(locationTrackId, segmentIndex, segmentMs[segmentIndex].max, jointNumber)

fun switchLinkingAtHalf(
    locationTrackId: DomainId<LocationTrack>,
    alignment: LocationTrackGeometry,
    segmentIndex: Int,
    jointNumber: Int,
) = switchLinkingAtHalf(locationTrackId, alignment.segmentMValues, segmentIndex, jointNumber)

fun switchLinkingAtHalf(
    locationTrackId: DomainId<LocationTrack>,
    segmentMs: List<Range<Double>>,
    segmentIndex: Int,
    jointNumber: Int,
) =
    switchLinkingAt(
        locationTrackId,
        segmentIndex,
        segmentMs[segmentIndex].let { m -> (m.max + m.min) / 2 },
        jointNumber,
    )

fun switchLinkingAt(locationTrackId: DomainId<LocationTrack>, segmentIndex: Int, m: Double, jointNumber: Int) =
    FittedSwitchJointMatch(
        locationTrackId = locationTrackId as IntId<LocationTrack>,
        segmentIndex = segmentIndex,
        mOnTrack = m,
        distance = 0.1,
        switchJoint = SwitchStructureJoint(JointNumber(jointNumber), Point(0.0, 0.0)),
        distanceToAlignment = 0.1,
        matchType = SuggestedSwitchJointMatchType.LINE,
        direction = RelativeDirection.Along,
        location = Point(0.0, 0.0),
    )

fun layoutDesign(
    name: String = "foo",
    estimatedCompletion: LocalDate = LocalDate.parse("2022-02-02"),
    designState: DesignState = DesignState.ACTIVE,
) = LayoutDesignSaveRequest(LayoutDesignName(name), estimatedCompletion, designState)

fun <T> someRowVersion() = RowVersion(IntId<T>(1), 1)

fun geocodingContextCacheKey(
    trackNumberId: IntId<LayoutTrackNumber>,
    trackNumberVersion: LayoutRowVersion<LayoutTrackNumber>,
    referenceLineVersion: LayoutRowVersion<ReferenceLine>,
    vararg kmPostVersions: LayoutRowVersion<LayoutKmPost>,
) =
    LayoutGeocodingContextCacheKey(
        trackNumberId = trackNumberId,
        trackNumberVersion = trackNumberVersion,
        referenceLineVersion = referenceLineVersion,
        kmPostVersions = kmPostVersions.toList().sortedBy { rv -> rv.id.intValue },
    )

fun publishedVersions(
    trackNumbers: List<LayoutRowVersion<LayoutTrackNumber>> = listOf(),
    referenceLines: List<LayoutRowVersion<ReferenceLine>> = listOf(),
    locationTracks: List<LayoutRowVersion<LocationTrack>> = listOf(),
    switches: List<LayoutRowVersion<LayoutSwitch>> = listOf(),
    kmPosts: List<LayoutRowVersion<LayoutKmPost>> = listOf(),
) = PublishedVersions(trackNumbers, referenceLines, locationTracks, switches, kmPosts)<|MERGE_RESOLUTION|>--- conflicted
+++ resolved
@@ -394,16 +394,9 @@
     description: String = "test-alignment 001",
     duplicateOf: IntId<LocationTrack>? = null,
     state: LocationTrackState = LocationTrackState.IN_USE,
-<<<<<<< HEAD
+    ownerId: IntId<LocationTrackOwner> = IntId(1),
 ): Pair<LocationTrack, LocationTrackGeometry> {
     val geometry = trackGeometryOfSegments(segments)
-=======
-    topologyStartSwitch: TopologyLocationTrackSwitch? = null,
-    topologyEndSwitch: TopologyLocationTrackSwitch? = null,
-    ownerId: IntId<LocationTrackOwner> = IntId(1),
-): Pair<LocationTrack, LayoutAlignment> {
-    val alignment = alignment(segments)
->>>>>>> 78df2858
     val locationTrack =
         locationTrack(
             trackNumberId = trackNumberId,
@@ -415,12 +408,7 @@
             description = description,
             duplicateOf = duplicateOf,
             state = state,
-<<<<<<< HEAD
-=======
-            topologyStartSwitch = topologyStartSwitch,
-            topologyEndSwitch = topologyEndSwitch,
             ownerId = ownerId,
->>>>>>> 78df2858
         )
     return locationTrack to geometry
 }
