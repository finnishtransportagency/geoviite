--- conflicted
+++ resolved
@@ -437,13 +437,8 @@
     topologyEndSwitch: TopologyLocationTrackSwitch? = null,
     duplicateOf: IntId<LocationTrack>? = null,
     ownerId: IntId<LocationTrackOwner> = IntId(1),
-<<<<<<< HEAD
     contextData: LayoutContextData<LocationTrack> = createMainContext(id, draft),
-    descriptionSuffix: DescriptionSuffixType = DescriptionSuffixType.NONE,
-=======
-    contextData: LayoutContextData<LocationTrack> = createMainContext(id, null, draft),
     descriptionSuffix: LocationTrackDescriptionSuffix = LocationTrackDescriptionSuffix.NONE,
->>>>>>> 767da7e6
 ) =
     locationTrack(
         trackNumberId = trackNumberId,
