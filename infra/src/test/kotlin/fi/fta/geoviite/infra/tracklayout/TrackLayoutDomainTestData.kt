--- conflicted
+++ resolved
@@ -185,21 +185,16 @@
     vararg segments: LayoutSegment,
     name: String = "T001 ${locationTrackNameCounter++}",
     description: String = "test-alignment 001",
-<<<<<<< HEAD
+    duplicateOf: IntId<LocationTrack>? = null,
     state: LayoutState = LayoutState.IN_USE,
-): Pair<LocationTrack, LayoutAlignment> =
-    locationTrackAndAlignment(trackNumberId, segments.toList(), name = name, description = description, state = state)
-
-=======
-    duplicateOf: IntId<LocationTrack>? = null,
 ): Pair<LocationTrack, LayoutAlignment> = locationTrackAndAlignment(
     trackNumberId,
     segments.toList(),
     name = name,
     description = description,
     duplicateOf = duplicateOf,
-)
->>>>>>> da158b63
+    state = state,
+)
 
 fun locationTrackAndAlignment(
     trackNumberId: IntId<TrackLayoutTrackNumber>,
@@ -208,13 +203,8 @@
     draft: Draft<LocationTrack>? = null,
     name: String = "T001 ${locationTrackNameCounter++}",
     description: String = "test-alignment 001",
-<<<<<<< HEAD
+    duplicateOf: IntId<LocationTrack>? = null,
     state: LayoutState = LayoutState.IN_USE,
-): Pair<LocationTrack, LayoutAlignment> {
-    val alignment = alignment(segments)
-    val locationTrack = locationTrack(trackNumberId, alignment, id, draft, name, description = description, state = state)
-=======
-    duplicateOf: IntId<LocationTrack>? = null,
 ): Pair<LocationTrack, LayoutAlignment> {
     val alignment = alignment(segments)
     val locationTrack = locationTrack(
@@ -225,8 +215,8 @@
         name = name,
         description = description,
         duplicateOf = duplicateOf,
+        state = state,
     )
->>>>>>> da158b63
     return locationTrack to alignment
 }
 
