--- conflicted
+++ resolved
@@ -267,21 +267,17 @@
     vararg segments: LayoutSegment,
     name: String = "T001 ${locationTrackNameCounter++}",
     description: String = "test-alignment 001",
-<<<<<<< HEAD
-    id: IntId<LocationTrack>? = null,
-): Pair<LocationTrack, LayoutAlignment> =
-    locationTrackAndAlignment(IntId(0), segments.toList(), id = id ?: StringId(), name = name, description = description)
-=======
+    id: DomainId<LocationTrack> = StringId(),
     draft: Boolean,
 ): Pair<LocationTrack, LayoutAlignment> =
     locationTrackAndAlignment(
         IntId(0),
         segments.toList(),
+        id = id,
         name = name,
         description = description,
         draft = draft,
     )
->>>>>>> 271c4997
 
 fun locationTrackAndAlignment(
     trackNumberId: IntId<TrackLayoutTrackNumber>,
@@ -290,12 +286,8 @@
     description: String = "test-alignment 001",
     duplicateOf: IntId<LocationTrack>? = null,
     state: LayoutState = LayoutState.IN_USE,
-<<<<<<< HEAD
     id: IntId<LocationTrack>? = null,
-    draft: Boolean = false,
-=======
-    draft: Boolean,
->>>>>>> 271c4997
+    draft: Boolean,
 ): Pair<LocationTrack, LayoutAlignment> = locationTrackAndAlignment(
     trackNumberId,
     segments.toList(),
