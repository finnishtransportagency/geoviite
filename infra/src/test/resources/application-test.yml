spring:
  datasource:
    url: "jdbc:postgresql://${DB_URL:localhost:5436/geoviite}"
    hikari:
      minimum-idle: 0
geoviite:
  cache:
    enabled: false
    preload: false
  scheduler-lock:
    enabled: false
  data:
    import: false
  skip-auth: true
  cloudfront:
    key-pair-id: "key-pair-id-test"
    private-key: "MIIEvQIBADANBgkqhkiG9w0BAQEFAASCBKcwggSjAgEAAoIBAQDdfHVQyiLKz8Zb5pVxbKaLJPs6jN287bMrc2NBDmFfbHspsPg2kFYWFlQns6NpwzZF7HaF+WZNeZfeVBjYDzJA1os62JroNF6+cYrpIsIpjr0jdA0am19Kai3+MYt3d1qi4ILp2I/4LX/axiFnK4Gfe430jN7o4Ud0hFl6vRbbWfr9D3OOxHjLRprf2N3gPZE/D3m2HAwAUy1tX1My88ItFlDynmGQm/bpywTOgxEeeXRmsZ6FoigNgNpMh5wp/Sdf6rMC0XtxbDng/PgzWhA5i7Z6R0VNGds06zuadsF/izqtV92iveCb/BDGAq3mYXjvWUw/MD6A3Ddb1qfgabq9AgMBAAECggEAZxEAgqzdjeUsGB3wEw0NXxjBc9iTYtR2GNUkLeTkOQSBN8BrcPCvrq2LUcJNW+0Ed3t3GBcbnRflLQeTXA+OQg/UUHj1dPLR1+t8Scrr8WzD5Rie9G+y4y0P5AboMJqw6bRyFyG4tTNvGL40Uw8yzaUwRMm8/T/AAZ+JCA2v8jhJ3i4yHGiiHUnjY1CRLaUDpkycxRaGgA9q7JnDzfp8CCh88pFFr5nKEGWhoJq6noNm/rh9OpYgXx9byylTE9lGq8GQtlfRo1kQP9h1lsZztQ4rP+MKQhCOBsyQrCJn1GIjmv1utqxTipcgukQxtIzykbSXBsykufblozFjfikeIQKBgQD/wa2G9I1PuBmmY7NVj8cuPbMqYGGOshzeRuz/aYuOo7ajw6i6YgutP3Qvq0Ix99cvLru/tcDbR9+xfmKwoA/uSK1wOazusikskrnA8phJUkpeEnjumGhtqWRpXvM0P5MU3oFj+poSVjoZYScLgbHnF1pS/Fm0fzI17rr2CAJeKQKBgQDdsm3zZY1OcmRK8beUiNqAsXY0pMQ0gWjTdeJYbCtif0Vkpem0tMRm9bbA8Gora1DKlfBHuzopdq8HBbi/4PSY4so4zkJB3EZnmGDEthEF8KZEXi8KGU7v6/0ViCcjujCsvqdAZgsGKYfRDdXRPm17Chd2Rg5KFmJhcGgrTCFidQKBgADZyhP62EV9nUg6aKxOMCFtPx1S+MAaw5HRtpQa68XrsX3V9se378YBwgcukKfN5T9Y7nLyzdNs58eVXgqsXaEzSLBo4LRij1SAoHGN3QfRaEHr2c8hXqeOurDHChQQahLVsqR8fuq0srjG4/Rb2BWmtDw2bq31Blu7kY+j8y4RAoGBAJkWaDRl0LD17umNho5L/k5VvOFXUaFMJ122DomukDrg1cNNilddaC4MyJjsqvO2lECATz7JO718FhrMSao+JckY+jlFvJ0MBZXttAzCCHlIlxeozeS0WzzzgX0H2rciEBCJSqb+j+g+b2ndmuN1r1YCPvdOIvnoASF15IjZdkgtAoGASUm2gEr3mtoRFh1Q0xJwRNM3hV0dvderUv2k3Hyv+qM/3LValLimy7NSwSyrIkIB2NoXW/zsWTXrcQ8jkpmvACnXAdkVcYyidxeRzzshQjioQaIO8IY3Wtc8Jhnq7Qi8g0FPn2Hc/Q8eee0M5+gf68f/N9z88R3I1bsSIwrvU6U="
    distribution-name: "example.com"
  ratko:
    enabled: true
    url: http://localhost:12345
    test-port: 12345
  projektivelho:
    enabled: true
<<<<<<< HEAD
    url: http://localhost:12345
    auth_url: http://localhost:12345/oauth2/token
    test-port: 12345
=======
    url: http://localhost:12346
    auth_url: http://localhost:12346/oauth2/token
    test-port: 12346
>>>>>>> ec312345
<|MERGE_RESOLUTION|>--- conflicted
+++ resolved
@@ -22,12 +22,6 @@
     test-port: 12345
   projektivelho:
     enabled: true
-<<<<<<< HEAD
-    url: http://localhost:12345
-    auth_url: http://localhost:12345/oauth2/token
-    test-port: 12345
-=======
     url: http://localhost:12346
     auth_url: http://localhost:12346/oauth2/token
-    test-port: 12346
->>>>>>> ec312345
+    test-port: 12346