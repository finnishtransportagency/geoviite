--- conflicted
+++ resolved
@@ -543,7 +543,6 @@
     location: Point,
     changeTime?: TimeStamp,
 ): Promise<TrackMeter | undefined> {
-<<<<<<< HEAD
     const params = queryParams({ coordinate: pointString(location) });
     const cacheKey = `${trackNumberId}_${publishType}_${pointString(location)}`;
 
@@ -552,12 +551,6 @@
             `${geocodingUri(publishType)}/address/${trackNumberId}${params}`,
             undefined,
         ),
-=======
-    const params = queryParams({ coordinate: pointString(coordinate) });
-    return getWithDefault<TrackMeter | undefined>(
-        `${geocodingUri(publishType)}/address/${trackNumberId}${params}`,
-        undefined,
->>>>>>> 2f1edcd7
     );
 }
 
