import { PublishType } from 'common/common-model';
import { API_URI } from 'api/api-fetch';

<<<<<<< HEAD
const trackNumbersCache = asyncCache<string, LayoutTrackNumber[]>();
const locationTrackEndsCache = asyncCache<string, MapAlignment>();
const referenceLineEndsCache = asyncCache<string, MapAlignment>();
const referenceLineCache = asyncCache<string, LayoutReferenceLine>();
const locationTrackCache = asyncCache<string, LayoutLocationTrack>();
const alignmentTilesCache = asyncCache<string, MapAlignment[]>();
const switchGroupsCache = asyncCache<string, LayoutSwitch[]>();
const switchCache = asyncCache<string, LayoutSwitch>();
const kmPostListCache = asyncCache<string, LayoutKmPost[]>();
const kmPostForLinkingCache = asyncCache<string, LayoutKmPost[]>();
const kmPostCache = asyncCache<string, LayoutKmPost>();
const trackMeterCache = asyncCache<string, TrackMeter | undefined>();
=======
type LayoutDataType =
    | 'track-numbers'
    | 'km-posts'
    | 'switches'
    | 'location-tracks'
    | 'reference-lines';
>>>>>>> 3fa8be26

export const TRACK_LAYOUT_URI = `${API_URI}/track-layout`;

export function changeTimeUri(dataType: LayoutDataType, id: string): string {
    return `${TRACK_LAYOUT_URI}/${dataType}/${id}/change-times`;
}

<<<<<<< HEAD
function geocodingUri(publishType: PublishType) {
    return `${GEOCODING_URI}/${publishType.toLowerCase()}`;
}

export async function getAlignmentsByTile(
    changeTime: TimeStamp,
    mapTile: MapTile,
    publishType: PublishType,
    referenceLineOnly: boolean,
    selectedId?: LocationTrackId,
): Promise<MapAlignment[]> {
    const tileKey = `${mapTile.id}_${publishType}_${referenceLineOnly ? '1' : '0'}`;
    return alignmentTilesCache.get(changeTime, tileKey, () =>
        getAlignments(mapTile.area, mapTile.resolution, publishType, referenceLineOnly, selectedId),
    );
}

export async function getSwitchesByTile(
    changeTime: TimeStamp,
    mapTile: MapTile,
    publishType: PublishType,
): Promise<LayoutSwitch[]> {
    const tileKey = `${mapTile.id}_${publishType}`;
    return switchGroupsCache.get(changeTime, tileKey, () =>
        getSwitchesByBoundingBox(mapTile.area, publishType),
    );
}

export async function getAlignmentsByTiles(
    changeTime: TimeStamp,
    mapTiles: MapTile[],
    publishType: PublishType,
    referenceLineOnly: boolean,
    selectedId?: AlignmentId,
): Promise<MapAlignment[]> {
    return (
        await Promise.all(
            mapTiles.map((tile) =>
                getAlignmentsByTile(changeTime, tile, publishType, referenceLineOnly, selectedId),
            ),
        )
    ).flat();
}

export async function getReferenceLineSegmentEnds(
    id: LocationTrackId,
    publishType: PublishType,
): Promise<MapAlignment> {
    const cacheKey = `${id}_${publishType}`;
    return referenceLineEndsCache.get(getChangeTimes().layoutReferenceLine, cacheKey, () =>
        getThrowError<MapAlignment>(`${layoutUri(publishType)}/map/reference-lines/${id}`),
    );
}

export async function getLocationTrackSegmentEnds(
    id: LocationTrackId,
    publishType: PublishType,
): Promise<MapAlignment> {
    const cacheKey = `${id}_${publishType}`;
    return locationTrackEndsCache.get(getChangeTimes().layoutLocationTrack, cacheKey, () =>
        getThrowError<MapAlignment>(`${layoutUri(publishType)}/map/location-tracks/${id}`),
    );
}

export async function getReferenceLineStartAndEnd(
    referenceLineId: ReferenceLineId,
    publishType: PublishType,
): Promise<AlignmentStartAndEnd | undefined> {
    return getThrowError<AlignmentStartAndEnd>(
        `${layoutUri(publishType)}/reference-lines/${referenceLineId}/start-and-end`,
    );
}

export async function getLocationTrackStartAndEnd(
    locationTrackId: LocationTrackId,
    publishType: PublishType,
): Promise<AlignmentStartAndEnd | undefined> {
    return getThrowError<AlignmentStartAndEnd>(
        `${layoutUri(publishType)}/location-tracks/${locationTrackId}/start-and-end`,
    );
}

export async function getLinkPointsByTiles(
    changeTime: TimeStamp,
    mapTiles: MapTile[],
    alignmentId: AlignmentId,
    alignmentType: MapAlignmentType,
): Promise<LinkPoint[]> {
    return (
        await Promise.all(
            mapTiles.map((tile) => getAlignmentsByTile(changeTime, tile, 'DRAFT', false)),
        ).then((alignments) => {
            const allAlignments = alignments.flat().filter((a) => a.alignmentType == alignmentType);
            if (allAlignments.length == 0) return [];
            const segments = allAlignments
                .filter((a) => a.id === alignmentId)
                .flatMap((a) => a.segments)
                .sort((a, b) => a.start - b.start);

            const uniqueIds = segments.map((s) => s.id);
            const uniqueSegments = segments.filter(
                ({ id }, index) => !uniqueIds.includes(id, index + 1),
            );

            return createLinkPoints(alignmentType, alignmentId, uniqueSegments);
        })
    ).flat();
}

export async function createGeometryLinkPointsByTiles(
    geometryPlanId: GeometryPlanId,
    geometryAlignmentId: GeometryAlignmentId,
    mapTiles: MapTile[],
    alwaysIncludePoints: LinkPoint[] = [],
): Promise<LinkPoint[]> {
    const resolution = toMapAlignmentResolution(mapTiles[0].resolution);
    const bounds = combineBoundingBoxes(mapTiles.map((tile) => tile.area));
    const geometryAlignment = await getGeometryAlignmentLayout(geometryPlanId, geometryAlignmentId);
    if (geometryAlignment) {
        return createLinkPoints(
            geometryAlignment.alignmentType,
            geometryAlignment.id,
            geometryAlignment.segments,
            bounds,
            (linkPoint: LinkPoint, isSegmentEndPoint: boolean) =>
                isSegmentEndPoint ||
                resolution <= 1 ||
                Math.floor(linkPoint.ordering) % resolution == 0 ||
                alwaysIncludePoints.some(
                    (alwaysIncludePoint) => alwaysIncludePoint.id == linkPoint.id,
                ),
        );
    } else {
        return [];
    }
}

export function createEndLinkPoints(
    alignmentType: MapAlignmentType,
    alignmentId: AlignmentId,
    segments: MapSegment[],
): LinkInterval {
    if (segments.length == 0) {
        return {
            start: undefined,
            end: undefined,
        };
    }
    const firstSegment = segments[0];
    const lastSegment = segments[segments.length - 1];
    return {
        start: createLinkPoint(
            alignmentType,
            alignmentId,
            firstSegment,
            0,
            firstSegment.points[0],
            directionBetweenPoints(firstSegment.points[0], firstSegment.points[1]),
            true,
        ),
        end: createLinkPoint(
            alignmentType,
            alignmentId,
            lastSegment,
            // use full segment point-count as the points might be simplified
            lastSegment.pointCount - 1,
            lastSegment.points[lastSegment.points.length - 1],
            directionBetweenPoints(
                lastSegment.points[lastSegment.points.length - 2],
                lastSegment.points[lastSegment.points.length - 1],
            ),
            true,
        ),
    };
}

function createLinkPoints(
    alignmentType: MapAlignmentType,
    alignmentId: AlignmentId,
    segments: MapSegment[],
    bounds?: BoundingBox,
    filter: ((linkPoint: LinkPoint, isSegmentEndPoint: boolean) => boolean) | undefined = undefined,
): LinkPoint[] {
    return segments.flatMap((segment, sIdx) => {
        const isFirstSegment = sIdx === 0;
        const isLastSegment = sIdx === segments.length - 1;

        return segment.points
            .flatMap((point, pIdx) => {
                const isFirstPoint = pIdx === 0;
                const isLastPoint = pIdx === segment.points.length - 1;
                const isSegmentEndPoint = isFirstPoint || isLastPoint;

                if (!isLastSegment && isLastPoint) return null;
                if (bounds != undefined && !boundingBoxContains(bounds, point)) return null;

                const direction = isLastPoint
                    ? directionBetweenPoints(segment.points[pIdx - 1], point)
                    : directionBetweenPoints(point, segment.points[pIdx + 1]);

                const linkPoint = createLinkPoint(
                    alignmentType,
                    alignmentId,
                    segment,
                    pIdx,
                    point,
                    direction,
                    (isFirstSegment && isFirstPoint) || (isLastSegment && isLastPoint),
                );

                if (filter && !filter(linkPoint, isSegmentEndPoint)) return null;
                return linkPoint;
            })
            .filter(filterNotEmpty);
    });
}

function createLinkPoint(
    alignmentType: MapAlignmentType,
    alignmentId: AlignmentId,
    segment: MapSegment,
    pointIndex: number,
    point: LayoutPoint,
    direction: number | undefined,
    isEndPoint: boolean,
): LinkPoint {
    return {
        id: `${segment.id}_${pointIndex}`,
        alignmentType: alignmentType,
        alignmentId: alignmentId,
        segmentId: segment.id,
        ordering: segment.start + point.m,
        x: point.x,
        y: point.y,
        isSegmentEndPoint: pointIndex === 0 || pointIndex == segment.points.length - 1,
        isEndPoint: isEndPoint,
        direction: direction,
    };
}

async function getAlignments(
    area: BoundingBox,
    resolution: number,
    publishType: PublishType,
    referenceLineOnly: boolean,
    selectedId?: LocationTrackId,
): Promise<MapAlignment[]> {
    const params = queryParams({
        resolution: toMapAlignmentResolution(resolution),
        bbox: bboxString(area),
        type: referenceLineOnly ? 'REFERENCE' : null,
        selectedId,
    });
    return await getWithDefault<MapAlignment[]>(
        `${layoutUri(publishType)}/map/alignments${params}`,
        [],
    );
}

export function toMapAlignmentResolution(tileResolution: number): number {
    return parseFloat(Math.ceil(tileResolution * MAP_RESOLUTION_MULTIPLIER).toPrecision(1));
}

export async function getLocationTracksBySearchTerm(
    searchTerm: string,
    publishType: PublishType,
    limit: number,
): Promise<LayoutLocationTrack[]> {
    const params = queryParams({
        searchTerm: searchTerm,
        limit: limit,
    });
    return await getWithDefault<LayoutLocationTrack[]>(
        `${layoutUri(publishType)}/location-tracks${params}`,
        [],
    );
}

export const getReferenceLineChangeTimes = (id: ReferenceLineId): Promise<ChangeTimes> => {
    return getThrowError<ChangeTimes>(
        `${layoutUri('OFFICIAL')}/reference-lines/${id}/change-times`,
    );
};

export const getLocationTrackChangeTimes = (id: LocationTrackId): Promise<ChangeTimes> => {
    return getThrowError<ChangeTimes>(
        `${layoutUri('OFFICIAL')}/location-tracks/${id}/change-times`,
    );
};

export async function getSwitchesByBoundingBox(
    bbox: BoundingBox,
    publishType: PublishType,
    _searchTerm?: string,
    comparisonPoint?: Point,
    includeSwitchesWithNoJoints = false,
): Promise<LayoutSwitch[]> {
    const params = queryParams({
        bbox: bboxString(bbox),
        comparisonPoint: comparisonPoint && pointString(comparisonPoint),
        includeSwitchesWithNoJoints: includeSwitchesWithNoJoints,
    });
    return await getWithDefault<LayoutSwitch[]>(`${layoutUri(publishType)}/switches${params}`, []);
}

export async function getSwitchesBySearchTerm(
    searchTerm: string,
    publishType: PublishType,
    limit: number,
): Promise<LayoutSwitch[]> {
    const params = queryParams({
        searchTerm: searchTerm,
        limit: limit,
    });
    return await getWithDefault<LayoutSwitch[]>(`${layoutUri(publishType)}/switches${params}`, []);
}

export async function getSwitch(
    switchId: LayoutSwitchId,
    publishType: PublishType,
): Promise<LayoutSwitch> {
    const cacheKey = `${switchId}_${publishType}`;
    return switchCache.get(getChangeTimes().layoutSwitch, cacheKey, () =>
        getThrowError<LayoutSwitch>(`${layoutUri(publishType)}/switches/${switchId}`),
    );
}

// NOTE: There's no front-end caching for mass fetches yet, so it's preferable to use separate single fetches if you
// know that the data is most likely in cache. Caching will be implemented in GVT-1428
export async function getSwitches(
    switchIds: LayoutSwitchId[],
    publishType: PublishType,
): Promise<LayoutSwitch[]> {
    return switchIds.length > 0
        ? getThrowError<LayoutSwitch[]>(`${layoutUri(publishType)}/switches?ids=${switchIds}`)
        : Promise.resolve([]);
}

export async function getKmPost(
    id: LayoutKmPostId,
    publishType: PublishType,
    changeTime: TimeStamp = getChangeTimes().layoutKmPost,
): Promise<LayoutKmPost> {
    const cacheKey = `${id}_${publishType}`;
    return kmPostCache.get(changeTime, cacheKey, () =>
        getThrowError<LayoutKmPost>(`${layoutUri(publishType)}/km-posts/${id}`),
    );
}

export async function getKmPostsByTile(
    publishType: PublishType,
    changeTime: TimeStamp,
    bbox: BoundingBox,
    step: number,
): Promise<LayoutKmPost[]> {
    const params = queryParams({
        bbox: bboxString(bbox),
        step: Math.ceil(step),
        publishType,
    });
    return kmPostListCache.get(changeTime, `${publishType}_${JSON.stringify(params)}`, () =>
        getThrowError(`${layoutUri(publishType)}/km-posts${params}`),
    );
}

export async function getKmPostForLinking(
    publishType: PublishType,
    trackNumberId: LayoutTrackNumberId,
    location: Point,
    offset = 0,
    limit = 20,
): Promise<LayoutKmPost[]> {
    const kmPostChangeTime = getChangeTimes().layoutKmPost;
    const params = queryParams({
        location: pointString(location),
        offset: offset,
        limit: limit,
    });
    return kmPostForLinkingCache.get(kmPostChangeTime, params, () =>
        getThrowError(
            `${layoutUri(publishType)}/track-numbers/${trackNumberId}/km-posts-near${params}`,
        ),
    );
}

export async function getKmPostExistsOnTrack(
    publishType: PublishType,
    trackNumberId: LayoutTrackNumberId,
    kmNumber: KmNumber,
): Promise<boolean> {
    return getThrowError<boolean>(
        `${layoutUri(publishType)}/track-numbers/${trackNumberId}/km-post-at/${kmNumber}`,
    );
}

export async function getTrackNumberById(
    trackNumberId: LayoutTrackNumberId,
    publishType: PublishType,
    changeTime?: TimeStamp,
): Promise<LayoutTrackNumber | undefined> {
    return getTrackNumbers(publishType, changeTime).then((trackNumbers) =>
        trackNumbers.find((trackNumber) => trackNumber.id == trackNumberId),
    );
}

export async function getNonLinkedReferenceLines(): Promise<LayoutReferenceLine[]> {
    return getWithDefault<LayoutReferenceLine[]>(
        `${layoutUri('DRAFT')}/reference-lines/non-linked`,
        [],
    );
}

export async function getNonLinkedLocationTracks(): Promise<LayoutLocationTrack[]> {
    return getWithDefault<LayoutLocationTrack[]>(
        `${layoutUri('DRAFT')}/location-tracks/non-linked`,
        [],
    );
}

export async function getTrackNumberReferenceLine(
    trackNumberId: LayoutTrackNumberId,
    publishType: PublishType,
    changeTime?: TimeStamp,
): Promise<LayoutReferenceLine> {
    const cacheKey = `TN_${trackNumberId}_${publishType}`;
    return referenceLineCache.get(
        changeTime || getChangeTimes().layoutReferenceLine,
        cacheKey,
        () =>
            getThrowError<LayoutReferenceLine>(
                `${layoutUri(publishType)}/track-numbers/${trackNumberId}/reference-line`,
            ),
    );
}

export async function getReferenceLine(
    id: ReferenceLineId,
    publishType: PublishType,
    changeTime?: TimeStamp,
): Promise<LayoutReferenceLine> {
    const cacheKey = `${id}_${publishType}`;
    return referenceLineCache.get(
        changeTime || getChangeTimes().layoutReferenceLine,
        cacheKey,
        () => getThrowError<LayoutReferenceLine>(`${layoutUri(publishType)}/reference-lines/${id}`),
    );
}

export async function getLocationTrack(
    id: LocationTrackId,
    publishType: PublishType,
    changeTime?: TimeStamp,
): Promise<LayoutLocationTrack> {
    const cacheKey = `${id}_${publishType}`;
    return locationTrackCache.get(
        changeTime || getChangeTimes().layoutLocationTrack,
        cacheKey,
        () => getThrowError<LayoutLocationTrack>(`${layoutUri(publishType)}/location-tracks/${id}`),
    );
}

// There's no front-end caching for mass fetches yet, so it's preferable to use separate single fetches if you
// know that the data is most likely in cache. Caching will be implemented in GVT-1428
export async function getLocationTracks(ids: LocationTrackId[], publishType: PublishType) {
    return ids.length > 0
        ? getThrowError<LayoutLocationTrack[]>(
              `${layoutUri(publishType)}/location-tracks?ids=${ids}`,
          )
        : Promise.resolve([]);
}

export async function getTrackMeter(
    trackNumberId: string,
    publishType: PublishType,
    location: Point,
    changeTime?: TimeStamp,
): Promise<TrackMeter | undefined> {
    const params = queryParams({ coordinate: pointString(location) });
    const cacheKey = `${trackNumberId}_${publishType}_${pointString(location)}`;

    return trackMeterCache.get(changeTime || getChangeTimes().layoutTrackNumber, cacheKey, () =>
        getWithDefault<TrackMeter | undefined>(
            `${geocodingUri(publishType)}/address/${trackNumberId}${params}`,
            undefined,
        ),
    );
}

export async function getLocationTrackDuplicates(
    publishType: PublishType,
    id: LocationTrackId,
): Promise<LayoutLocationTrackDuplicate[]> {
    return getThrowError<LayoutLocationTrackDuplicate[]>(
        `${layoutUri(publishType)}/location-tracks/${id}/duplicate-of`,
    );
}

export async function getReferenceLinesNear(
    publishType: PublishType,
    bbox: BoundingBox,
): Promise<LayoutReferenceLine[]> {
    const params = queryParams({ bbox: bboxString(bbox) });
    return getThrowError<LayoutReferenceLine[]>(
        `${layoutUri(publishType)}/reference-lines${params}`,
    );
}

export async function getLocationTracksNear(
    publishType: PublishType,
    bbox: BoundingBox,
): Promise<LayoutLocationTrack[]> {
    const params = queryParams({ bbox: bboxString(bbox) });
    return getThrowError<LayoutLocationTrack[]>(
        `${layoutUri(publishType)}/location-tracks${params}`,
    );
}

export async function getTrackNumbers(
    publishType: PublishType,
    changeTime?: TimeStamp,
): Promise<LayoutTrackNumber[]> {
    return trackNumbersCache.get(
        changeTime || getChangeTimes().layoutTrackNumber,
        publishType,
        () => getThrowError<LayoutTrackNumber[]>(`${layoutUri(publishType)}/track-numbers`),
    );
}

export async function updateTrackNumber(
    trackNumberId: LayoutTrackNumberId,
    request: TrackNumberSaveRequest,
): Promise<LayoutTrackNumberId | null> {
    const path = `${layoutUri('DRAFT')}/track-numbers/${trackNumberId}`;
    return await putIgnoreError<TrackNumberSaveRequest, LayoutTrackNumberId>(path, request).then(
        (rs) => updateTrackNumberChangeTime().then((_) => rs),
    );
}

export async function createTrackNumber(
    request: TrackNumberSaveRequest,
): Promise<LayoutTrackNumberId | null> {
    const path = `${layoutUri('DRAFT')}/track-numbers`;
    return await postIgnoreError<TrackNumberSaveRequest, LayoutTrackNumberId>(path, request).then(
        (rs) => updateTrackNumberChangeTime().then((_) => rs),
    );
}

export async function deleteTrackNumber(
    trackNumberId: LayoutTrackNumberId,
): Promise<Result<LocationTrackId, LocationTrackSaveError>> {
    const path = `${layoutUri('DRAFT')}/track-numbers/${trackNumberId}`;
    const apiResult = await deleteAdt<undefined, LayoutTrackNumberId>(path, undefined, true);
    updateTrackNumberChangeTime();
    updateReferenceLineChangeTime();
    return apiResult.mapErr(() => ({
        // Here it is possible to return more accurate validation errors
        validationErrors: [],
    }));
}

export async function getSwitchJointConnections(
    publishType: PublishType,
    id: LayoutSwitchId,
): Promise<LayoutSwitchJointConnection[]> {
    return getWithDefault<LayoutSwitchJointConnection[]>(
        `${layoutUri(publishType)}/switches/${id}/joint-connections`,
        [],
    );
}

export async function officialKmPostExists(id: LayoutKmPostId): Promise<boolean> {
    return getThrowError<boolean>(`${TRACK_LAYOUT_URI}/km-posts/${id}`);
=======
export function layoutUri(dataType: LayoutDataType, publishType: PublishType, id?: string): string {
    const baseUri = `${TRACK_LAYOUT_URI}/${dataType}/${publishType.toLowerCase()}`;
    return id ? `${baseUri}/${id}` : baseUri;
>>>>>>> 3fa8be26
}<|MERGE_RESOLUTION|>--- conflicted
+++ resolved
@@ -1,27 +1,12 @@
 import { PublishType } from 'common/common-model';
 import { API_URI } from 'api/api-fetch';
 
-<<<<<<< HEAD
-const trackNumbersCache = asyncCache<string, LayoutTrackNumber[]>();
-const locationTrackEndsCache = asyncCache<string, MapAlignment>();
-const referenceLineEndsCache = asyncCache<string, MapAlignment>();
-const referenceLineCache = asyncCache<string, LayoutReferenceLine>();
-const locationTrackCache = asyncCache<string, LayoutLocationTrack>();
-const alignmentTilesCache = asyncCache<string, MapAlignment[]>();
-const switchGroupsCache = asyncCache<string, LayoutSwitch[]>();
-const switchCache = asyncCache<string, LayoutSwitch>();
-const kmPostListCache = asyncCache<string, LayoutKmPost[]>();
-const kmPostForLinkingCache = asyncCache<string, LayoutKmPost[]>();
-const kmPostCache = asyncCache<string, LayoutKmPost>();
-const trackMeterCache = asyncCache<string, TrackMeter | undefined>();
-=======
 type LayoutDataType =
     | 'track-numbers'
     | 'km-posts'
     | 'switches'
     | 'location-tracks'
     | 'reference-lines';
->>>>>>> 3fa8be26
 
 export const TRACK_LAYOUT_URI = `${API_URI}/track-layout`;
 
@@ -29,582 +14,7 @@
     return `${TRACK_LAYOUT_URI}/${dataType}/${id}/change-times`;
 }
 
-<<<<<<< HEAD
-function geocodingUri(publishType: PublishType) {
-    return `${GEOCODING_URI}/${publishType.toLowerCase()}`;
-}
-
-export async function getAlignmentsByTile(
-    changeTime: TimeStamp,
-    mapTile: MapTile,
-    publishType: PublishType,
-    referenceLineOnly: boolean,
-    selectedId?: LocationTrackId,
-): Promise<MapAlignment[]> {
-    const tileKey = `${mapTile.id}_${publishType}_${referenceLineOnly ? '1' : '0'}`;
-    return alignmentTilesCache.get(changeTime, tileKey, () =>
-        getAlignments(mapTile.area, mapTile.resolution, publishType, referenceLineOnly, selectedId),
-    );
-}
-
-export async function getSwitchesByTile(
-    changeTime: TimeStamp,
-    mapTile: MapTile,
-    publishType: PublishType,
-): Promise<LayoutSwitch[]> {
-    const tileKey = `${mapTile.id}_${publishType}`;
-    return switchGroupsCache.get(changeTime, tileKey, () =>
-        getSwitchesByBoundingBox(mapTile.area, publishType),
-    );
-}
-
-export async function getAlignmentsByTiles(
-    changeTime: TimeStamp,
-    mapTiles: MapTile[],
-    publishType: PublishType,
-    referenceLineOnly: boolean,
-    selectedId?: AlignmentId,
-): Promise<MapAlignment[]> {
-    return (
-        await Promise.all(
-            mapTiles.map((tile) =>
-                getAlignmentsByTile(changeTime, tile, publishType, referenceLineOnly, selectedId),
-            ),
-        )
-    ).flat();
-}
-
-export async function getReferenceLineSegmentEnds(
-    id: LocationTrackId,
-    publishType: PublishType,
-): Promise<MapAlignment> {
-    const cacheKey = `${id}_${publishType}`;
-    return referenceLineEndsCache.get(getChangeTimes().layoutReferenceLine, cacheKey, () =>
-        getThrowError<MapAlignment>(`${layoutUri(publishType)}/map/reference-lines/${id}`),
-    );
-}
-
-export async function getLocationTrackSegmentEnds(
-    id: LocationTrackId,
-    publishType: PublishType,
-): Promise<MapAlignment> {
-    const cacheKey = `${id}_${publishType}`;
-    return locationTrackEndsCache.get(getChangeTimes().layoutLocationTrack, cacheKey, () =>
-        getThrowError<MapAlignment>(`${layoutUri(publishType)}/map/location-tracks/${id}`),
-    );
-}
-
-export async function getReferenceLineStartAndEnd(
-    referenceLineId: ReferenceLineId,
-    publishType: PublishType,
-): Promise<AlignmentStartAndEnd | undefined> {
-    return getThrowError<AlignmentStartAndEnd>(
-        `${layoutUri(publishType)}/reference-lines/${referenceLineId}/start-and-end`,
-    );
-}
-
-export async function getLocationTrackStartAndEnd(
-    locationTrackId: LocationTrackId,
-    publishType: PublishType,
-): Promise<AlignmentStartAndEnd | undefined> {
-    return getThrowError<AlignmentStartAndEnd>(
-        `${layoutUri(publishType)}/location-tracks/${locationTrackId}/start-and-end`,
-    );
-}
-
-export async function getLinkPointsByTiles(
-    changeTime: TimeStamp,
-    mapTiles: MapTile[],
-    alignmentId: AlignmentId,
-    alignmentType: MapAlignmentType,
-): Promise<LinkPoint[]> {
-    return (
-        await Promise.all(
-            mapTiles.map((tile) => getAlignmentsByTile(changeTime, tile, 'DRAFT', false)),
-        ).then((alignments) => {
-            const allAlignments = alignments.flat().filter((a) => a.alignmentType == alignmentType);
-            if (allAlignments.length == 0) return [];
-            const segments = allAlignments
-                .filter((a) => a.id === alignmentId)
-                .flatMap((a) => a.segments)
-                .sort((a, b) => a.start - b.start);
-
-            const uniqueIds = segments.map((s) => s.id);
-            const uniqueSegments = segments.filter(
-                ({ id }, index) => !uniqueIds.includes(id, index + 1),
-            );
-
-            return createLinkPoints(alignmentType, alignmentId, uniqueSegments);
-        })
-    ).flat();
-}
-
-export async function createGeometryLinkPointsByTiles(
-    geometryPlanId: GeometryPlanId,
-    geometryAlignmentId: GeometryAlignmentId,
-    mapTiles: MapTile[],
-    alwaysIncludePoints: LinkPoint[] = [],
-): Promise<LinkPoint[]> {
-    const resolution = toMapAlignmentResolution(mapTiles[0].resolution);
-    const bounds = combineBoundingBoxes(mapTiles.map((tile) => tile.area));
-    const geometryAlignment = await getGeometryAlignmentLayout(geometryPlanId, geometryAlignmentId);
-    if (geometryAlignment) {
-        return createLinkPoints(
-            geometryAlignment.alignmentType,
-            geometryAlignment.id,
-            geometryAlignment.segments,
-            bounds,
-            (linkPoint: LinkPoint, isSegmentEndPoint: boolean) =>
-                isSegmentEndPoint ||
-                resolution <= 1 ||
-                Math.floor(linkPoint.ordering) % resolution == 0 ||
-                alwaysIncludePoints.some(
-                    (alwaysIncludePoint) => alwaysIncludePoint.id == linkPoint.id,
-                ),
-        );
-    } else {
-        return [];
-    }
-}
-
-export function createEndLinkPoints(
-    alignmentType: MapAlignmentType,
-    alignmentId: AlignmentId,
-    segments: MapSegment[],
-): LinkInterval {
-    if (segments.length == 0) {
-        return {
-            start: undefined,
-            end: undefined,
-        };
-    }
-    const firstSegment = segments[0];
-    const lastSegment = segments[segments.length - 1];
-    return {
-        start: createLinkPoint(
-            alignmentType,
-            alignmentId,
-            firstSegment,
-            0,
-            firstSegment.points[0],
-            directionBetweenPoints(firstSegment.points[0], firstSegment.points[1]),
-            true,
-        ),
-        end: createLinkPoint(
-            alignmentType,
-            alignmentId,
-            lastSegment,
-            // use full segment point-count as the points might be simplified
-            lastSegment.pointCount - 1,
-            lastSegment.points[lastSegment.points.length - 1],
-            directionBetweenPoints(
-                lastSegment.points[lastSegment.points.length - 2],
-                lastSegment.points[lastSegment.points.length - 1],
-            ),
-            true,
-        ),
-    };
-}
-
-function createLinkPoints(
-    alignmentType: MapAlignmentType,
-    alignmentId: AlignmentId,
-    segments: MapSegment[],
-    bounds?: BoundingBox,
-    filter: ((linkPoint: LinkPoint, isSegmentEndPoint: boolean) => boolean) | undefined = undefined,
-): LinkPoint[] {
-    return segments.flatMap((segment, sIdx) => {
-        const isFirstSegment = sIdx === 0;
-        const isLastSegment = sIdx === segments.length - 1;
-
-        return segment.points
-            .flatMap((point, pIdx) => {
-                const isFirstPoint = pIdx === 0;
-                const isLastPoint = pIdx === segment.points.length - 1;
-                const isSegmentEndPoint = isFirstPoint || isLastPoint;
-
-                if (!isLastSegment && isLastPoint) return null;
-                if (bounds != undefined && !boundingBoxContains(bounds, point)) return null;
-
-                const direction = isLastPoint
-                    ? directionBetweenPoints(segment.points[pIdx - 1], point)
-                    : directionBetweenPoints(point, segment.points[pIdx + 1]);
-
-                const linkPoint = createLinkPoint(
-                    alignmentType,
-                    alignmentId,
-                    segment,
-                    pIdx,
-                    point,
-                    direction,
-                    (isFirstSegment && isFirstPoint) || (isLastSegment && isLastPoint),
-                );
-
-                if (filter && !filter(linkPoint, isSegmentEndPoint)) return null;
-                return linkPoint;
-            })
-            .filter(filterNotEmpty);
-    });
-}
-
-function createLinkPoint(
-    alignmentType: MapAlignmentType,
-    alignmentId: AlignmentId,
-    segment: MapSegment,
-    pointIndex: number,
-    point: LayoutPoint,
-    direction: number | undefined,
-    isEndPoint: boolean,
-): LinkPoint {
-    return {
-        id: `${segment.id}_${pointIndex}`,
-        alignmentType: alignmentType,
-        alignmentId: alignmentId,
-        segmentId: segment.id,
-        ordering: segment.start + point.m,
-        x: point.x,
-        y: point.y,
-        isSegmentEndPoint: pointIndex === 0 || pointIndex == segment.points.length - 1,
-        isEndPoint: isEndPoint,
-        direction: direction,
-    };
-}
-
-async function getAlignments(
-    area: BoundingBox,
-    resolution: number,
-    publishType: PublishType,
-    referenceLineOnly: boolean,
-    selectedId?: LocationTrackId,
-): Promise<MapAlignment[]> {
-    const params = queryParams({
-        resolution: toMapAlignmentResolution(resolution),
-        bbox: bboxString(area),
-        type: referenceLineOnly ? 'REFERENCE' : null,
-        selectedId,
-    });
-    return await getWithDefault<MapAlignment[]>(
-        `${layoutUri(publishType)}/map/alignments${params}`,
-        [],
-    );
-}
-
-export function toMapAlignmentResolution(tileResolution: number): number {
-    return parseFloat(Math.ceil(tileResolution * MAP_RESOLUTION_MULTIPLIER).toPrecision(1));
-}
-
-export async function getLocationTracksBySearchTerm(
-    searchTerm: string,
-    publishType: PublishType,
-    limit: number,
-): Promise<LayoutLocationTrack[]> {
-    const params = queryParams({
-        searchTerm: searchTerm,
-        limit: limit,
-    });
-    return await getWithDefault<LayoutLocationTrack[]>(
-        `${layoutUri(publishType)}/location-tracks${params}`,
-        [],
-    );
-}
-
-export const getReferenceLineChangeTimes = (id: ReferenceLineId): Promise<ChangeTimes> => {
-    return getThrowError<ChangeTimes>(
-        `${layoutUri('OFFICIAL')}/reference-lines/${id}/change-times`,
-    );
-};
-
-export const getLocationTrackChangeTimes = (id: LocationTrackId): Promise<ChangeTimes> => {
-    return getThrowError<ChangeTimes>(
-        `${layoutUri('OFFICIAL')}/location-tracks/${id}/change-times`,
-    );
-};
-
-export async function getSwitchesByBoundingBox(
-    bbox: BoundingBox,
-    publishType: PublishType,
-    _searchTerm?: string,
-    comparisonPoint?: Point,
-    includeSwitchesWithNoJoints = false,
-): Promise<LayoutSwitch[]> {
-    const params = queryParams({
-        bbox: bboxString(bbox),
-        comparisonPoint: comparisonPoint && pointString(comparisonPoint),
-        includeSwitchesWithNoJoints: includeSwitchesWithNoJoints,
-    });
-    return await getWithDefault<LayoutSwitch[]>(`${layoutUri(publishType)}/switches${params}`, []);
-}
-
-export async function getSwitchesBySearchTerm(
-    searchTerm: string,
-    publishType: PublishType,
-    limit: number,
-): Promise<LayoutSwitch[]> {
-    const params = queryParams({
-        searchTerm: searchTerm,
-        limit: limit,
-    });
-    return await getWithDefault<LayoutSwitch[]>(`${layoutUri(publishType)}/switches${params}`, []);
-}
-
-export async function getSwitch(
-    switchId: LayoutSwitchId,
-    publishType: PublishType,
-): Promise<LayoutSwitch> {
-    const cacheKey = `${switchId}_${publishType}`;
-    return switchCache.get(getChangeTimes().layoutSwitch, cacheKey, () =>
-        getThrowError<LayoutSwitch>(`${layoutUri(publishType)}/switches/${switchId}`),
-    );
-}
-
-// NOTE: There's no front-end caching for mass fetches yet, so it's preferable to use separate single fetches if you
-// know that the data is most likely in cache. Caching will be implemented in GVT-1428
-export async function getSwitches(
-    switchIds: LayoutSwitchId[],
-    publishType: PublishType,
-): Promise<LayoutSwitch[]> {
-    return switchIds.length > 0
-        ? getThrowError<LayoutSwitch[]>(`${layoutUri(publishType)}/switches?ids=${switchIds}`)
-        : Promise.resolve([]);
-}
-
-export async function getKmPost(
-    id: LayoutKmPostId,
-    publishType: PublishType,
-    changeTime: TimeStamp = getChangeTimes().layoutKmPost,
-): Promise<LayoutKmPost> {
-    const cacheKey = `${id}_${publishType}`;
-    return kmPostCache.get(changeTime, cacheKey, () =>
-        getThrowError<LayoutKmPost>(`${layoutUri(publishType)}/km-posts/${id}`),
-    );
-}
-
-export async function getKmPostsByTile(
-    publishType: PublishType,
-    changeTime: TimeStamp,
-    bbox: BoundingBox,
-    step: number,
-): Promise<LayoutKmPost[]> {
-    const params = queryParams({
-        bbox: bboxString(bbox),
-        step: Math.ceil(step),
-        publishType,
-    });
-    return kmPostListCache.get(changeTime, `${publishType}_${JSON.stringify(params)}`, () =>
-        getThrowError(`${layoutUri(publishType)}/km-posts${params}`),
-    );
-}
-
-export async function getKmPostForLinking(
-    publishType: PublishType,
-    trackNumberId: LayoutTrackNumberId,
-    location: Point,
-    offset = 0,
-    limit = 20,
-): Promise<LayoutKmPost[]> {
-    const kmPostChangeTime = getChangeTimes().layoutKmPost;
-    const params = queryParams({
-        location: pointString(location),
-        offset: offset,
-        limit: limit,
-    });
-    return kmPostForLinkingCache.get(kmPostChangeTime, params, () =>
-        getThrowError(
-            `${layoutUri(publishType)}/track-numbers/${trackNumberId}/km-posts-near${params}`,
-        ),
-    );
-}
-
-export async function getKmPostExistsOnTrack(
-    publishType: PublishType,
-    trackNumberId: LayoutTrackNumberId,
-    kmNumber: KmNumber,
-): Promise<boolean> {
-    return getThrowError<boolean>(
-        `${layoutUri(publishType)}/track-numbers/${trackNumberId}/km-post-at/${kmNumber}`,
-    );
-}
-
-export async function getTrackNumberById(
-    trackNumberId: LayoutTrackNumberId,
-    publishType: PublishType,
-    changeTime?: TimeStamp,
-): Promise<LayoutTrackNumber | undefined> {
-    return getTrackNumbers(publishType, changeTime).then((trackNumbers) =>
-        trackNumbers.find((trackNumber) => trackNumber.id == trackNumberId),
-    );
-}
-
-export async function getNonLinkedReferenceLines(): Promise<LayoutReferenceLine[]> {
-    return getWithDefault<LayoutReferenceLine[]>(
-        `${layoutUri('DRAFT')}/reference-lines/non-linked`,
-        [],
-    );
-}
-
-export async function getNonLinkedLocationTracks(): Promise<LayoutLocationTrack[]> {
-    return getWithDefault<LayoutLocationTrack[]>(
-        `${layoutUri('DRAFT')}/location-tracks/non-linked`,
-        [],
-    );
-}
-
-export async function getTrackNumberReferenceLine(
-    trackNumberId: LayoutTrackNumberId,
-    publishType: PublishType,
-    changeTime?: TimeStamp,
-): Promise<LayoutReferenceLine> {
-    const cacheKey = `TN_${trackNumberId}_${publishType}`;
-    return referenceLineCache.get(
-        changeTime || getChangeTimes().layoutReferenceLine,
-        cacheKey,
-        () =>
-            getThrowError<LayoutReferenceLine>(
-                `${layoutUri(publishType)}/track-numbers/${trackNumberId}/reference-line`,
-            ),
-    );
-}
-
-export async function getReferenceLine(
-    id: ReferenceLineId,
-    publishType: PublishType,
-    changeTime?: TimeStamp,
-): Promise<LayoutReferenceLine> {
-    const cacheKey = `${id}_${publishType}`;
-    return referenceLineCache.get(
-        changeTime || getChangeTimes().layoutReferenceLine,
-        cacheKey,
-        () => getThrowError<LayoutReferenceLine>(`${layoutUri(publishType)}/reference-lines/${id}`),
-    );
-}
-
-export async function getLocationTrack(
-    id: LocationTrackId,
-    publishType: PublishType,
-    changeTime?: TimeStamp,
-): Promise<LayoutLocationTrack> {
-    const cacheKey = `${id}_${publishType}`;
-    return locationTrackCache.get(
-        changeTime || getChangeTimes().layoutLocationTrack,
-        cacheKey,
-        () => getThrowError<LayoutLocationTrack>(`${layoutUri(publishType)}/location-tracks/${id}`),
-    );
-}
-
-// There's no front-end caching for mass fetches yet, so it's preferable to use separate single fetches if you
-// know that the data is most likely in cache. Caching will be implemented in GVT-1428
-export async function getLocationTracks(ids: LocationTrackId[], publishType: PublishType) {
-    return ids.length > 0
-        ? getThrowError<LayoutLocationTrack[]>(
-              `${layoutUri(publishType)}/location-tracks?ids=${ids}`,
-          )
-        : Promise.resolve([]);
-}
-
-export async function getTrackMeter(
-    trackNumberId: string,
-    publishType: PublishType,
-    location: Point,
-    changeTime?: TimeStamp,
-): Promise<TrackMeter | undefined> {
-    const params = queryParams({ coordinate: pointString(location) });
-    const cacheKey = `${trackNumberId}_${publishType}_${pointString(location)}`;
-
-    return trackMeterCache.get(changeTime || getChangeTimes().layoutTrackNumber, cacheKey, () =>
-        getWithDefault<TrackMeter | undefined>(
-            `${geocodingUri(publishType)}/address/${trackNumberId}${params}`,
-            undefined,
-        ),
-    );
-}
-
-export async function getLocationTrackDuplicates(
-    publishType: PublishType,
-    id: LocationTrackId,
-): Promise<LayoutLocationTrackDuplicate[]> {
-    return getThrowError<LayoutLocationTrackDuplicate[]>(
-        `${layoutUri(publishType)}/location-tracks/${id}/duplicate-of`,
-    );
-}
-
-export async function getReferenceLinesNear(
-    publishType: PublishType,
-    bbox: BoundingBox,
-): Promise<LayoutReferenceLine[]> {
-    const params = queryParams({ bbox: bboxString(bbox) });
-    return getThrowError<LayoutReferenceLine[]>(
-        `${layoutUri(publishType)}/reference-lines${params}`,
-    );
-}
-
-export async function getLocationTracksNear(
-    publishType: PublishType,
-    bbox: BoundingBox,
-): Promise<LayoutLocationTrack[]> {
-    const params = queryParams({ bbox: bboxString(bbox) });
-    return getThrowError<LayoutLocationTrack[]>(
-        `${layoutUri(publishType)}/location-tracks${params}`,
-    );
-}
-
-export async function getTrackNumbers(
-    publishType: PublishType,
-    changeTime?: TimeStamp,
-): Promise<LayoutTrackNumber[]> {
-    return trackNumbersCache.get(
-        changeTime || getChangeTimes().layoutTrackNumber,
-        publishType,
-        () => getThrowError<LayoutTrackNumber[]>(`${layoutUri(publishType)}/track-numbers`),
-    );
-}
-
-export async function updateTrackNumber(
-    trackNumberId: LayoutTrackNumberId,
-    request: TrackNumberSaveRequest,
-): Promise<LayoutTrackNumberId | null> {
-    const path = `${layoutUri('DRAFT')}/track-numbers/${trackNumberId}`;
-    return await putIgnoreError<TrackNumberSaveRequest, LayoutTrackNumberId>(path, request).then(
-        (rs) => updateTrackNumberChangeTime().then((_) => rs),
-    );
-}
-
-export async function createTrackNumber(
-    request: TrackNumberSaveRequest,
-): Promise<LayoutTrackNumberId | null> {
-    const path = `${layoutUri('DRAFT')}/track-numbers`;
-    return await postIgnoreError<TrackNumberSaveRequest, LayoutTrackNumberId>(path, request).then(
-        (rs) => updateTrackNumberChangeTime().then((_) => rs),
-    );
-}
-
-export async function deleteTrackNumber(
-    trackNumberId: LayoutTrackNumberId,
-): Promise<Result<LocationTrackId, LocationTrackSaveError>> {
-    const path = `${layoutUri('DRAFT')}/track-numbers/${trackNumberId}`;
-    const apiResult = await deleteAdt<undefined, LayoutTrackNumberId>(path, undefined, true);
-    updateTrackNumberChangeTime();
-    updateReferenceLineChangeTime();
-    return apiResult.mapErr(() => ({
-        // Here it is possible to return more accurate validation errors
-        validationErrors: [],
-    }));
-}
-
-export async function getSwitchJointConnections(
-    publishType: PublishType,
-    id: LayoutSwitchId,
-): Promise<LayoutSwitchJointConnection[]> {
-    return getWithDefault<LayoutSwitchJointConnection[]>(
-        `${layoutUri(publishType)}/switches/${id}/joint-connections`,
-        [],
-    );
-}
-
-export async function officialKmPostExists(id: LayoutKmPostId): Promise<boolean> {
-    return getThrowError<boolean>(`${TRACK_LAYOUT_URI}/km-posts/${id}`);
-=======
 export function layoutUri(dataType: LayoutDataType, publishType: PublishType, id?: string): string {
     const baseUri = `${TRACK_LAYOUT_URI}/${dataType}/${publishType.toLowerCase()}`;
     return id ? `${baseUri}/${id}` : baseUri;
->>>>>>> 3fa8be26
 }