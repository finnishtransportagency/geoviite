--- conflicted
+++ resolved
@@ -196,11 +196,8 @@
     switchLinkingSelectedBeforeLinking: boolean;
     selectedToolPanelTab: ToolPanelAsset | undefined;
     infoboxVisibilities: InfoboxVisibilities;
-<<<<<<< HEAD
+    previewState: PreviewState;
     locationTrackTaskList: LocationTrackId | undefined;
-=======
-    previewState: PreviewState;
->>>>>>> 830ecabe
 };
 
 export const initialTrackLayoutState: TrackLayoutState = {
@@ -213,13 +210,10 @@
     switchLinkingSelectedBeforeLinking: false,
     selectedToolPanelTab: undefined,
     infoboxVisibilities: initialInfoboxVisibilities,
-<<<<<<< HEAD
-    locationTrackTaskList: undefined,
-=======
     previewState: {
         showOnlyOwnUnstagedChanges: false,
     },
->>>>>>> 830ecabe
+    locationTrackTaskList: undefined,
 };
 
 export function getSelectableItemTypes(
