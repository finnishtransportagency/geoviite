--- conflicted
+++ resolved
@@ -21,10 +21,7 @@
 import { LayoutMode, PublishType } from 'common/common-model';
 import { GeometryPlanLayout, LocationTrackId } from 'track-layout/track-layout-model';
 import { Point } from 'model/geometry';
-<<<<<<< HEAD
-import { addIfExists, first } from 'utils/array-utils';
-=======
->>>>>>> 1cc8180a
+import { first } from 'utils/array-utils';
 import { PublishRequestIds } from 'publication/publication-model';
 import { ToolPanelAsset } from 'tool-panel/tool-panel';
 import { exhaustiveMatchingGuard } from 'utils/type-utils';
