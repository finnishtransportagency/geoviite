import { BoundingBox, Point } from 'model/geometry';
import { PublishType, TimeStamp } from 'common/common-model';
import {
    LayoutSwitch,
    LayoutSwitchId,
    LayoutSwitchJointConnection,
} from 'track-layout/track-layout-model';
import {
    deleteIgnoreError,
    getThrowError,
    getWithDefault,
    postAdt,
    putAdt,
    queryParams,
} from 'api/api-fetch';
import { layoutUri } from 'track-layout/track-layout-api';
import { bboxString, pointString } from 'common/common-api';
import { getChangeTimes, updateSwitchChangeTime } from 'common/change-time-api';
import { asyncCache } from 'cache/cache';
import { MapTile } from 'map/map-model';
import { Result } from 'neverthrow';
import { TrackLayoutSaveError, TrackLayoutSwitchSaveRequest } from 'linking/linking-model';
<<<<<<< HEAD
import { indexIntoMap } from 'utils/array-utils';
=======
import { ValidatedAsset } from 'publication/publication-model';
>>>>>>> 0cb07dd6

const switchCache = asyncCache<string, LayoutSwitch>();
const switchGroupsCache = asyncCache<string, LayoutSwitch[]>();

const cacheKey = (id: LayoutSwitchId, publishType: PublishType) => `${id}_${publishType}`;

export async function getSwitchesByBoundingBox(
    bbox: BoundingBox,
    publishType: PublishType,
    comparisonPoint?: Point,
    includeSwitchesWithNoJoints = false,
): Promise<LayoutSwitch[]> {
    const params = queryParams({
        bbox: bboxString(bbox),
        comparisonPoint: comparisonPoint && pointString(comparisonPoint),
        includeSwitchesWithNoJoints: includeSwitchesWithNoJoints,
    });
    return await getWithDefault<LayoutSwitch[]>(
        `${layoutUri('switches', publishType)}${params}`,
        [],
    );
}

export async function getSwitchesBySearchTerm(
    searchTerm: string,
    publishType: PublishType,
    limit: number,
): Promise<LayoutSwitch[]> {
    const params = queryParams({
        searchTerm: searchTerm,
        limit: limit,
    });
    return await getWithDefault<LayoutSwitch[]>(
        `${layoutUri('switches', publishType)}${params}`,
        [],
    );
}

export async function getSwitchesByTile(
    changeTime: TimeStamp,
    mapTile: MapTile,
    publishType: PublishType,
): Promise<LayoutSwitch[]> {
    const tileKey = `${mapTile.id}_${publishType}`;
    return switchGroupsCache.get(changeTime, tileKey, () =>
        getSwitchesByBoundingBox(mapTile.area, publishType),
    );
}

export async function getSwitch(
    switchId: LayoutSwitchId,
    publishType: PublishType,
): Promise<LayoutSwitch> {
    return switchCache.get(getChangeTimes().layoutSwitch, cacheKey(switchId, publishType), () =>
        getThrowError<LayoutSwitch>(layoutUri('switches', publishType, switchId)),
    );
}

export async function getSwitches(
    switchIds: LayoutSwitchId[],
    publishType: PublishType,
): Promise<LayoutSwitch[]> {
    return switchCache.getMany(
        switchIds,
        (id) => cacheKey(id, publishType),
        (fetchIds) =>
            getThrowError<LayoutSwitch[]>(
                `${layoutUri('switches', publishType)}?ids=${fetchIds}`,
            ).then((switches) => {
                const switchMap = indexIntoMap<LayoutSwitchId, LayoutSwitch>(switches);
                return (id) => {
                    const sw = switchMap.get(id);
                    if (sw == undefined) {
                        throw Error(`Couldn't find switch ${id}`);
                    }
                    return sw;
                };
            }),
    );
}

export async function getSwitchJointConnections(
    publishType: PublishType,
    id: LayoutSwitchId,
): Promise<LayoutSwitchJointConnection[]> {
    return getWithDefault<LayoutSwitchJointConnection[]>(
        `${layoutUri('switches', publishType, id)}/joint-connections`,
        [],
    );
}

export async function insertSwitch(
    newSwitch: TrackLayoutSwitchSaveRequest,
): Promise<Result<LayoutSwitchId, TrackLayoutSaveError>> {
    const apiResult = await postAdt<TrackLayoutSwitchSaveRequest, LayoutSwitchId>(
        layoutUri('switches', 'DRAFT'),
        newSwitch,
        true,
    );
    updateSwitchChangeTime();
    return apiResult.mapErr(() => ({
        // Here it is possible to return more accurate validation errors
        validationErrors: [],
    }));
}

export async function updateSwitch(
    id: LayoutSwitchId,
    updatedSwitch: TrackLayoutSwitchSaveRequest,
): Promise<Result<LayoutSwitchId, TrackLayoutSaveError>> {
    const apiResult = await putAdt<TrackLayoutSwitchSaveRequest, LayoutSwitchId>(
        layoutUri('switches', 'DRAFT', id),
        updatedSwitch,
        true,
    );
    updateSwitchChangeTime();
    return apiResult.mapErr(() => ({
        // Here it is possible to return more accurate validation errors
        validationErrors: [],
    }));
}

export async function deleteDraftSwitch(switchId: LayoutSwitchId): Promise<LayoutSwitchId | null> {
    return await deleteIgnoreError<LayoutSwitchId>(layoutUri('switches', 'DRAFT', switchId)).then(
        (r) => {
            updateSwitchChangeTime();
            return r;
        },
    );
}

export async function getSwitchValidation(
    publishType: PublishType,
    id: LayoutSwitchId,
): Promise<ValidatedAsset> {
    return getThrowError<ValidatedAsset>(`${layoutUri('switches', publishType, id)}/validation`);
}<|MERGE_RESOLUTION|>--- conflicted
+++ resolved
@@ -20,11 +20,8 @@
 import { MapTile } from 'map/map-model';
 import { Result } from 'neverthrow';
 import { TrackLayoutSaveError, TrackLayoutSwitchSaveRequest } from 'linking/linking-model';
-<<<<<<< HEAD
 import { indexIntoMap } from 'utils/array-utils';
-=======
 import { ValidatedAsset } from 'publication/publication-model';
->>>>>>> 0cb07dd6
 
 const switchCache = asyncCache<string, LayoutSwitch>();
 const switchGroupsCache = asyncCache<string, LayoutSwitch[]>();
