import {
    AlignmentStartAndEnd,
    LayoutLocationTrack,
    LayoutLocationTrackDuplicate,
    LocationTrackId,
} from 'track-layout/track-layout-model';
import { ChangeTimes, PublishType, TimeStamp, TrackMeter } from 'common/common-model';
import {
    deleteAdt,
    getIgnoreError,
    getThrowError,
    getWithDefault,
    postAdt,
    putAdt,
    queryParams,
} from 'api/api-fetch';
import { changeTimeUri, layoutUri } from 'track-layout/track-layout-api';
import { asyncCache } from 'cache/cache';
import { BoundingBox } from 'model/geometry';
import { bboxString } from 'common/common-api';
import {
    LocationTrackEndpoint,
    LocationTrackSaveError,
    LocationTrackSaveRequest,
} from 'linking/linking-model';
import { Result } from 'neverthrow';
import {
    getChangeTimes,
    updateAllChangeTimes,
    updateLocationTrackChangeTime,
} from 'common/change-time-api';
import { MapTile } from 'map/map-model';
import { isNullOrBlank } from 'utils/string-utils';
<<<<<<< HEAD
import { GeometryPlanId } from 'geometry/geometry-model';
=======
import { filterNotEmpty, indexIntoMap } from 'utils/array-utils';
import { ValidatedAsset } from 'publication/publication-model';
>>>>>>> 6d0b3072

const locationTrackCache = asyncCache<string, LayoutLocationTrack | null>();
const locationTrackEndpointsCache = asyncCache<string, LocationTrackEndpoint[]>();

<<<<<<< HEAD
export type AlignmentSectionByPlan = {
    planName: string | undefined;
    planId: GeometryPlanId | undefined;
    startAddress: TrackMeter | undefined;
    endAddress: TrackMeter | undefined;
    id: string;
};
=======
const cacheKey = (id: LocationTrackId, publishType: PublishType) => `${id}_${publishType}`;
>>>>>>> 6d0b3072

export async function getLocationTrack(
    id: LocationTrackId,
    publishType: PublishType,
    changeTime?: TimeStamp,
): Promise<LayoutLocationTrack | null> {
    return locationTrackCache.get(
        changeTime || getChangeTimes().layoutLocationTrack,
        cacheKey(id, publishType),
        () => getIgnoreError<LayoutLocationTrack>(layoutUri('location-tracks', publishType, id)),
    );
}

export async function getLocationTracksBySearchTerm(
    searchTerm: string,
    publishType: PublishType,
    limit: number,
): Promise<LayoutLocationTrack[]> {
    if (isNullOrBlank(searchTerm)) return [];

    const params = queryParams({
        searchTerm: searchTerm,
        limit: limit,
    });
    return await getWithDefault<LayoutLocationTrack[]>(
        `${layoutUri('location-tracks', publishType)}${params}`,
        [],
    );
}

export async function getLocationTrackStartAndEnd(
    locationTrackId: LocationTrackId,
    publishType: PublishType,
): Promise<AlignmentStartAndEnd | undefined> {
    return getThrowError<AlignmentStartAndEnd>(
        `${layoutUri('location-tracks', publishType, locationTrackId)}/start-and-end`,
    );
}

export async function getLocationTracksNear(
    publishType: PublishType,
    bbox: BoundingBox,
): Promise<LayoutLocationTrack[]> {
    const params = queryParams({ bbox: bboxString(bbox) });
    return getThrowError<LayoutLocationTrack[]>(
        `${layoutUri('location-tracks', publishType)}${params}`,
    );
}

export async function getLocationTrackDuplicates(
    publishType: PublishType,
    id: LocationTrackId,
): Promise<LayoutLocationTrackDuplicate[]> {
    return getThrowError<LayoutLocationTrackDuplicate[]>(
        `${layoutUri('location-tracks', publishType, id)}/duplicate-of`,
    );
}

export async function insertLocationTrack(
    locationTrack: LocationTrackSaveRequest,
): Promise<Result<LocationTrackId, LocationTrackSaveError>> {
    const apiResult = await postAdt<LocationTrackSaveRequest, LocationTrackId>(
        layoutUri('location-tracks', 'DRAFT'),
        locationTrack,
        true,
    );
    updateLocationTrackChangeTime();
    return apiResult.mapErr(() => ({
        // Here it is possible to return more accurate validation errors
        validationErrors: [],
    }));
}

export async function updateLocationTrack(
    id: LocationTrackId,
    locationTrack: LocationTrackSaveRequest,
): Promise<Result<LocationTrackId, LocationTrackSaveError>> {
    const apiResult = await putAdt<LocationTrackSaveRequest, LocationTrackId>(
        layoutUri('location-tracks', 'DRAFT', id),
        locationTrack,
        true,
    );
    updateLocationTrackChangeTime();
    return apiResult.mapErr(() => ({
        // Here it is possible to return more accurate validation errors
        validationErrors: [],
    }));
}

export const deleteLocationTrack = async (
    id: LocationTrackId,
): Promise<Result<LocationTrackId, LocationTrackSaveError>> => {
    const apiResult = await deleteAdt<undefined, LocationTrackId>(
        layoutUri('location-tracks', 'DRAFT', id),
        undefined,
        true,
    );
    updateLocationTrackChangeTime();
    return apiResult.mapErr(() => ({
        // Here it is possible to return more accurate validation errors
        validationErrors: [],
    }));
};

<<<<<<< HEAD
// There's no front-end caching for mass fetches yet, so it's preferable to use separate single fetches if you
// know that the data is most likely in cache. Caching will be implemented in GVT-1428
export async function getLocationTracks(ids: LocationTrackId[], publishType: PublishType) {
    return ids.length > 0
        ? getThrowError<LayoutLocationTrack[]>(
              `${layoutUri('location-tracks', publishType)}?ids=${ids}`,
          )
        : Promise.resolve([]);
=======
export async function getLocationTracks(
    ids: LocationTrackId[],
    publishType: PublishType,
): Promise<LayoutLocationTrack[]> {
    return locationTrackCache
        .getMany(
            ids,
            (id) => cacheKey(id, publishType),
            (fetchIds) =>
                getThrowError<LayoutLocationTrack[]>(
                    `${layoutUri('location-tracks', publishType)}?ids=${fetchIds}`,
                ).then((tracks) => {
                    const trackMap = indexIntoMap(tracks);
                    return (id) => trackMap.get(id) ?? null;
                }),
        )
        .then((tracks) => tracks.filter(filterNotEmpty));
>>>>>>> 6d0b3072
}

export async function getNonLinkedLocationTracks(): Promise<LayoutLocationTrack[]> {
    return getWithDefault<LayoutLocationTrack[]>(
        `${layoutUri('location-tracks', 'DRAFT')}/non-linked`,
        [],
    );
}

export const getLocationTrackChangeTimes = (id: LocationTrackId): Promise<ChangeTimes | null> => {
    return getIgnoreError<ChangeTimes>(changeTimeUri('location-tracks', id));
};

export async function getLocationTrackEndpointsByTile(
    mapTile: MapTile,
    publishType: PublishType,
): Promise<LocationTrackEndpoint[]> {
    const key = mapTile.id + publishType;
    const params = queryParams({
        bbox: bboxString(mapTile.area),
    });
    // TODO: This is an odd hack. You should instead bind the changetime in through the using view
    const changeTimes = await updateAllChangeTimes();
    const uri = `${layoutUri('location-tracks', publishType)}/end-points${params}`;
    return locationTrackEndpointsCache
        .get(changeTimes.layoutLocationTrack, key, () => getWithDefault(uri, []))
        .then((locationTrackEndpoints) =>
            locationTrackEndpoints.map((locationTrackEndpoint) => ({
                ...locationTrackEndpoint,
                // Generate id
                id:
                    locationTrackEndpoint.locationTrackId +
                    JSON.stringify(locationTrackEndpoint.location),
            })),
        );
}

<<<<<<< HEAD
export const getLocationTrackSectionsByPlan = async (
    publishType: PublishType,
    id: LocationTrackId,
    bbox: BoundingBox | undefined = undefined,
) => {
    const params = queryParams({ bbox: bbox ? bboxString(bbox) : undefined });
    return getIgnoreError<AlignmentSectionByPlan[]>(
        `${layoutUri('location-tracks', publishType, id)}/plan-geometry/${params}`,
    );
};
=======
export async function getLocationTrackValidation(
    publishType: PublishType,
    id: LocationTrackId,
): Promise<ValidatedAsset> {
    return getThrowError<ValidatedAsset>(
        `${layoutUri('location-tracks', publishType, id)}/validation`,
    );
}
>>>>>>> 6d0b3072
<|MERGE_RESOLUTION|>--- conflicted
+++ resolved
@@ -31,17 +31,13 @@
 } from 'common/change-time-api';
 import { MapTile } from 'map/map-model';
 import { isNullOrBlank } from 'utils/string-utils';
-<<<<<<< HEAD
-import { GeometryPlanId } from 'geometry/geometry-model';
-=======
 import { filterNotEmpty, indexIntoMap } from 'utils/array-utils';
 import { ValidatedAsset } from 'publication/publication-model';
->>>>>>> 6d0b3072
+import { GeometryPlanId } from 'geometry/geometry-model';
 
 const locationTrackCache = asyncCache<string, LayoutLocationTrack | null>();
 const locationTrackEndpointsCache = asyncCache<string, LocationTrackEndpoint[]>();
 
-<<<<<<< HEAD
 export type AlignmentSectionByPlan = {
     planName: string | undefined;
     planId: GeometryPlanId | undefined;
@@ -49,9 +45,8 @@
     endAddress: TrackMeter | undefined;
     id: string;
 };
-=======
+
 const cacheKey = (id: LocationTrackId, publishType: PublishType) => `${id}_${publishType}`;
->>>>>>> 6d0b3072
 
 export async function getLocationTrack(
     id: LocationTrackId,
@@ -156,16 +151,6 @@
     }));
 };
 
-<<<<<<< HEAD
-// There's no front-end caching for mass fetches yet, so it's preferable to use separate single fetches if you
-// know that the data is most likely in cache. Caching will be implemented in GVT-1428
-export async function getLocationTracks(ids: LocationTrackId[], publishType: PublishType) {
-    return ids.length > 0
-        ? getThrowError<LayoutLocationTrack[]>(
-              `${layoutUri('location-tracks', publishType)}?ids=${ids}`,
-          )
-        : Promise.resolve([]);
-=======
 export async function getLocationTracks(
     ids: LocationTrackId[],
     publishType: PublishType,
@@ -176,14 +161,13 @@
             (id) => cacheKey(id, publishType),
             (fetchIds) =>
                 getThrowError<LayoutLocationTrack[]>(
-                    `${layoutUri('location-tracks', publishType)}?ids=${fetchIds}`,
+              `${layoutUri('location-tracks', publishType)}?ids=${fetchIds}`,
                 ).then((tracks) => {
                     const trackMap = indexIntoMap(tracks);
                     return (id) => trackMap.get(id) ?? null;
-                }),
+          }),
         )
         .then((tracks) => tracks.filter(filterNotEmpty));
->>>>>>> 6d0b3072
 }
 
 export async function getNonLinkedLocationTracks(): Promise<LayoutLocationTrack[]> {
@@ -221,7 +205,6 @@
         );
 }
 
-<<<<<<< HEAD
 export const getLocationTrackSectionsByPlan = async (
     publishType: PublishType,
     id: LocationTrackId,
@@ -232,7 +215,7 @@
         `${layoutUri('location-tracks', publishType, id)}/plan-geometry/${params}`,
     );
 };
-=======
+
 export async function getLocationTrackValidation(
     publishType: PublishType,
     id: LocationTrackId,
@@ -240,5 +223,4 @@
     return getThrowError<ValidatedAsset>(
         `${layoutUri('location-tracks', publishType, id)}/validation`,
     );
-}
->>>>>>> 6d0b3072
+}