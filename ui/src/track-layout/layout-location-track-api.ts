import {
    AddressPoint,
    AlignmentPoint,
    AlignmentStartAndEnd,
    DuplicateStatus,
    LayoutLocationTrack,
    LayoutSwitchId,
    LayoutTrackNumberId,
    LocationTrackDescription,
    LocationTrackId,
    LocationTrackInfoboxExtras,
    OperatingPoint,
} from 'track-layout/track-layout-model';
import {
    LayoutAssetChangeInfo,
    draftLayoutContext,
    LayoutContext,
    TimeStamp,
    TrackMeter,
} from 'common/common-model';
import {
    deleteNonNullAdt,
    getNonNull,
    getNullable,
    postNonNullAdt,
    putNonNullAdt,
    queryParams,
} from 'api/api-fetch';
import { changeTimeUri, layoutUri } from 'track-layout/track-layout-api';
import { asyncCache } from 'cache/cache';
import { BoundingBox } from 'model/geometry';
import { bboxString } from 'common/common-api';
import { LocationTrackSaveError, LocationTrackSaveRequest } from 'linking/linking-model';
import { Result } from 'neverthrow';
import { getChangeTimes, updateLocationTrackChangeTime } from 'common/change-time-api';
import { isNilOrBlank } from 'utils/string-utils';
import { filterNotEmpty, indexIntoMap } from 'utils/array-utils';
import { ValidatedLocationTrack } from 'publication/publication-model';
import { GeometryAlignmentId, GeometryPlanId } from 'geometry/geometry-model';
import i18next from 'i18next';
import { getMaxTimestamp } from 'utils/date-utils';
import { SwitchOnLocationTrack } from 'tool-panel/location-track/split-store';
import { ChangeTimes } from 'common/common-slice';

const locationTrackCache = asyncCache<string, LayoutLocationTrack | undefined>();
const locationTrackInfoboxExtrasCache = asyncCache<
    string,
    LocationTrackInfoboxExtras | undefined
>();
const locationTrackStartAndEndCache = asyncCache<string, AlignmentStartAndEnd | undefined>();

type PlanSectionPoint = {
    address: TrackMeter;
    location: AlignmentPoint;
    m: number;
};

export type AlignmentPlanSection = {
    planId: GeometryPlanId | undefined;
    planName: string | undefined;
    alignmentId: GeometryAlignmentId | undefined;
    alignmentName: string | undefined;
    isLinked: boolean;
    start: PlanSectionPoint | undefined;
    end: PlanSectionPoint | undefined;
    id: string;
};

export type SplitDuplicateMatch = 'FULL' | 'PARTIAL' | 'NONE';

// TODO: GVT-2525 combine into SplitDuplicate
export type SplitDuplicateStatus = {
    match: SplitDuplicateMatch;
    duplicateOfId: LocationTrackId | undefined;
    startSwitchId: LayoutSwitchId | undefined;
    endSwitchId: LayoutSwitchId | undefined;
    startPoint: AlignmentPoint | undefined;
    endPoint: AlignmentPoint | undefined;
};

export type SplitDuplicate = {
    id: LocationTrackId;
    name: string;
    start: AddressPoint;
    end: AddressPoint;
<<<<<<< HEAD
    status: SplitDuplicateStatus;
=======
    status: DuplicateStatus;
>>>>>>> 843a4b8b
};

export type SplitInitializationParameters = {
    id: LocationTrackId;
    switches: SwitchOnLocationTrack[];
    duplicates: SplitDuplicate[];
    nearestOperatingPointToEnd: OperatingPoint | undefined;
    nearestOperatingPointToStart: OperatingPoint | undefined;
};

const cacheKey = (id: LocationTrackId, layoutContext: LayoutContext) =>
    `${id}_${layoutContext.publicationState}_${layoutContext.designId}`;

export async function getLocationTrack(
    id: LocationTrackId,
    layoutContext: LayoutContext,
    changeTime: TimeStamp = getChangeTimes().layoutLocationTrack,
): Promise<LayoutLocationTrack | undefined> {
    return locationTrackCache.get(changeTime, cacheKey(id, layoutContext), () =>
        getNullable<LayoutLocationTrack>(layoutUri('location-tracks', layoutContext, id)),
    );
}

export async function getLocationTrackInfoboxExtras(
    id: LocationTrackId,
    layoutContext: LayoutContext,
    changeTimes: ChangeTimes,
): Promise<LocationTrackInfoboxExtras | undefined> {
    const changeTime = getMaxTimestamp(
        changeTimes.layoutLocationTrack,
        changeTimes.layoutSwitch,
        changeTimes.split,
    );
    return locationTrackInfoboxExtrasCache.get(changeTime, cacheKey(id, layoutContext), () =>
        getNullable<LocationTrackInfoboxExtras>(
            `${layoutUri('location-tracks', layoutContext, id)}/infobox-extras`,
        ),
    );
}

export async function getRelinkableSwitchesCount(
    id: LocationTrackId,
    layoutContext: LayoutContext,
): Promise<number | undefined> {
    return getNullable<number>(
        `${layoutUri('location-tracks', layoutContext, id)}/relinkable-switches-count`,
    );
}

export async function getLocationTracksByName(
    trackNumberId: LayoutTrackNumberId,
    locationTrackNames: string[],
    layoutContext: LayoutContext,
): Promise<LayoutLocationTrack[]> {
    const params = queryParams({ locationTrackNames });
    return getNonNull<LayoutLocationTrack[]>(
        `${layoutUri('track-numbers', layoutContext)}/${trackNumberId}/location-tracks${params}`,
    );
}

export async function getLocationTracksBySearchTerm(
    searchTerm: string | undefined,
    layoutContext: LayoutContext,
    limit: number,
): Promise<LayoutLocationTrack[]> {
    if (isNilOrBlank(searchTerm)) return [];

    const params = queryParams({
        searchTerm: searchTerm,
        limit: limit,
        lang: i18next.language,
    });
    return await getNonNull<LayoutLocationTrack[]>(
        `${layoutUri('location-tracks', layoutContext)}${params}`,
    );
}

export function getLocationTrackDescriptions(
    locationTrackIds: LocationTrackId[],
    layoutContext: LayoutContext,
): Promise<LocationTrackDescription[] | undefined> {
    const params = queryParams({ ids: locationTrackIds.join(',') });
    return getNullable<LocationTrackDescription[]>(
        `${layoutUri('location-tracks', layoutContext)}/description${params}`,
    );
}

export async function fetchStartAndEnd(
    locationTrackId: LocationTrackId,
    layoutContext: LayoutContext,
): Promise<AlignmentStartAndEnd | undefined> {
    return getNullable<AlignmentStartAndEnd>(
        `${layoutUri('location-tracks', layoutContext, locationTrackId)}/start-and-end`,
    );
}

export async function getManyStartsAndEnds(
    locationTrackIds: LocationTrackId[],
    layoutContext: LayoutContext,
    changeTime: TimeStamp,
): Promise<AlignmentStartAndEnd[]> {
    return locationTrackStartAndEndCache
        .getMany(
            changeTime,
            locationTrackIds,
            (id) => cacheKey(id, layoutContext),
            (ids) =>
                getNonNull<AlignmentStartAndEnd[]>(
                    `${layoutUri('location-tracks', layoutContext)}/start-and-end${queryParams({
                        ids,
                    })}`,
                ).then((startsAndEnds) => {
                    const startAndEndMap = indexIntoMap(startsAndEnds);
                    return (id) => startAndEndMap.get(id);
                }),
        )
        .then((startsAndEnds) => startsAndEnds.filter(filterNotEmpty));
}

export async function getLocationTrackStartAndEnd(
    locationTrackId: LocationTrackId,
    layoutContext: LayoutContext,
    changeTime: TimeStamp,
): Promise<AlignmentStartAndEnd | undefined> {
    return locationTrackStartAndEndCache.get(
        changeTime,
        cacheKey(locationTrackId, layoutContext),
        () => fetchStartAndEnd(locationTrackId, layoutContext),
    );
}

export async function getLocationTracksNear(
    layoutContext: LayoutContext,
    bbox: BoundingBox,
): Promise<LayoutLocationTrack[]> {
    const params = queryParams({ bbox: bboxString(bbox) });
    return getNonNull<LayoutLocationTrack[]>(
        `${layoutUri('location-tracks', layoutContext)}${params}`,
    );
}

export async function insertLocationTrack(
    layoutContext: LayoutContext,
    locationTrack: LocationTrackSaveRequest,
): Promise<Result<LocationTrackId, LocationTrackSaveError>> {
    const apiResult = await postNonNullAdt<LocationTrackSaveRequest, LocationTrackId>(
        layoutUri('location-tracks', draftLayoutContext(layoutContext)),
        locationTrack,
    );

    await updateLocationTrackChangeTime();

    return apiResult.mapErr(() => ({
        // Here it is possible to return more accurate validation errors
        validationErrors: [],
    }));
}

export async function updateLocationTrack(
    layoutContext: LayoutContext,
    id: LocationTrackId,
    locationTrack: LocationTrackSaveRequest,
): Promise<Result<LocationTrackId, LocationTrackSaveError>> {
    const apiResult = await putNonNullAdt<LocationTrackSaveRequest, LocationTrackId>(
        layoutUri('location-tracks', draftLayoutContext(layoutContext), id),
        locationTrack,
    );

    await updateLocationTrackChangeTime();

    return apiResult.mapErr(() => ({
        // Here it is possible to return more accurate validation errors
        validationErrors: [],
    }));
}

export const deleteLocationTrack = async (
    layoutContext: LayoutContext,
    id: LocationTrackId,
): Promise<Result<LocationTrackId, LocationTrackSaveError>> => {
    const apiResult = await deleteNonNullAdt<undefined, LocationTrackId>(
        layoutUri('location-tracks', draftLayoutContext(layoutContext), id),
        undefined,
    );

    await updateLocationTrackChangeTime();

    return apiResult.mapErr(() => ({
        // Here it is possible to return more accurate validation errors
        validationErrors: [],
    }));
};

export async function getLocationTracks(
    ids: LocationTrackId[],
    layoutContext: LayoutContext,
    changeTime: TimeStamp = getChangeTimes().layoutLocationTrack,
): Promise<LayoutLocationTrack[]> {
    return locationTrackCache
        .getMany(
            changeTime,
            ids,
            (id) => cacheKey(id, layoutContext),
            (fetchIds) =>
                getNonNull<LayoutLocationTrack[]>(
                    `${layoutUri('location-tracks', layoutContext)}?ids=${fetchIds}`,
                ).then((tracks) => {
                    const trackMap = indexIntoMap(tracks);
                    return (id) => trackMap.get(id);
                }),
        )
        .then((tracks) => tracks.filter(filterNotEmpty));
}

export async function getNonLinkedLocationTracks(
    layoutContext: LayoutContext,
): Promise<LayoutLocationTrack[]> {
    return getNonNull<LayoutLocationTrack[]>(
        `${layoutUri('location-tracks', draftLayoutContext(layoutContext))}/non-linked`,
    );
}

export const getLocationTrackChangeTimes = (
    id: LocationTrackId,
    layoutContext: LayoutContext,
): Promise<LayoutAssetChangeInfo | undefined> => {
    return getNullable<LayoutAssetChangeInfo>(changeTimeUri('location-tracks', id, layoutContext));
};

export const getLocationTrackSectionsByPlan = async (
    layoutContext: LayoutContext,
    id: LocationTrackId,
    bbox: BoundingBox | undefined = undefined,
) => {
    const params = queryParams({ bbox: bbox ? bboxString(bbox) : undefined });
    return getNullable<AlignmentPlanSection[]>(
        `${layoutUri('location-tracks', layoutContext, id)}/plan-geometry${params}`,
    );
};

export const getSplittingInitializationParameters = async (
    layoutContext: LayoutContext,
    id: LocationTrackId,
): Promise<SplitInitializationParameters> => {
    return getNonNull<SplitInitializationParameters>(
        `${layoutUri('location-tracks', layoutContext, id)}/splitting-initialization-parameters`,
    );
};

export async function getLocationTrackValidation(
    layoutContext: LayoutContext,
    id: LocationTrackId,
): Promise<ValidatedLocationTrack | undefined> {
    return getNullable<ValidatedLocationTrack>(
        `${layoutUri('location-tracks', layoutContext, id)}/validation`,
    );
}<|MERGE_RESOLUTION|>--- conflicted
+++ resolved
@@ -12,8 +12,8 @@
     OperatingPoint,
 } from 'track-layout/track-layout-model';
 import {
+    draftLayoutContext,
     LayoutAssetChangeInfo,
-    draftLayoutContext,
     LayoutContext,
     TimeStamp,
     TrackMeter,
@@ -83,11 +83,7 @@
     name: string;
     start: AddressPoint;
     end: AddressPoint;
-<<<<<<< HEAD
-    status: SplitDuplicateStatus;
-=======
     status: DuplicateStatus;
->>>>>>> 843a4b8b
 };
 
 export type SplitInitializationParameters = {
