import {
    AlignmentStartAndEnd,
    LayoutKmPost,
    LayoutKmPostId,
    LayoutLocationTrack,
    LayoutReferenceLine,
    LayoutSwitch,
    LayoutSwitchId,
    LayoutTrackNumber,
    LayoutTrackNumberId,
    LocationTrackId,
    LocationTrackInfoboxExtras,
    ReferenceLineId,
} from 'track-layout/track-layout-model';
import { LoaderStatus, useLoader, useLoaderWithStatus, useOptionalLoader } from 'utils/react-utils';
import {
    CoordinateSystem,
    DraftableChangeInfo,
    PublishType,
    Srid,
    SwitchStructure,
    SwitchStructureId,
    TimeStamp,
} from 'common/common-model';
import { getCoordinateSystem, getSwitchStructure } from 'common/common-api';
import { GeometryPlanHeader, GeometryPlanId } from 'geometry/geometry-model';
import { getGeometryPlanHeader } from 'geometry/geometry-api';
import {
    getReferenceLine,
    getReferenceLineChangeTimes,
    getReferenceLines,
    getReferenceLineStartAndEnd,
    getTrackNumberReferenceLine,
} from 'track-layout/layout-reference-line-api';
import {
    getLocationTrack,
    getLocationTrackChangeTimes,
    getLocationTrackInfoboxExtras,
    getLocationTracks,
    getLocationTrackStartAndEnd,
} from 'track-layout/layout-location-track-api';
import { getSwitch, getSwitchChangeTimes, getSwitches } from 'track-layout/layout-switch-api';
import {
    getTrackNumberById,
    getTrackNumberChangeTimes,
    getTrackNumbers,
} from 'track-layout/layout-track-number-api';
import { getKmPost, getKmPostChangeTimes, getKmPosts } from 'track-layout/layout-km-post-api';
import { PVDocumentHeader, PVDocumentId } from 'infra-model/projektivelho/pv-model';
import { getPVDocument } from 'infra-model/infra-model-api';
<<<<<<< HEAD
import { getChangeTimes } from 'common/change-time-api';
=======
import { OnSelectFunction, OptionalUnselectableItemCollections } from 'selection/selection-model';
import {
    updateReferenceLineChangeTime,
    updateTrackNumberChangeTime,
    updateKmPostChangeTime,
    updateSwitchChangeTime,
    updateLocationTrackChangeTime,
} from 'common/change-time-api';
>>>>>>> 183ce7c1

export function useTrackNumberReferenceLine(
    trackNumberId: LayoutTrackNumberId | undefined,
    publishType: PublishType,
    changeTime?: TimeStamp,
): LayoutReferenceLine | undefined {
    return useOptionalLoader(
        () =>
            trackNumberId
                ? getTrackNumberReferenceLine(trackNumberId, publishType, changeTime)
                : undefined,
        [trackNumberId, publishType, changeTime],
    );
}

export function useReferenceLine(
    id: ReferenceLineId | undefined,
    publishType: PublishType,
    changeTime?: TimeStamp,
): LayoutReferenceLine | undefined {
    return useOptionalLoader(
        () => (id ? getReferenceLine(id, publishType, changeTime) : undefined),
        [id, publishType, changeTime],
    );
}

export function useReferenceLines(
    ids: ReferenceLineId[],
    publishType: PublishType,
    changeTime?: TimeStamp,
): LayoutReferenceLine[] {
    return (
        useLoader(
            () => (ids ? getReferenceLines(ids, publishType, changeTime) : undefined),
            [ids, publishType, changeTime],
        ) || []
    );
}

export function useLocationTrack(
    id: LocationTrackId | undefined,
    publishType: PublishType,
    changeTime?: TimeStamp,
): LayoutLocationTrack | undefined {
    return useOptionalLoader(
        () => (id ? getLocationTrack(id, publishType, changeTime) : undefined),
        [id, publishType, changeTime],
    );
}

export function useLocationTracks(
    ids: LocationTrackId[],
    publishType: PublishType,
    changeTime?: TimeStamp,
): LayoutLocationTrack[] {
    return (
        useLoader(
            () => (ids ? getLocationTracks(ids, publishType, changeTime) : undefined),
            [ids, publishType, changeTime],
        ) || []
    );
}

export function useSwitch(
    id: LayoutSwitchId | undefined,
    publishType: PublishType,
    changeTime?: TimeStamp,
): LayoutSwitch | undefined {
    return useOptionalLoader(
        () => (id ? getSwitch(id, publishType, changeTime) : undefined),
        [id, publishType, changeTime],
    );
}

export function useSwitches(
    ids: LayoutSwitchId[] | undefined,
    publishType: PublishType,
    changeTime?: TimeStamp,
): LayoutSwitch[] {
    return (
        useLoader(
            () => (ids ? getSwitches(ids, publishType, changeTime) : undefined),
            [ids, publishType, changeTime],
        ) || []
    );
}

export function useSwitchStructure(id: SwitchStructureId | undefined): SwitchStructure | undefined {
    return useLoader(() => (id ? getSwitchStructure(id) : undefined), [id]);
}

export function useTrackNumber(
    publishType: PublishType,
    id: LayoutTrackNumberId | undefined,
): LayoutTrackNumber | undefined {
    return useLoader(
        () => (id ? getTrackNumberById(id, publishType) : undefined),
        [id, publishType],
    );
}

export function useTrackNumberWithStatus(
    publishType: PublishType,
    id: LayoutTrackNumberId | undefined,
    changeTime: TimeStamp,
): [LayoutTrackNumber | undefined, LoaderStatus] {
    return useLoaderWithStatus(
        () => (id ? getTrackNumberById(id, publishType, changeTime) : undefined),
        [id, publishType, changeTime],
    );
}

export function useTrackNumbers(
    publishType: PublishType,
    changeTime?: TimeStamp,
): LayoutTrackNumber[] | undefined {
    return useLoader(() => getTrackNumbers(publishType, changeTime), [publishType, changeTime]);
}

export function useTrackNumbersIncludingDeleted(
    publishType: PublishType,
    changeTime?: TimeStamp,
): LayoutTrackNumber[] | undefined {
    return useLoader(
        () => getTrackNumbers(publishType, changeTime, true),
        [publishType, changeTime],
    );
}

export function useReferenceLineStartAndEnd(
    id: ReferenceLineId | undefined,
    publishType: PublishType | undefined,
    changeTime: TimeStamp | undefined = undefined,
): AlignmentStartAndEnd | undefined {
    return useLoader(
        () => (id && publishType ? getReferenceLineStartAndEnd(id, publishType) : undefined),
        [id, publishType, changeTime],
    );
}

export function useLocationTrackStartAndEnd(
    id: LocationTrackId | undefined,
    publishType: PublishType | undefined,
    changeTime: TimeStamp = getChangeTimes().layoutLocationTrack,
): [AlignmentStartAndEnd | undefined, LoaderStatus] {
    return useLoaderWithStatus(
        () =>
            id && publishType
                ? getLocationTrackStartAndEnd(id, publishType, changeTime)
                : undefined,
        [id, publishType, changeTime],
    );
}

export function useLocationTrackInfoboxExtras(
    id: LocationTrackId | undefined,
    publishType: PublishType,
): [LocationTrackInfoboxExtras | undefined, LoaderStatus] {
    return useLoaderWithStatus(
        () => (id === undefined ? undefined : getLocationTrackInfoboxExtras(id, publishType)),
        [id, publishType],
    );
}

export function usePlanHeader(id: GeometryPlanId | undefined): GeometryPlanHeader | undefined {
    return useLoader(() => (id ? getGeometryPlanHeader(id) : undefined), [id]);
}

export function useTrackNumberChangeTimes(
    id: LayoutTrackNumberId | undefined,
): DraftableChangeInfo | undefined {
    return useOptionalLoader(() => (id ? getTrackNumberChangeTimes(id) : undefined), [id]);
}

export function useReferenceLineChangeTimes(
    id: ReferenceLineId | undefined,
): DraftableChangeInfo | undefined {
    return useOptionalLoader(() => (id ? getReferenceLineChangeTimes(id) : undefined), [id]);
}

export function useLocationTrackChangeTimes(
    id: LocationTrackId | undefined,
): DraftableChangeInfo | undefined {
    return useOptionalLoader(() => (id ? getLocationTrackChangeTimes(id) : undefined), [id]);
}

export function useSwitchChangeTimes(
    id: LayoutSwitchId | undefined,
): DraftableChangeInfo | undefined {
    return useOptionalLoader(() => (id ? getSwitchChangeTimes(id) : undefined), [id]);
}

export function useKmPostChangeTimes(
    id: LayoutKmPostId | undefined,
): DraftableChangeInfo | undefined {
    return useOptionalLoader(() => (id ? getKmPostChangeTimes(id) : undefined), [id]);
}

export function useCoordinateSystem(srid: Srid): CoordinateSystem | undefined {
    return useLoader(() => getCoordinateSystem(srid), [srid]);
}

export function useKmPost(
    id: LayoutKmPostId | undefined,
    publishType: PublishType,
    changeTime?: TimeStamp,
): LayoutKmPost | undefined {
    return useOptionalLoader(
        () => (id ? getKmPost(id, publishType, changeTime) : undefined),
        [id, publishType, changeTime],
    );
}

export function useKmPosts(
    ids: LayoutKmPostId[] | undefined,
    publishType: PublishType,
    changeTime?: TimeStamp,
): LayoutKmPost[] {
    return (
        useLoader(
            () => (ids ? getKmPosts(ids, publishType, changeTime) : undefined),
            [ids, publishType, changeTime],
        ) || []
    );
}

export function usePvDocumentHeader(
    id: PVDocumentId | undefined,
    changeTime?: TimeStamp,
): PVDocumentHeader | undefined {
    return useLoader(
        () => (id ? getPVDocument(changeTime, id).then((v) => v || undefined) : undefined),
        [id, changeTime],
    );
}

export function refreshTrackNumberSelection(
    publicationState: PublishType,
    onSelect: OnSelectFunction,
    onUnselect: (items: OptionalUnselectableItemCollections) => void,
): (id: LayoutTrackNumberId) => void {
    return (id) => {
        Promise.all([updateTrackNumberChangeTime(), updateReferenceLineChangeTime()]).then(
            ([ts, _]) => {
                getTrackNumberById(id, publicationState, ts).then((tn) => {
                    if (tn) onSelect({ trackNumbers: [id] });
                    else onUnselect({ trackNumbers: [id] });
                });
            },
        );
    };
}

export function refreshLocationTrackSelection(
    publicationState: PublishType,
    onSelect: OnSelectFunction,
    onUnselect: (items: OptionalUnselectableItemCollections) => void,
): (id: LocationTrackId) => void {
    return (id) => {
        updateLocationTrackChangeTime().then((ts) => {
            getLocationTrack(id, publicationState, ts).then((lt) => {
                if (lt) onSelect({ locationTracks: [id] });
                else onUnselect({ locationTracks: [id] });
            });
        });
    };
}

export function refreshSwitchSelection(
    publicationState: PublishType,
    onSelect: OnSelectFunction,
    onUnselect: (items: OptionalUnselectableItemCollections) => void,
): (id: LayoutSwitchId) => void {
    return (id) => {
        updateSwitchChangeTime().then((ts) => {
            getSwitch(id, publicationState, ts).then((s) => {
                if (s) onSelect({ switches: [id] });
                else onUnselect({ switches: [id] });
            });
        });
    };
}

export function refereshKmPostSelection(
    publicationState: PublishType,
    onSelect: OnSelectFunction,
    onUnselect: (items: OptionalUnselectableItemCollections) => void,
): (id: LayoutKmPostId) => void {
    return (id) => {
        updateKmPostChangeTime().then((ts) => {
            getKmPost(id, publicationState, ts).then((kmp) => {
                if (kmp) onSelect({ kmPosts: [id] });
                else onUnselect({ kmPosts: [id] });
            });
        });
    };
}<|MERGE_RESOLUTION|>--- conflicted
+++ resolved
@@ -48,9 +48,7 @@
 import { getKmPost, getKmPostChangeTimes, getKmPosts } from 'track-layout/layout-km-post-api';
 import { PVDocumentHeader, PVDocumentId } from 'infra-model/projektivelho/pv-model';
 import { getPVDocument } from 'infra-model/infra-model-api';
-<<<<<<< HEAD
 import { getChangeTimes } from 'common/change-time-api';
-=======
 import { OnSelectFunction, OptionalUnselectableItemCollections } from 'selection/selection-model';
 import {
     updateReferenceLineChangeTime,
@@ -59,7 +57,6 @@
     updateSwitchChangeTime,
     updateLocationTrackChangeTime,
 } from 'common/change-time-api';
->>>>>>> 183ce7c1
 
 export function useTrackNumberReferenceLine(
     trackNumberId: LayoutTrackNumberId | undefined,
