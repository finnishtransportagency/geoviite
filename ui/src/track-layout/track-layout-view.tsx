import styles from './track-layout.module.scss';
import * as React from 'react';
<<<<<<< HEAD
import { MapLayerMenuGroups } from 'map/map-model';
import { MapContext, MapLayerMenuChange } from 'map/map-store';
import { OnSelectFunction } from 'selection/selection-model';
=======
import { MapContext } from 'map/map-store';
import { Map, MapLayerMenuChange, MapViewport, OptionalShownItems } from 'map/map-model';
import MapView from 'map/map-view';
import {
    OnClickLocationFunction,
    OnHighlightItemsFunction,
    OnSelectFunction,
    Selection,
} from 'selection/selection-model';
>>>>>>> 1791e287
import { ToolBar } from 'tool-bar/tool-bar';
import { SelectionPanelContainer } from 'selection-panel/selection-panel-container';
import { SwitchSuggestionCreatorContainer } from 'linking/switch-suggestion-creator-container';
import ToolPanelContainer from 'tool-panel/tool-panel-container';
import { BoundingBox } from 'model/geometry';
import { LayoutMode, PublishType } from 'common/common-model';
import { LinkingState, LinkingType } from 'linking/linking-model';
import { ChangeTimes } from 'common/common-slice';
import { MapLayerMenu } from 'map/layer-menu/map-layer-menu';
import { createClassName } from 'vayla-design-lib/utils';
import { HighlightedAlignment } from 'tool-panel/alignment-plan-section-infobox-content';
import { MapViewContainer } from 'map/map-view-container';
import { VerticalGeometryDiagramContainer } from 'vertical-geometry/vertical-geometry-diagram-container';

// For now use whole state and some extras as params
export type TrackLayoutViewProps = {
    publishType: PublishType;
    linkingState: LinkingState | undefined;
    onSelect: OnSelectFunction;
    onPublishTypeChange: (publishType: PublishType) => void;
    onLayoutModeChange: (mode: LayoutMode) => void;
    showArea: (area: BoundingBox) => void;
    onLayerMenuItemChange: (change: MapLayerMenuChange) => void;
    mapLayerMenuGroups: MapLayerMenuGroups;
    changeTimes: ChangeTimes;
    onStopLinking: () => void;
    showVerticalGeometryDiagram: boolean;
};

export const TrackLayoutView: React.FC<TrackLayoutViewProps> = ({
    publishType,
    linkingState,
    onSelect,
    onPublishTypeChange,
    onLayoutModeChange,
    showArea,
    onLayerMenuItemChange,
    mapLayerMenuGroups,
    changeTimes,
    onStopLinking,
    showVerticalGeometryDiagram,
}) => {
    const className = createClassName(
        styles['track-layout'],
        showVerticalGeometryDiagram && styles['track-layout--show-diagram'],
    );

    const [layerMenuVisible, setLayerMenuVisible] = React.useState(false);
    const [hoveredOverPlanSection, setHoveredOverPlanSection] =
        React.useState<HighlightedAlignment>();

    return (
        <div className={className} qa-id="track-layout-content">
            <ToolBar
                disableNewMenu={
                    linkingState?.type === LinkingType.LinkingGeometryWithAlignment ||
                    linkingState?.type === LinkingType.LinkingGeometryWithEmptyAlignment
                }
                layerMenuVisible={layerMenuVisible}
                publishType={publishType}
                onMapLayerVisibilityChange={setLayerMenuVisible}
                showArea={showArea}
                onSelectTrackNumber={(trackNumberId) =>
                    onSelect({
                        trackNumbers: [trackNumberId],
                    })
                }
                onSelectLocationTrack={(locationTrackId) =>
                    onSelect({
                        locationTracks: [locationTrackId],
                    })
                }
                onSelectSwitch={(switchId) =>
                    onSelect({
                        switches: [switchId],
                    })
                }
                onSelectKmPost={(kmPostId) =>
                    onSelect({
                        kmPosts: [kmPostId],
                    })
                }
                onPublishTypeChange={(publishType: PublishType) => {
                    onPublishTypeChange(publishType);
                }}
                onOpenPreview={() => onLayoutModeChange('PREVIEW')}
                changeTimes={changeTimes}
                onStopLinking={onStopLinking}
            />

            <div className={styles['track-layout__main-view']}>
                <div className={styles['track-layout__navi']}>
                    <SelectionPanelContainer />
                </div>

                {showVerticalGeometryDiagram && (
                    <div className={styles['track-layout__diagram']}>
                        <VerticalGeometryDiagramContainer />
                    </div>
                )}

                <div className={styles['track-layout__map']}>
                    {layerMenuVisible && (
                        <div className={styles['track-layout__map-settings']}>
                            <MapLayerMenu
                                onMenuChange={onLayerMenuItemChange}
                                onClose={() => setLayerMenuVisible(false)}
                                mapLayerMenuGroups={mapLayerMenuGroups}
                            />
                        </div>
                    )}

                    <MapContext.Provider value="track-layout">
                        <MapViewContainer hoveredOverPlanSection={hoveredOverPlanSection} />
                    </MapContext.Provider>
                </div>
                <div className={styles['track-layout__tool-panel']}>
                    <ToolPanelContainer setHoveredOverItem={setHoveredOverPlanSection} />
                </div>
            </div>

            <SwitchSuggestionCreatorContainer />
        </div>
    );
};<|MERGE_RESOLUTION|>--- conflicted
+++ resolved
@@ -1,20 +1,8 @@
 import styles from './track-layout.module.scss';
 import * as React from 'react';
-<<<<<<< HEAD
-import { MapLayerMenuGroups } from 'map/map-model';
-import { MapContext, MapLayerMenuChange } from 'map/map-store';
+import { MapLayerMenuGroups, MapLayerMenuChange } from 'map/map-model';
+import { MapContext } from 'map/map-store';
 import { OnSelectFunction } from 'selection/selection-model';
-=======
-import { MapContext } from 'map/map-store';
-import { Map, MapLayerMenuChange, MapViewport, OptionalShownItems } from 'map/map-model';
-import MapView from 'map/map-view';
-import {
-    OnClickLocationFunction,
-    OnHighlightItemsFunction,
-    OnSelectFunction,
-    Selection,
-} from 'selection/selection-model';
->>>>>>> 1791e287
 import { ToolBar } from 'tool-bar/tool-bar';
 import { SelectionPanelContainer } from 'selection-panel/selection-panel-container';
 import { SwitchSuggestionCreatorContainer } from 'linking/switch-suggestion-creator-container';
