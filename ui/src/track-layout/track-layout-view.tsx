--- conflicted
+++ resolved
@@ -1,14 +1,7 @@
 import styles from './track-layout.module.scss';
 import * as React from 'react';
-<<<<<<< HEAD
 import { MapContext, MapLayerMenuChange } from 'map/map-store';
 import { Map, MapViewport, OptionalShownItems } from 'map/map-model';
-=======
-import { useMemo } from 'react';
-import { TrackLayoutState } from 'track-layout/track-layout-slice';
-import { MapContext } from 'map/map-store';
-import { MapViewport, OptionalShownItems } from 'map/map-model';
->>>>>>> 6f396c8e
 import MapView from 'map/map-view';
 import {
     OnClickLocationFunction,
@@ -25,12 +18,9 @@
 import { PublishType } from 'common/common-model';
 import { LinkingState, LinkPoint } from 'linking/linking-model';
 import { ChangeTimes } from 'common/common-slice';
-<<<<<<< HEAD
 import { MapLayerMenu } from 'map/settings-menu/map-layer-menu';
-=======
 import VerticalGeometryDiagram from 'vertical-geometry/vertical-geometry-diagram';
 import { createClassName } from 'vayla-design-lib/utils';
->>>>>>> 6f396c8e
 
 // For now use whole state and some extras as params
 export type TrackLayoutViewProps = {
@@ -56,13 +46,8 @@
     onStopLinking: () => void;
 };
 
-<<<<<<< HEAD
 export const TrackLayoutView: React.FC<TrackLayoutViewProps> = (props: TrackLayoutViewProps) => {
-    const [mapSettingsVisible, setMapSettingsVisible] = React.useState(false);
-
-=======
-export const TrackLayoutView: React.FC<TrackLayoutParams> = (props: TrackLayoutParams) => {
-    const verticalDiagramAlignmentId = useMemo(
+    const verticalDiagramAlignmentId = React.useMemo(
         () =>
             props.selection.selectedItems.locationTracks[0] && {
                 locationTrackId: props.selection.selectedItems.locationTracks[0],
@@ -73,11 +58,14 @@
 
     const showVerticalGeometryDiagram =
         props.map.verticalGeometryDiagramVisible && verticalDiagramAlignmentId != undefined;
+
     const className = createClassName(
         styles['track-layout'],
         showVerticalGeometryDiagram && styles['track-layout--show-diagram'],
     );
->>>>>>> 6f396c8e
+
+    const [mapSettingsVisible, setMapSettingsVisible] = React.useState(false);
+
     return (
         <div className={className} qa-id="track-layout-content">
             <ToolBar
