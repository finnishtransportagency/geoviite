--- conflicted
+++ resolved
@@ -91,14 +91,9 @@
 
 export type LayoutLocationTrack = {
     name: string;
-<<<<<<< HEAD
-    description?: string;
+    descriptionBase?: string;
+    descriptionSuffix?: LocationTrackDescriptionSuffixMode;
     type?: LocationTrackType;
-=======
-    descriptionBase: string | null;
-    descriptionSuffix?: LocationTrackDescriptionSuffixMode;
-    type: LocationTrackType | null;
->>>>>>> 9bfb4b01
     state: LayoutState;
     externalId?: Oid;
     trackNumberId: LayoutTrackNumberId;
