import {
    GeometryAlignmentId,
    GeometryElementId,
    GeometryKmPostId,
    GeometryPlanLayoutId,
    GeometrySwitchId,
    GeometryTrackNumberId,
} from 'geometry/geometry-model';
import { BoundingBox, combineBoundingBoxes, Point } from 'model/geometry';
import {
    DataType,
    JointNumber,
    KmNumber,
    LocationAccuracy,
    LocationTrackEndPoint,
    Oid,
    Srid,
    SwitchOwnerId,
    SwitchStructureId,
    TrackMeter,
    TrackNumber,
} from 'common/common-model';
import { filterNotEmpty } from 'utils/array-utils';

export type LayoutState = 'IN_USE' | 'NOT_IN_USE' | 'PLANNED' | 'DELETED';
export type LayoutStateCategory = 'EXISTING' | 'NOT_EXISTING' | 'FUTURE_EXISTING';

export const LAYOUT_SRID: Srid = 'EPSG:3067';

export type LayoutPoint = {
    x: number;
    y: number;
    z: number | null;
    m: number;
    cant: number | null;
};

export type LayoutSegmentId = string;

export type MapSegment = {
    pointCount: number;
    points: LayoutPoint[];
    sourceId: GeometryElementId | null;
    sourceStart: number | null;
    boundingBox: BoundingBox | null;
    resolution: number;
    start: number;
    length: number;
    id: LayoutSegmentId;
};

export function simplifySegments(
    idBase: string,
    segments: MapSegment[],
    resolution: number,
): MapSegment {
    const lengths = segments.map((s) => s.length);
    return {
<<<<<<< HEAD
        id: `${idBase}_${segments[0].id}_${segments[segments.length - 1].id}_${segments.length
=======
        id: `${idBase}_${segments[0].id}_${segments[segments.length - 1].id}_${
            segments.length
>>>>>>> dcdc9661
        }_${resolution}`,
        resolution: Math.ceil(Math.max(...lengths)),
        pointCount: segments.map((s) => s.pointCount).reduce((v, acc) => v + acc, 0),
        points: pickSegmentPoints(segments[0].resolution, resolution, joinSegmentPoints(segments)),
        boundingBox: combineBoundingBoxes(
            segments.map((s) => s.boundingBox).filter(filterNotEmpty),
        ),
        sourceId: null,
        sourceStart: null,
        start: segments[0].start,
        length: lengths.reduce((prev, current) => prev + current, 0),
    };
}

export function simplifySegment(segment: MapSegment, resolution: number): MapSegment {
    return {
        ...segment,
        points: pickSegmentPoints(segment.resolution, resolution, segment.points),
    };
}

function joinSegmentPoints(segments: MapSegment[]): LayoutPoint[] {
    return segments.flatMap((segment, segmentIndex) =>
        segmentIndex == 0
            ? segment.points
            : segment.points.filter((_point, pointIndex) => pointIndex > 0),
    );
}

function pickSegmentPoints(
    segmentResolution: number,
    desiredResolution: number,
    points: LayoutPoint[],
): LayoutPoint[] {
    const divisor = Math.floor(
        desiredResolution < segmentResolution ? 1 : desiredResolution / segmentResolution,
    );
    if (divisor < 2) return points;
    else
        return points.filter((_value, index) => {
            return index === points.length - 1 || index % divisor == 0;
        });
}

export type ReferenceLineId = string;
export type LocationTrackId = string;
export type LocationTrackType = 'MAIN' | 'SIDE' | 'TRAP' | 'CHORD';
export type MapAlignmentSource = 'LAYOUT' | 'GEOMETRY';
export type MapAlignmentType = 'LOCATION_TRACK' | 'REFERENCE_LINE';
export type DraftType = 'NEW_DRAFT' | 'EDITED_DRAFT' | 'OFFICIAL';
export type TopologicalConnectivityType = 'NONE' | 'START' | 'END' | 'START_AND_END';

export type LayoutReferenceLine = {
    id: ReferenceLineId;
    startAddress: TrackMeter;
    trackNumberId: LayoutTrackNumberId;
    boundingBox: BoundingBox | null;
    length: number;
    sourceId: GeometryAlignmentId | null;
    segmentCount: number;
    version: string | null;
    draftType: DraftType;
};

export type LayoutLocationTrackDuplicate = {
    name: string;
    externalId: Oid | null;
    id: LocationTrackId;
};

export type LayoutLocationTrack = {
    name: string;
    description: string | null;
    type: LocationTrackType | null;
    state: LayoutState;
    externalId: Oid | null;
    trackNumberId: LayoutTrackNumberId;
    sourceId: GeometryAlignmentId | null;
    id: LocationTrackId;
    dataType: DataType;
    version: string;
    boundingBox: BoundingBox | null;
    length: number;
    segmentCount: number;
    draftType: DraftType;
    duplicateOf: LocationTrackId | null;
    topologicalConnectivity: TopologicalConnectivityType;
};

export type AlignmentId = LocationTrackId | ReferenceLineId | GeometryAlignmentId;
export type MapAlignment = {
    name: string;
    description: string | null;
    alignmentSource: MapAlignmentSource;
    alignmentType: MapAlignmentType;
    type: LocationTrackType | null;
    state: LayoutState;
    segments: MapSegment[];
    trackNumberId: LayoutTrackNumberId | null;
    sourceId: GeometryAlignmentId | null;
    id: AlignmentId;
    boundingBox: BoundingBox | null;
    length: number;
    dataType: DataType;
    segmentCount: number;
    version: string;
    draftType: DraftType;
    topologicalConnectivity: TopologicalConnectivityType;
};

export enum TrapPoint {
    Yes = 1,
    No,
    Unknown
}

export function booleanToTrapPoint(trapPoint: boolean | null): TrapPoint {
    switch (trapPoint) {
        case true:
            return TrapPoint.Yes;
        case false:
            return TrapPoint.No;
        default:
            return TrapPoint.Unknown;
    }
}

export function trapPointToBoolean(trapPoint: TrapPoint): boolean | undefined {
    switch (trapPoint) {
        case TrapPoint.Yes:
            return true;
        case TrapPoint.No:
            return false;
        default:
            return undefined;
    }
}


export type LayoutSwitchId = string;

export type LayoutSwitch = {
    id: LayoutSwitchId;
    externalId: Oid | null;
    name: string;
    switchStructureId: SwitchStructureId;
    stateCategory: LayoutStateCategory;
    joints: LayoutSwitchJoint[];
    sourceId: GeometrySwitchId | null;
    trapPoint: boolean | null;
    ownerId: SwitchOwnerId | null;
    version: string | null;
    dataType?: DataType;
    draftType: DraftType;
};

export type LayoutSwitchJoint = {
    number: JointNumber;
    location: Point;
    locationAccuracy: LocationAccuracy;
};

export type LayoutKmPostId = string;

export type LayoutKmPost = {
    id: LayoutKmPostId;
    kmNumber: KmNumber;
    location: Point | null;
    state: LayoutState;
    trackNumberId: LayoutTrackNumberId;
    sourceId: GeometryKmPostId | null;
    version: string | null;
    draftType: DraftType;
};

export type PlanAreaId = string;
export type PlanArea = {
    id: PlanAreaId;
    fileName: string;
    polygon: Point[];
};

export type GeometryPlanLayout = {
    name: string;
    alignments: MapAlignment[];
    switches: LayoutSwitch[];
    kmPosts: LayoutKmPost[];
    boundingBox: BoundingBox;
    planId: GeometryPlanLayoutId;
    planDataType: DataType;
};

export type LayoutTrackNumberId = string;

export type LayoutTrackNumber = {
    id: LayoutTrackNumberId;
    externalId: Oid | null;
    description: string;
    number: TrackNumber;
    state: LayoutState;
    sourceId: GeometryTrackNumberId | null;
    draftType: DraftType;
};

export type AddressPoint = {
    point: LayoutPoint;
    address: TrackMeter;
    distance: number;
};

export type RefinedLocationTrackEndPoint = {
    addressPoint: AddressPoint;
    endPoint: LocationTrackEndPoint | undefined;
    switchName: string | undefined;
    alignmentName: string | undefined;
};

export type LocationTrackStartAndEndPoints = {
    start: RefinedLocationTrackEndPoint;
    end: RefinedLocationTrackEndPoint;
};

export type ReferenceLineStartAndEndPoints = {
    start: AddressPoint;
    end: AddressPoint;
};

export type TrafficOperatingPointId = string;

export type TrafficOperatingPoint = {
    id: TrafficOperatingPointId;
    name: string;
    abbreviation: string;
};

export function toReferenceLine({
    id,
    alignmentType,
    trackNumberId,
    boundingBox,
    length,
    sourceId,
    segmentCount,
    version,
    draftType,
}: MapAlignment): LayoutReferenceLine | undefined {
    if (alignmentType === 'REFERENCE_LINE' && trackNumberId != null)
        return {
            id,
            trackNumberId,
            boundingBox,
            // TODO: We could add the actual address to LayoutAlignment, but these methods are backwards anyhow. We should just remove them entirely
            startAddress: {
                kmNumber: '0000',
                meters: 0.0,
            },
            length,
            sourceId,
            segmentCount,
            version,
            draftType,
        };
    else return undefined;
}

export function toLocationTrack({
    id,
    name,
    description,
    type,
    alignmentType,
    state,
    dataType,
    trackNumberId,
    boundingBox,
    length,
    sourceId,
    segmentCount,
    version,
    draftType,
    topologicalConnectivity,
}: MapAlignment): LayoutLocationTrack | undefined {
    if (alignmentType === 'LOCATION_TRACK' && trackNumberId)
        return {
            id,
            name,
            description,
            type,
            state,
            externalId: null,
            dataType,
            trackNumberId,
            boundingBox,
            length,
            sourceId,
            segmentCount,
            version,
            draftType,
            duplicateOf: null,
            topologicalConnectivity: topologicalConnectivity,
        };
    else return undefined;
}

export function getSwitchPresentationJoint(
    layoutSwitch: LayoutSwitch,
    presentationJointNumber: JointNumber,
): LayoutSwitchJoint | undefined {
    return layoutSwitch.joints.find((joint) => joint.number == presentationJointNumber);
}

export type LayoutSwitchJointMatch = {
    locationTrackId: LocationTrackId;
    location: Point;
};

export type LayoutSwitchJointConnection = {
    number: JointNumber;
    accurateMatches: LayoutSwitchJointMatch[];
    fallbackMatches: LocationTrackId[];
    locationAccuracy?: LocationAccuracy;
};

export type SwitchTrackMeter = {
    name: string;
    trackMeter: TrackMeter;
    locationTrackId: LocationTrackId;
};<|MERGE_RESOLUTION|>--- conflicted
+++ resolved
@@ -56,13 +56,7 @@
 ): MapSegment {
     const lengths = segments.map((s) => s.length);
     return {
-<<<<<<< HEAD
-        id: `${idBase}_${segments[0].id}_${segments[segments.length - 1].id}_${segments.length
-=======
-        id: `${idBase}_${segments[0].id}_${segments[segments.length - 1].id}_${
-            segments.length
->>>>>>> dcdc9661
-        }_${resolution}`,
+        id: `${idBase}_${segments[0].id}_${segments[segments.length - 1].id}_${segments.length}_${resolution}`,
         resolution: Math.ceil(Math.max(...lengths)),
         pointCount: segments.map((s) => s.pointCount).reduce((v, acc) => v + acc, 0),
         points: pickSegmentPoints(segments[0].resolution, resolution, joinSegmentPoints(segments)),
