import {
    GeometryAlignmentId,
    GeometryKmPostId,
    GeometryPlanId,
    GeometryPlanLayoutId,
    GeometrySwitchId,
} from 'geometry/geometry-model';
import { BoundingBox, Point } from 'model/geometry';
import {
    DataType,
    JointNumber,
    KmNumber,
    LocationAccuracy,
    LocationTrackOwnerId,
    Oid,
    RowVersion,
    Srid,
    SwitchOwnerId,
    SwitchStructureId,
    TrackMeter,
    TrackNumber,
} from 'common/common-model';
import { deduplicateById } from 'utils/array-utils';
import { AlignmentHeader, AlignmentPolyLine } from './layout-map-api';
import { GeometryPlanLinkStatus } from 'linking/linking-model';
import { exhaustiveMatchingGuard } from 'utils/type-utils';
import { Brand } from 'common/brand';
import { SplitDuplicateStatus } from './layout-location-track-api';

export type LayoutState = 'IN_USE' | 'NOT_IN_USE' | 'PLANNED' | 'DELETED';
export type LocationTrackLayoutState = 'BUILT' | LayoutState;
export type LayoutStateCategory = 'EXISTING' | 'NOT_EXISTING' | 'FUTURE_EXISTING';

export const LAYOUT_SRID: Srid = 'EPSG:3067';

export type AlignmentPoint = {
    x: number;
    y: number;
    z?: number;
    m: number;
    cant?: number;
};

export type LayoutSegmentId = string;
export type GeometrySource = 'IMPORTED' | 'GENERATED' | 'PLAN';

export function filterAlignmentPoints(
    desiredResolution: number,
    points: AlignmentPoint[],
): AlignmentPoint[] {
    let prevM = -desiredResolution;
    return points.filter((point, index) => {
        const isEndPoint = index === 0 || index === points.length - 1;
        const result = isEndPoint || Math.round(point.m - prevM) >= desiredResolution;
        if (result) prevM = point.m;
        return result;
    });
}

export type ReferenceLineId = Brand<string, 'ReferenceLineId'>;
export type LocationTrackId = Brand<string, 'LocationTrackId'>;
export type LocationTrackType = 'MAIN' | 'SIDE' | 'TRAP' | 'CHORD';
export type MapAlignmentSource = 'LAYOUT' | 'GEOMETRY';
export type MapAlignmentType = 'LOCATION_TRACK' | 'REFERENCE_LINE';
export type EditState = 'UNEDITED' | 'EDITED' | 'CREATED';
export type TopologicalConnectivityType = 'NONE' | 'START' | 'END' | 'START_AND_END';
export type LocationTrackDescriptionSuffixMode =
    | 'NONE'
    | 'SWITCH_TO_SWITCH'
    | 'SWITCH_TO_BUFFER'
    | 'SWITCH_TO_OWNERSHIP_BOUNDARY';

export type LayoutAssetFields = {
    version?: RowVersion;
    dataType: DataType;
    editState: EditState;
};

export type LayoutAsset =
    | LayoutReferenceLine
    | LayoutLocationTrack
    | LayoutSwitch
    | LayoutTrackNumber
    | LayoutKmPost;

export type LayoutReferenceLine = {
    id: ReferenceLineId;
    startAddress: TrackMeter;
    trackNumberId: LayoutTrackNumberId;
    boundingBox?: BoundingBox;
    length: number;
    sourceId?: GeometryAlignmentId;
    segmentCount: number;
} & LayoutAssetFields;

export type TopologyLocationTrackSwitch = {
    switchId: LayoutSwitchId;
    joint: JointNumber;
};

export type LocationTrackDescription = {
    id: LocationTrackId;
    description: string;
};

export type LayoutLocationTrack = {
    name: string;
    descriptionBase?: string;
    descriptionSuffix?: LocationTrackDescriptionSuffixMode;
    type?: LocationTrackType;
    state: LocationTrackLayoutState;
    externalId?: Oid;
    trackNumberId: LayoutTrackNumberId;
    sourceId?: GeometryAlignmentId;
    id: LocationTrackId;
    boundingBox?: BoundingBox;
    length: number;
    segmentCount: number;
    duplicateOf?: LocationTrackId;
    topologicalConnectivity: TopologicalConnectivityType;
    topologyStartSwitch?: TopologyLocationTrackSwitch;
    topologyEndSwitch?: TopologyLocationTrackSwitch;
    ownerId: LocationTrackOwnerId;
} & LayoutAssetFields;

export type DuplicateMatch = 'FULL' | 'PARTIAL' | 'NONE';

export type DuplicateStatus = {
    match: DuplicateMatch;
    duplicateOfId?: LocationTrackId;
    startSwitchId?: LayoutSwitchId;
    endSwitchId?: LayoutSwitchId;
};

export type LocationTrackDuplicate = {
    id: LocationTrackId;
    trackNumberId: LayoutTrackNumberId;
    name: string;
    externalId: Oid;
<<<<<<< HEAD
    duplicateStatus: SplitDuplicateStatus;
=======
    duplicateStatus: DuplicateStatus;
>>>>>>> 4f1aea73
};
export type LayoutSwitchIdAndName = { id: LayoutSwitchId; name: string };

export type LocationTrackInfoboxExtras = {
    duplicateOf?: LocationTrackDuplicate;
    duplicates: LocationTrackDuplicate[];
    switchAtStart?: LayoutSwitchIdAndName;
    switchAtEnd?: LayoutSwitchIdAndName;
    partOfUnfinishedSplit?: boolean;
};

export type AlignmentId = LocationTrackId | ReferenceLineId | GeometryAlignmentId;

export enum TrapPoint {
    Yes = 1,
    No,
    Unknown,
}

export function booleanToTrapPoint(trapPoint: boolean | undefined): TrapPoint {
    switch (trapPoint) {
        case true:
            return TrapPoint.Yes;
        case false:
            return TrapPoint.No;
        case undefined:
            return TrapPoint.Unknown;
        default:
            return exhaustiveMatchingGuard(trapPoint);
    }
}

export function trapPointToBoolean(trapPoint: TrapPoint): boolean | undefined {
    switch (trapPoint) {
        case TrapPoint.Yes:
            return true;
        case TrapPoint.No:
            return false;
        case TrapPoint.Unknown:
            return undefined;
        default:
            return exhaustiveMatchingGuard(trapPoint);
    }
}

export type LayoutSwitchId = Brand<string, 'LayoutSwitchId'>;

export type LayoutSwitch = {
    id: LayoutSwitchId;
    externalId?: Oid;
    name: string;
    switchStructureId: SwitchStructureId;
    stateCategory: LayoutStateCategory;
    joints: LayoutSwitchJoint[];
    sourceId?: GeometrySwitchId;
    trapPoint?: boolean;
    ownerId?: SwitchOwnerId;
} & LayoutAssetFields;

export type LayoutSwitchJoint = {
    number: JointNumber;
    location: Point;
    locationAccuracy: LocationAccuracy;
};

export type LayoutKmPostId = Brand<string, 'LayoutKmPostId'>;

export type LayoutKmPost = {
    id: LayoutKmPostId;
    kmNumber: KmNumber;
    location?: Point;
    state: LayoutState;
    trackNumberId: LayoutTrackNumberId;
    sourceId?: GeometryKmPostId;
} & LayoutAssetFields;

export type LayoutKmLengthDetails = {
    trackNumber: TrackNumber;
    kmNumber: KmNumber;
    length: number;
    startM: number;
    endM: number;
    locationSource: GeometrySource;
    location?: Point;
};

export type PlanArea = {
    id: GeometryPlanId;
    fileName: string;
    polygon: Point[];
};

export type GeometryPlanLayout = {
    name: string;
    alignments: PlanLayoutAlignment[];
    switches: LayoutSwitch[];
    kmPosts: LayoutKmPost[];
    boundingBox: BoundingBox;
    id: GeometryPlanLayoutId;
    planHidden: boolean;
    planDataType: DataType;
};

export type PlanAndStatus = {
    plan: GeometryPlanLayout;
    status?: GeometryPlanLinkStatus;
};

export type PlanLayoutAlignment = {
    header: AlignmentHeader;
    polyLine?: AlignmentPolyLine;
    segmentMValues: number[];
};

export type LayoutTrackNumberId = Brand<string, 'LayoutTrackNumberId'>;

export type LayoutTrackNumber = {
    id: LayoutTrackNumberId;
    externalId?: Oid;
    description: string;
    number: TrackNumber;
    state: LayoutState;
    sourceId?: LayoutTrackNumberId;
} & LayoutAssetFields;

export type AddressPoint = {
    point: AlignmentPoint;
    address: TrackMeter;
};

export type AlignmentStartAndEnd = {
    id: AlignmentId;
    start?: AddressPoint;
    end?: AddressPoint;
};

export function getSwitchPresentationJoint(
    layoutSwitch: LayoutSwitch,
    presentationJointNumber: JointNumber,
): LayoutSwitchJoint | undefined {
    return layoutSwitch.joints.find((joint) => joint.number == presentationJointNumber);
}

export type LayoutSwitchJointMatch = {
    locationTrackId: LocationTrackId;
    location: Point;
};

export type LayoutSwitchJointConnection = {
    number: JointNumber;
    accurateMatches: LayoutSwitchJointMatch[];
    locationAccuracy?: LocationAccuracy;
};

export type SwitchJointTrackMeter = {
    jointNumber: JointNumber;
    locationTrackId: LocationTrackId;
    locationTrackName: string;
    trackMeter: TrackMeter | undefined;
    location: Point;
};

export type OperatingPoint = {
    name: string;
    abbreviation: string;
    location: Point;
};

export function combineAlignmentPoints(points: AlignmentPoint[][]): AlignmentPoint[] {
    return deduplicateById(points.flat(), (p) => p.m).sort((p1, p2) => p1.m - p2.m);
}<|MERGE_RESOLUTION|>--- conflicted
+++ resolved
@@ -25,7 +25,7 @@
 import { GeometryPlanLinkStatus } from 'linking/linking-model';
 import { exhaustiveMatchingGuard } from 'utils/type-utils';
 import { Brand } from 'common/brand';
-import { SplitDuplicateStatus } from './layout-location-track-api';
+import { DuplicateStatus } from './layout-location-track-api';
 
 export type LayoutState = 'IN_USE' | 'NOT_IN_USE' | 'PLANNED' | 'DELETED';
 export type LocationTrackLayoutState = 'BUILT' | LayoutState;
@@ -137,11 +137,7 @@
     trackNumberId: LayoutTrackNumberId;
     name: string;
     externalId: Oid;
-<<<<<<< HEAD
-    duplicateStatus: SplitDuplicateStatus;
-=======
     duplicateStatus: DuplicateStatus;
->>>>>>> 4f1aea73
 };
 export type LayoutSwitchIdAndName = { id: LayoutSwitchId; name: string };
 
