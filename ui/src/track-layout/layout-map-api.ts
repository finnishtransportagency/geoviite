--- conflicted
+++ resolved
@@ -488,11 +488,7 @@
     fetchType: AlignmentFetchType,
     includeSegmentEndPoints: boolean = false,
 ): Promise<AlignmentPolyLine[]> {
-<<<<<<< HEAD
-    const tileKey = `${mapTile.id}_${layoutContext.publicationState}_${layoutContext.branch}_${fetchType}`;
-=======
-    const tileKey = `${mapTile.id}_${layoutContext.publicationState}_${layoutContext.designId}_${fetchType}_${includeSegmentEndPoints}`;
->>>>>>> 034b585b
+    const tileKey = `${mapTile.id}_${layoutContext.publicationState}_${layoutContext.branch}_${fetchType}_${includeSegmentEndPoints}`;
     const params = queryParams({
         resolution: toMapAlignmentResolution(mapTile.resolution),
         bbox: bboxString(mapTile.area),
