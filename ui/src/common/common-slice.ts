--- conflicted
+++ resolved
@@ -11,11 +11,8 @@
     layoutKmPost: TimeStamp;
     geometryPlan: TimeStamp;
     publication: TimeStamp;
-<<<<<<< HEAD
+    ratkoPush: TimeStamp;
     velhoDocument: TimeStamp;
-=======
-    ratkoPush: TimeStamp;
->>>>>>> 348e1e59
 };
 
 export const initialChangeTime: TimeStamp = '1970-01-01T00:00:00.000Z';
@@ -27,11 +24,8 @@
     layoutKmPost: initialChangeTime,
     geometryPlan: initialChangeTime,
     publication: initialChangeTime,
-<<<<<<< HEAD
+    ratkoPush: initialChangeTime,
     velhoDocument: initialChangeTime,
-=======
-    ratkoPush: initialChangeTime,
->>>>>>> 348e1e59
 };
 
 export type CommonState = {
@@ -61,36 +55,9 @@
             { changeTimes }: CommonState,
             { payload }: PayloadAction<ChangeTimes>,
         ) {
-<<<<<<< HEAD
             Object.keys(payload).forEach((key: keyof ChangeTimes) => {
                 updateChangeTime(changeTimes, key, payload[key]);
             });
-=======
-            if (toDate(changeTimes.layoutTrackNumber) < toDate(payload.layoutTrackNumber)) {
-                changeTimes.layoutTrackNumber = payload.layoutTrackNumber;
-            }
-            if (toDate(changeTimes.layoutLocationTrack) < toDate(payload.layoutLocationTrack)) {
-                changeTimes.layoutLocationTrack = payload.layoutLocationTrack;
-            }
-            if (toDate(changeTimes.layoutReferenceLine) < toDate(payload.layoutReferenceLine)) {
-                changeTimes.layoutReferenceLine = payload.layoutReferenceLine;
-            }
-            if (toDate(changeTimes.layoutSwitch) < toDate(payload.layoutSwitch)) {
-                changeTimes.layoutSwitch = payload.layoutSwitch;
-            }
-            if (toDate(changeTimes.layoutKmPost) < toDate(payload.layoutKmPost)) {
-                changeTimes.layoutKmPost = payload.layoutKmPost;
-            }
-            if (toDate(changeTimes.geometryPlan) < toDate(payload.geometryPlan)) {
-                changeTimes.geometryPlan = payload.geometryPlan;
-            }
-            if (toDate(changeTimes.publication) < toDate(payload.publication)) {
-                changeTimes.publication = payload.publication;
-            }
-            if (toDate(changeTimes.ratkoPush) < toDate(payload.ratkoPush)) {
-                changeTimes.ratkoPush = payload.ratkoPush;
-            }
->>>>>>> 348e1e59
         },
         setLayoutTrackNumberChangeTime: function (
             { changeTimes }: CommonState,
