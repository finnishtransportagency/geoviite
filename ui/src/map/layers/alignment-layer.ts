import mapStyles from 'map/map.module.scss';
import Feature from 'ol/Feature';
import { LineString, Point, Polygon } from 'ol/geom';
import { Vector as VectorLayer } from 'ol/layer';
import { Vector as VectorSource } from 'ol/source';
import { Stroke, Style } from 'ol/style';
import OlView from 'ol/View';
import {
    AlignmentHighlight,
    LayoutAlignmentsLayer,
    MapTile,
    OptionalShownItems,
} from 'map/map-model';
import { ItemCollections, Selection } from 'selection/selection-model';
import { adapterInfoRegister } from './register';
import { LayoutPoint, LayoutTrackNumber } from 'track-layout/track-layout-model';
import {
    AlignmentDataHolder,
    AlignmentHeader,
    getAlignmentSectionsWithoutLinkingByTiles,
    getLocationTrackSectionsWithoutProfileByTiles,
    getMapAlignmentsByTiles,
} from 'track-layout/layout-map-api';
import {
    addBbox,
    alignmentId,
    getMatchingAlignmentDatas,
    MatchOptions,
    setAlignmentData,
} from 'map/layers/layer-utils';
import { OlLayerAdapter, SearchItemsOptions } from 'map/layers/layer-model';
import * as Limits from 'map/layers/layer-visibility-limits';
import { getTrackNumberDrawDistance } from 'map/layers/layer-visibility-limits';
import { deduplicate, filterNotEmpty, filterUniqueById } from 'utils/array-utils';
import { fromExtent } from 'ol/geom/Polygon';
import { LinkingState, LinkingType } from 'linking/linking-model';
import { PublishType } from 'common/common-model';
import { Coordinate } from 'ol/coordinate';
import { State } from 'ol/render';
import { ChangeTimes } from 'common/common-slice';
import { findOrInterpolateXY, getPartialPolyLine } from 'utils/math-utils';
import { getMaxTimestamp } from 'utils/date-utils';

const locationTrackStyle = new Style({
    stroke: new Stroke({
        color: mapStyles.alignmentColor,
        width: 1,
    }),
    zIndex: 3,
});

const highlightedLocationTrackStyle = new Style({
    stroke: new Stroke({
        color: mapStyles.alignmentHighlightColor,
        width: 1,
    }),
    zIndex: 4,
});

const selectedLocationTrackStyle = new Style({
    stroke: new Stroke({
        color: mapStyles.alignmentHighlightColor,
        width: 2,
    }),
    zIndex: 4,
});

const referenceLineStyle = new Style({
    stroke: new Stroke({
        color: mapStyles.alignmentColor,
        width: 3,
    }),
    zIndex: 1,
});

const highlightedReferenceLineStyle = new Style({
    stroke: new Stroke({
        color: mapStyles.alignmentHighlightColor,
        width: 3,
    }),
    zIndex: 2,
});

const selectedReferenceLineStyle = new Style({
    stroke: new Stroke({
        color: mapStyles.alignmentHighlightColor,
        width: 4,
    }),
    zIndex: 2,
});

const alignmentBackgroundStyle = new Style({
    stroke: new Stroke({
        color: mapStyles.alignmentBackground,
        width: 12,
    }),
    zIndex: 0,
});

const alignmentBackgroundRed = new Style({
    stroke: new Stroke({
        color: mapStyles.alignmentRedBackground,
        width: 12,
    }),
    zIndex: 1,
});

const alignmentBackgroundBlue = new Style({
    stroke: new Stroke({
        color: mapStyles.alignmentBlueBackground,
        width: 12,
    }),
    zIndex: 1,
});

export enum DisplayMode {
    NONE,
    NUMBER,
    NAME,
}

export type MapAlignmentBadgePoint = {
    point: number[];
    nextPoint: number[];
};

export function createMapAlignmentBadgeFeature(
    alignment: AlignmentHeader,
    points: MapAlignmentBadgePoint[],
    trackNumber: LayoutTrackNumber,
    lineHighlighted: boolean,
    displayMode: DisplayMode,
): Feature<Point>[] {
    const badgeStyle = getMapAlignmentBadgeStyle(
        trackNumber,
        alignment,
        displayMode,
        lineHighlighted,
    );

    return points.map((numberPoint) => {
        const badgeRotation = calculateBadgeRotation(numberPoint.point, numberPoint.nextPoint);

        const badgeFeature = new Feature<Point>({
            geometry: new Point(numberPoint.point),
        });

        badgeFeature.setStyle(
            () =>
                new Style({
                    zIndex: 5,
                    renderer: (coordinates: Coordinate, state: State) => {
                        const ctx = state.context;
                        ctx.font = `${mapStyles['alignment-badge-font-weight']} ${state.pixelRatio * 12
                            }px ${mapStyles['alignment-badge-font-family']}`;
                        const backgroundWidth =
                            ctx.measureText(badgeStyle.text).width + 16 * state.pixelRatio;
                        const backgroundHeight = 14 * state.pixelRatio;

                        ctx.save();
                        ctx.beginPath();

                        ctx.translate(coordinates[0], coordinates[1]);
                        ctx.rotate(badgeRotation.rotation);
                        ctx.translate(-coordinates[0], -coordinates[1]);

                        ctx.fillStyle = badgeStyle.background;
                        ctx.rect(
                            coordinates[0] - (badgeRotation.drawFromEnd ? backgroundWidth : 0),
                            coordinates[1] - backgroundHeight / 2,
                            backgroundWidth,
                            backgroundHeight,
                        );

                        ctx.fill();
                        if (badgeStyle.backgroundBorder) {
                            ctx.strokeStyle = badgeStyle.backgroundBorder;
                            ctx.lineWidth = 1;
                            ctx.stroke();
                        }

                        ctx.closePath();

                        ctx.fillStyle = badgeStyle.color;
                        ctx.textAlign = 'center';
                        ctx.textBaseline = 'middle';
                        ctx.fillText(
                            badgeStyle.text,
                            coordinates[0] +
                            ((badgeRotation.drawFromEnd ? -1 : 1) * backgroundWidth) / 2,
                            coordinates[1] + 1 * state.pixelRatio,
                        );

                        ctx.restore();
                    },
                }),
        );

        badgeFeature.set('mapAlignmentBadge', trackNumber);
        return badgeFeature;
    });
}

function createFeatures(
    alignments: AlignmentDataHolder[],
    selection: Selection,
    linkingState: LinkingState | undefined,
    trackNumberDisplayMode: DisplayMode,
    trackNumberDrawDistance: number,
    showReferenceLines: boolean,
    showDuplicateTracks: boolean,
    profileInfo: AlignmentHighlight[],
    linkingInfo: AlignmentHighlight[],
): Feature<LineString | Point>[] {
    return alignments
        .map((alignment) => {
            const selected = isSelected(selection.selectedItems, alignment.header);
            const highlighted = isSelected(selection.highlightedItems, alignment.header);
            const isLinking =
                linkingState &&
                (linkingState.type == LinkingType.LinkingGeometryWithAlignment ||
                    linkingState.type == LinkingType.LinkingAlignment) &&
                linkingState.layoutAlignmentType == alignment.header.alignmentType &&
                linkingState.layoutAlignmentInterval.start?.alignmentId === alignment.header.id;
            const missingProfiles = profileInfo.filter(
                (i) => i.id === alignment.header.id && i.type == alignment.header.alignmentType,
            );
            const missingLinkings = linkingInfo.filter(
                (i) => i.id === alignment.header.id && i.type == alignment.header.alignmentType,
            );
            return createAlignmentFeatures(
                alignment,
                !!(selected || isLinking),
                highlighted,
                trackNumberDisplayMode,
                trackNumberDrawDistance,
                showReferenceLines,
                showDuplicateTracks,
                missingProfiles,
                missingLinkings,
            );
        })
        .flat();
}

function createBadgePoints(points: LayoutPoint[], drawDistance: number): MapAlignmentBadgePoint[] {
    if (points.length < 2) return [];
    const start = Math.ceil(points[0].m / drawDistance);
    const end = Math.floor(points[points.length - 1].m / drawDistance);
    if (start > end) return [];
    return Array.from({ length: 1 + end - start }, (_, i) => {
        const seek = findOrInterpolateXY(points, drawDistance * (i + start));
        if (!seek) return undefined;
        // Control point is the next one if a match was found,
        // the next real point if it was interpolated
        const controlPoint = points[seek.low === seek.high ? seek.high + 1 : seek.high];
        if (!controlPoint) return undefined;
        return {
            point: seek.point,
            nextPoint: [controlPoint.x, controlPoint.y],
        };
    }).filter(filterNotEmpty);
}

function createAlignmentFeatures(
    dataHolder: AlignmentDataHolder,
    selected: boolean,
    highlighted: boolean,
    trackNumberDisplayMode: DisplayMode,
    drawDistance: number,
    showReferenceLines: boolean,
    showDuplicateTracks: boolean,
    missingProfiles: AlignmentHighlight[],
    missingLinkings: AlignmentHighlight[],
): Feature<LineString | Point>[] {
    const lineString = new LineString(dataHolder.points.map((point) => [point.x, point.y]));
    const features: Feature<LineString | Point>[] = [];
    const alignmentFeature: Feature<LineString> = new Feature<LineString>({
        geometry: lineString,
    });
    addBbox(alignmentFeature);
    features.push(alignmentFeature);

    const styles = [alignmentBackgroundStyle];
    const isReferenceLine = dataHolder.header.alignmentType === 'REFERENCE_LINE';

    if (selected) {
        styles.push(isReferenceLine ? selectedReferenceLineStyle : selectedLocationTrackStyle);
    } else if (highlighted) {
        styles.push(
            isReferenceLine ? highlightedReferenceLineStyle : highlightedLocationTrackStyle,
        );
    } else styles.push(isReferenceLine ? referenceLineStyle : locationTrackStyle);

    if (showDuplicateTracks && dataHolder.header.duplicateOf) {
        styles.push(alignmentBackgroundBlue);
    }

    missingProfiles.forEach((p) =>
        addHighlight(p, dataHolder.points, features, alignmentBackgroundRed),
    );
    missingLinkings.forEach((p) =>
        addHighlight(p, dataHolder.points, features, alignmentBackgroundRed),
    );

    if (dataHolder.header.alignmentType === 'LOCATION_TRACK') {
        const profile = missingProfiles.find((prof) => prof.id === dataHolder.header.id);
        if (profile) {
            addHighlight(profile, dataHolder.points, features, alignmentBackgroundRed);
        }
    }
    if (dataHolder.header.alignmentType === 'LOCATION_TRACK') {
        const profile = missingProfiles.find((prof) => prof.id === dataHolder.header.id);
        if (profile) {
            addHighlight(profile, dataHolder.points, features, alignmentBackgroundRed);
        }
    }

    alignmentFeature.setStyle(styles);

    if (dataHolder.trackNumber !== null && trackNumberDisplayMode !== DisplayMode.NONE) {
        const badgePoints = createBadgePoints(dataHolder.points, drawDistance);

        //When zoomed out enough, show track number alignment badges only
        if (
            trackNumberDisplayMode != DisplayMode.NUMBER ||
            dataHolder.header.alignmentType != 'LOCATION_TRACK' ||
            !showReferenceLines
        ) {
            const alignmentBadgeFeatures: Feature<Point>[] = createMapAlignmentBadgeFeature(
                dataHolder.header,
                badgePoints,
                dataHolder.trackNumber,
                selected || highlighted,
                trackNumberDisplayMode,
            );
            features.push(...alignmentBadgeFeatures);
        }
    }

    setAlignmentData(alignmentFeature, dataHolder);
    return features;
}

function addHighlight(
    highlight: AlignmentHighlight,
    points: LayoutPoint[],
    features: Feature<Point | LineString>[],
    highlightStyle: Style,
): void {
    const highlightLineStrings = highlight.ranges
        .filter((range) => range.max > points[0].m && range.min < points[points.length - 1].m)
        .map((range) => {
            const pointsWithinRange = getPartialPolyLine(points, range.min, range.max);
            return pointsWithinRange.length > 1 ? new LineString(pointsWithinRange) : undefined;
        })
        .filter(filterNotEmpty);

    highlightLineStrings.forEach((lineString) => {
        const highlightFeature = new Feature({
            geometry: lineString,
        });
        addBbox(highlightFeature);
        features.push(highlightFeature);
        highlightFeature.setStyle([highlightStyle]);
    });
}

function isSelected(selection: ItemCollections, alignment: AlignmentHeader): boolean {
    switch (alignment.alignmentType) {
        case 'REFERENCE_LINE': {
            const tnId = alignment.trackNumberId;
            return tnId != null && selection.trackNumbers.includes(tnId);
        }
        case 'LOCATION_TRACK': {
            return selection.locationTracks.includes(alignment.id);
        }
    }
}

let alignmentCompare = '';
<<<<<<< HEAD
let alignmentChangeTimeCompare: TimeStamp | undefined = undefined;
let newestAlignmentAdapterId = 0;
=======

>>>>>>> f20e4333
adapterInfoRegister.add('alignment', {
    createAdapter: function(
        mapTiles: MapTile[],
        existingOlLayer: VectorLayer<VectorSource<LineString | Point>> | undefined,
        mapLayer: LayoutAlignmentsLayer,
        selection: Selection,
        publishType: PublishType,
        linkingState: LinkingState | undefined,
        changeTimes: ChangeTimes,
        olView: OlView,
        onViewContentChanged?: (items: OptionalShownItems) => void,
    ): OlLayerAdapter {
        const adapterId = ++newestAlignmentAdapterId;
        const vectorSource = existingOlLayer?.getSource() || new VectorSource();
        // Use an existing layer or create a new one. Old layer is "recycled" to
        // prevent features to disappear while moving the map.
        const layer: VectorLayer<VectorSource<LineString | Point>> =
            existingOlLayer ||
            new VectorLayer({
                source: vectorSource,
                declutter: true,
            });

        layer.setVisible(mapLayer.visible);

        const resolution = olView.getResolution() || 0;
        let trackNumberDisplayMode = DisplayMode.NONE;
        const trackNumberDrawDistance = getTrackNumberDrawDistance(resolution);
        if (mapLayer.showTrackNumbers && trackNumberDrawDistance != null) {
            trackNumberDisplayMode =
                resolution < Limits.TRACK_NUMER_NAMES ? DisplayMode.NAME : DisplayMode.NUMBER;
        }

        const shownItemsSearchFunction = (hitArea: Polygon, options: SearchItemsOptions) => {
            const matchOptions: MatchOptions = {
                strategy: options.limit == 1 ? 'nearest' : 'limit',
                limit: undefined,
            };
            const features = vectorSource.getFeaturesInExtent(hitArea.getExtent());
            const holders = getMatchingAlignmentDatas(hitArea, features, matchOptions);
            const alignmentHeaders = holders
                .map(({ header }) => header)
                .filter(filterUniqueById((a) => `${a.alignmentType}_${a.id}`));
            const locationTracks = alignmentHeaders
                .map((a) => (a.alignmentType === 'LOCATION_TRACK' ? a.id : null))
                .filter(filterNotEmpty);

            const referenceLines = alignmentHeaders
                .filter((a) => a.alignmentType === 'REFERENCE_LINE')
                .slice(0, options.limit);
            const trackNumberIds = deduplicate(
                referenceLines.map((rl) => rl.trackNumberId).filter(filterNotEmpty),
            );

            return {
                locationTracks: locationTracks.slice(0, options.limit),
                trackNumbers: trackNumberIds,
                referenceLines: referenceLines.map((a) => a.id),
            };
        };
        const selectionSearchFunction = (hitArea: Polygon, options: SearchItemsOptions) => {
            const found = shownItemsSearchFunction(hitArea, options);
            return {
                locationTracks: found.locationTracks,
                referenceLines: found.referenceLines,
                trackNumbers: found.trackNumbers,
            };
        };

        const selectedAlignment = selection.selectedItems?.locationTracks[0]
            ? selection.selectedItems?.locationTracks[0]
            : undefined;
        const fetchType =
            resolution > Limits.ALL_ALIGNMENTS
                ? 'REFERENCE_LINES'
                : mapLayer.showReferenceLines
                    ? 'ALL'
                    : 'LOCATION_TRACKS';
        // Load alignments, track numbers and create features
        const alignmentsFetch = getMapAlignmentsByTiles(
            changeTimes,
            mapTiles,
            publishType,
            fetchType,
            selectedAlignment,
        );
<<<<<<< HEAD
        const trackNumbersFetch = getTrackNumbers(publishType, changeTimes.layoutTrackNumber);
        const alignmentSectionsWithoutProfile = mapLayer.showMissingVerticalGeometry
            ? getAlignmentSectionsWithoutProfileByTiles(
                  changeTimes.layoutLocationTrack,
                  publishType,
                  mapTiles,
              )
            : Promise.resolve<AlignmentHighlight[] | null>(null);
        Promise.all([alignmentsFetch, trackNumbersFetch, alignmentSectionsWithoutProfile])
            .then(([alignmentsPerTile, trackNumbers, alignmentSectionsWithoutProfile]) => [
                collectSegmentData(
                    alignmentsPerTile.flat(),
                    trackNumbers,
                    resolution < Limits.SEPARATE_SEGMENTS,
                    resolution * MAP_RESOLUTION_MULTIPLIER,
                ),
                alignmentSectionsWithoutProfile,
            ])
            .then(
                ([dataCollection, alignmentSectionsWithoutProfile]: [
                    DataCollection,
                    AlignmentHighlight[] | null,
                ]) => {
                    if (adapterId != newestAlignmentAdapterId) return;

                    const features = createFeaturesCached(
                        dataCollection.dataHolders,
                        selection,
                        linkingState,
                        trackNumberDisplayMode,
                        trackNumberDrawDistance || 0,
                        mapLayer.showReferenceLines,
                        mapLayer.showMissingVerticalGeometry,
                        mapLayer.showSegmentsFromSelectedPlan,
                        mapLayer.showMissingLinking,
                        mapLayer.showDuplicateTracks,
                        alignmentSectionsWithoutProfile,
                    );
                    // All features ready, clear old ones and add new ones
                    vectorSource.clear();
                    vectorSource.addFeatures(features.flat());
                    if (onViewContentChanged) {
                        const compare = `${publishType}${dataCollection.compareString}`;
                        const changeTimeCompare = getMaxTimestamp(
                            changeTimes.layoutLocationTrack,
                            changeTimes.layoutReferenceLine,
                        );
                        // Change time comparison is not needed for the alignment layer itself,
                        // but for the alignment list box, as it updates itself based on data
                        // updated here
                        if (
                            compare !== alignmentCompare ||
                            changeTimeCompare !== alignmentChangeTimeCompare
                        ) {
                            alignmentCompare = compare;
                            alignmentChangeTimeCompare = changeTimeCompare;
                            const area = fromExtent(olView.calculateExtent());
                            const result = shownItemsSearchFunction(area, {});
                            onViewContentChanged(result);
                        }
=======

        const sectionsWithoutProfile = mapLayer.showMissingVerticalGeometry
            ? getLocationTrackSectionsWithoutProfileByTiles(
                changeTimes.layoutLocationTrack,
                publishType,
                mapTiles,
            )
            : Promise.resolve<AlignmentHighlight[]>([]);
        const sectionsWithoutLinking = mapLayer.showMissingLinking
            ? getAlignmentSectionsWithoutLinkingByTiles(
                getMaxTimestamp(changeTimes.layoutLocationTrack, changeTimes.layoutReferenceLine),
                publishType,
                fetchType,
                mapTiles,
            )
            : Promise.resolve<AlignmentHighlight[]>([]);

        Promise.all([alignmentsFetch, sectionsWithoutProfile, sectionsWithoutLinking]).then(
            ([alignments, sectionsWithoutProfile, sectionsWithoutLinking]) => {
                const features = createFeatures(
                    alignments,
                    selection,
                    linkingState,
                    trackNumberDisplayMode,
                    trackNumberDrawDistance || 0,
                    mapLayer.showReferenceLines,
                    mapLayer.showDuplicateTracks,
                    sectionsWithoutProfile,
                    sectionsWithoutLinking,
                );
                // All features ready, clear old ones and add new ones
                vectorSource.clear();
                vectorSource.addFeatures(features.flat());
                if (onViewContentChanged) {
                    const compare = `${JSON.stringify(
                        alignments.map((a) => alignmentId(a.header)).sort(),
                    )}`;
                    if (compare !== alignmentCompare) {
                        alignmentCompare = compare;
                        const area = fromExtent(olView.calculateExtent());
                        const result = shownItemsSearchFunction(area, {});
                        onViewContentChanged(result);
>>>>>>> f20e4333
                    }
                }
            },
        );

        return {
            layer: layer,
            searchItems: selectionSearchFunction,
            searchShownItems: shownItemsSearchFunction,
        };
    },
});

export function getMapAlignmentBadgeStyle(
    trackNumber: LayoutTrackNumber | undefined,
    alignment: AlignmentHeader,
    displayMode: DisplayMode,
    lineHighlighted: boolean,
) {
    let text: string;
    let color: string;
    let background: string;
    let backgroundBorder: string | undefined = undefined;

    if (displayMode === DisplayMode.NUMBER) {
        text = trackNumber?.number || '';
        color = mapStyles['alignment-badge-color'];

        background = lineHighlighted
            ? mapStyles['alignment-badge-background-selected']
            : mapStyles['alignment-badge-background'];
    } else {
        text = alignment.name;

        if (lineHighlighted) {
            color = mapStyles['alignment-badge-color'];
            background = mapStyles['alignment-badge-background-selected'];
        } else {
            backgroundBorder = mapStyles['alignment-badge-background-border'];
            color = mapStyles['alignment-badge-color-near'];
            background = mapStyles['alignment-badge-background-near'];
        }
    }

    return {
        text,
        color,
        background,
        backgroundBorder,
    };
}

export function calculateBadgeRotation(start: Coordinate, end: Coordinate) {
    const dx = end[0] - start[0];
    const dy = end[1] - start[1];
    const angle = Math.atan2(dy, dx);
    let rotation: number;
    let drawFromEnd = true;

    if (Math.abs(angle) <= Math.PI / 2) {
        // 1st and 4th quadrant
        rotation = -angle;
        drawFromEnd = false;
    } else if (angle < 0) {
        rotation = -Math.PI - angle; // 3rd quadrant
    } else {
        rotation = Math.PI - angle; // 2nd quadrant
    }

    return {
        drawFromEnd,
        rotation,
    };
}<|MERGE_RESOLUTION|>--- conflicted
+++ resolved
@@ -379,12 +379,8 @@
 }
 
 let alignmentCompare = '';
-<<<<<<< HEAD
-let alignmentChangeTimeCompare: TimeStamp | undefined = undefined;
 let newestAlignmentAdapterId = 0;
-=======
-
->>>>>>> f20e4333
+
 adapterInfoRegister.add('alignment', {
     createAdapter: function(
         mapTiles: MapTile[],
@@ -471,68 +467,6 @@
             fetchType,
             selectedAlignment,
         );
-<<<<<<< HEAD
-        const trackNumbersFetch = getTrackNumbers(publishType, changeTimes.layoutTrackNumber);
-        const alignmentSectionsWithoutProfile = mapLayer.showMissingVerticalGeometry
-            ? getAlignmentSectionsWithoutProfileByTiles(
-                  changeTimes.layoutLocationTrack,
-                  publishType,
-                  mapTiles,
-              )
-            : Promise.resolve<AlignmentHighlight[] | null>(null);
-        Promise.all([alignmentsFetch, trackNumbersFetch, alignmentSectionsWithoutProfile])
-            .then(([alignmentsPerTile, trackNumbers, alignmentSectionsWithoutProfile]) => [
-                collectSegmentData(
-                    alignmentsPerTile.flat(),
-                    trackNumbers,
-                    resolution < Limits.SEPARATE_SEGMENTS,
-                    resolution * MAP_RESOLUTION_MULTIPLIER,
-                ),
-                alignmentSectionsWithoutProfile,
-            ])
-            .then(
-                ([dataCollection, alignmentSectionsWithoutProfile]: [
-                    DataCollection,
-                    AlignmentHighlight[] | null,
-                ]) => {
-                    if (adapterId != newestAlignmentAdapterId) return;
-
-                    const features = createFeaturesCached(
-                        dataCollection.dataHolders,
-                        selection,
-                        linkingState,
-                        trackNumberDisplayMode,
-                        trackNumberDrawDistance || 0,
-                        mapLayer.showReferenceLines,
-                        mapLayer.showMissingVerticalGeometry,
-                        mapLayer.showSegmentsFromSelectedPlan,
-                        mapLayer.showMissingLinking,
-                        mapLayer.showDuplicateTracks,
-                        alignmentSectionsWithoutProfile,
-                    );
-                    // All features ready, clear old ones and add new ones
-                    vectorSource.clear();
-                    vectorSource.addFeatures(features.flat());
-                    if (onViewContentChanged) {
-                        const compare = `${publishType}${dataCollection.compareString}`;
-                        const changeTimeCompare = getMaxTimestamp(
-                            changeTimes.layoutLocationTrack,
-                            changeTimes.layoutReferenceLine,
-                        );
-                        // Change time comparison is not needed for the alignment layer itself,
-                        // but for the alignment list box, as it updates itself based on data
-                        // updated here
-                        if (
-                            compare !== alignmentCompare ||
-                            changeTimeCompare !== alignmentChangeTimeCompare
-                        ) {
-                            alignmentCompare = compare;
-                            alignmentChangeTimeCompare = changeTimeCompare;
-                            const area = fromExtent(olView.calculateExtent());
-                            const result = shownItemsSearchFunction(area, {});
-                            onViewContentChanged(result);
-                        }
-=======
 
         const sectionsWithoutProfile = mapLayer.showMissingVerticalGeometry
             ? getLocationTrackSectionsWithoutProfileByTiles(
@@ -552,6 +486,7 @@
 
         Promise.all([alignmentsFetch, sectionsWithoutProfile, sectionsWithoutLinking]).then(
             ([alignments, sectionsWithoutProfile, sectionsWithoutLinking]) => {
+                if (adapterId != newestAlignmentAdapterId) return;
                 const features = createFeatures(
                     alignments,
                     selection,
@@ -575,7 +510,6 @@
                         const area = fromExtent(olView.calculateExtent());
                         const result = shownItemsSearchFunction(area, {});
                         onViewContentChanged(result);
->>>>>>> f20e4333
                     }
                 }
             },
