import { RegularShape, Stroke, Style } from 'ol/style';
import mapStyles from 'map/map.module.scss';
import { AlignmentDataHolder, AlignmentHeader } from 'track-layout/layout-map-api';
import { ItemCollections, Selection } from 'selection/selection-model';
import { LinkingState, LinkingType } from 'linking/linking-model';
import Feature from 'ol/Feature';
import { LineString, Point as OlPoint } from 'ol/geom';
import { findMatchingEntities, pointToCoords } from 'map/layers/utils/layer-utils';
import { Coordinate } from 'ol/coordinate';
import { LayoutPoint } from 'track-layout/track-layout-model';
import { interpolateXY } from 'utils/math-utils';
import { filterNotEmpty } from 'utils/array-utils';
import VectorSource from 'ol/source/Vector';
import { SearchItemsOptions } from 'map/layers/utils/layer-model';
import { Rectangle } from 'model/geometry';
<<<<<<< HEAD
import { exhaustiveMatchingGuard } from 'utils/type-utils';
=======
import { cache } from 'cache/cache';

const tickImageCache = cache<string, RegularShape>();
>>>>>>> 14563842

const locationTrackStyle = new Style({
    stroke: new Stroke({
        color: mapStyles.alignmentLine,
        width: 1,
    }),
    zIndex: 0,
});

const highlightedLocationTrackStyle = new Style({
    stroke: new Stroke({
        color: mapStyles.selectedAlignmentLine,
        width: 1,
    }),
    zIndex: 2,
});

const selectedLocationTrackStyle = new Style({
    stroke: new Stroke({
        color: mapStyles.selectedAlignmentLine,
        width: 2,
    }),
    zIndex: 2,
});

const referenceLineStyle = new Style({
    stroke: new Stroke({
        color: mapStyles.alignmentLine,
        width: 3,
    }),
    zIndex: 0,
});

const highlightedReferenceLineStyle = new Style({
    stroke: new Stroke({
        color: mapStyles.selectedAlignmentLine,
        width: 3,
    }),
    zIndex: 1,
});

const selectedReferenceLineStyle = new Style({
    stroke: new Stroke({
        color: mapStyles.selectedAlignmentLine,
        width: 4,
    }),
    zIndex: 1,
});

const endPointTickStyle = new Style({
    stroke: new Stroke({
        color: mapStyles.alignmentLine,
        width: 1,
    }),
    zIndex: 1,
});

const highlightedEndPointTickStyle = new Style({
    stroke: new Stroke({
        color: mapStyles.selectedAlignmentLine,
        width: 1,
    }),
    zIndex: 1,
});

export function getTickStyle(
    point1: Coordinate,
    point2: Coordinate,
    length: number,
    position: 'start' | 'end',
    style: Style,
): Style {
    const numberOfDifferentAngles = 128;
    const angleStep = (Math.PI * 2) / numberOfDifferentAngles;
    const actualAngle = Math.atan2(point1[0] - point2[0], point1[1] - point2[1]) + Math.PI / 2;
    const roundAngle = Math.round(actualAngle / angleStep) * angleStep;

    const cacheKey = `${roundAngle}-${JSON.stringify(style.getStroke())}`;
    const image = tickImageCache.getOrCreate(
        cacheKey,
        () =>
            new RegularShape({
                stroke: style.getStroke(),
                points: 2,
                radius: length,
                radius2: 0,
                angle: roundAngle,
            }),
    );

    return new Style({
        geometry: new OlPoint(position == 'start' ? point1 : point2),
        image: image,
        zIndex: style.getZIndex(),
    });
}

export function getTickStyles(
    points: LayoutPoint[],
    mValues: number[],
    length: number,
    style: Style,
): Style[] {
    if (points.length < 2) {
        return [];
    }
    return mValues
        .map((m) => {
            const coordinate = getCoordinate(points, m);
            if (!coordinate) {
                return undefined;
            } else if (m >= points[points.length - 1].m) {
                const prev = points[points.length - 2];
                return getTickStyle(pointToCoords(prev), coordinate, length, 'end', style);
            } else {
                const next = points.find((p) => p.m > m);
                return next
                    ? getTickStyle(coordinate, pointToCoords(next), length, 'start', style)
                    : undefined;
            }
        })
        .filter(filterNotEmpty);
}

function getCoordinate(points: LayoutPoint[], m: number): number[] | undefined {
    const nextIndex = points.findIndex((p) => p.m >= m);
    if (nextIndex < 0 || nextIndex >= points.length) {
        return undefined;
    } else if (points[nextIndex].m === m) {
        return pointToCoords(points[nextIndex]);
    } else if (nextIndex === 0) {
        return undefined;
    } else {
        return interpolateXY(points[nextIndex - 1], points[nextIndex], m);
    }
}

export function createAlignmentFeatures(
    alignments: AlignmentDataHolder[],
    selection: Selection,
    linkingState: LinkingState | undefined,
    showEndTicks: boolean,
): Feature<LineString | OlPoint>[] {
    return alignments.flatMap((alignment) => {
        const { selected, isLinking, highlighted } = getAlignmentHeaderStates(
            alignment,
            selection,
            linkingState,
        );

        const features: Feature<LineString | OlPoint>[] = [];
        const alignmentFeature = new Feature({
            geometry: new LineString(alignment.points.map(pointToCoords)),
        });
        features.push(alignmentFeature);

        const isReferenceLine = alignment.header.alignmentType === 'REFERENCE_LINE';

        if (selected || isLinking) {
            alignmentFeature.setStyle(
                isReferenceLine ? selectedReferenceLineStyle : selectedLocationTrackStyle,
            );
        } else if (highlighted) {
            alignmentFeature.setStyle(
                isReferenceLine ? highlightedReferenceLineStyle : highlightedLocationTrackStyle,
            );
        } else alignmentFeature.setStyle(isReferenceLine ? referenceLineStyle : locationTrackStyle);

        if (showEndTicks) {
            features.push(...createEndPointTicks(alignment, selected || isLinking || highlighted));
        }

        setAlignmentFeatureProperty(alignmentFeature, alignment);

        return features;
    });
}

function includes(selection: ItemCollections, alignment: AlignmentHeader): boolean {
    switch (alignment.alignmentType) {
        case 'REFERENCE_LINE': {
            const tnId = alignment.trackNumberId;
            return tnId != null && selection.trackNumbers.includes(tnId);
        }
        case 'LOCATION_TRACK': {
            return selection.locationTracks.includes(alignment.id);
        }
        default:
            return exhaustiveMatchingGuard(alignment.alignmentType);
    }
}

export function getAlignmentHeaderStates(
    { header }: AlignmentDataHolder,
    selection: Selection,
    linkingState: LinkingState | undefined,
) {
    const selected = includes(selection.selectedItems, header);
    const highlighted = includes(selection.highlightedItems, header);
    const isLinking = linkingState
        ? (linkingState.type == LinkingType.LinkingGeometryWithAlignment ||
              linkingState.type == LinkingType.LinkingAlignment) &&
          linkingState.layoutAlignmentType == header.alignmentType &&
          linkingState.layoutAlignmentInterval.start?.alignmentId === header.id
        : false;

    return {
        selected,
        highlighted,
        isLinking,
    };
}

function createEndPointTicks(
    alignment: AlignmentDataHolder,
    contrast: boolean,
): Feature<OlPoint>[] {
    const ticks: Feature<OlPoint>[] = [];
    const points = alignment.points;

    if (points.length >= 2) {
        const tickStyle = contrast ? highlightedEndPointTickStyle : endPointTickStyle;

        if (points[0].m === 0) {
            const fP = pointToCoords(points[0]);
            const sP = pointToCoords(points[1]);

            const startF = new Feature({ geometry: new OlPoint(fP) });

            startF.setStyle(getTickStyle(fP, sP, 6, 'start', tickStyle));

            ticks.push(startF);
        }

        const lastIdx = points.length - 1;
        if (points[lastIdx].m === alignment.header.length) {
            const lP = pointToCoords(points[lastIdx]);
            const sLP = pointToCoords(points[lastIdx - 1]);

            const endF = new Feature({ geometry: new OlPoint(lP) });

            endF.setStyle(getTickStyle(sLP, lP, 6, 'end', tickStyle));

            ticks.push(endF);
        }
    }

    return ticks;
}

export const ALIGNMENT_FEATURE_DATA_PROPERTY = 'alignment-data';

export function findMatchingAlignments(
    hitArea: Rectangle,
    source: VectorSource,
    options: SearchItemsOptions,
): AlignmentDataHolder[] {
    return findMatchingEntities<AlignmentDataHolder>(
        hitArea,
        source,
        ALIGNMENT_FEATURE_DATA_PROPERTY,
        options,
    );
}

export function setAlignmentFeatureProperty(
    feature: Feature<LineString>,
    data: AlignmentDataHolder,
) {
    feature.set(ALIGNMENT_FEATURE_DATA_PROPERTY, data);
}<|MERGE_RESOLUTION|>--- conflicted
+++ resolved
@@ -13,13 +13,10 @@
 import VectorSource from 'ol/source/Vector';
 import { SearchItemsOptions } from 'map/layers/utils/layer-model';
 import { Rectangle } from 'model/geometry';
-<<<<<<< HEAD
+import { cache } from 'cache/cache';
+
+const tickImageCache = cache<string, RegularShape>();
 import { exhaustiveMatchingGuard } from 'utils/type-utils';
-=======
-import { cache } from 'cache/cache';
-
-const tickImageCache = cache<string, RegularShape>();
->>>>>>> 14563842
 
 const locationTrackStyle = new Style({
     stroke: new Stroke({
