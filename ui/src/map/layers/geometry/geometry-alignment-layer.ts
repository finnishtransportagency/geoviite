import mapStyles from 'map/map.module.scss';
import Feature from 'ol/Feature';
import { LineString } from 'ol/geom';
import { Stroke, Style } from 'ol/style';
import { Selection } from 'selection/selection-model';
import {
    filterLayoutPoints,
    GeometryPlanLayout,
    LayoutPoint,
    PlanLayoutAlignment,
} from 'track-layout/track-layout-model';
import { clearFeatures, pointToCoords } from 'map/layers/utils/layer-utils';
import { LayerItemSearchResult, MapLayer, SearchItemsOptions } from 'map/layers/utils/layer-model';
import * as Limits from 'map/layers/utils/layer-visibility-limits';
import { getLinkedAlignmentIdsInPlan } from 'linking/linking-api';
import { getTrackLayoutPlan } from 'geometry/geometry-api';
import { PublishType } from 'common/common-model';
import { filterNotEmpty, filterUniqueById } from 'utils/array-utils';
import { AlignmentHeader, toMapAlignmentResolution } from 'track-layout/layout-map-api';
import { ChangeTimes } from 'common/common-slice';
import {
    findMatchingAlignments,
    getTickStyles,
    setAlignmentFeatureProperty,
} from 'map/layers/utils/alignment-layer-utils';
import { Rectangle } from 'model/geometry';
import VectorLayer from 'ol/layer/Vector';
import VectorSource from 'ol/source/Vector';
<<<<<<< HEAD
import { cache } from 'cache/cache';

const alignmentFeatureCache = cache<string, Feature<LineString>>(500);
=======
import { GeometryAlignmentId, GeometryPlanId } from 'geometry/geometry-model';
>>>>>>> 9ece9039

const unlinkedAlignmentStyle = new Style({
    stroke: new Stroke({
        color: mapStyles['unlinkedGeometryAlignment'],
        width: 2,
    }),
    zIndex: 1,
});

const selectedUnlinkedAlignmentStyle = new Style({
    stroke: new Stroke({
        color: mapStyles['selectedUnlinkedGeometryAlignment'],
        width: 2,
    }),
    zIndex: 2,
});

const linkedAlignmentStyle = new Style({
    stroke: new Stroke({
        color: mapStyles['linkedGeometryAlignment'],
        width: 2,
    }),
    zIndex: 0,
});

const selectedLinkedAlignmentStyle = new Style({
    stroke: new Stroke({
        color: mapStyles['selectedLinkedGeometryAlignment'],
        width: 2,
    }),
    zIndex: 2,
});

function createAlignmentFeature(
    planId: GeometryPlanId,
    alignment: AlignmentWithLinking,
    selection: Selection,
    resolution: number,
): Feature<LineString> {
<<<<<<< HEAD
    const isAlignmentSelected =
        selection.selectedItems.geometryAlignments.find(
            ({ geometryItem }) => geometryItem.id == alignment.header.id,
        ) != undefined;
=======
    const isAlignmentSelected = selection.selectedItems.geometryAlignmentIds.find(
        ({ geometryId }) => geometryId == alignment.header.id,
    );
>>>>>>> 9ece9039

    const cacheKey = `${alignment.header.id}-${resolution}-${isAlignmentSelected}`;
    return alignmentFeatureCache.getOrCreate(cacheKey, () => {
        const styles: Style[] = [];

    const feature = new Feature({ geometry: new LineString(alignment.points.map(pointToCoords)) });

        let alignmentStyle = isAlignmentSelected
            ? selectedUnlinkedAlignmentStyle
            : unlinkedAlignmentStyle;

        if (alignment.linked) {
            alignmentStyle = isAlignmentSelected
                ? selectedLinkedAlignmentStyle
                : linkedAlignmentStyle;
        }

        styles.push(alignmentStyle);

        if (resolution <= Limits.GEOMETRY_TICKS) {
            styles.push(
                ...getTickStyles(alignment.points, alignment.segmentMValues, 10, alignmentStyle),
            );
        }

        feature.setStyle(styles);

    setAlignmentFeatureProperty(feature, {
        trackNumber: null,
        header: alignment.header,
        points: alignment.points,
        planId: planId,
    });

        return feature;
    });
}

type AlignmentWithLinking = {
    header: AlignmentHeader;
    points: LayoutPoint[];
    segmentMValues: number[];
    linked: boolean;
};

function getAlignmentsWithLinking(
    alignments: PlanLayoutAlignment[],
    linkedAlignmentIds: GeometryAlignmentId[],
    resolution: number,
): AlignmentWithLinking[] {
    return alignments.map((alignment) => {
        const points = alignment.polyLine?.points || [];
        return {
            header: alignment.header,
            points: filterLayoutPoints(toMapAlignmentResolution(resolution), points),
            segmentMValues: alignment.segmentMValues,
            linked: alignment.header.id ? linkedAlignmentIds.includes(alignment.header.id) : false,
        };
    });
}

let newestLayerId = 0;

type PlanAlignments = {
    planId: GeometryPlanId;
    alignments: AlignmentWithLinking[];
};
export function createGeometryAlignmentLayer(
    existingOlLayer: VectorLayer<VectorSource<LineString>> | undefined,
    selection: Selection,
    publishType: PublishType,
    changeTimes: ChangeTimes,
    resolution: number,
    manuallySetPlan?: GeometryPlanLayout,
): MapLayer {
    const layerId = ++newestLayerId;

    const visibleAlignmentIds = manuallySetPlan
        ? manuallySetPlan.alignments.map((a) => a.header.id)
        : selection.visiblePlans.flatMap((p) => p.alignments);
    const vectorSource = existingOlLayer?.getSource() || new VectorSource();
    const olLayer = existingOlLayer || new VectorLayer({ source: vectorSource });

    let inFlight = true;

    const plansPromise: Promise<GeometryPlanLayout[]> = manuallySetPlan
        ? Promise.resolve([manuallySetPlan])
        : Promise.all(
              selection.visiblePlans.map((p) =>
                  getTrackLayoutPlan(p.id, changeTimes.geometryPlan, true),
              ),
          ).then((plans) => plans.filter(filterNotEmpty));
    const planAlignmentsPromise: Promise<PlanAlignments[]> = plansPromise.then((plans) =>
        Promise.all(
            plans.map((plan: GeometryPlanLayout) => {
                const linksPromise: Promise<GeometryAlignmentId[]> =
                    plan.planDataType == 'TEMP'
                        ? Promise.resolve([])
                        : getLinkedAlignmentIdsInPlan(plan.planId, publishType);
                return linksPromise.then((links) => ({
                    planId: plan.planId,
                    alignments: getAlignmentsWithLinking(
                        plan.alignments.filter((a) => visibleAlignmentIds.includes(a.header.id)),
                        links,
                        resolution,
                    ),
                }));
            }),
        ),
    );

    planAlignmentsPromise
        .then((plans) =>
            plans.map((plan) =>
                plan.alignments.map((alignment) =>
                    createAlignmentFeature(plan.planId, alignment, selection, resolution),
                ),
            ),
        )
        .then((f) => {
            if (layerId === newestLayerId) {
                clearFeatures(vectorSource);
                vectorSource.addFeatures(f.flat());
            }
        })
        .catch(() => clearFeatures(vectorSource))
        .finally(() => {
            inFlight = false;
        });

    return {
        name: 'geometry-alignment-layer',
        layer: olLayer,
        searchItems: (hitArea: Rectangle, options: SearchItemsOptions): LayerItemSearchResult => {
            const features = findMatchingAlignments(hitArea, vectorSource, options);

            const geometryAlignmentIds = features
                .filter(filterUniqueById(({ header }) => header.id)) // pick unique alignments
                .map((data) =>
                    data.planId
                        ? {
                              planId: data.planId,
                              geometryId: data.header.id,
                          }
                        : undefined,
                )
                .filter(filterNotEmpty);

            return { geometryAlignmentIds };
        },
        requestInFlight: () => inFlight,
    };
}<|MERGE_RESOLUTION|>--- conflicted
+++ resolved
@@ -26,13 +26,10 @@
 import { Rectangle } from 'model/geometry';
 import VectorLayer from 'ol/layer/Vector';
 import VectorSource from 'ol/source/Vector';
-<<<<<<< HEAD
+import { GeometryAlignmentId, GeometryPlanId } from 'geometry/geometry-model';
 import { cache } from 'cache/cache';
 
 const alignmentFeatureCache = cache<string, Feature<LineString>>(500);
-=======
-import { GeometryAlignmentId, GeometryPlanId } from 'geometry/geometry-model';
->>>>>>> 9ece9039
 
 const unlinkedAlignmentStyle = new Style({
     stroke: new Stroke({
@@ -72,16 +69,9 @@
     selection: Selection,
     resolution: number,
 ): Feature<LineString> {
-<<<<<<< HEAD
-    const isAlignmentSelected =
-        selection.selectedItems.geometryAlignments.find(
-            ({ geometryItem }) => geometryItem.id == alignment.header.id,
-        ) != undefined;
-=======
     const isAlignmentSelected = selection.selectedItems.geometryAlignmentIds.find(
         ({ geometryId }) => geometryId == alignment.header.id,
     );
->>>>>>> 9ece9039
 
     const cacheKey = `${alignment.header.id}-${resolution}-${isAlignmentSelected}`;
     return alignmentFeatureCache.getOrCreate(cacheKey, () => {
