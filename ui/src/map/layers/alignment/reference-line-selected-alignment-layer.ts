--- conflicted
+++ resolved
@@ -36,17 +36,8 @@
 ): MapLayer {
     const { layer, source, isLatest } = createLayer(layerName, existingOlLayer);
 
-<<<<<<< HEAD
-    const vectorSource = existingOlLayer?.getSource() || new VectorSource();
-    const layer = existingOlLayer || new VectorLayer({ source: vectorSource });
-
-    let inFlight = true;
     const selectedTrackNumber = first(selection.selectedItems.trackNumbers);
-    const alignmentPromise = selectedTrackNumber
-=======
-    const selectedTrackNumber = selection.selectedItems.trackNumbers[0];
     const dataPromise: Promise<AlignmentDataHolder[]> = selectedTrackNumber
->>>>>>> c9fe43ee
         ? getSelectedReferenceLineMapAlignmentByTiles(
               changeTimes,
               mapTiles,
@@ -55,26 +46,12 @@
           )
         : Promise.resolve([]);
 
-<<<<<<< HEAD
-    alignmentPromise
-        .then((referenceLines) => {
-            if (layerId !== newestLayerId) return;
+    const createFeatures = (referenceLines: AlignmentDataHolder[]) => {
+        const selectedReferenceLine = first(referenceLines);
+        if (!selectedReferenceLine) return [];
 
-            const referenceLine = first(referenceLines);
-            if (!referenceLine) {
-                clearFeatures(vectorSource);
-                return;
-            }
-
-            const alignmentFeatures = createAlignmentFeature(
-                referenceLine,
-                false,
-                selectedReferenceLineStyle,
-            );
-=======
-    const createFeatures = (referenceLines: AlignmentDataHolder[]) =>
-        createAlignmentFeature(referenceLines[0], false, selectedReferenceLineStyle);
->>>>>>> c9fe43ee
+        return createAlignmentFeature(selectedReferenceLine, false, selectedReferenceLineStyle);
+    };
 
     loadLayerData(source, isLatest, onLoadingData, dataPromise, createFeatures);
 
