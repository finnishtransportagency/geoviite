import mapStyles from 'map/map.module.scss';
import Feature from 'ol/Feature';
import { LineString, Point as OlPoint } from 'ol/geom';
import { Circle, Fill, Stroke, Style, Text } from 'ol/style';
import { Coordinate } from 'ol/coordinate';
import { State } from 'ol/render';
import { MapTile } from 'map/map-model';
import { Selection } from 'selection/selection-model';
import {
    centroid,
    clearFeatures,
    findIntersectingFeatures,
    getPlanarDistanceUnwrapped,
    pointToCoords,
    sortFeaturesByDistance,
} from 'map/layers/utils/layer-utils';
import { LayerItemSearchResult, MapLayer, SearchItemsOptions } from 'map/layers/utils/layer-model';
import { LINKING_DOTS } from 'map/layers/utils/layer-visibility-limits';
import {
    ClusterPoint,
    LinkingState,
    LinkingType,
    LinkInterval,
    LinkPoint,
} from 'linking/linking-model';
import { createUpdatedInterval } from 'linking/linking-store';
import { filterNotEmpty, nonEmptyArray } from 'utils/array-utils';
import { getMaxTimestamp } from 'utils/date-utils';
import { getGeometryLinkPointsByTiles, getLinkPointsByTiles } from 'track-layout/layout-map-api';
import { ChangeTimes } from 'common/common-slice';
import { getTickStyle } from '../utils/alignment-layer-utils';
import {
    LocationTrackId,
    MapAlignmentType,
    ReferenceLineId,
} from 'track-layout/track-layout-model';
import { getLocationTrack } from 'track-layout/layout-location-track-api';
import { getReferenceLine } from 'track-layout/layout-reference-line-api';
import { getAddress } from 'common/geocoding-api';
import { formatTrackMeter } from 'utils/geography-utils';
import { Rectangle } from 'model/geometry';
import VectorLayer from 'ol/layer/Vector';
import VectorSource from 'ol/source/Vector';

const linkPointRadius = 4;
const linkPointSelectedRadius = 6;
const clusterLinkPointRadius = 7;
const clusterLinkPointSelectedRadius = 9;

enum zIndexes {
    layoutAlignment,
    geometryAlignment,
    layoutAlignmentSelected,
    geometryAlignmentSelected,
    connectingLines,
    layoutPoint,
    geometryPoint,
    layoutPointSelected,
    geometryPointSelected,
    geometryPointSelectedLarge,
    layoutPointSelectedLarge,
    clusterPointSelected,
    clusterPoint,
    tags,
}

function strokeStyle(color: string, width: number, zIndex: number) {
    return new Style({
        stroke: new Stroke({ color, width }),
        zIndex: zIndex,
    });
}

function pointStyle(strokeColor: string, fillColor: string, radius: number, zIndex: number) {
    return new Style({
        image: new Circle({
            radius: radius,
            stroke: new Stroke({ color: strokeColor }),
            fill: new Fill({ color: fillColor }),
        }),
        zIndex: zIndex,
    });
}

const connectingLineStyle = new Style({
    stroke: new Stroke({
        color: mapStyles.selectedLayoutAlignmentInterval,
        width: 2,
        lineDash: [5, 5],
    }),
    zIndex: zIndexes.connectingLines,
});

const geometryAlignmentStyle = strokeStyle(
    mapStyles.unselectedAlignmentInterval,
    3,
    zIndexes.geometryAlignment,
);

const geometryAlignmentSelectedStyle = strokeStyle(
    mapStyles.selectedGeometryAlignmentInterval,
    3,
    zIndexes.geometryAlignmentSelected,
);

const geometryPointStyle = pointStyle(
    mapStyles.linkingPoint,
    mapStyles.unselectedAlignmentInterval,
    linkPointRadius,
    zIndexes.geometryPoint,
);

const geometryPointSelectedStyle = pointStyle(
    mapStyles.linkingPoint,
    mapStyles.selectedGeometryAlignmentInterval,
    linkPointRadius,
    zIndexes.geometryPointSelected,
);

const geometryPointSelectedLargeStyle = pointStyle(
    mapStyles.linkingPoint,
    mapStyles.selectedGeometryAlignmentInterval,
    linkPointSelectedRadius,
    zIndexes.geometryPointSelectedLarge,
);

const layoutAlignmentStyle = strokeStyle(
    mapStyles.unselectedAlignmentInterval,
    3,
    zIndexes.layoutAlignment,
);

const layoutAlignmentSelectedStyle = strokeStyle(
    mapStyles.selectedLayoutAlignmentInterval,
    3,
    zIndexes.layoutAlignmentSelected,
);

const layoutPointStyle = pointStyle(
    mapStyles.linkingPoint,
    mapStyles.unselectedAlignmentInterval,
    linkPointRadius,
    zIndexes.layoutPoint,
);

const layoutPointSelectedStyle = pointStyle(
    mapStyles.linkingPoint,
    mapStyles.selectedLayoutAlignmentInterval,
    linkPointRadius,
    zIndexes.layoutPointSelected,
);

const layoutPointSelectedLargeStyle = pointStyle(
    mapStyles.linkingPoint,
    mapStyles.selectedLayoutAlignmentInterval,
    linkPointSelectedRadius,
    zIndexes.layoutPointSelectedLarge,
);

const clusterPointStyle = new Style({
    text: new Text({
        text: '?',
        scale: 1.2,
        fill: new Fill({ color: mapStyles.clusterPointTextColor }),
    }),
    image: new Circle({
        radius: clusterLinkPointRadius,
        stroke: new Stroke({ color: mapStyles.clusterPointBorder }),
        fill: new Fill({ color: mapStyles.clusterPoint }),
    }),
    zIndex: zIndexes.clusterPoint,
});

const clusterPointBothSelectedStyle = new Style({
    text: new Text({
        text: '2',
        scale: 1.3,
        fill: new Fill({ color: mapStyles.clusterPointTextColor }),
    }),
    image: new Circle({
        radius: clusterLinkPointSelectedRadius,
        stroke: new Stroke({ color: mapStyles.linkingPoint }),
        fill: new Fill({ color: mapStyles.selectedGeometryAlignmentInterval }),
    }),
    zIndex: zIndexes.clusterPointSelected,
});

const clusterPointGeometrySelectedStyle = new Style({
    image: new Circle({
        radius: clusterLinkPointSelectedRadius,
        stroke: new Stroke({ color: mapStyles.linkingPoint }),
        fill: new Fill({ color: mapStyles.selectedGeometryAlignmentInterval }),
    }),
    zIndex: zIndexes.clusterPointSelected,
});

const clusterPointLayoutSelectedStyle = new Style({
    image: new Circle({
        radius: clusterLinkPointSelectedRadius,
        stroke: new Stroke({ color: mapStyles.linkingPoint }),
        fill: new Fill({ color: mapStyles.selectedLayoutAlignmentInterval }),
    }),
    zIndex: zIndexes.clusterPointSelected,
});

const LINKING_FEATURE_TYPE_PROPERTY = 'type';
const LINKING_FEATURE_DATA_PROPERTY = 'linking-data';

enum FeatureType {
    GeometryLine = 'geometryLine',
    LayoutLine = 'layoutLine',
    LayoutPoint = 'layoutPoint',
    GeometryPoint = 'geometryPoint',
    ClusterPoint = 'clusterPoint',
}

function createClusterPointFeature(
    clusterPoint: ClusterPoint,
    pointStyle: Style,
): Feature<OlPoint> {
    const pointFeature = new Feature({
        geometry: new OlPoint(pointToCoords(clusterPoint)),
    });

    pointFeature.setStyle(pointStyle);
    pointFeature.set(LINKING_FEATURE_TYPE_PROPERTY, FeatureType.ClusterPoint);
    pointFeature.set(LINKING_FEATURE_DATA_PROPERTY, clusterPoint);

    return pointFeature;
}

function createPointFeature(
    point: LinkPoint,
    pointStyle: Style[],
    type: FeatureType,
): Feature<OlPoint> {
    const pointFeature = new Feature({
        geometry: new OlPoint(pointToCoords(point)),
    });

    pointFeature.setStyle(pointStyle);
    pointFeature.set(LINKING_FEATURE_TYPE_PROPERTY, type);
    pointFeature.set(LINKING_FEATURE_DATA_PROPERTY, point);

    return pointFeature;
}

function createLineFeature(
    points: LinkPoint[],
    style: Style,
    type: FeatureType,
): Feature<LineString> {
    const alignmentFeature = new Feature({
        geometry: new LineString(points.map((p) => pointToCoords(p))),
    });

    alignmentFeature.setStyle(style);
    alignmentFeature.set(LINKING_FEATURE_TYPE_PROPERTY, type);

    return alignmentFeature;
}

function getClusterPointStyle(
    clusterPoint: ClusterPoint,
    layoutInterval: LinkInterval,
    geometryInterval: LinkInterval,
): Style | undefined {
    const layoutPointFound =
        clusterPoint.layoutPoint.id === layoutInterval.start?.id ||
        clusterPoint.layoutPoint.id === layoutInterval.end?.id;

    const geometryPointFound =
        clusterPoint.geometryPoint.id === geometryInterval.start?.id ||
        clusterPoint.geometryPoint.id === geometryInterval.end?.id;

    if (layoutPointFound && geometryPointFound) return clusterPointBothSelectedStyle;
    else if (!layoutPointFound && !geometryPointFound) return clusterPointStyle;
    else if (layoutPointFound) return clusterPointLayoutSelectedStyle;
    else if (geometryPointFound) return clusterPointGeometrySelectedStyle;
}

function createClusterPointFeatures(
    clusterPoints: ClusterPoint[],
    unselectedStyle: Style,
    layoutInterval: LinkInterval,
    geometryInterval: LinkInterval,
): Feature<OlPoint>[] {
    return clusterPoints.map((point) => {
        const clusterPointStyle = getClusterPointStyle(point, layoutInterval, geometryInterval);

        return createClusterPointFeature(point, clusterPointStyle ?? unselectedStyle);
    });
}

function createAlignmentFeature(
    points: LinkPoint[],
    clusterPoints: LinkPoint[],
    alignmentStyle: Style,
    pointStyleFunc: (
        point: LinkPoint,
        anotherPoint: LinkPoint | undefined,
        isEndPoint: boolean,
    ) => Style[],
    isGeometryAlignment: boolean,
): Feature<OlPoint | LineString>[] {
    const features: Feature<OlPoint | LineString>[] = [];
    if (points.length >= 2) {
        features.push(
            createLineFeature(
                points,
                alignmentStyle,
                isGeometryAlignment ? FeatureType.GeometryLine : FeatureType.LayoutLine,
            ),
        );
    }

    points.forEach((point, index) => {
        if (!clusterPoints.find((cPoint) => cPoint.id === point.id)) {
            const pointStyles = pointStyleFunc(
                point,
                points[index + 1] ?? points[index - 1],
                index === 0 || index === points.length - 1,
            );

            features.push(
                createPointFeature(
                    point,
                    pointStyles,
                    isGeometryAlignment ? FeatureType.GeometryPoint : FeatureType.LayoutPoint,
                ),
            );
        }
    });

    return features;
}

function getStyleForSegmentTicksIfNeeded(
    point: LinkPoint,
    controlPoint: LinkPoint | undefined,
    style: Style,
): Style | undefined {
    return point.isSegmentEndPoint && controlPoint
        ? getTickStyle(pointToCoords(point), pointToCoords(controlPoint), 6, 'start', style)
        : undefined;
}

function getPointsByOrder(
    points: LinkPoint[],
    orderStart?: number,
    orderEnd?: number,
): LinkPoint[] {
    if (points.length === 0 || orderStart === undefined || orderEnd === undefined) return [];
    else if (orderEnd < points[0].m || orderStart > points[points.length - 1].m) return [];
    else return points.filter((p) => p.m >= orderStart && p.m <= orderEnd);
}

function createPointTagFeature(
    point: LinkPoint,
    pointType: 'layout' | 'geometry',
): Feature<OlPoint> {
    const color =
        pointType == 'geometry'
            ? mapStyles.selectedGeometryAlignmentInterval
            : mapStyles.selectedLayoutAlignmentInterval;

    const feature = new Feature({
        geometry: new OlPoint(pointToCoords(point)),
    });

    const showAtLeftSide = pointType == 'geometry';
    const rotationByPointDirection = point.direction ? -point.direction + Math.PI / 2 : 0;
    const rotation = rotationByPointDirection + (showAtLeftSide ? Math.PI : 0);

    const renderer = ([x, y]: Coordinate, { pixelRatio, context }: State) => {
        const fontSize = 12;
        const textPadding = 3 * pixelRatio;
        const textBackgroundHeight = (fontSize + 4) * pixelRatio;
        const arrowSpacing = 8 * pixelRatio;
        const arrowTailPadding = 8 * pixelRatio;

        const ctx = context;

        ctx.font = `${mapStyles['alignmentBadge-font-weight']} ${pixelRatio * fontSize}px ${
            mapStyles['alignmentBadge-font-family']
        }`;

        ctx.save();

        const text = point.address ? formatTrackMeter(point.address) : '';
        const textWidth = ctx.measureText(text).width;
        const arrowHeight = textBackgroundHeight + textPadding * 2;
        const arrowTipLength = arrowHeight / 2;
        const arrowLength = arrowTipLength + textWidth + textPadding + arrowTailPadding;
        const textStartX = arrowSpacing + arrowTipLength + textPadding;

        // Arrow (or sign) shape, pointing from right to left
        const arrowShapePolygon = [
            [0, 0],
            [arrowTipLength, arrowHeight / 2],
            [arrowLength, arrowHeight / 2],
            [arrowLength, -arrowHeight / 2],
            [arrowTipLength, -arrowHeight / 2],
        ];

        ctx.translate(x, y);
        ctx.rotate(rotation);
        ctx.translate(-x, -y);

        ctx.fillStyle = color;
        ctx.beginPath();
        ctx.moveTo(x + arrowSpacing + arrowShapePolygon[0][0], y + arrowShapePolygon[0][1]);
        arrowShapePolygon
            .slice(1)
            .forEach((coordinate) =>
                ctx.lineTo(x + arrowSpacing + coordinate[0], y + coordinate[1]),
            );
        ctx.closePath();
        ctx.fill();

        if (rotation > Math.PI / 2 || rotation < -Math.PI / 2) {
            // When arrow is pointing from left to right, flip text horizontally/vertically
            const textCenterX = x + textStartX + textWidth / 2;
            ctx.translate(textCenterX, y);
            ctx.scale(-1, -1);
            ctx.translate(-textCenterX, -y);
        }

        ctx.fillStyle = '#fff';
        ctx.textAlign = 'left';
        ctx.textBaseline = 'middle';
        ctx.fillText(text, x + textStartX, y);

        ctx.restore();
    };

    feature.setStyle(() => new Style({ renderer, zIndex: zIndexes.tags }));
    return feature;
}

function createAlignmentFeatures(
    points: LinkPoint[],
    highlightLinkPoint: LinkPoint | undefined,
    clusterPoints: LinkPoint[],
    selectedLinkInterval: LinkInterval,
    showDots: boolean,
    isGeometryAlignment: boolean,
    pointStyle: Style,
    alignmentStyle: Style,
    pointHighlightStyle: Style,
    pointHighlightLargeStyle: Style,
    alignmentHighlightStyle: Style,
): Feature<OlPoint | LineString>[] {
    const highlightInterval = getHighlightInterval(selectedLinkInterval, highlightLinkPoint);

    const highlightIntervalStart = highlightInterval.start?.m;
    const highlightIntervalEnd = highlightInterval.end?.m || highlightIntervalStart;

    const beforeHighlightPoints = getPointsByOrder(points, 0, highlightIntervalStart || Infinity);
    const afterHighlightPoints = getPointsByOrder(points, highlightIntervalEnd, Infinity);
    const highlightPoints = getPointsByOrder(points, highlightIntervalStart, highlightIntervalEnd);

    return [
        // Line before selected interval
        ...createAlignmentFeature(
            beforeHighlightPoints,
            clusterPoints,
            alignmentStyle,
            (point, controlPoint) =>
                nonEmptyArray(
                    showDots ? pointStyle : undefined,
                    showDots || point.isEndPoint
                        ? getStyleForSegmentTicksIfNeeded(point, controlPoint, alignmentStyle)
                        : undefined,
                ),
            isGeometryAlignment,
        ),
        // Line after selected interval
        ...createAlignmentFeature(
            afterHighlightPoints,
            clusterPoints,
            alignmentStyle,
            (point, controlPoint) =>
                nonEmptyArray(
                    showDots ? pointStyle : undefined,
                    showDots || point.isEndPoint
                        ? getStyleForSegmentTicksIfNeeded(point, controlPoint, alignmentStyle)
                        : undefined,
                ),
            isGeometryAlignment,
        ),
        // Selected interval line
        ...createAlignmentFeature(
            highlightPoints,
            clusterPoints,
            alignmentHighlightStyle,
            (point, controlPoint, isEndPoint) => {
                const pointStyle = isEndPoint ? pointHighlightLargeStyle : pointHighlightStyle;
                return nonEmptyArray(
                    showDots ? pointStyle : undefined,
                    showDots || point.isEndPoint
                        ? getStyleForSegmentTicksIfNeeded(
                              point,
                              controlPoint,
                              alignmentHighlightStyle,
                          )
                        : undefined,
                );
            },
            isGeometryAlignment,
        ),
        ...(selectedLinkInterval.start
            ? [
                  createPointTagFeature(
                      selectedLinkInterval.start,
                      isGeometryAlignment ? 'geometry' : 'layout',
                  ),
              ]
            : []),
        ...(selectedLinkInterval.end
            ? [
                  createPointTagFeature(
                      selectedLinkInterval.end,
                      isGeometryAlignment ? 'geometry' : 'layout',
                  ),
              ]
            : []),
        ...(highlightLinkPoint
            ? [
                  createPointTagFeature(
                      highlightLinkPoint,
                      isGeometryAlignment ? 'geometry' : 'layout',
                  ),
              ]
            : []),
    ];
}

function overlappingPoint(
    layoutPoint: LinkPoint,
    geometryPoint: LinkPoint,
): ClusterPoint | undefined {
    const distance = getPlanarDistanceUnwrapped(
        geometryPoint.x,
        geometryPoint.y,
        layoutPoint.x,
        layoutPoint.y,
    );
    const buffer = 0.01;
    if (distance <= buffer)
        return {
            id: geometryPoint.id + layoutPoint.id,
            x: geometryPoint.x,
            y: geometryPoint.y,
            layoutPoint: layoutPoint,
            geometryPoint: geometryPoint,
        };
}

function createConnectingLineFeature(start: LinkPoint, end: LinkPoint): Feature<LineString> {
    const lineFeature = new Feature({
        geometry: new LineString([pointToCoords(start), pointToCoords(end)]),
    });

    lineFeature.setStyle(connectingLineStyle);
    return lineFeature;
}

function createLinkingAlignmentFeatures(
    points: LinkPoint[],
    layoutInterval: LinkInterval,
    highlightPoint: LinkPoint | undefined,
    showDots: boolean,
): Feature<LineString | OlPoint>[] {
    return createAlignmentFeatures(
        points,
        highlightPoint,
        [],
        layoutInterval,
        showDots,
        false,
        layoutPointStyle,
        layoutAlignmentStyle,
        layoutPointSelectedStyle,
        layoutPointSelectedLargeStyle,
        layoutAlignmentSelectedStyle,
    );
}

function getClusterPoints(
    layoutPoints: LinkPoint[],
    geometryPoints: LinkPoint[],
): [ClusterPoint[], LinkPoint[]] {
    const clusterPoints: ClusterPoint[] = [];
    const overlappingPoints: LinkPoint[] = [];

    layoutPoints.forEach((layoutPoint) => {
        geometryPoints.forEach((geometryPoint) => {
            const clusterPoint = overlappingPoint(layoutPoint, geometryPoint);

            if (clusterPoint) {
                clusterPoints.push(clusterPoint);
                overlappingPoints.push(layoutPoint);
                overlappingPoints.push(geometryPoint);
            }
        });
    });

    return [clusterPoints, overlappingPoints];
}

function createLinkingGeometryWithAlignmentFeatures(
    selection: Selection,
    selectedLayoutInterval: LinkInterval,
    selectedGeometryInterval: LinkInterval,
    showDots: boolean,
    layoutPoints: LinkPoint[],
    geometryPoints: LinkPoint[],
): Feature<OlPoint | LineString>[] {
    const features: Feature<OlPoint | LineString>[] = [];
    const [clusterPoints, overlappingPoints] = getClusterPoints(layoutPoints, geometryPoints);
    const highlightedLayoutPoint = selection.highlightedItems.layoutLinkPoints[0];
    const highlightedGeometryPoint = selection.highlightedItems.geometryLinkPoints[0];

    if (showDots) {
        features.push(
            ...createClusterPointFeatures(
                clusterPoints,
                clusterPointStyle,
                selectedLayoutInterval,
                selectedGeometryInterval,
            ),
        );
    }

    features.push(
        ...createAlignmentFeatures(
            layoutPoints,
            highlightedLayoutPoint,
            overlappingPoints,
            selectedLayoutInterval,
            showDots,
            false,
            layoutPointSelectedStyle,
            layoutAlignmentSelectedStyle,
            layoutPointStyle,
            layoutPointSelectedLargeStyle,
            layoutAlignmentStyle,
        ),
    );

    features.push(
        ...createAlignmentFeatures(
            geometryPoints,
            highlightedGeometryPoint,
            overlappingPoints,
            selectedGeometryInterval,
            showDots,
            true,
            geometryPointStyle,
            geometryAlignmentStyle,
            geometryPointSelectedStyle,
            geometryPointSelectedLargeStyle,
            geometryAlignmentSelectedStyle,
        ),
    );

    const layoutInterval = getHighlightInterval(selectedLayoutInterval, highlightedLayoutPoint);
    const geometryInterval = getHighlightInterval(
        selectedGeometryInterval,
        highlightedGeometryPoint,
    );

    if (
        layoutInterval.start &&
        geometryInterval.start &&
        layoutInterval.start.id !== layoutInterval?.end?.id &&
        !layoutInterval.start.isEndPoint
    ) {
        features.push(createConnectingLineFeature(layoutInterval.start, geometryInterval.start));
    }

    if (
        layoutInterval.end &&
        geometryInterval.end &&
        layoutInterval?.start?.id !== layoutInterval.end.id &&
        !layoutInterval.end.isEndPoint
    ) {
        features.push(createConnectingLineFeature(layoutInterval.end, geometryInterval.end));
    }

    if (
        layoutInterval.start?.id === layoutInterval?.end?.id &&
        layoutInterval.end?.isEndPoint &&
        layoutInterval.start?.isEndPoint &&
        geometryInterval.start &&
        geometryInterval.end
    ) {
        if (layoutInterval.start.m === 0) {
            features.push(createConnectingLineFeature(layoutInterval.start, geometryInterval.end));
        } else {
            features.push(createConnectingLineFeature(layoutInterval.end, geometryInterval.start));
        }
    }

    return features;
}

type LinkPointContainer = { [k: string]: LinkPoint | undefined };

async function getLinkPointsWithAddresses<
    T extends LinkPointContainer,
    TPropertyName extends keyof T,
>(
    layoutAlignmentType: MapAlignmentType,
    layoutAlignmentId: LocationTrackId | ReferenceLineId,
    points: T,
): Promise<T> {
    const trackNumberId = await (layoutAlignmentType == 'LOCATION_TRACK'
        ? getLocationTrack(layoutAlignmentId, 'DRAFT').then(
              (locationTrack) => locationTrack?.trackNumberId,
          )
        : getReferenceLine(layoutAlignmentId, 'DRAFT').then(
              (referenceLine) => referenceLine?.trackNumberId,
          ));

    if (!trackNumberId) {
        return points;
    }

    const propertyNames = Object.keys(points) as TPropertyName[];
    const promises = propertyNames
        .map((propertyName: TPropertyName) => {
            const originalPoint = points[propertyName];
            return originalPoint != undefined
                ? getAddress(trackNumberId, originalPoint, 'DRAFT').then((address) => ({
                      propertyName: propertyName,
                      address: address || undefined,
                  }))
                : undefined;
        })
        .filter(filterNotEmpty);

    return Promise.all(promises).then((loadedLinkPointsWithAddresses) => {
        const pointsWithAddresses = { ...points };
        loadedLinkPointsWithAddresses.forEach(({ propertyName, address }) => {
            if (pointsWithAddresses[propertyName]) {
                pointsWithAddresses[propertyName] = {
                    ...pointsWithAddresses[propertyName],
                    address: address,
                };
            }
        });
        return pointsWithAddresses;
    });
}

let newestLayerId = 0;

export function createAlignmentLinkingLayer(
    mapTiles: MapTile[],
    existingOlLayer: VectorLayer<VectorSource<OlPoint | LineString>> | undefined,
    selection: Selection,
    linkingState: LinkingState | undefined,
    changeTimes: ChangeTimes,
    resolution: number,
): MapLayer {
    const layerId = ++newestLayerId;

    const vectorSource = existingOlLayer?.getSource() || new VectorSource();
    const layer = existingOlLayer || new VectorLayer({ source: vectorSource });
    const drawLinkingDots = resolution <= LINKING_DOTS;

    let inFlight = false;
    if (linkingState?.state === 'setup' || linkingState?.state === 'allSet') {
        if (linkingState.type === LinkingType.LinkingAlignment) {
            const changeTime = getMaxTimestamp(
                changeTimes.layoutReferenceLine,
                changeTimes.layoutLocationTrack,
            );

<<<<<<< HEAD
            Promise.all([
                getLinkPointsByTiles(
                    changeTime,
                    mapTiles,
                    linkingState.layoutAlignmentId,
                    linkingState.layoutAlignmentType,
                ),
                getLinkPointsWithAddresses(
                    linkingState.layoutAlignmentType,
                    linkingState.layoutAlignmentId,
                    {
                        layoutStart: linkingState.layoutAlignmentInterval.start,
                        layoutEnd: linkingState.layoutAlignmentInterval.end,
                        layoutHighlight: selection.highlightedItems.layoutLinkPoints[0],
                    },
                ),
            ])
                .then(([points, linkPointAddresses]) => {
=======
            inFlight = true;
            getLinkPointsByTiles(
                changeTime,
                mapTiles,
                linkingState.layoutAlignmentId,
                linkingState.layoutAlignmentType,
            )
                .then((points) => {
>>>>>>> 9ece9039
                    if (layerId !== newestLayerId) return;
                    const features = createLinkingAlignmentFeatures(
                        points,
                        {
                            ...linkingState.layoutAlignmentInterval,
                            start: linkPointAddresses.layoutStart,
                            end: linkPointAddresses.layoutEnd,
                        },
                        linkPointAddresses.layoutHighlight,
                        drawLinkingDots,
                    );

                    clearFeatures(vectorSource);
                    vectorSource.addFeatures(features);
                })
                .catch(() => clearFeatures(vectorSource))
                .finally(() => {
                    inFlight = false;
                });
        } else if (linkingState.type === LinkingType.LinkingGeometryWithEmptyAlignment) {
<<<<<<< HEAD
            Promise.all([
                getGeometryLinkPointsByTiles(
                    linkingState.geometryPlanId,
                    linkingState.geometryAlignmentId,
                    mapTiles,
                    [
                        linkingState.geometryAlignmentInterval.start,
                        linkingState.geometryAlignmentInterval.end,
                    ].filter(filterNotEmpty),
                ),
                getLinkPointsWithAddresses(
                    linkingState.layoutAlignmentType,
                    linkingState.layoutAlignmentId,
                    {
                        geometryStart: linkingState.geometryAlignmentInterval.start,
                        geometryEnd: linkingState.geometryAlignmentInterval.end,
                        geometryHighlight: selection.highlightedItems.geometryLinkPoints[0],
                    },
                ),
            ])
                .then(([points, linkPointAddresses]) => {
=======
            inFlight = true;
            getGeometryLinkPointsByTiles(
                linkingState.geometryPlanId,
                linkingState.geometryAlignmentId,
                mapTiles,
                [
                    linkingState.geometryAlignmentInterval.start,
                    linkingState.geometryAlignmentInterval.end,
                ].filter(filterNotEmpty),
            )
                .then((points) => {
>>>>>>> 9ece9039
                    if (layerId !== newestLayerId) return;

                    const features = createAlignmentFeatures(
                        points,
                        linkPointAddresses.geometryHighlight,
                        [],
                        {
                            ...linkingState.geometryAlignmentInterval,
                            start: linkPointAddresses.geometryStart,
                            end: linkPointAddresses.geometryEnd,
                        },
                        drawLinkingDots,
                        true,
                        geometryPointStyle,
                        geometryAlignmentStyle,
                        geometryPointSelectedStyle,
                        geometryPointSelectedLargeStyle,
                        geometryAlignmentSelectedStyle,
                    );

                    clearFeatures(vectorSource);
                    vectorSource.addFeatures(features);
                })
                .catch(() => clearFeatures(vectorSource))
                .finally(() => {
                    inFlight = false;
                });
        } else if (linkingState?.type === LinkingType.LinkingGeometryWithAlignment) {
            inFlight = true;
            const geometryPointsPromise = getGeometryLinkPointsByTiles(
                linkingState.geometryPlanId,
                linkingState.geometryAlignmentId,
                mapTiles,
                [
                    linkingState.geometryAlignmentInterval.start,
                    linkingState.geometryAlignmentInterval.end,
                    linkingState.layoutAlignmentInterval.start,
                    linkingState.layoutAlignmentInterval.end,
                ].filter(filterNotEmpty),
            );

            const changeTime = getMaxTimestamp(
                changeTimes.layoutReferenceLine,
                changeTimes.layoutLocationTrack,
            );

            const layoutPointsPromise = getLinkPointsByTiles(
                changeTime,
                mapTiles,
                linkingState.layoutAlignmentId,
                linkingState.layoutAlignmentType,
            );

            const linkPointAddressesPromise = getLinkPointsWithAddresses(
                linkingState.layoutAlignmentType,
                linkingState.layoutAlignmentId,
                {
                    layoutStart: linkingState.layoutAlignmentInterval.start,
                    layoutEnd: linkingState.layoutAlignmentInterval.end,
                    layoutHighlight: selection.highlightedItems.layoutLinkPoints[0],
                    geometryStart: linkingState.geometryAlignmentInterval.start,
                    geometryEnd: linkingState.geometryAlignmentInterval.end,
                    geometryHighlight: selection.highlightedItems.geometryLinkPoints[0],
                },
            );

            Promise.all([layoutPointsPromise, geometryPointsPromise, linkPointAddressesPromise])
                .then(([layoutPoints, geometryPoints, linkPointAddresses]) => {
                    if (layerId !== newestLayerId) return;

                    const features = createLinkingGeometryWithAlignmentFeatures(
                        {
                            ...selection,
                            highlightedItems: {
                                ...selection.highlightedItems,
                                layoutLinkPoints: [linkPointAddresses.layoutHighlight],
                                geometryLinkPoints: [linkPointAddresses.geometryHighlight],
                            },
                        },
                        {
                            ...linkingState.layoutAlignmentInterval,
                            start: linkPointAddresses.layoutStart,
                            end: linkPointAddresses.layoutEnd,
                        },
                        {
                            ...linkingState.geometryAlignmentInterval,
                            start: linkPointAddresses.geometryStart,
                            end: linkPointAddresses.geometryEnd,
                        },
                        drawLinkingDots,
                        layoutPoints,
                        geometryPoints,
                    );

                    clearFeatures(vectorSource);
                    vectorSource.addFeatures(features);
                })
                .catch(() => clearFeatures(vectorSource))
                .finally(() => {
                    inFlight = false;
                });
        } else {
            clearFeatures(vectorSource);
        }
    } else {
        clearFeatures(vectorSource);
    }

    return {
        name: 'alignment-linking-layer',
        layer: layer,
        searchItems: (hitArea: Rectangle, _options: SearchItemsOptions): LayerItemSearchResult => {
            //If dots are not drawn, do not select anything
            if (!drawLinkingDots) {
                return {
                    layoutLinkPoints: [],
                    geometryLinkPoints: [],
                    clusterPoints: [],
                };
            }

            const features = findIntersectingFeatures<OlPoint | LineString>(hitArea, vectorSource);

            const clusterPoint: ClusterPoint | undefined = findFirstOfType<ClusterPoint>(
                features,
                FeatureType.ClusterPoint,
            );

            let layoutLinkPoint: LinkPoint | undefined;
            let geometryLinkPoint: LinkPoint | undefined;

            if (!clusterPoint) {
                const linkPointFeatures = getSortedLinkPointFeatures(
                    vectorSource.getFeatures(),
                    centroid(hitArea),
                );

                const onLayoutLine = containsType(features, FeatureType.LayoutLine);
                const onGeometryLine = containsType(features, FeatureType.GeometryLine);

                if (onLayoutLine && onGeometryLine) {
                    const closestPoint = linkPointFeatures[0];
                    const closestPointType = getFeatureType(closestPoint);

                    if (closestPointType === FeatureType.GeometryPoint) {
                        geometryLinkPoint = getFeatureData(closestPoint);
                    } else if (closestPointType === FeatureType.LayoutPoint) {
                        layoutLinkPoint = getFeatureData(closestPoint);
                    }
                } else if (onGeometryLine) {
                    geometryLinkPoint = findFirstOfType(
                        linkPointFeatures,
                        FeatureType.GeometryPoint,
                    );
                } else if (onLayoutLine) {
                    layoutLinkPoint = findFirstOfType(linkPointFeatures, FeatureType.LayoutPoint);
                }
            }

            return {
                layoutLinkPoints: layoutLinkPoint ? [layoutLinkPoint] : [],
                geometryLinkPoints: geometryLinkPoint ? [geometryLinkPoint] : [],
                clusterPoints: clusterPoint ? [clusterPoint] : [],
            };
        },
        requestInFlight: () => inFlight,
    };
}

function containsType(features: Feature[], type: FeatureType): boolean {
    return features.some((f) => getFeatureType(f) === type);
}

function findFirstOfType<T>(features: Feature[], type: FeatureType): T | undefined {
    const f = features.find((f) => getFeatureType(f) === type);
    return f ? (getFeatureData(f) as T) : undefined;
}

function getFeatureType(feature: Feature | undefined): FeatureType | undefined {
    return feature?.get(LINKING_FEATURE_TYPE_PROPERTY);
}

function getFeatureData<T>(feature: Feature): T {
    return feature.get(LINKING_FEATURE_DATA_PROPERTY) as T;
}

function getSortedLinkPointFeatures(features: Feature[], hitArea: OlPoint): Feature<OlPoint>[] {
    const pointFeatures = features.filter((f) => {
        const type = getFeatureType(f);
        return type === FeatureType.LayoutPoint || type === FeatureType.GeometryPoint;
    }) as Feature<OlPoint>[];

    return sortFeaturesByDistance(pointFeatures, hitArea);
}

function getHighlightInterval(
    selectedInterval: LinkInterval,
    highlightPoint: LinkPoint | undefined,
) {
    return highlightPoint &&
        highlightPoint.m !== selectedInterval.start?.m &&
        highlightPoint.m !== selectedInterval.end?.m
        ? createUpdatedInterval(selectedInterval, highlightPoint, true)
        : selectedInterval;
}<|MERGE_RESOLUTION|>--- conflicted
+++ resolved
@@ -779,7 +779,7 @@
                 changeTimes.layoutLocationTrack,
             );
 
-<<<<<<< HEAD
+            inFlight = true;
             Promise.all([
                 getLinkPointsByTiles(
                     changeTime,
@@ -798,16 +798,6 @@
                 ),
             ])
                 .then(([points, linkPointAddresses]) => {
-=======
-            inFlight = true;
-            getLinkPointsByTiles(
-                changeTime,
-                mapTiles,
-                linkingState.layoutAlignmentId,
-                linkingState.layoutAlignmentType,
-            )
-                .then((points) => {
->>>>>>> 9ece9039
                     if (layerId !== newestLayerId) return;
                     const features = createLinkingAlignmentFeatures(
                         points,
@@ -828,7 +818,7 @@
                     inFlight = false;
                 });
         } else if (linkingState.type === LinkingType.LinkingGeometryWithEmptyAlignment) {
-<<<<<<< HEAD
+            inFlight = true;
             Promise.all([
                 getGeometryLinkPointsByTiles(
                     linkingState.geometryPlanId,
@@ -850,19 +840,6 @@
                 ),
             ])
                 .then(([points, linkPointAddresses]) => {
-=======
-            inFlight = true;
-            getGeometryLinkPointsByTiles(
-                linkingState.geometryPlanId,
-                linkingState.geometryAlignmentId,
-                mapTiles,
-                [
-                    linkingState.geometryAlignmentInterval.start,
-                    linkingState.geometryAlignmentInterval.end,
-                ].filter(filterNotEmpty),
-            )
-                .then((points) => {
->>>>>>> 9ece9039
                     if (layerId !== newestLayerId) return;
 
                     const features = createAlignmentFeatures(
