import mapStyles from 'map/map.module.scss';
import Feature from 'ol/Feature';
import { LineString, Point as OlPoint } from 'ol/geom';
import { Circle, Fill, Stroke, Style, Text } from 'ol/style';
import { Coordinate } from 'ol/coordinate';
import { State } from 'ol/render';
import { MapLayerName, MapTile } from 'map/map-model';
import { Selection } from 'selection/selection-model';
import {
    centroid,
    createLayer,
    findIntersectingFeatures,
    getPlanarDistanceUnwrapped,
    loadLayerData,
    pointToCoords,
    sortFeaturesByDistance,
} from 'map/layers/utils/layer-utils';
import { LayerItemSearchResult, MapLayer, SearchItemsOptions } from 'map/layers/utils/layer-model';
import { LINKING_DOTS } from 'map/layers/utils/layer-visibility-limits';
import {
    ClusterPoint,
    LinkingAlignment,
    LinkingGeometryWithAlignment,
    LinkingGeometryWithEmptyAlignment,
    LinkingState,
    LinkingType,
    LinkInterval,
    LinkPoint,
} from 'linking/linking-model';
import { createUpdatedInterval } from 'linking/linking-store';
import { filterNotEmpty, first, last, nonEmptyArray } from 'utils/array-utils';
import { getMaxTimestamp } from 'utils/date-utils';
import { getGeometryLinkPointsByTiles, getLinkPointsByTiles } from 'track-layout/layout-map-api';
import { ChangeTimes } from 'common/common-slice';
import { getTickStyle } from '../utils/alignment-layer-utils';
import {
    LocationTrackId,
    MapAlignmentType,
    ReferenceLineId,
} from 'track-layout/track-layout-model';
import { getLocationTrack } from 'track-layout/layout-location-track-api';
import { getReferenceLine } from 'track-layout/layout-reference-line-api';
import { formatTrackMeter } from 'utils/geography-utils';
import { Rectangle } from 'model/geometry';
import VectorLayer from 'ol/layer/Vector';
import VectorSource from 'ol/source/Vector';
import { expectCoordinate } from 'utils/type-utils';

const linkPointRadius = 4;
const linkPointSelectedRadius = 6;
const clusterLinkPointRadius = 7;
const clusterLinkPointSelectedRadius = 9;

enum zIndexes {
    layoutAlignment,
    geometryAlignment,
    layoutAlignmentSelected,
    geometryAlignmentSelected,
    connectingLines,
    layoutPoint,
    geometryPoint,
    layoutPointSelected,
    geometryPointSelected,
    geometryPointSelectedLarge,
    layoutPointSelectedLarge,
    clusterPointSelected,
    clusterPoint,
    tags,
}

function strokeStyle(color: string, width: number, zIndex: number) {
    return new Style({
        stroke: new Stroke({ color, width }),
        zIndex: zIndex,
    });
}

function pointStyle(strokeColor: string, fillColor: string, radius: number, zIndex: number) {
    return new Style({
        image: new Circle({
            radius: radius,
            stroke: new Stroke({ color: strokeColor }),
            fill: new Fill({ color: fillColor }),
        }),
        zIndex: zIndex,
    });
}

const connectingLineStyle = new Style({
    stroke: new Stroke({
        color: mapStyles.selectedLayoutAlignmentInterval,
        width: 2,
        lineDash: [5, 5],
    }),
    zIndex: zIndexes.connectingLines,
});

const geometryAlignmentStyle = strokeStyle(
    mapStyles.unselectedAlignmentInterval,
    3,
    zIndexes.geometryAlignment,
);

const geometryAlignmentSelectedStyle = strokeStyle(
    mapStyles.selectedGeometryAlignmentInterval,
    3,
    zIndexes.geometryAlignmentSelected,
);

const geometryPointStyle = pointStyle(
    mapStyles.linkingPoint,
    mapStyles.unselectedAlignmentInterval,
    linkPointRadius,
    zIndexes.geometryPoint,
);

const geometryPointSelectedStyle = pointStyle(
    mapStyles.linkingPoint,
    mapStyles.selectedGeometryAlignmentInterval,
    linkPointRadius,
    zIndexes.geometryPointSelected,
);

const geometryPointSelectedLargeStyle = pointStyle(
    mapStyles.linkingPoint,
    mapStyles.selectedGeometryAlignmentInterval,
    linkPointSelectedRadius,
    zIndexes.geometryPointSelectedLarge,
);

const layoutAlignmentStyle = strokeStyle(
    mapStyles.unselectedAlignmentInterval,
    3,
    zIndexes.layoutAlignment,
);

const layoutAlignmentSelectedStyle = strokeStyle(
    mapStyles.selectedLayoutAlignmentInterval,
    3,
    zIndexes.layoutAlignmentSelected,
);

const layoutPointStyle = pointStyle(
    mapStyles.linkingPoint,
    mapStyles.unselectedAlignmentInterval,
    linkPointRadius,
    zIndexes.layoutPoint,
);

const layoutPointSelectedStyle = pointStyle(
    mapStyles.linkingPoint,
    mapStyles.selectedLayoutAlignmentInterval,
    linkPointRadius,
    zIndexes.layoutPointSelected,
);

const layoutPointSelectedLargeStyle = pointStyle(
    mapStyles.linkingPoint,
    mapStyles.selectedLayoutAlignmentInterval,
    linkPointSelectedRadius,
    zIndexes.layoutPointSelectedLarge,
);

const clusterPointStyle = new Style({
    text: new Text({
        text: '?',
        scale: 1.2,
        offsetY: 1,
        fill: new Fill({ color: mapStyles.clusterPointTextColor }),
    }),
    image: new Circle({
        radius: clusterLinkPointRadius,
        stroke: new Stroke({ color: mapStyles.clusterPointBorder }),
        fill: new Fill({ color: mapStyles.clusterPoint }),
    }),
    zIndex: zIndexes.clusterPoint,
});

const clusterPointBothSelectedStyle = new Style({
    text: new Text({
        text: '2',
        scale: 1.2,
        offsetY: 1,
        fill: new Fill({ color: mapStyles.clusterPointTextColor }),
    }),
    image: new Circle({
        radius: clusterLinkPointSelectedRadius,
        stroke: new Stroke({ color: mapStyles.linkingPoint }),
        fill: new Fill({ color: mapStyles.selectedGeometryAlignmentInterval }),
    }),
    zIndex: zIndexes.clusterPointSelected,
});

const clusterPointGeometrySelectedStyle = new Style({
    image: new Circle({
        radius: clusterLinkPointSelectedRadius,
        stroke: new Stroke({ color: mapStyles.linkingPoint }),
        fill: new Fill({ color: mapStyles.selectedGeometryAlignmentInterval }),
    }),
    zIndex: zIndexes.clusterPointSelected,
});

const clusterPointLayoutSelectedStyle = new Style({
    image: new Circle({
        radius: clusterLinkPointSelectedRadius,
        stroke: new Stroke({ color: mapStyles.linkingPoint }),
        fill: new Fill({ color: mapStyles.selectedLayoutAlignmentInterval }),
    }),
    zIndex: zIndexes.clusterPointSelected,
});

const LINKING_FEATURE_TYPE_PROPERTY = 'type';
const LINKING_FEATURE_DATA_PROPERTY = 'linking-data';

enum FeatureType {
    GeometryLine = 'geometryLine',
    LayoutLine = 'layoutLine',
    LayoutPoint = 'layoutPoint',
    GeometryPoint = 'geometryPoint',
    ClusterPoint = 'clusterPoint',
}

function createClusterPointFeature(
    clusterPoint: ClusterPoint,
    pointStyle: Style,
): Feature<OlPoint> {
    const pointFeature = new Feature({
        geometry: new OlPoint(pointToCoords(clusterPoint)),
    });

    pointFeature.setStyle(pointStyle);
    pointFeature.set(LINKING_FEATURE_TYPE_PROPERTY, FeatureType.ClusterPoint);
    pointFeature.set(LINKING_FEATURE_DATA_PROPERTY, clusterPoint);

    return pointFeature;
}

function createPointFeature(
    point: LinkPoint,
    pointStyle: Style[],
    type: FeatureType,
): Feature<OlPoint> {
    const pointFeature = new Feature({
        geometry: new OlPoint(pointToCoords(point)),
    });

    pointFeature.setStyle(pointStyle);
    pointFeature.set(LINKING_FEATURE_TYPE_PROPERTY, type);
    pointFeature.set(LINKING_FEATURE_DATA_PROPERTY, point);

    return pointFeature;
}

function createLineFeature(
    points: LinkPoint[],
    style: Style,
    type: FeatureType,
): Feature<LineString> {
    const alignmentFeature = new Feature({
        geometry: new LineString(points.map((p) => pointToCoords(p))),
    });

    alignmentFeature.setStyle(style);
    alignmentFeature.set(LINKING_FEATURE_TYPE_PROPERTY, type);

    return alignmentFeature;
}

function getClusterPointStyle(
    clusterPoint: ClusterPoint,
    layoutInterval: LinkInterval,
    geometryInterval: LinkInterval,
): Style | undefined {
    const layoutPointFound =
        clusterPoint.layoutPoint.id === layoutInterval.start?.id ||
        clusterPoint.layoutPoint.id === layoutInterval.end?.id;

    const geometryPointFound =
        clusterPoint.geometryPoint.id === geometryInterval.start?.id ||
        clusterPoint.geometryPoint.id === geometryInterval.end?.id;

    if (layoutPointFound && geometryPointFound) return clusterPointBothSelectedStyle;
    else if (!layoutPointFound && !geometryPointFound) return clusterPointStyle;
    else if (layoutPointFound) return clusterPointLayoutSelectedStyle;
    else if (geometryPointFound) return clusterPointGeometrySelectedStyle;
}

function createClusterPointFeatures(
    clusterPoints: ClusterPoint[],
    unselectedStyle: Style,
    layoutInterval: LinkInterval,
    geometryInterval: LinkInterval,
): Feature<OlPoint>[] {
    return clusterPoints.map((point) => {
        const clusterPointStyle = getClusterPointStyle(point, layoutInterval, geometryInterval);

        return createClusterPointFeature(point, clusterPointStyle ?? unselectedStyle);
    });
}

function createAlignmentFeature(
    points: LinkPoint[],
    clusterPoints: LinkPoint[],
    alignmentStyle: Style,
    pointStyleFunc: (
        point: LinkPoint,
        anotherPoint: LinkPoint | undefined,
        isEndPoint: boolean,
    ) => Style[],
    isGeometryAlignment: boolean,
): Feature<OlPoint | LineString>[] {
    const features: Feature<OlPoint | LineString>[] = [];
    if (points.length >= 2) {
        features.push(
            createLineFeature(
                points,
                alignmentStyle,
                isGeometryAlignment ? FeatureType.GeometryLine : FeatureType.LayoutLine,
            ),
        );
    }

    points.forEach((point, index) => {
        if (!clusterPoints.find((cPoint) => cPoint.id === point.id)) {
            const pointStyles = pointStyleFunc(
                point,
                points[index + 1] ?? points[index - 1],
                index === 0 || index === points.length - 1,
            );

            features.push(
                createPointFeature(
                    point,
                    pointStyles,
                    isGeometryAlignment ? FeatureType.GeometryPoint : FeatureType.LayoutPoint,
                ),
            );
        }
    });

    return features;
}

function getStyleForSegmentTickIfNeeded(
    showDots: boolean,
    point: LinkPoint,
    controlPoint: LinkPoint | undefined,
    style: Style,
): Style | undefined {
    return ((showDots && point.isSegmentEndPoint) || point.isEndPoint) && controlPoint
        ? getTickStyle(pointToCoords(point), pointToCoords(controlPoint), 6, 'start', style)
        : undefined;
}

function getPointsByOrder(
    points: LinkPoint[],
    orderStart?: number,
    orderEnd?: number,
): LinkPoint[] {
    const firstPoint = first(points);
    const lastPoint = last(points);

    if (!firstPoint || !lastPoint || orderStart === undefined || orderEnd === undefined) return [];
    else if (orderEnd < firstPoint.m || orderStart > lastPoint.m) return [];
    else return points.filter((p) => p.m >= orderStart && p.m <= orderEnd);
}

function createPointTagFeature(
    point: LinkPoint,
    pointType: 'layout' | 'geometry',
): Feature<OlPoint> {
    const color =
        pointType == 'geometry'
            ? mapStyles.selectedGeometryAlignmentInterval
            : mapStyles.selectedLayoutAlignmentInterval;

    const feature = new Feature({
        geometry: new OlPoint(pointToCoords(point)),
    });

    const showAtLeftSide = pointType == 'geometry';
    const rotationByPointDirection = point.direction ? -point.direction + Math.PI / 2 : 0;
    const rotation = rotationByPointDirection + (showAtLeftSide ? Math.PI : 0);

    const renderer = (coord: Coordinate, { pixelRatio, context }: State) => {
        const [x, y] = expectCoordinate(coord);
        const fontSize = 12;
        const textPadding = 3 * pixelRatio;
        const textBackgroundHeight = (fontSize + 4) * pixelRatio;
        const arrowSpacing = 8 * pixelRatio;
        const arrowTailPadding = 8 * pixelRatio;

        const ctx = context;

        ctx.font = `${mapStyles['alignmentBadge-font-weight']} ${pixelRatio * fontSize}px ${
            mapStyles['alignmentBadge-font-family']
        }`;

        ctx.save();

        const text = point.address ? formatTrackMeter(point.address) : '';
        const textWidth = ctx.measureText(text).width;
        const arrowHeight = textBackgroundHeight + textPadding * 2;
        const arrowTipLength = arrowHeight / 2;
        const arrowLength = arrowTipLength + textWidth + textPadding + arrowTailPadding;
        const textStartX = arrowSpacing + arrowTipLength + textPadding;

        // Arrow (or sign) shape, pointing from right to left
        const arrowShapePolygon = [
            [0, 0],
            [arrowTipLength, arrowHeight / 2],
            [arrowLength, arrowHeight / 2],
            [arrowLength, -arrowHeight / 2],
            [arrowTipLength, -arrowHeight / 2],
        ] as const;

        ctx.translate(x, y);
        ctx.rotate(rotation);
        ctx.translate(-x, -y);

        ctx.fillStyle = color;
        ctx.beginPath();
        ctx.moveTo(x + arrowSpacing + arrowShapePolygon[0][0], y + arrowShapePolygon[0][1]);
        arrowShapePolygon
            .slice(1)
            .forEach(([coordinateX, coordinateY]) =>
                ctx.lineTo(x + arrowSpacing + coordinateX, y + coordinateY),
            );
        ctx.closePath();
        ctx.fill();

        if (rotation > Math.PI / 2 || rotation < -Math.PI / 2) {
            // When arrow is pointing from left to right, flip text horizontally/vertically
            const textCenterX = x + textStartX + textWidth / 2;
            ctx.translate(textCenterX, y);
            ctx.scale(-1, -1);
            ctx.translate(-textCenterX, -y);
        }

        ctx.fillStyle = '#fff';
        ctx.textAlign = 'left';
        ctx.textBaseline = 'middle';
        ctx.fillText(text, x + textStartX, y);

        ctx.restore();
    };

    feature.setStyle(() => new Style({ renderer, zIndex: zIndexes.tags }));
    return feature;
}

function createAlignmentFeatures(
    points: LinkPoint[],
    highlightLinkPoint: LinkPoint | undefined,
    clusterPoints: LinkPoint[],
    selectedLinkInterval: LinkInterval,
    showDots: boolean,
    isGeometryAlignment: boolean,
    pointStyle: Style,
    alignmentStyle: Style,
    pointHighlightStyle: Style,
    pointHighlightLargeStyle: Style,
    alignmentHighlightStyle: Style,
): Feature<OlPoint | LineString>[] {
    const highlightInterval = getHighlightInterval(selectedLinkInterval, highlightLinkPoint);

    const highlightIntervalStart = highlightInterval.start?.m;
    const highlightIntervalEnd = highlightInterval.end?.m || highlightIntervalStart;

    const beforeHighlightPoints = getPointsByOrder(points, 0, highlightIntervalStart || Infinity);
    const afterHighlightPoints = getPointsByOrder(points, highlightIntervalEnd, Infinity);
    const highlightPoints = getPointsByOrder(points, highlightIntervalStart, highlightIntervalEnd);

    return [
        // Line before selected interval
        ...createAlignmentFeature(
            beforeHighlightPoints,
            clusterPoints,
            alignmentStyle,
            (point, controlPoint) =>
                nonEmptyArray(
                    showDots ? pointStyle : undefined,
                    getStyleForSegmentTickIfNeeded(showDots, point, controlPoint, alignmentStyle),
                ),
            isGeometryAlignment,
        ),
        // Line after selected interval
        ...createAlignmentFeature(
            afterHighlightPoints,
            clusterPoints,
            alignmentStyle,
            (point, controlPoint) =>
                nonEmptyArray(
                    showDots ? pointStyle : undefined,
                    getStyleForSegmentTickIfNeeded(showDots, point, controlPoint, alignmentStyle),
                ),
            isGeometryAlignment,
        ),
        // Selected interval line
        ...createAlignmentFeature(
            highlightPoints,
            clusterPoints,
            alignmentHighlightStyle,
            (point, controlPoint, isEndPoint) => {
                const pointStyle = isEndPoint ? pointHighlightLargeStyle : pointHighlightStyle;
                return nonEmptyArray(
                    showDots ? pointStyle : undefined,
                    getStyleForSegmentTickIfNeeded(
                        showDots,
                        point,
                        controlPoint,
                        alignmentHighlightStyle,
                    ),
                );
            },
            isGeometryAlignment,
        ),
        ...(selectedLinkInterval.start && selectedLinkInterval.start.address
            ? [
                  createPointTagFeature(
                      selectedLinkInterval.start,
                      isGeometryAlignment ? 'geometry' : 'layout',
                  ),
              ]
            : []),
        ...(selectedLinkInterval.end && selectedLinkInterval.end.address
            ? [
                  createPointTagFeature(
                      selectedLinkInterval.end,
                      isGeometryAlignment ? 'geometry' : 'layout',
                  ),
              ]
            : []),
        ...(highlightLinkPoint && highlightLinkPoint.address
            ? [
                  createPointTagFeature(
                      highlightLinkPoint,
                      isGeometryAlignment ? 'geometry' : 'layout',
                  ),
              ]
            : []),
    ];
}

function overlappingPoint(
    layoutPoint: LinkPoint,
    geometryPoint: LinkPoint,
): ClusterPoint | undefined {
    const distance = getPlanarDistanceUnwrapped(
        geometryPoint.x,
        geometryPoint.y,
        layoutPoint.x,
        layoutPoint.y,
    );
    const buffer = 0.01;
    if (distance <= buffer)
        return {
            id: geometryPoint.id + layoutPoint.id,
            x: geometryPoint.x,
            y: geometryPoint.y,
            layoutPoint: layoutPoint,
            geometryPoint: geometryPoint,
        };
}

function createConnectingLineFeature(start: LinkPoint, end: LinkPoint): Feature<LineString> {
    const lineFeature = new Feature({
        geometry: new LineString([pointToCoords(start), pointToCoords(end)]),
    });

    lineFeature.setStyle(connectingLineStyle);
    return lineFeature;
}

function createLinkingAlignmentFeatures(
    points: LinkPoint[],
    layoutInterval: LinkInterval,
    highlightPoint: LinkPoint | undefined,
    showDots: boolean,
): Feature<LineString | OlPoint>[] {
    return createAlignmentFeatures(
        points,
        highlightPoint,
        [],
        layoutInterval,
        showDots,
        false,
        layoutPointStyle,
        layoutAlignmentStyle,
        layoutPointSelectedStyle,
        layoutPointSelectedLargeStyle,
        layoutAlignmentSelectedStyle,
    );
}

function getClusterPoints(
    layoutPoints: LinkPoint[],
    geometryPoints: LinkPoint[],
): [ClusterPoint[], LinkPoint[]] {
    const clusterPoints: ClusterPoint[] = [];
    const overlappingPoints: LinkPoint[] = [];

    layoutPoints.forEach((layoutPoint) => {
        geometryPoints.forEach((geometryPoint) => {
            const clusterPoint = overlappingPoint(layoutPoint, geometryPoint);

            if (clusterPoint) {
                clusterPoints.push(clusterPoint);
                overlappingPoints.push(layoutPoint);
                overlappingPoints.push(geometryPoint);
            }
        });
    });

    return [clusterPoints, overlappingPoints];
}

function createLinkingGeometryWithAlignmentFeatures(
    selection: Selection,
    selectedLayoutInterval: LinkInterval,
    selectedGeometryInterval: LinkInterval,
    showDots: boolean,
    layoutPoints: LinkPoint[],
    geometryPoints: LinkPoint[],
): Feature<OlPoint | LineString>[] {
    const features: Feature<OlPoint | LineString>[] = [];
    const [clusterPoints, overlappingPoints] = getClusterPoints(layoutPoints, geometryPoints);
    const highlightedLayoutPoint = first(selection.highlightedItems.layoutLinkPoints);
    const highlightedGeometryPoint = first(selection.highlightedItems.geometryLinkPoints);

    if (showDots) {
        features.push(
            ...createClusterPointFeatures(
                clusterPoints,
                clusterPointStyle,
                selectedLayoutInterval,
                selectedGeometryInterval,
            ),
        );
    }

    features.push(
        ...createAlignmentFeatures(
            layoutPoints,
            highlightedLayoutPoint,
            overlappingPoints,
            selectedLayoutInterval,
            showDots,
            false,
            layoutPointSelectedStyle,
            layoutAlignmentSelectedStyle,
            layoutPointStyle,
            layoutPointSelectedLargeStyle,
            layoutAlignmentStyle,
        ),
    );

    features.push(
        ...createAlignmentFeatures(
            geometryPoints,
            highlightedGeometryPoint,
            overlappingPoints,
            selectedGeometryInterval,
            showDots,
            true,
            geometryPointStyle,
            geometryAlignmentStyle,
            geometryPointSelectedStyle,
            geometryPointSelectedLargeStyle,
            geometryAlignmentSelectedStyle,
        ),
    );

    const layoutInterval = getHighlightInterval(selectedLayoutInterval, highlightedLayoutPoint);
    const geometryInterval = getHighlightInterval(
        selectedGeometryInterval,
        highlightedGeometryPoint,
    );

    if (
        layoutInterval.start &&
        geometryInterval.start &&
        layoutInterval.start.id !== layoutInterval?.end?.id &&
        !layoutInterval.start.isEndPoint
    ) {
        features.push(createConnectingLineFeature(layoutInterval.start, geometryInterval.start));
    }

    if (
        layoutInterval.end &&
        geometryInterval.end &&
        layoutInterval?.start?.id !== layoutInterval.end.id &&
        !layoutInterval.end.isEndPoint
    ) {
        features.push(createConnectingLineFeature(layoutInterval.end, geometryInterval.end));
    }

    if (
        layoutInterval.start?.id === layoutInterval?.end?.id &&
        layoutInterval.end?.isEndPoint &&
        layoutInterval.start?.isEndPoint &&
        geometryInterval.start &&
        geometryInterval.end
    ) {
        if (layoutInterval.start.m === 0) {
            features.push(createConnectingLineFeature(layoutInterval.start, geometryInterval.end));
        } else {
            features.push(createConnectingLineFeature(layoutInterval.end, geometryInterval.start));
        }
    }

    return features;
}

type LinkPointContainer = { [k: string]: LinkPoint | undefined };

async function getLinkPointsWithAddresses<
    T extends LinkPointContainer,
    TPropertyName extends keyof T,
>(
    layoutAlignmentType: MapAlignmentType,
    layoutAlignmentId: LocationTrackId | ReferenceLineId,
    points: T,
): Promise<T> {
    const trackNumberId = await (layoutAlignmentType == 'LOCATION_TRACK'
        ? getLocationTrack(layoutAlignmentId, 'DRAFT').then(
              (locationTrack) => locationTrack?.trackNumberId,
          )
        : getReferenceLine(layoutAlignmentId, 'DRAFT').then(
              (referenceLine) => referenceLine?.trackNumberId,
          ));

    if (!trackNumberId) {
        return points;
    }

    const propertyNames = Object.keys(points) as TPropertyName[];
    const promises = propertyNames
        .map((propertyName: TPropertyName) => {
            const originalPoint = points[propertyName];
            return originalPoint != undefined
                ? // This is commented out for now to re-evaluate the linking tag feature
                  //getAddress(trackNumberId, originalPoint, 'DRAFT')
                  Promise.resolve(undefined).then((address) => ({
                      propertyName: propertyName,
                      address: address || undefined,
                  }))
                : undefined;
        })
        .filter(filterNotEmpty);

    return Promise.all(promises).then((loadedLinkPointsWithAddresses) => {
        const pointsWithAddresses = { ...points };
        loadedLinkPointsWithAddresses.forEach(({ propertyName, address }) => {
            if (pointsWithAddresses[propertyName]) {
                pointsWithAddresses[propertyName] = {
                    ...pointsWithAddresses[propertyName],
                    address: address,
                };
            }
        });
        return pointsWithAddresses;
    });
}

type LayoutSection = {
    layoutStart: LinkPoint | undefined;
    layoutEnd: LinkPoint | undefined;
    layoutHighlight: LinkPoint;
};

type GeometrySection = {
    geometryStart: LinkPoint | undefined;
    geometryEnd: LinkPoint | undefined;
    geometryHighlight: LinkPoint;
};

type AlignmentLinkingData = {
    type: LinkingType.LinkingAlignment;
    state: LinkingAlignment;
    points: LinkPoint[];
    pointAddresses: LayoutSection;
};

type GeometryWithEmptyAlignmentLinkingData = {
    type: LinkingType.LinkingGeometryWithEmptyAlignment;
    state: LinkingGeometryWithEmptyAlignment;
    points: LinkPoint[];
    pointAddresses: GeometrySection;
};

type GeometryWithAlignmentLinkingData = {
    type: LinkingType.LinkingGeometryWithAlignment;
    state: LinkingGeometryWithAlignment;
    layoutPoints: LinkPoint[];
    geometryPoints: LinkPoint[];
    pointAddresses: GeometrySection & LayoutSection;
};

type EmptyData = {
    type: 'empty';
};

type LinkingData =
    | AlignmentLinkingData
    | GeometryWithEmptyAlignmentLinkingData
    | GeometryWithAlignmentLinkingData
    | EmptyData;

async function getLinkingData(
    mapTiles: MapTile[],
    selection: Selection,
    state: LinkingState | undefined,
    changeTimes: ChangeTimes,
): Promise<LinkingData> {
    const changeTime = getMaxTimestamp(
        changeTimes.layoutReferenceLine,
        changeTimes.layoutLocationTrack,
    );
    const { highlightedItems } = selection;

<<<<<<< HEAD
            inFlight = true;
            Promise.all([
                getLinkPointsByTiles(
                    changeTime,
                    mapTiles,
                    linkingState.layoutAlignmentId,
                    linkingState.layoutAlignmentType,
                ),
                getLinkPointsWithAddresses(
                    linkingState.layoutAlignmentType,
                    linkingState.layoutAlignmentId,
                    {
                        layoutStart: linkingState.layoutAlignmentInterval.start,
                        layoutEnd: linkingState.layoutAlignmentInterval.end,
                        layoutHighlight: first(selection.highlightedItems.layoutLinkPoints),
                    },
                ),
            ])
                .then(([points, linkPointAddresses]) => {
                    if (layerId !== newestLayerId) return;
                    const features = createLinkingAlignmentFeatures(
                        points,
                        {
                            ...linkingState.layoutAlignmentInterval,
                            start: linkPointAddresses.layoutStart,
                            end: linkPointAddresses.layoutEnd,
                        },
                        linkPointAddresses.layoutHighlight,
                        drawLinkingDots,
                    );

                    clearFeatures(vectorSource);
                    vectorSource.addFeatures(features);
                })
                .catch(() => {
                    if (layerId === newestLayerId) clearFeatures(vectorSource);
                })
                .finally(() => {
                    inFlight = false;
                });
        } else if (linkingState.type === LinkingType.LinkingGeometryWithEmptyAlignment) {
            inFlight = true;
            Promise.all([
                getGeometryLinkPointsByTiles(
                    linkingState.geometryPlanId,
                    linkingState.geometryAlignmentId,
                    mapTiles,
                    [
                        linkingState.geometryAlignmentInterval.start,
                        linkingState.geometryAlignmentInterval.end,
                    ].filter(filterNotEmpty),
                ),
                getLinkPointsWithAddresses(
                    linkingState.layoutAlignmentType,
                    linkingState.layoutAlignmentId,
                    {
                        geometryStart: linkingState.geometryAlignmentInterval.start,
                        geometryEnd: linkingState.geometryAlignmentInterval.end,
                        geometryHighlight: first(selection.highlightedItems.geometryLinkPoints),
                    },
=======
    if (state === undefined || state.state === 'preliminary') {
        return { type: 'empty' };
    } else if (state.type === LinkingType.LinkingAlignment) {
        const [points, pointAddresses] = await Promise.all([
            getLinkPointsByTiles(
                changeTime,
                mapTiles,
                state.layoutAlignmentId,
                state.layoutAlignmentType,
            ),
            getLinkPointsWithAddresses(state.layoutAlignmentType, state.layoutAlignmentId, {
                layoutStart: state.layoutAlignmentInterval.start,
                layoutEnd: state.layoutAlignmentInterval.end,
                layoutHighlight: highlightedItems.layoutLinkPoints[0],
            }),
        ]);
        return { type: LinkingType.LinkingAlignment, state, points, pointAddresses };
    } else if (state.type === LinkingType.LinkingGeometryWithEmptyAlignment) {
        const [points, pointAddresses] = await Promise.all([
            getGeometryLinkPointsByTiles(
                state.geometryPlanId,
                state.geometryAlignmentId,
                mapTiles,
                [state.geometryAlignmentInterval.start, state.geometryAlignmentInterval.end].filter(
                    filterNotEmpty,
>>>>>>> c9fe43ee
                ),
            ),
            getLinkPointsWithAddresses(state.layoutAlignmentType, state.layoutAlignmentId, {
                geometryStart: state.geometryAlignmentInterval.start,
                geometryEnd: state.geometryAlignmentInterval.end,
                geometryHighlight: highlightedItems.geometryLinkPoints[0],
            }),
        ]);
        return {
            type: LinkingType.LinkingGeometryWithEmptyAlignment,
            state,
            points,
            pointAddresses,
        };
    } else if (state.type === LinkingType.LinkingGeometryWithAlignment) {
        const [geometryPoints, layoutPoints, pointAddresses] = await Promise.all([
            getGeometryLinkPointsByTiles(
                state.geometryPlanId,
                state.geometryAlignmentId,
                mapTiles,
                [
                    state.geometryAlignmentInterval.start,
                    state.geometryAlignmentInterval.end,
                    state.layoutAlignmentInterval.start,
                    state.layoutAlignmentInterval.end,
                ].filter(filterNotEmpty),
            ),
            getLinkPointsByTiles(
                changeTime,
                mapTiles,
                state.layoutAlignmentId,
                state.layoutAlignmentType,
            ),
            getLinkPointsWithAddresses(state.layoutAlignmentType, state.layoutAlignmentId, {
                layoutStart: state.layoutAlignmentInterval.start,
                layoutEnd: state.layoutAlignmentInterval.end,
                layoutHighlight: highlightedItems.layoutLinkPoints[0],
                geometryStart: state.geometryAlignmentInterval.start,
                geometryEnd: state.geometryAlignmentInterval.end,
                geometryHighlight: highlightedItems.geometryLinkPoints[0],
            }),
        ]);
        return {
            type: LinkingType.LinkingGeometryWithAlignment,
            state: state,
            layoutPoints,
            geometryPoints,
            pointAddresses,
        };
    } else {
        return { type: 'empty' };
    }
}

const createFeatures = (
    data: LinkingData,
    selection: Selection,
    drawLinkingDots: boolean,
): Feature<LineString | OlPoint>[] => {
    switch (data.type) {
        case LinkingType.LinkingAlignment:
            return createLinkingAlignmentFeatures(
                data.points,
                {
                    ...data.state.layoutAlignmentInterval,
                    start: data.pointAddresses.layoutStart,
                    end: data.pointAddresses.layoutEnd,
                },
                data.pointAddresses.layoutHighlight,
                drawLinkingDots,
            );

        case LinkingType.LinkingGeometryWithEmptyAlignment:
            return createAlignmentFeatures(
                data.points,
                data.pointAddresses.geometryHighlight,
                [],
                {
                    ...data.state.geometryAlignmentInterval,
                    start: data.pointAddresses.geometryStart,
                    end: data.pointAddresses.geometryEnd,
                },
                drawLinkingDots,
                true,
                geometryPointStyle,
                geometryAlignmentStyle,
                geometryPointSelectedStyle,
                geometryPointSelectedLargeStyle,
                geometryAlignmentSelectedStyle,
            );

        case LinkingType.LinkingGeometryWithAlignment:
            return createLinkingGeometryWithAlignmentFeatures(
                {
<<<<<<< HEAD
                    layoutStart: linkingState.layoutAlignmentInterval.start,
                    layoutEnd: linkingState.layoutAlignmentInterval.end,
                    layoutHighlight: first(selection.highlightedItems.layoutLinkPoints),
                    geometryStart: linkingState.geometryAlignmentInterval.start,
                    geometryEnd: linkingState.geometryAlignmentInterval.end,
                    geometryHighlight: first(selection.highlightedItems.geometryLinkPoints),
=======
                    ...selection,
                    highlightedItems: {
                        ...selection.highlightedItems,
                        layoutLinkPoints: [data.pointAddresses.layoutHighlight],
                        geometryLinkPoints: [data.pointAddresses.geometryHighlight],
                    },
>>>>>>> c9fe43ee
                },
                {
                    ...data.state.layoutAlignmentInterval,
                    start: data.pointAddresses.layoutStart,
                    end: data.pointAddresses.layoutEnd,
                },
                {
                    ...data.state.geometryAlignmentInterval,
                    start: data.pointAddresses.geometryStart,
                    end: data.pointAddresses.geometryEnd,
                },
                drawLinkingDots,
                data.layoutPoints,
                data.geometryPoints,
            );

<<<<<<< HEAD
            Promise.all([layoutPointsPromise, geometryPointsPromise, linkPointAddressesPromise])
                .then(([layoutPoints, geometryPoints, linkPointAddresses]) => {
                    if (layerId !== newestLayerId) return;

                    const features = createLinkingGeometryWithAlignmentFeatures(
                        {
                            ...selection,
                            highlightedItems: {
                                ...selection.highlightedItems,
                                layoutLinkPoints: linkPointAddresses.layoutHighlight
                                    ? [linkPointAddresses.layoutHighlight]
                                    : [],
                                geometryLinkPoints: linkPointAddresses.geometryHighlight
                                    ? [linkPointAddresses.geometryHighlight]
                                    : [],
                            },
                        },
                        {
                            ...linkingState.layoutAlignmentInterval,
                            start: linkPointAddresses.layoutStart,
                            end: linkPointAddresses.layoutEnd,
                        },
                        {
                            ...linkingState.geometryAlignmentInterval,
                            start: linkPointAddresses.geometryStart,
                            end: linkPointAddresses.geometryEnd,
                        },
                        drawLinkingDots,
                        layoutPoints,
                        geometryPoints,
                    );

                    clearFeatures(vectorSource);
                    vectorSource.addFeatures(features);
                })
                .catch(() => {
                    if (layerId === newestLayerId) clearFeatures(vectorSource);
                })
                .finally(() => {
                    inFlight = false;
                });
        } else {
            clearFeatures(vectorSource);
=======
        case 'empty':
            return [];
    }
};

const emptySearchResult = {
    layoutLinkPoints: [],
    geometryLinkPoints: [],
    clusterPoints: [],
};

const searchItems = (source: VectorSource, hitArea: Rectangle): LayerItemSearchResult => {
    const features = findIntersectingFeatures<OlPoint | LineString>(hitArea, source);

    const clusterPoint: ClusterPoint | undefined = findFirstOfType<ClusterPoint>(
        features,
        FeatureType.ClusterPoint,
    );

    let layoutLinkPoint: LinkPoint | undefined;
    let geometryLinkPoint: LinkPoint | undefined;

    if (!clusterPoint) {
        const linkPointFeatures = getSortedLinkPointFeatures(
            source.getFeatures(),
            centroid(hitArea),
        );

        const onLayoutLine = containsType(features, FeatureType.LayoutLine);
        const onGeometryLine = containsType(features, FeatureType.GeometryLine);

        if (onLayoutLine && onGeometryLine) {
            const closestPoint = linkPointFeatures[0];
            const closestPointType = getFeatureType(closestPoint);

            if (closestPointType === FeatureType.GeometryPoint) {
                geometryLinkPoint = getFeatureData(closestPoint);
            } else if (closestPointType === FeatureType.LayoutPoint) {
                layoutLinkPoint = getFeatureData(closestPoint);
            }
        } else if (onGeometryLine) {
            geometryLinkPoint = findFirstOfType(linkPointFeatures, FeatureType.GeometryPoint);
        } else if (onLayoutLine) {
            layoutLinkPoint = findFirstOfType(linkPointFeatures, FeatureType.LayoutPoint);
>>>>>>> c9fe43ee
        }
    }

    return {
        layoutLinkPoints: layoutLinkPoint ? [layoutLinkPoint] : [],
        geometryLinkPoints: geometryLinkPoint ? [geometryLinkPoint] : [],
        clusterPoints: clusterPoint ? [clusterPoint] : [],
    };
};

const layerName: MapLayerName = 'alignment-linking-layer';

export function createAlignmentLinkingLayer(
    mapTiles: MapTile[],
    existingOlLayer: VectorLayer<VectorSource<OlPoint | LineString>> | undefined,
    selection: Selection,
    linkingState: LinkingState | undefined,
    changeTimes: ChangeTimes,
    resolution: number,
    onLoadingData: (loading: boolean) => void,
): MapLayer {
    const { layer, source, isLatest } = createLayer(layerName, existingOlLayer);

    const drawLinkingDots = resolution <= LINKING_DOTS;

    const dataPromise = getLinkingData(mapTiles, selection, linkingState, changeTimes);

<<<<<<< HEAD
                const onLayoutLine = containsType(features, FeatureType.LayoutLine);
                const onGeometryLine = containsType(features, FeatureType.GeometryLine);

                if (onLayoutLine && onGeometryLine) {
                    const closestPoint = first(linkPointFeatures);
                    const closestPointType = getFeatureType(closestPoint);

                    if (closestPoint && closestPointType === FeatureType.GeometryPoint) {
                        geometryLinkPoint = getFeatureData(closestPoint);
                    } else if (closestPoint && closestPointType === FeatureType.LayoutPoint) {
                        layoutLinkPoint = getFeatureData(closestPoint);
                    }
                } else if (onGeometryLine) {
                    geometryLinkPoint = findFirstOfType(
                        linkPointFeatures,
                        FeatureType.GeometryPoint,
                    );
                } else if (onLayoutLine) {
                    layoutLinkPoint = findFirstOfType(linkPointFeatures, FeatureType.LayoutPoint);
                }
            }
=======
    loadLayerData(source, isLatest, onLoadingData, dataPromise, (data) =>
        createFeatures(data, selection, drawLinkingDots),
    );
>>>>>>> c9fe43ee

    return {
        name: layerName,
        layer: layer,
        searchItems: (hitArea: Rectangle, _options: SearchItemsOptions): LayerItemSearchResult => {
            if (!drawLinkingDots) {
                //If dots are not drawn, do not select anything
                return emptySearchResult;
            } else {
                return searchItems(source, hitArea);
            }
        },
    };
}

function containsType(features: Feature[], type: FeatureType): boolean {
    return features.some((f) => getFeatureType(f) === type);
}

function findFirstOfType<T>(features: Feature[], type: FeatureType): T | undefined {
    const f = features.find((f) => getFeatureType(f) === type);
    return f ? (getFeatureData(f) as T) : undefined;
}

function getFeatureType(feature: Feature | undefined): FeatureType | undefined {
    return feature?.get(LINKING_FEATURE_TYPE_PROPERTY);
}

function getFeatureData<T>(feature: Feature): T {
    return feature.get(LINKING_FEATURE_DATA_PROPERTY) as T;
}

function getSortedLinkPointFeatures(features: Feature[], hitArea: OlPoint): Feature<OlPoint>[] {
    const pointFeatures = features.filter((f) => {
        const type = getFeatureType(f);
        return type === FeatureType.LayoutPoint || type === FeatureType.GeometryPoint;
    }) as Feature<OlPoint>[];

    return sortFeaturesByDistance(pointFeatures, hitArea);
}

function getHighlightInterval(
    selectedInterval: LinkInterval,
    highlightPoint: LinkPoint | undefined,
) {
    return highlightPoint &&
        highlightPoint.m !== selectedInterval.start?.m &&
        highlightPoint.m !== selectedInterval.end?.m
        ? createUpdatedInterval(selectedInterval, highlightPoint, true)
        : selectedInterval;
}<|MERGE_RESOLUTION|>--- conflicted
+++ resolved
@@ -44,7 +44,7 @@
 import { Rectangle } from 'model/geometry';
 import VectorLayer from 'ol/layer/Vector';
 import VectorSource from 'ol/source/Vector';
-import { expectCoordinate } from 'utils/type-utils';
+import { expectCoordinate, expectDefined } from 'utils/type-utils';
 
 const linkPointRadius = 4;
 const linkPointSelectedRadius = 6;
@@ -819,68 +819,6 @@
     );
     const { highlightedItems } = selection;
 
-<<<<<<< HEAD
-            inFlight = true;
-            Promise.all([
-                getLinkPointsByTiles(
-                    changeTime,
-                    mapTiles,
-                    linkingState.layoutAlignmentId,
-                    linkingState.layoutAlignmentType,
-                ),
-                getLinkPointsWithAddresses(
-                    linkingState.layoutAlignmentType,
-                    linkingState.layoutAlignmentId,
-                    {
-                        layoutStart: linkingState.layoutAlignmentInterval.start,
-                        layoutEnd: linkingState.layoutAlignmentInterval.end,
-                        layoutHighlight: first(selection.highlightedItems.layoutLinkPoints),
-                    },
-                ),
-            ])
-                .then(([points, linkPointAddresses]) => {
-                    if (layerId !== newestLayerId) return;
-                    const features = createLinkingAlignmentFeatures(
-                        points,
-                        {
-                            ...linkingState.layoutAlignmentInterval,
-                            start: linkPointAddresses.layoutStart,
-                            end: linkPointAddresses.layoutEnd,
-                        },
-                        linkPointAddresses.layoutHighlight,
-                        drawLinkingDots,
-                    );
-
-                    clearFeatures(vectorSource);
-                    vectorSource.addFeatures(features);
-                })
-                .catch(() => {
-                    if (layerId === newestLayerId) clearFeatures(vectorSource);
-                })
-                .finally(() => {
-                    inFlight = false;
-                });
-        } else if (linkingState.type === LinkingType.LinkingGeometryWithEmptyAlignment) {
-            inFlight = true;
-            Promise.all([
-                getGeometryLinkPointsByTiles(
-                    linkingState.geometryPlanId,
-                    linkingState.geometryAlignmentId,
-                    mapTiles,
-                    [
-                        linkingState.geometryAlignmentInterval.start,
-                        linkingState.geometryAlignmentInterval.end,
-                    ].filter(filterNotEmpty),
-                ),
-                getLinkPointsWithAddresses(
-                    linkingState.layoutAlignmentType,
-                    linkingState.layoutAlignmentId,
-                    {
-                        geometryStart: linkingState.geometryAlignmentInterval.start,
-                        geometryEnd: linkingState.geometryAlignmentInterval.end,
-                        geometryHighlight: first(selection.highlightedItems.geometryLinkPoints),
-                    },
-=======
     if (state === undefined || state.state === 'preliminary') {
         return { type: 'empty' };
     } else if (state.type === LinkingType.LinkingAlignment) {
@@ -894,7 +832,7 @@
             getLinkPointsWithAddresses(state.layoutAlignmentType, state.layoutAlignmentId, {
                 layoutStart: state.layoutAlignmentInterval.start,
                 layoutEnd: state.layoutAlignmentInterval.end,
-                layoutHighlight: highlightedItems.layoutLinkPoints[0],
+                layoutHighlight: expectDefined(first(highlightedItems.layoutLinkPoints)),
             }),
         ]);
         return { type: LinkingType.LinkingAlignment, state, points, pointAddresses };
@@ -906,13 +844,12 @@
                 mapTiles,
                 [state.geometryAlignmentInterval.start, state.geometryAlignmentInterval.end].filter(
                     filterNotEmpty,
->>>>>>> c9fe43ee
                 ),
             ),
             getLinkPointsWithAddresses(state.layoutAlignmentType, state.layoutAlignmentId, {
                 geometryStart: state.geometryAlignmentInterval.start,
                 geometryEnd: state.geometryAlignmentInterval.end,
-                geometryHighlight: highlightedItems.geometryLinkPoints[0],
+                geometryHighlight: expectDefined(first(highlightedItems.geometryLinkPoints)),
             }),
         ]);
         return {
@@ -943,10 +880,10 @@
             getLinkPointsWithAddresses(state.layoutAlignmentType, state.layoutAlignmentId, {
                 layoutStart: state.layoutAlignmentInterval.start,
                 layoutEnd: state.layoutAlignmentInterval.end,
-                layoutHighlight: highlightedItems.layoutLinkPoints[0],
+                layoutHighlight: expectDefined(first(highlightedItems.layoutLinkPoints)),
                 geometryStart: state.geometryAlignmentInterval.start,
                 geometryEnd: state.geometryAlignmentInterval.end,
-                geometryHighlight: highlightedItems.geometryLinkPoints[0],
+                geometryHighlight: expectDefined(first(highlightedItems.geometryLinkPoints)),
             }),
         ]);
         return {
@@ -1001,21 +938,12 @@
         case LinkingType.LinkingGeometryWithAlignment:
             return createLinkingGeometryWithAlignmentFeatures(
                 {
-<<<<<<< HEAD
-                    layoutStart: linkingState.layoutAlignmentInterval.start,
-                    layoutEnd: linkingState.layoutAlignmentInterval.end,
-                    layoutHighlight: first(selection.highlightedItems.layoutLinkPoints),
-                    geometryStart: linkingState.geometryAlignmentInterval.start,
-                    geometryEnd: linkingState.geometryAlignmentInterval.end,
-                    geometryHighlight: first(selection.highlightedItems.geometryLinkPoints),
-=======
                     ...selection,
                     highlightedItems: {
                         ...selection.highlightedItems,
                         layoutLinkPoints: [data.pointAddresses.layoutHighlight],
                         geometryLinkPoints: [data.pointAddresses.geometryHighlight],
                     },
->>>>>>> c9fe43ee
                 },
                 {
                     ...data.state.layoutAlignmentInterval,
@@ -1032,51 +960,6 @@
                 data.geometryPoints,
             );
 
-<<<<<<< HEAD
-            Promise.all([layoutPointsPromise, geometryPointsPromise, linkPointAddressesPromise])
-                .then(([layoutPoints, geometryPoints, linkPointAddresses]) => {
-                    if (layerId !== newestLayerId) return;
-
-                    const features = createLinkingGeometryWithAlignmentFeatures(
-                        {
-                            ...selection,
-                            highlightedItems: {
-                                ...selection.highlightedItems,
-                                layoutLinkPoints: linkPointAddresses.layoutHighlight
-                                    ? [linkPointAddresses.layoutHighlight]
-                                    : [],
-                                geometryLinkPoints: linkPointAddresses.geometryHighlight
-                                    ? [linkPointAddresses.geometryHighlight]
-                                    : [],
-                            },
-                        },
-                        {
-                            ...linkingState.layoutAlignmentInterval,
-                            start: linkPointAddresses.layoutStart,
-                            end: linkPointAddresses.layoutEnd,
-                        },
-                        {
-                            ...linkingState.geometryAlignmentInterval,
-                            start: linkPointAddresses.geometryStart,
-                            end: linkPointAddresses.geometryEnd,
-                        },
-                        drawLinkingDots,
-                        layoutPoints,
-                        geometryPoints,
-                    );
-
-                    clearFeatures(vectorSource);
-                    vectorSource.addFeatures(features);
-                })
-                .catch(() => {
-                    if (layerId === newestLayerId) clearFeatures(vectorSource);
-                })
-                .finally(() => {
-                    inFlight = false;
-                });
-        } else {
-            clearFeatures(vectorSource);
-=======
         case 'empty':
             return [];
     }
@@ -1109,19 +992,18 @@
         const onGeometryLine = containsType(features, FeatureType.GeometryLine);
 
         if (onLayoutLine && onGeometryLine) {
-            const closestPoint = linkPointFeatures[0];
+            const closestPoint = first(linkPointFeatures);
             const closestPointType = getFeatureType(closestPoint);
 
-            if (closestPointType === FeatureType.GeometryPoint) {
+            if (closestPoint && closestPointType === FeatureType.GeometryPoint) {
                 geometryLinkPoint = getFeatureData(closestPoint);
-            } else if (closestPointType === FeatureType.LayoutPoint) {
+            } else if (closestPoint && closestPointType === FeatureType.LayoutPoint) {
                 layoutLinkPoint = getFeatureData(closestPoint);
             }
         } else if (onGeometryLine) {
             geometryLinkPoint = findFirstOfType(linkPointFeatures, FeatureType.GeometryPoint);
         } else if (onLayoutLine) {
             layoutLinkPoint = findFirstOfType(linkPointFeatures, FeatureType.LayoutPoint);
->>>>>>> c9fe43ee
         }
     }
 
@@ -1149,33 +1031,9 @@
 
     const dataPromise = getLinkingData(mapTiles, selection, linkingState, changeTimes);
 
-<<<<<<< HEAD
-                const onLayoutLine = containsType(features, FeatureType.LayoutLine);
-                const onGeometryLine = containsType(features, FeatureType.GeometryLine);
-
-                if (onLayoutLine && onGeometryLine) {
-                    const closestPoint = first(linkPointFeatures);
-                    const closestPointType = getFeatureType(closestPoint);
-
-                    if (closestPoint && closestPointType === FeatureType.GeometryPoint) {
-                        geometryLinkPoint = getFeatureData(closestPoint);
-                    } else if (closestPoint && closestPointType === FeatureType.LayoutPoint) {
-                        layoutLinkPoint = getFeatureData(closestPoint);
-                    }
-                } else if (onGeometryLine) {
-                    geometryLinkPoint = findFirstOfType(
-                        linkPointFeatures,
-                        FeatureType.GeometryPoint,
-                    );
-                } else if (onLayoutLine) {
-                    layoutLinkPoint = findFirstOfType(linkPointFeatures, FeatureType.LayoutPoint);
-                }
-            }
-=======
     loadLayerData(source, isLatest, onLoadingData, dataPromise, (data) =>
         createFeatures(data, selection, drawLinkingDots),
     );
->>>>>>> c9fe43ee
 
     return {
         name: layerName,
