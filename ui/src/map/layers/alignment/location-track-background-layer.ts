import { LineString } from 'ol/geom';
import { MapLayerName, MapTile } from 'map/map-model';
import {
    AlignmentDataHolder,
    getLocationTrackMapAlignmentsByTiles,
    getSelectedLocationTrackMapAlignmentByTiles,
} from 'track-layout/layout-map-api';
import { MapLayer } from 'map/layers/utils/layer-model';
import { ALL_ALIGNMENTS } from 'map/layers/utils/layer-visibility-limits';
import { PublishType } from 'common/common-model';
import { ChangeTimes } from 'common/common-slice';
import { createAlignmentBackgroundFeatures } from 'map/layers/utils/background-layer-utils';
import { createLayer, loadLayerData } from 'map/layers/utils/layer-utils';
import VectorLayer from 'ol/layer/Vector';
import VectorSource from 'ol/source/Vector';
import { Selection } from 'selection/selection-model';
import {
    NORMAL_ALIGNMENT_OPACITY,
    OTHER_ALIGNMENTS_OPACITY_WHILE_SPLITTING,
} from 'map/layers/utils/alignment-layer-utils';
import { LocationTrackId } from 'track-layout/track-layout-model';
import { first } from 'utils/array-utils';

const layerName: MapLayerName = 'location-track-background-layer';

export function createLocationTrackBackgroundLayer(
    mapTiles: MapTile[],
    existingOlLayer: VectorLayer<VectorSource<LineString>> | undefined,
    publishType: PublishType,
    changeTimes: ChangeTimes,
    resolution: number,
    selection: Selection,
    isSplitting: boolean,
    onLoadingData: (loading: boolean) => void,
): MapLayer {
    const { layer, source, isLatest } = createLayer(layerName, existingOlLayer);

    layer.setOpacity(
        isSplitting ? OTHER_ALIGNMENTS_OPACITY_WHILE_SPLITTING : NORMAL_ALIGNMENT_OPACITY,
    );

<<<<<<< HEAD
    let inFlight = true;
    const selectedTrack = first(selection.selectedItems.locationTracks);
=======
    const selectedTrack = selection.selectedItems.locationTracks[0];
>>>>>>> c9fe43ee

    const alignmentPromise: Promise<AlignmentDataHolder[]> = getMapAlignments(
        changeTimes,
        mapTiles,
        resolution,
        publishType,
        selectedTrack,
    );

    const createFeatures = (locationTracks: AlignmentDataHolder[]) =>
        createAlignmentBackgroundFeatures(locationTracks);

    loadLayerData(source, isLatest, onLoadingData, alignmentPromise, createFeatures);

    return { name: layerName, layer: layer };
}

function getMapAlignments(
    changeTimes: ChangeTimes,
    mapTiles: MapTile[],
    resolution: number,
    publishType: PublishType,
    selectedLocationTrackId: LocationTrackId | undefined,
): Promise<AlignmentDataHolder[]> {
    if (resolution <= ALL_ALIGNMENTS) {
        return getLocationTrackMapAlignmentsByTiles(changeTimes, mapTiles, publishType);
    } else if (selectedLocationTrackId) {
        return getSelectedLocationTrackMapAlignmentByTiles(
            changeTimes,
            mapTiles,
            publishType,
            selectedLocationTrackId,
        );
    } else {
        return Promise.resolve([]);
    }
}<|MERGE_RESOLUTION|>--- conflicted
+++ resolved
@@ -39,12 +39,7 @@
         isSplitting ? OTHER_ALIGNMENTS_OPACITY_WHILE_SPLITTING : NORMAL_ALIGNMENT_OPACITY,
     );
 
-<<<<<<< HEAD
-    let inFlight = true;
     const selectedTrack = first(selection.selectedItems.locationTracks);
-=======
-    const selectedTrack = selection.selectedItems.locationTracks[0];
->>>>>>> c9fe43ee
 
     const alignmentPromise: Promise<AlignmentDataHolder[]> = getMapAlignments(
         changeTimes,
