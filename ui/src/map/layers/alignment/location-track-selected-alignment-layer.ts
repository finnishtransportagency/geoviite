--- conflicted
+++ resolved
@@ -20,7 +20,6 @@
 import mapStyles from 'map/map.module.scss';
 import { first } from 'utils/array-utils';
 import { LayoutContext } from 'common/common-model';
-import { builtAlignmentLineDash } from 'map/layers/alignment/location-track-alignment-layer';
 
 const selectedExistingOrNotInUseLocationTrackStyle = new Style({
     stroke: new Stroke({
@@ -41,15 +40,6 @@
 const selectedLocationTrackBuiltBackgroundStyle = new Style({
     stroke: builtAlignmentBackgroundLineStroke,
     zIndex: getAlignmentZIndex('BUILT_BACKGROUND', 'NOT_HIGHLIGHTED'),
-});
-
-const selectedLocationTrackBuildStyle = new Style({
-    stroke: new Stroke({
-        color: mapStyles.selectedAlignmentLine,
-        width: 2,
-        ...builtAlignmentLineDash,
-    }),
-    zIndex: 2,
 });
 
 const layerName: MapLayerName = 'location-track-selected-alignment-layer';
@@ -86,14 +76,6 @@
         }
 
         const showEndPointTicks = resolution <= Limits.SHOW_LOCATION_TRACK_BADGES;
-<<<<<<< HEAD
-        return createAlignmentFeature(
-            selectedTrack,
-            showEndPointTicks,
-            selectedTrack.header.state === 'BUILT'
-                ? selectedLocationTrackBuildStyle
-                : selectedLocationTrackStyle,
-=======
         const endpointTickStyle =
             selectedTrack.header.state === 'BUILT'
                 ? selectedLocationTrackBuiltStyle
@@ -105,7 +87,6 @@
                 ? [selectedLocationTrackBuiltStyle, selectedLocationTrackBuiltBackgroundStyle]
                 : [selectedExistingOrNotInUseLocationTrackStyle],
             showEndPointTicks ? endpointTickStyle : undefined,
->>>>>>> e4a71c0e
         );
     };
 
