--- conflicted
+++ resolved
@@ -31,17 +31,7 @@
 
 let shownLocationTracksCompare = '';
 
-<<<<<<< HEAD
-export const builtAlignmentLineDash = {
-    lineDash: [4, 2],
-    lineDashOffset: 0,
-    lineCap: 'butt' as CanvasLineCap,
-};
-
-const highlightedLocationTrackStyle = new Style({
-=======
 const highlightedExistingOrNotInUseLocationTrackStyle = new Style({
->>>>>>> e4a71c0e
     stroke: new Stroke({
         color: mapStyles.selectedAlignmentLine,
         width: 1,
@@ -55,12 +45,6 @@
         width: 1,
         ...builtAlignmentLineDash,
     }),
-<<<<<<< HEAD
-    zIndex: 2,
-});
-
-const locationTrackStyle = new Style({
-=======
     zIndex: getAlignmentZIndex('BUILT', 'HIGHLIGHTED'),
 });
 
@@ -70,7 +54,6 @@
 });
 
 const locationTrackExistingStyle = new Style({
->>>>>>> e4a71c0e
     stroke: new Stroke({
         color: mapStyles.alignmentLine,
         width: 1,
@@ -86,29 +69,12 @@
     zIndex: getAlignmentZIndex('NOT_IN_USE', 'NOT_HIGHLIGHTED'),
 });
 
-<<<<<<< HEAD
-const locationTrackNotInUseStyle = new Style({
-    stroke: new Stroke({
-        color: mapStyles.alignmentLineNotInUse,
-        width: 1,
-    }),
-    zIndex: 0,
-});
-
-=======
->>>>>>> e4a71c0e
 const locationTrackBuiltStyle = new Style({
     stroke: new Stroke({
         color: mapStyles.alignmentLineBuilt,
         width: 1,
         ...builtAlignmentLineDash,
     }),
-<<<<<<< HEAD
-    zIndex: 0,
-});
-
-export function getLocationTrackStyle(state: LocationTrackState): Style {
-=======
     zIndex: getAlignmentZIndex('BUILT', 'NOT_HIGHLIGHTED'),
 });
 const locationTrackBuiltBackgroundStyle = new Style({
@@ -140,36 +106,21 @@
 }
 
 export function getLocationTrackEndTickStyle(state: LocationTrackState): Style {
->>>>>>> e4a71c0e
     switch (state) {
         case 'NOT_IN_USE':
             return locationTrackNotInUseStyle;
         case 'BUILT':
             return locationTrackBuiltStyle;
         default:
-<<<<<<< HEAD
-            return locationTrackStyle;
-    }
-}
-
-export function getLocationTrackHighlightStyle(state: LocationTrackState): Style {
-=======
             return locationTrackExistingStyle;
     }
 }
 
 export function getLocationTrackHighlightEndTickStyle(state: LocationTrackState): Style {
->>>>>>> e4a71c0e
     switch (state) {
         case 'BUILT':
             return highlightedBuiltLocationTrackStyle;
         default:
-<<<<<<< HEAD
-            return highlightedLocationTrackStyle;
-    }
-}
-
-=======
             return highlightedExistingOrNotInUseLocationTrackStyle;
     }
 }
@@ -192,7 +143,6 @@
     });
 }
 
->>>>>>> e4a71c0e
 const layerName: MapLayerName = 'location-track-alignment-layer';
 
 export function createLocationTrackAlignmentLayer(
@@ -232,11 +182,7 @@
     const createFeatures = (locationTracks: LocationTrackAlignmentDataHolder[]) => {
         console.log('count', locationTracks.length);
         const showEndPointTicks = resolution <= Limits.SHOW_LOCATION_TRACK_BADGES;
-<<<<<<< HEAD
-        return createAlignmentFeatures(locationTracks, selection, showEndPointTicks);
-=======
         return createLocationTrackFeatures(locationTracks, selection, showEndPointTicks);
->>>>>>> e4a71c0e
     };
 
     const onLoadingChange = (
