--- conflicted
+++ resolved
@@ -84,11 +84,8 @@
 import { PublicationCandidate } from 'publication/publication-model';
 import { DesignPublicationMode } from 'preview/preview-tool-bar';
 import { createDeletedPublicationCandidateIconLayer } from 'map/layers/preview/deleted-publication-candidate-icon-layer';
-<<<<<<< HEAD
+import { useResizeObserver } from 'utils/use-resize-observer';
 import { createDebugGeometryGraphLayer } from 'map/layers/debug/debug-geometry-graph-layer';
-=======
-import { useResizeObserver } from 'utils/use-resize-observer';
->>>>>>> 9f9a7343
 
 declare global {
     interface Window {
@@ -680,19 +677,15 @@
                             (loading) => onLayerLoading(layerName, loading),
                         );
                     case 'debug-layer':
-<<<<<<< HEAD
-                        return createDebugLayer(existingOlLayer as VectorLayer<Feature<OlPoint>>);
+                        return createDebugLayer(existingOlLayer as GeoviiteMapLayer<OlPoint>);
                     case 'debug-geometry-graph-layer':
                         return createDebugGeometryGraphLayer(
-                            existingOlLayer as VectorLayer<Feature<LineString | OlPoint>>,
-                            (loading) => onLayerLoading(layerName, loading),
-                            layoutContext,
-                            mapTiles,
-                            resolution,
-                        );
-=======
-                        return createDebugLayer(existingOlLayer as GeoviiteMapLayer<OlPoint>);
->>>>>>> 9f9a7343
+                            existingOlLayer as GeoviiteMapLayer<LineString | OlPoint>,
+                            (loading) => onLayerLoading(layerName, loading),
+                            layoutContext,
+                            mapTiles,
+                            resolution,
+                        );
                     case 'virtual-km-post-linking-layer': // Virtual map layers
                     case 'virtual-hide-geometry-layer':
                         return undefined;
