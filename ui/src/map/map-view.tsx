--- conflicted
+++ resolved
@@ -695,11 +695,8 @@
         map.layerSettings,
         hoveredOverPlanSection,
         manuallySetPlan,
-<<<<<<< HEAD
+        mapLayerMenuGroups,
         publicationCandidates,
-=======
-        mapLayerMenuGroups,
->>>>>>> f305c7fb
     ]);
 
     React.useEffect(() => {
