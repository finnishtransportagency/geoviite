--- conflicted
+++ resolved
@@ -7,97 +7,6 @@
     MapAlignmentType,
     ReferenceLineId,
 } from 'track-layout/track-layout-model';
-<<<<<<< HEAD
-import { GeometryPlanId } from 'geometry/geometry-model';
-import { DebugLayerData } from 'map/layers/debug-layer';
-
-export type MapLayerBase = {
-    name: string;
-    id: string;
-    visible: boolean;
-};
-
-export type TileMapLayer = MapLayerBase & {
-    type: 'tile';
-    url: string;
-};
-
-export type LayoutAlignmentsLayer = MapLayerBase & {
-    type: 'alignment';
-    showReferenceLines: boolean;
-    showTrackNumbers: boolean;
-    showMissingLinking: boolean;
-    showDuplicateTracks: boolean;
-};
-
-export type GeometryLayer = MapLayerBase & {
-    type: 'geometry';
-    planIds: GeometryPlanId[];
-
-    /**
-     * This can be used to provide a plan manually, e.g. when plan is not yet in DB.
-     */
-    planLayout: GeometryPlanLayout | null;
-};
-
-export type LinkingLayer = MapLayerBase & {
-    type: 'linking';
-};
-
-export type KmPostLayer = MapLayerBase & {
-    type: 'kmPosts';
-};
-
-export type GeometryKmPostLayer = MapLayerBase & {
-    type: 'geometryKmPosts';
-};
-
-export type SwitchLayer = MapLayerBase & {
-    type: 'switches';
-};
-
-export type PlanAreaLayer = MapLayerBase & {
-    type: 'planAreas';
-};
-
-export type GeometrySwitchLayer = MapLayerBase & {
-    type: 'geometrySwitches';
-};
-
-export type SwitchLinkingLayer = MapLayerBase & {
-    type: 'switchLinking';
-};
-
-export type ManualSwitchLinkingLayer = MapLayerBase & {
-    type: 'manualSwitchLinking';
-};
-
-export type Debug1mPointsLayer = MapLayerBase & {
-    type: 'debug1mPoints';
-};
-
-export type DebugLayer = MapLayerBase & {
-    type: 'debug';
-    data: DebugLayerData;
-};
-
-export type MapLayer =
-    | LayoutAlignmentsLayer
-    | TileMapLayer
-    | GeometryLayer
-    | KmPostLayer
-    | GeometryKmPostLayer
-    | SwitchLayer
-    | PlanAreaLayer
-    | GeometrySwitchLayer
-    | LinkingLayer
-    | SwitchLinkingLayer
-    | ManualSwitchLinkingLayer
-    | Debug1mPointsLayer
-    | DebugLayer;
-
-export type MapLayerType = MapLayer['type'];
-=======
 import { ValueOf } from 'utils/type-utils';
 import { TrackNumberColorKey } from 'selection-panel/track-number-panel/color-selector/color-selector-utils';
 import {
@@ -129,7 +38,6 @@
     | 'plan-area-layer'
     | 'debug-1m-points-layer'
     | 'debug-layer';
->>>>>>> 8e242a7a
 
 export type MapViewportSource = 'Map';
 
