import * as Snackbar from 'geoviite-design-lib/snackbar/snackbar';
import i18n from 'i18next';
import i18next from 'i18next';
import { err, ok, Result } from 'neverthrow';
import { filterNotEmpty } from 'utils/array-utils';
import Cookies from 'js-cookie';
import { LocalizationParams } from 'i18n/config';
<<<<<<< HEAD
=======
import i18next from 'i18next';
import { TimeStamp } from 'common/common-model';
>>>>>>> 15ad1dbb

export const API_URI = '/api';

type HttpMethod = 'GET' | 'POST' | 'PUT' | 'DELETE' | 'PATCH';

function getCsrfCookie(): string | undefined {
    return Cookies.get('XSRF-TOKEN');
}

const TOKEN_EXPIRED = 'error.unauthorized.token-expired';

const JSON_HEADERS: HeadersInit = {
    'Accept': 'application/json',
    'Content-Type': 'application/json',
};

const createJsonHeaders = () => {
    const csrfToken = getCsrfCookie();
    return csrfToken ? { ...JSON_HEADERS, 'X-XSRF-TOKEN': csrfToken } : JSON_HEADERS;
};

export type ApiError = {
    status: number;
    response: ApiErrorResponse;
};

export type ApiErrorResponse = {
    messageRows: string[];
    localizationKey: string;
    localizationParams: LocalizationParams;
    correlationId: string;
    timestamp: TimeStamp;
    status: number;
};

export type Page<T> = {
    totalCount: number;
    items: T[];
    start: number;
};

export function queryParams(params: Record<string, unknown>): string {
    const stringifiedParameters = Object.keys(params)
        .map((key) => {
            const value = params[key];
            return value != undefined
                ? `${key}=${encodeURIComponent(value.toString())}`
                : undefined;
        })
        .filter((p) => p != undefined);
    return stringifiedParameters.length == 0 ? '' : `?${stringifiedParameters.join('&')}`;
}

const wrapApiErrorResponse = Symbol('wrap api error response');
type WrappedApiErrorResponse = { [k in typeof wrapApiErrorResponse]: ApiErrorResponse };
function isWrappedApiError(x: unknown): x is WrappedApiErrorResponse {
    return typeof x === 'object' && x !== null && wrapApiErrorResponse in x;
}

export function getNonNull<Output>(path: string, toastFailure: boolean = true): Promise<Output> {
    return fetchNonNull(path, 'GET', undefined, toastFailure);
}

export function getNullable<Output>(
    path: string,
    toastFailure: boolean = true,
): Promise<Output | undefined> {
    return fetchNullable(path, 'GET', undefined, toastFailure);
}

export function getNonNullAdt<Output>(
    path: string,
): Promise<Result<Output, ApiErrorResponse | undefined>> {
    return fetchNonNullAdt(path, 'GET', undefined);
}

export function getNullableAdt<Output>(
    path: string,
): Promise<Result<Output | undefined, ApiErrorResponse>> {
    return fetchNullableAdt(path, 'GET', undefined);
}

export async function postNullable<Input, Output>(
    path: string,
    body: Input,
    toastFailure: boolean = true,
): Promise<Output | undefined> {
    return fetchNullable(path, 'POST', body, toastFailure);
}

export async function postNonNull<Input, Output>(
    path: string,
    body: Input,
    toastFailure: boolean = true,
): Promise<Output> {
    return fetchNonNull(path, 'POST', body, toastFailure);
}

export async function postNonNullAdt<Input, Output>(
    path: string,
    body: Input,
): Promise<Result<Output, ApiErrorResponse | undefined>> {
    return fetchNonNullAdt<Input, Output>(path, 'POST', body);
}

export async function postNullableAdt<Input, Output>(
    path: string,
    body: Input,
): Promise<Result<Output | undefined, ApiErrorResponse>> {
    return fetchNullableAdt<Input, Output>(path, 'POST', body);
}

export async function postFormNonNullAdt<Output>(
    path: string,
    data: FormData,
): Promise<Result<Output, ApiErrorResponse | undefined>> {
    return fetchFormNonNullAdt<Output>(path, 'POST', data);
}

export async function putNullable<Input, Output>(
    path: string,
    body: Input,
    toastFailure: boolean = true,
): Promise<Output | undefined> {
    return fetchNullable(path, 'PUT', body, toastFailure);
}

export async function putNonNull<Input, Output>(
    path: string,
    body: Input,
    toastFailure: boolean = true,
): Promise<Output> {
    return fetchNonNull(path, 'PUT', body, toastFailure);
}

export async function putNonNullAdt<Input, Output>(
    path: string,
    body: Input,
): Promise<Result<Output, ApiErrorResponse | undefined>> {
    return fetchNonNullAdt<Input, Output>(path, 'PUT', body);
}

export async function putNullableAdt<Input, Output>(
    path: string,
    body: Input,
): Promise<Result<Output | undefined, ApiErrorResponse>> {
    return fetchNullableAdt<Input, Output>(path, 'PUT', body);
}

export async function putFormNonNullAdt<Output>(
    path: string,
    data: FormData,
): Promise<Result<Output, ApiErrorResponse | undefined>> {
    return fetchFormNonNullAdt<Output>(path, 'PUT', data);
}

export async function deleteNullable<Output>(
    path: string,
    toastFailure: boolean = true,
): Promise<Output | undefined> {
    return fetchNullable(path, 'DELETE', undefined, toastFailure);
}

export async function deleteNonNull<Output>(
    path: string,
    toastFailure: boolean = true,
): Promise<Output> {
    return fetchNonNull(path, 'DELETE', undefined, toastFailure);
}

export async function deleteNonNullAdt<Input, Output>(
    path: string,
    body: Input,
): Promise<Result<Output, ApiErrorResponse | undefined>> {
    return fetchNonNullAdt(path, 'DELETE', body);
}

export async function deleteNullableAdt<Output>(
    path: string,
): Promise<Result<Output | undefined, ApiErrorResponse>> {
    return fetchNullableAdt(path, 'DELETE', undefined);
}

async function fetchNullable<Input, Output>(
    path: string,
    method: HttpMethod,
    body: Input,
    toastFailure: boolean = true,
): Promise<Output | undefined> {
    const result = await fetchNullableAdt<Input, Output>(path, method, body);

    if (result.isErr() && toastFailure) {
        showHttpError(path, result.error);
    }

    return result.isOk() ? result.value : Promise.reject(result.error);
}

async function fetchNonNull<Input, Output>(
    path: string,
    method: HttpMethod,
    body: Input,
    toastFailure: boolean = true,
): Promise<Output> {
    const result = await fetchNonNullAdt<Input, Output>(path, method, body);

    if (result.isErr() && result.error && toastFailure) {
        showHttpError(path, result.error);
    }

    return result.isOk() ? result.value : Promise.reject(result.error);
}

async function fetchNullableAdt<Input, Output>(
    path: string,
    method: HttpMethod,
    body: Input,
): Promise<Result<Output | undefined, ApiErrorResponse>> {
    const r = await executeRequest<Input, Output, WrappedApiErrorResponse>(
        path,
        body,
        (e) => {
            return { [wrapApiErrorResponse]: e };
        },
        method,
    );

    return isWrappedApiError(r) ? err(r[wrapApiErrorResponse]) : ok(r);
}

async function fetchNonNullAdt<Input, Output>(
    path: string,
    method: HttpMethod,
    body: Input,
): Promise<Result<Output, ApiErrorResponse | undefined>> {
    const result = await fetchNullableAdt<Input, Output>(path, method, body);

    if (result.isOk() && result.value === undefined) {
        Snackbar.error(i18next.t('error.expected-non-null'));

        return err(undefined);
    } else {
        return result as Result<Output, ApiErrorResponse>;
    }
}

export async function fetchFormNonNullAdt<Output>(
    path: string,
    method: HttpMethod,
    data: FormData,
): Promise<Result<Output, ApiErrorResponse | undefined>> {
    const r = await executeBodyRequestInternal<Output>(
        () => getFormResponse(path, data, method),
        true,
    );

    if (r.isOk() && r.value === undefined) {
        Snackbar.error(i18next.t('error.expected-non-null'));

        return err(undefined);
    } else {
        return r as Result<Output, ApiErrorResponse>;
    }
}

async function executeRequest<Input, Output, ErrorOutput>(
    path: string,
    data: Input | undefined,
    errorHandler: (response: ApiErrorResponse) => ErrorOutput,
    method: HttpMethod,
): Promise<Output | ErrorOutput | undefined> {
    const result: Result<Output | undefined, ApiErrorResponse> = await executeBodyRequestInternal(
        () => getJsonResponse(path, data, method),
        true,
    );
    if (result.isOk()) return result.value;
    else return errorHandler(result.error);
}

async function executeBodyRequestInternal<Output>(
    fetchFunction: () => Promise<Response>,
    retryOnTokenExpired: boolean,
): Promise<Result<Output | undefined, ApiErrorResponse>> {
    const response = await fetchFunction();

    if (response.status === 204) {
        return ok(undefined);
    } else if (response.ok) {
        return ok(await response.json());
    } else {
        const errorResponse: ApiError = await convertResponseToError(response);
        const errorIsTokenExpiry =
            response.status === 401 &&
            (response.headers.has('session-expired') ||
                errorResponse.response.localizationKey === TOKEN_EXPIRED);

        if (retryOnTokenExpired && errorIsTokenExpiry) {
            return executeBodyRequestInternal(fetchFunction, false);
        } else {
            if (errorIsTokenExpiry) Snackbar.sessionExpired();
            return err(errorResponse.response);
        }
    }
}

async function getFormResponse(
    path: string,
    data: FormData,
    method: HttpMethod,
): Promise<Response> {
    return await fetch(path, {
        method: method,
        credentials: 'same-origin',
        headers: { 'X-XSRF-TOKEN': getCsrfCookie() || '' },
        body: data,
    });
}

async function getJsonResponse<Input>(
    path: string,
    data: Input | undefined,
    method: HttpMethod,
): Promise<Response> {
    return await fetch(path, {
        method: method,
        headers: createJsonHeaders(),
        ...(data !== undefined && { body: JSON.stringify(data) }),
    });
}

async function convertResponseToError(response: Response): Promise<ApiError> {
    const contentType = response.headers.get('content-type');
    const dateString = response.headers.get('date');
    const errorResponse: ApiErrorResponse =
        contentType && contentType.startsWith('application/json')
            ? await response.json()
            : {
                  messageRows: [await tryToReadText(response)].filter(filterNotEmpty),
                  correlationId: 'FAILED',
                  timestamp: dateString || Date(),
              };
    return {
        status: response.status,
        response: {
            ...errorResponse,
            status: response.status,
        },
    };
}

async function tryToReadText(response: Response): Promise<string | undefined> {
    try {
        return await response.text();
    } catch {
        return undefined;
    }
}

const showHttpError = (path: string, response: ApiErrorResponse) => {
<<<<<<< HEAD
    Snackbar.apiError(i18n.t('error.request-failed', { path }), response);
=======
    Snackbar.error(getLocalizedError(response, 'error.request-failed', { path }), path, response);
};

export const getLocalizedError = (
    response: ApiErrorResponse | undefined,
    defaultKey: string,
    defaultParams: LocalizationParams = {},
): string => {
    const key = response?.localizationKey || defaultKey;
    const params = response?.localizationParams || defaultParams;
    return i18n.t(key, params);
>>>>>>> 15ad1dbb
};<|MERGE_RESOLUTION|>--- conflicted
+++ resolved
@@ -1,15 +1,11 @@
 import * as Snackbar from 'geoviite-design-lib/snackbar/snackbar';
 import i18n from 'i18next';
-import i18next from 'i18next';
 import { err, ok, Result } from 'neverthrow';
 import { filterNotEmpty } from 'utils/array-utils';
 import Cookies from 'js-cookie';
 import { LocalizationParams } from 'i18n/config';
-<<<<<<< HEAD
-=======
 import i18next from 'i18next';
 import { TimeStamp } from 'common/common-model';
->>>>>>> 15ad1dbb
 
 export const API_URI = '/api';
 
@@ -369,10 +365,7 @@
 }
 
 const showHttpError = (path: string, response: ApiErrorResponse) => {
-<<<<<<< HEAD
-    Snackbar.apiError(i18n.t('error.request-failed', { path }), response);
-=======
-    Snackbar.error(getLocalizedError(response, 'error.request-failed', { path }), path, response);
+    Snackbar.apiError(getLocalizedError(response, 'error.request-failed', { path }), path, response);
 };
 
 export const getLocalizedError = (
@@ -383,5 +376,4 @@
     const key = response?.localizationKey || defaultKey;
     const params = response?.localizationParams || defaultParams;
     return i18n.t(key, params);
->>>>>>> 15ad1dbb
 };