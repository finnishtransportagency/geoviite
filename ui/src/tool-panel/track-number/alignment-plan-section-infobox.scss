@use 'vayla-design-lib' as vayla-design;

.alignment-plan-section-infobox__plan-name {
    white-space: normal;
    word-break: break-word;
}

.alignment-plan-section-infobox__plan-link-content {
    display: inline-block;
}

.alignment-plan-section-infobox__no-plan-icon {
<<<<<<< HEAD
    display: block;
    transform: translate(0, 1px);
    fill: $color-red-dark;
=======
    fill: vayla-design.$color-red-dark;
>>>>>>> 8e242a7a
}

.alignment-plan-section-infobox__show-plan-icon {
    display: block;
    transform: translate(0, -3px);
    cursor: pointer;
    fill: $color-white-darker;
    padding: 0 2px;
    line-height: 0;
}

.alignment-plan-section-infobox__meters {
    display: inline-grid;
    grid-template-columns: repeat(2, 50%);
    grid-column-gap: 6px;
    width: 100%;
    cursor: pointer;
}<|MERGE_RESOLUTION|>--- conflicted
+++ resolved
@@ -10,20 +10,16 @@
 }
 
 .alignment-plan-section-infobox__no-plan-icon {
-<<<<<<< HEAD
+    fill: vayla-design.$color-red-dark;
     display: block;
     transform: translate(0, 1px);
-    fill: $color-red-dark;
-=======
-    fill: vayla-design.$color-red-dark;
->>>>>>> 8e242a7a
 }
 
 .alignment-plan-section-infobox__show-plan-icon {
     display: block;
     transform: translate(0, -3px);
     cursor: pointer;
-    fill: $color-white-darker;
+    fill: vayla-design.$color-white-darker;
     padding: 0 2px;
     line-height: 0;
 }
