--- conflicted
+++ resolved
@@ -37,12 +37,9 @@
 import { Icons } from 'vayla-design-lib/icon/Icon';
 import TrackNumberDeleteConfirmationDialog from 'tool-panel/track-number/dialog/track-number-delete-confirmation-dialog';
 import { getReferenceLineSegmentEnds } from 'track-layout/layout-map-api';
-<<<<<<< HEAD
 import { TrackNumberGeometryInfobox } from 'tool-panel/track-number/track-number-geometry-infobox';
 import { MapViewport } from 'map/map-model';
-=======
 import { AssetValidationInfoboxContainer } from 'tool-panel/asset-validation-infobox-container';
->>>>>>> 6d0b3072
 
 type TrackNumberInfoboxProps = {
     trackNumber: LayoutTrackNumber;
@@ -53,11 +50,8 @@
     onUnselect: () => void;
     onStartReferenceLineGeometryChange: (alignment: MapAlignment) => void;
     onEndReferenceLineGeometryChange: () => void;
-<<<<<<< HEAD
     viewport: MapViewport;
-=======
     referenceLineChangeTime: TimeStamp;
->>>>>>> 6d0b3072
 };
 
 const TrackNumberInfobox: React.FC<TrackNumberInfoboxProps> = ({
@@ -68,11 +62,8 @@
     showArea,
     onStartReferenceLineGeometryChange,
     onEndReferenceLineGeometryChange,
-<<<<<<< HEAD
     viewport,
-=======
     referenceLineChangeTime,
->>>>>>> 6d0b3072
 }: TrackNumberInfoboxProps) => {
     const { t } = useTranslation();
     const startAndEndPoints = useReferenceLineStartAndEnd(referenceLine?.id, publishType);
@@ -256,20 +247,19 @@
                     </InfoboxContent>
                 </Infobox>
             )}
-<<<<<<< HEAD
             {referenceLine && (
                 <TrackNumberGeometryInfobox
                     referenceLineId={referenceLine.id}
                     publishType={publishType}
                     viewport={viewport}
-=======
+                />
+            )}
             {trackNumber.draftType !== 'NEW_DRAFT' && (
                 <AssetValidationInfoboxContainer
                     id={trackNumber.id}
                     type={'TRACK_NUMBER'}
                     publishType={publishType}
                     changeTime={referenceLineChangeTime}
->>>>>>> 6d0b3072
                 />
             )}
             {changeTimes && (
