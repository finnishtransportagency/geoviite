--- conflicted
+++ resolved
@@ -21,38 +21,17 @@
     const { t } = useTranslation();
 
     const deleteDraftLocationTrack = (id: LocationTrackId) => {
-<<<<<<< HEAD
-        deleteTrackNumber(id)
-            .then((result) => {
-                result
-                    .map((trackNumberId) => {
-                        stateActions.onSaveSucceed(trackNumberId);
-                        Snackbar.success('tool-panel.track-number.delete-dialog.delete-succeeded');
-                        onClose();
-                    })
-                    .mapErr(() => {
-                        stateActions.onSaveFailed();
-                        Snackbar.error('tool-panel.track-number.delete-dialog.delete-failed');
-                        onClose();
-                    });
-            })
-            .catch(() => {
-                stateActions.onSaveFailed();
-                onClose();
-            });
-=======
         deleteTrackNumber(id).then((result) => {
             result
                 .map((trackNumberId) => {
-                    Snackbar.success(t('tool-panel.track-number.delete-dialog.delete-succeeded'));
+                    Snackbar.success('tool-panel.track-number.delete-dialog.delete-succeeded');
                     onSave && onSave(trackNumberId);
                     onClose();
                 })
                 .mapErr(() => {
-                    Snackbar.error(t('tool-panel.track-number.delete-dialog.delete-failed'));
+                    Snackbar.error('tool-panel.track-number.delete-dialog.delete-failed');
                 });
         });
->>>>>>> 9faaf2bc
     };
 
     return (
