import * as React from 'react';
import { Dialog, DialogVariant, DialogWidth } from 'geoviite-design-lib/dialog/dialog';
import { Button, ButtonVariant } from 'vayla-design-lib/button/button';
import { FormLayout, FormLayoutColumn } from 'geoviite-design-lib/form-layout/form-layout';
import { FieldLayout } from 'vayla-design-lib/field-layout/field-layout';
import { TextField } from 'vayla-design-lib/text-field/text-field';
import { useTranslation } from 'react-i18next';
import * as Snackbar from 'geoviite-design-lib/snackbar/snackbar';
import { createTrackNumber, updateTrackNumber } from 'track-layout/layout-track-number-api';
import {
    getSaveDisabledReasons,
    useReferenceLineStartAndEnd,
    useTrackNumberReferenceLine,
    useTrackNumbersIncludingDeleted,
} from 'track-layout/track-layout-react-utils';
import { Heading, HeadingSize } from 'vayla-design-lib/heading/heading';
import {
    actions,
    getErrors,
    initialTrackNumberEditState,
    reducer,
    TrackNumberSaveRequest,
} from './track-number-edit-store';
import { createDelegatesWithDispatcher } from 'store/store-utils';
import { ValidationErrorType } from 'utils/validation-utils';
import {
    LayoutReferenceLine,
    LayoutTrackNumber,
    LayoutTrackNumberId,
} from 'track-layout/track-layout-model';
import { formatTrackMeter } from 'utils/geography-utils';
import { Precision, roundToPrecision } from 'utils/rounding';
import { Dropdown } from 'vayla-design-lib/dropdown/dropdown';
import { layoutStates } from 'utils/enum-localization-utils';
import styles from 'geoviite-design-lib/dialog/dialog.scss';
import dialogStyles from 'geoviite-design-lib/dialog/dialog.scss';
import { Icons } from 'vayla-design-lib/icon/Icon';
import TrackNumberDeleteConfirmationDialog from 'tool-panel/track-number/dialog/track-number-delete-confirmation-dialog';
import { Link } from 'vayla-design-lib/link/link';
import { ChangesBeingReverted } from 'preview/preview-view';
import { onRequestDeleteTrackNumber } from 'tool-panel/track-number/track-number-deletion';
import { getChangeTimes } from 'common/change-time-api';

type TrackNumberEditDialogContainerProps = {
    editTrackNumberId?: LayoutTrackNumberId;
    onClose: () => void;
    onSave?: (trackNumberId: LayoutTrackNumberId) => void;
};

type TrackNumberEditDialogProps = {
    inEditTrackNumber?: LayoutTrackNumber;
    inEditReferenceLine?: LayoutReferenceLine;
    isNewDraft: boolean;
    trackNumbers: LayoutTrackNumber[];
    onClose: () => void;
    onSave?: (trackNumberId: LayoutTrackNumberId) => void;
    onEditTrackNumber: (trackNumberId: LayoutTrackNumberId) => void;
};

export const TrackNumberEditDialogContainer: React.FC<TrackNumberEditDialogContainerProps> = ({
    editTrackNumberId,
    onClose,
    onSave,
}: TrackNumberEditDialogContainerProps) => {
    const trackNumbers = useTrackNumbersIncludingDeleted('DRAFT');
    const [trackNumberId, setTrackNumberId] = React.useState<LayoutTrackNumberId | undefined>(
        editTrackNumberId,
    );
    const editReferenceLine = useTrackNumberReferenceLine(trackNumberId, 'DRAFT');
    const isDeletable = editReferenceLine?.draftType === 'NEW_DRAFT';

    if (trackNumbers !== undefined && trackNumberId == editReferenceLine?.trackNumberId) {
        return (
            <TrackNumberEditDialog
                inEditTrackNumber={trackNumbers.find((tn) => tn.id == trackNumberId)}
                inEditReferenceLine={editReferenceLine}
                trackNumbers={trackNumbers}
                isNewDraft={isDeletable}
                onClose={onClose}
                onSave={onSave}
                onEditTrackNumber={setTrackNumberId}
            />
        );
    } else {
        return <div />;
    }
};

const mapError = (errorReason: string) => `track-number-edit.error.${errorReason}`;

export const TrackNumberEditDialog: React.FC<TrackNumberEditDialogProps> = ({
    inEditTrackNumber,
    inEditReferenceLine,
    trackNumbers,
    isNewDraft,
    onClose,
    onSave,
    onEditTrackNumber,
}: TrackNumberEditDialogProps) => {
    const { t } = useTranslation();

    const [state, dispatcher] = React.useReducer(
        reducer,
        initialTrackNumberEditState(inEditTrackNumber, inEditReferenceLine, trackNumbers),
    );
    const stateActions = createDelegatesWithDispatcher(dispatcher, actions);
    const startAndEndPoints = inEditReferenceLine
        ? useReferenceLineStartAndEnd(inEditReferenceLine.id, 'DRAFT')
        : undefined;

    const [saveInProgress, setSaveInProgress] = React.useState<boolean>(false);
    const [deletingDraft, setDeletingDraft] = React.useState<ChangesBeingReverted>();
    const [nonDraftDeleteConfirmationVisible, setNonDraftDeleteConfirmationVisible] =
        React.useState<boolean>(false);

    const trackNumberStateOptions = layoutStates
        .filter((s) => s.value !== 'PLANNED')
        .map((s) =>
            s.value !== 'DELETED' || inEditTrackNumber !== undefined ? s : { ...s, disabled: true },
        )
        .map((s) => ({ ...s, qaId: s.value }));

    const confirmNewDraftDelete = () => {
        inEditTrackNumber && onRequestDeleteTrackNumber(inEditTrackNumber, setDeletingDraft);
    };

    const saveOrConfirm = () => {
        if (state.request?.state === 'DELETED' && inEditTrackNumber?.state !== 'DELETED') {
            setNonDraftDeleteConfirmationVisible(true);
        } else {
            saveTrackNumber();
        }
    };

    const saveTrackNumber = () => {
        setSaveInProgress(true);
        const operation = inEditTrackNumber
            ? updateTrackNumber(inEditTrackNumber.id, state.request)
            : createTrackNumber(state.request);
        operation
            .then((tn) => {
                if (tn) {
                    Snackbar.success('track-number-edit.result.succeeded');
                    if (onSave) onSave(tn);
                    onClose();
                } else {
                    Snackbar.error('track-number-edit.result.failed');
                }
            })
            .finally(() => {
                setNonDraftDeleteConfirmationVisible(false);
                setSaveInProgress(false);
            });
    };

    const hasErrors =
        state.validationErrors.filter((e) => e.type === ValidationErrorType.ERROR).length > 0;
    const numberErrors = getErrors(state, 'number');
    const stateErrors = getErrors(state, 'state');
    const descriptionErrors = getErrors(state, 'description');
    const startAddressErrors = getErrors(state, 'startAddress');

    const otherTrackNumber = trackNumbers.find(
        (tn) =>
            tn.number.toLowerCase() === state.request.number.toLowerCase() &&
            tn.id !== inEditTrackNumber?.id,
    );

    const moveToEditLinkText = (tn: LayoutTrackNumber) => {
        const state = tn.state === 'DELETED' ? ` (${t('enum.layout-state.DELETED')})` : '';
        return t('track-number-edit.action.move-to-edit', {
            number: tn.number + state,
        });
    };

    return (
        <React.Fragment>
            <Dialog
                title={t(
                    inEditTrackNumber
                        ? 'track-number-edit.title.edit'
                        : 'track-number-edit.title.create',
                )}
                onClose={onClose}
                width={DialogWidth.TWO_COLUMNS}
                footerContent={
                    <React.Fragment>
                        {isNewDraft && inEditTrackNumber && (
                            <div className={styles['dialog__footer-content--left-aligned']}>
                                <Button
                                    onClick={() => {
                                        inEditTrackNumber ? confirmNewDraftDelete() : undefined;
                                    }}
                                    icon={Icons.Delete}
                                    variant={ButtonVariant.WARNING}>
                                    {t('button.delete-draft')}
                                </Button>
                            </div>
                        )}
                        <div className={dialogStyles['dialog__footer-content--centered']}>
                            <Button
                                variant={ButtonVariant.SECONDARY}
                                disabled={saveInProgress}
                                onClick={onClose}>
                                {t('button.cancel')}
                            </Button>
                            <Button
                                disabled={hasErrors || saveInProgress}
                                isProcessing={saveInProgress}
                                qa-id="save-track-number-changes"
                                onClick={saveOrConfirm}
                                title={getSaveDisabledReasons(
                                    state.validationErrors.map((e) => e.reason),
                                    saveInProgress,
                                )
                                    .map((reason) => t(mapError(reason)))
                                    .join(', ')}>
                                {t('track-number-edit.action.save')}
                            </Button>
                        </div>
                    </React.Fragment>
                }>
                <FormLayout isProcessing={saveInProgress} dualColumn>
                    <FormLayoutColumn>
                        <Heading size={HeadingSize.SUB}>
                            {t('track-number-edit.title.track-number')}
                        </Heading>
                        <FieldLayout
                            label={`${t('track-number-edit.field.number')} *`}
                            value={
                                <TextField
                                    qa-id="track-number-name"
                                    value={state.request.number}
                                    onChange={(e) =>
                                        stateActions.onUpdateProp({
                                            key: 'number' as keyof TrackNumberSaveRequest,
                                            value: e.target.value,
                                            editingExistingValue: !!inEditTrackNumber,
                                        })
                                    }
                                    onBlur={() => stateActions.onCommitField('number')}
                                    disabled={saveInProgress}
                                    hasError={numberErrors.length > 0}
                                    wide
                                />
                            }
                            errors={numberErrors.map(({ reason }) => t(mapError(reason)))}>
                            {otherTrackNumber && (
                                <Link onClick={() => onEditTrackNumber(otherTrackNumber.id)}>
                                    {moveToEditLinkText(otherTrackNumber)}
                                </Link>
                            )}
                        </FieldLayout>
                        <FieldLayout
                            label={`${t('track-number-edit.field.state')} *`}
                            value={
                                <Dropdown
                                    qaId="track-number-state"
                                    value={state.request.state}
                                    canUnselect={false}
                                    options={trackNumberStateOptions}
                                    onChange={(state) =>
                                        stateActions.onUpdateProp({
                                            key: 'state' as keyof TrackNumberSaveRequest,
                                            value: state || 'NOT_IN_USE',
                                            editingExistingValue: !!inEditTrackNumber,
                                        })
                                    }
                                    onBlur={() => stateActions.onCommitField('state')}
                                    hasError={stateErrors.length > 0}
                                    wide
                                    searchable
                                />
                            }
                            errors={stateErrors.map(({ reason }) => t(mapError(reason)))}
                        />
                        <FieldLayout
                            label={`${t('track-number-edit.field.description')} *`}
                            value={
                                <TextField
                                    qa-id="track-number-description"
                                    value={state.request.description}
                                    onChange={(e) =>
                                        stateActions.onUpdateProp({
                                            key: 'description' as keyof TrackNumberSaveRequest,
                                            value: e.target.value,
                                            editingExistingValue: !!inEditTrackNumber,
                                        })
                                    }
                                    onBlur={() => stateActions.onCommitField('description')}
                                    disabled={saveInProgress}
                                    hasError={descriptionErrors.length > 0}
                                    wide
                                />
                            }
                            errors={descriptionErrors.map(({ reason }) => t(mapError(reason)))}
                        />
                    </FormLayoutColumn>
                    <FormLayoutColumn>
                        <Heading size={HeadingSize.SUB}>
                            {t('track-number-edit.title.reference-line')}
                        </Heading>
                        <FieldLayout
                            label={`${t('track-number-edit.field.start-location')} *`}
                            value={
                                <TextField
                                    value={state.request.startAddress}
                                    onChange={(e) =>
                                        stateActions.onUpdateProp({
                                            key: 'startAddress' as keyof TrackNumberSaveRequest,
                                            value: e.target.value,
                                            editingExistingValue: !!inEditTrackNumber,
                                        })
                                    }
                                    onBlur={() => stateActions.onCommitField('startAddress')}
                                    disabled={saveInProgress}
                                    hasError={startAddressErrors.length > 0}
                                    wide
                                />
                            }
                            errors={startAddressErrors.map(({ reason }) => t(mapError(reason)))}
                        />
                        {startAndEndPoints && (
                            <FieldLayout
                                label={t('track-number-edit.field.end-location')}
                                value={
                                    <TextField
                                        value={
                                            startAndEndPoints?.end
                                                ? formatTrackMeter(startAndEndPoints.end.address)
                                                : '-'
                                        }
                                        wide
                                        disabled
                                    />
                                }
                            />
                        )}
                        {inEditReferenceLine && (
                            <FieldLayout
                                label={t('track-number-edit.field.true-length')}
                                value={
                                    <TextField
                                        value={roundToPrecision(
                                            inEditReferenceLine.length,
                                            Precision.alignmentLengthMeters,
                                        )}
                                        wide
                                        disabled
                                    />
                                }
                            />
                        )}
                    </FormLayoutColumn>
                </FormLayout>
            </Dialog>
            {nonDraftDeleteConfirmationVisible && (
                <Dialog
                    title={t('track-number-edit.title.delete-non-draft')}
                    variant={DialogVariant.DARK}
                    allowClose={false}
                    footerContent={
                        <div className={dialogStyles['dialog__footer-content--centered']}>
                            <Button
                                onClick={() => setNonDraftDeleteConfirmationVisible(false)}
                                variant={ButtonVariant.SECONDARY}>
                                {t('button.cancel')}
                            </Button>
                            <Button
                                variant={ButtonVariant.PRIMARY_WARNING}
                                onClick={saveTrackNumber}>
                                {t('button.delete')}
                            </Button>
                        </div>
                    }>
                    <div className={'dialog__text'}>
                        {t('track-number-edit.dialog.deleted-track-numbers-not-allowed')}
                    </div>
                    <div className={'dialog__text'}>
                        {t('track-number-edit.dialog.confirm-track-number-delete')}
                    </div>
                </Dialog>
            )}
            {inEditTrackNumber && deletingDraft && (
                <TrackNumberDeleteConfirmationDialog
                    changesBeingReverted={deletingDraft}
                    changeTimes={getChangeTimes()}
<<<<<<< HEAD
                    onClose={closeDraftDeleteConfirmation}
                    onSave={() => {
                        inEditTrackNumber && onSave && onSave(inEditTrackNumber.id);
                        onClose();
                    }}
=======
                    onClose={() => setDeletingDraft(undefined)}
                    onSave={onSave}
>>>>>>> 6e03de8e
                />
            )}
        </React.Fragment>
    );
};

export default TrackNumberEditDialog;<|MERGE_RESOLUTION|>--- conflicted
+++ resolved
@@ -385,16 +385,11 @@
                 <TrackNumberDeleteConfirmationDialog
                     changesBeingReverted={deletingDraft}
                     changeTimes={getChangeTimes()}
-<<<<<<< HEAD
-                    onClose={closeDraftDeleteConfirmation}
+                    onClose={() => setDeletingDraft(undefined)}
                     onSave={() => {
                         inEditTrackNumber && onSave && onSave(inEditTrackNumber.id);
                         onClose();
                     }}
-=======
-                    onClose={() => setDeletingDraft(undefined)}
-                    onSave={onSave}
->>>>>>> 6e03de8e
                 />
             )}
         </React.Fragment>
