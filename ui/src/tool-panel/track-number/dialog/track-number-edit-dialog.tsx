import * as React from 'react';
import { Dialog, DialogVariant, DialogWidth } from 'geoviite-design-lib/dialog/dialog';
import { Button, ButtonVariant } from 'vayla-design-lib/button/button';
import { FormLayout, FormLayoutColumn } from 'geoviite-design-lib/form-layout/form-layout';
import { FieldLayout } from 'vayla-design-lib/field-layout/field-layout';
import { TextField } from 'vayla-design-lib/text-field/text-field';
import { useTranslation } from 'react-i18next';
import * as Snackbar from 'geoviite-design-lib/snackbar/snackbar';
import { createTrackNumber, updateTrackNumber } from 'track-layout/layout-track-number-api';
import {
    getSaveDisabledReasons,
    useReferenceLineStartAndEnd,
    useTrackNumberReferenceLine,
    useTrackNumbersIncludingDeleted,
} from 'track-layout/track-layout-react-utils';
import { Heading, HeadingSize } from 'vayla-design-lib/heading/heading';
import {
    actions,
    getErrors,
    initialTrackNumberEditState,
    reducer,
    TrackNumberSaveRequest,
} from './track-number-edit-store';
import { createDelegatesWithDispatcher } from 'store/store-utils';
import { ValidationErrorType } from 'utils/validation-utils';
import {
    LayoutReferenceLine,
    LayoutTrackNumber,
    LayoutTrackNumberId,
} from 'track-layout/track-layout-model';
import { formatTrackMeter } from 'utils/geography-utils';
import { Precision, roundToPrecision } from 'utils/rounding';
import { Dropdown } from 'vayla-design-lib/dropdown/dropdown';
import { layoutStates } from 'utils/enum-localization-utils';
import styles from 'geoviite-design-lib/dialog/dialog.scss';
import dialogStyles from 'geoviite-design-lib/dialog/dialog.scss';
import { Icons } from 'vayla-design-lib/icon/Icon';
import TrackNumberDeleteConfirmationDialog from 'tool-panel/track-number/dialog/track-number-delete-confirmation-dialog';
import { Link } from 'vayla-design-lib/link/link';
import { ChangesBeingReverted } from 'preview/preview-view';
import { onRequestDeleteTrackNumber } from 'tool-panel/track-number/track-number-deletion';
import { getChangeTimes } from 'common/change-time-api';

type TrackNumberEditDialogContainerProps = {
    editTrackNumberId?: LayoutTrackNumberId;
    onClose: () => void;
    onSave?: (trackNumberId: LayoutTrackNumberId) => void;
};

type TrackNumberEditDialogProps = {
    inEditTrackNumber?: LayoutTrackNumber;
    inEditReferenceLine?: LayoutReferenceLine;
    isNewDraft: boolean;
    trackNumbers: LayoutTrackNumber[];
    onClose: () => void;
    onSave?: (trackNumberId: LayoutTrackNumberId) => void;
    onEditTrackNumber: (trackNumberId: LayoutTrackNumberId) => void;
};

export const TrackNumberEditDialogContainer: React.FC<TrackNumberEditDialogContainerProps> = ({
    editTrackNumberId,
    onClose,
    onSave,
}: TrackNumberEditDialogContainerProps) => {
    const trackNumbers = useTrackNumbersIncludingDeleted('DRAFT');
    const [trackNumberId, setTrackNumberId] = React.useState<LayoutTrackNumberId | undefined>(
        editTrackNumberId,
    );
    const editReferenceLine = useTrackNumberReferenceLine(trackNumberId, 'DRAFT');
    const isDeletable = editReferenceLine?.draftType === 'NEW_DRAFT';

    if (trackNumbers !== undefined && trackNumberId == editReferenceLine?.trackNumberId) {
        return (
            <TrackNumberEditDialog
                inEditTrackNumber={trackNumbers.find((tn) => tn.id == trackNumberId)}
                inEditReferenceLine={editReferenceLine}
                trackNumbers={trackNumbers}
                isNewDraft={isDeletable}
                onClose={onClose}
                onSave={onSave}
                onEditTrackNumber={setTrackNumberId}
            />
        );
    } else {
        return <div />;
    }
};

const mapError = (errorReason: string) => `track-number-edit.error.${errorReason}`;

export const TrackNumberEditDialog: React.FC<TrackNumberEditDialogProps> = ({
    inEditTrackNumber,
    inEditReferenceLine,
    trackNumbers,
    isNewDraft,
    onClose,
    onSave,
    onEditTrackNumber,
}: TrackNumberEditDialogProps) => {
    const { t } = useTranslation();

    const [state, dispatcher] = React.useReducer(
        reducer,
        initialTrackNumberEditState(inEditTrackNumber, inEditReferenceLine, trackNumbers),
    );
    const stateActions = createDelegatesWithDispatcher(dispatcher, actions);
    const startAndEndPoints = inEditReferenceLine
        ? useReferenceLineStartAndEnd(inEditReferenceLine.id, 'DRAFT')
        : undefined;

    const [saveInProgress, setSaveInProgress] = React.useState<boolean>(false);
    const [deletingDraft, setDeletingDraft] = React.useState<ChangesBeingReverted>();
    const [nonDraftDeleteConfirmationVisible, setNonDraftDeleteConfirmationVisible] =
        React.useState<boolean>(false);

    const trackNumberStateOptions = layoutStates
        .filter((s) => s.value !== 'PLANNED')
<<<<<<< HEAD
        .map((t) => ({ ...t, qaId: t.value }));
=======
        .map((s) =>
            s.value !== 'DELETED' || inEditTrackNumber !== undefined ? s : { ...s, disabled: true },
        );
>>>>>>> 08779972

    const confirmNewDraftDelete = () => {
        inEditTrackNumber && onRequestDeleteTrackNumber(inEditTrackNumber, setDeletingDraft);
    };
    const closeDraftDeleteConfirmation = () => {
        setDeletingDraft(undefined);
    };
    const closeNonDraftDeleteConfirmation = () => {
        setNonDraftDeleteConfirmationVisible(false);
    };

    const saveOrConfirm = () => {
        if (state.request?.state === 'DELETED' && inEditTrackNumber?.state !== 'DELETED') {
            if (inEditTrackNumber?.draftType === 'NEW_DRAFT') {
                confirmNewDraftDelete();
            } else {
                setNonDraftDeleteConfirmationVisible(true);
            }
        } else {
            saveTrackNumber();
        }
    };

    const saveTrackNumber = () => {
        setSaveInProgress(true);
        const operation = inEditTrackNumber
            ? updateTrackNumber(inEditTrackNumber.id, state.request)
            : createTrackNumber(state.request);
        operation
            .then((tn) => {
                if (tn) {
                    Snackbar.success('track-number-edit.result.succeeded');
                    if (onSave) onSave(tn);
                    onClose();
                } else {
                    Snackbar.error('track-number-edit.result.failed');
                }
            })
            .finally(() => {
                setNonDraftDeleteConfirmationVisible(false);
                setSaveInProgress(false);
            });
    };

    const hasErrors =
        state.validationErrors.filter((e) => e.type === ValidationErrorType.ERROR).length > 0;
    const numberErrors = getErrors(state, 'number');
    const stateErrors = getErrors(state, 'state');
    const descriptionErrors = getErrors(state, 'description');
    const startAddressErrors = getErrors(state, 'startAddress');

    const otherTrackNumber = trackNumbers.find(
        (tn) =>
            tn.number.toLowerCase() === state.request.number.toLowerCase() &&
            tn.id !== inEditTrackNumber?.id,
    );

    const moveToEditLinkText = (tn: LayoutTrackNumber) => {
        const state = tn.state === 'DELETED' ? ` (${t('enum.layout-state.DELETED')})` : '';
        return t('track-number-edit.action.move-to-edit', {
            number: tn.number + state,
        });
    };

    return (
        <React.Fragment>
            <Dialog
                title={t(
                    inEditTrackNumber
                        ? 'track-number-edit.title.edit'
                        : 'track-number-edit.title.create',
                )}
                onClose={onClose}
                width={DialogWidth.TWO_COLUMNS}
                footerContent={
                    <React.Fragment>
                        {isNewDraft && inEditTrackNumber && (
                            <div className={styles['dialog__footer-content--left-aligned']}>
                                <Button
                                    onClick={() => {
                                        inEditTrackNumber ? confirmNewDraftDelete() : undefined;
                                    }}
                                    icon={Icons.Delete}
                                    variant={ButtonVariant.WARNING}>
                                    {t('button.delete')}
                                </Button>
                            </div>
                        )}
                        <div className={dialogStyles['dialog__footer-content--centered']}>
                            <Button
                                variant={ButtonVariant.SECONDARY}
                                disabled={saveInProgress}
                                onClick={onClose}>
                                {t('button.cancel')}
                            </Button>
                            <Button
                                disabled={hasErrors || saveInProgress}
                                isProcessing={saveInProgress}
<<<<<<< HEAD
                                qa-id="save-track-number-changes"
                                onClick={saveOrConfirm}>
=======
                                onClick={saveOrConfirm}
                                title={getSaveDisabledReasons(
                                    state.validationErrors.map((e) => e.reason),
                                    saveInProgress,
                                )
                                    .map((reason) => t(mapError(reason)))
                                    .join(', ')}>
>>>>>>> 08779972
                                {t('track-number-edit.action.save')}
                            </Button>
                        </div>
                    </React.Fragment>
                }>
                <FormLayout isProcessing={saveInProgress} dualColumn>
                    <FormLayoutColumn>
                        <Heading size={HeadingSize.SUB}>
                            {t('track-number-edit.title.track-number')}
                        </Heading>
                        <FieldLayout
                            label={`${t('track-number-edit.field.number')} *`}
                            value={
                                <TextField
                                    qa-id="track-number-name"
                                    value={state.request.number}
                                    onChange={(e) =>
                                        stateActions.onUpdateProp({
                                            key: 'number' as keyof TrackNumberSaveRequest,
                                            value: e.target.value,
                                            editingExistingValue: !!inEditTrackNumber,
                                        })
                                    }
                                    onBlur={() => stateActions.onCommitField('number')}
                                    disabled={saveInProgress}
                                    hasError={numberErrors.length > 0}
                                    wide
                                />
                            }
                            errors={numberErrors.map(({ reason }) => t(mapError(reason)))}>
                            {otherTrackNumber && (
                                <Link onClick={() => onEditTrackNumber(otherTrackNumber.id)}>
                                    {moveToEditLinkText(otherTrackNumber)}
                                </Link>
                            )}
                        </FieldLayout>
                        <FieldLayout
                            label={`${t('track-number-edit.field.state')} *`}
                            value={
                                <Dropdown
                                    qaId="track-number-state"
                                    value={state.request.state}
                                    canUnselect={false}
                                    options={trackNumberStateOptions}
                                    onChange={(state) =>
                                        stateActions.onUpdateProp({
                                            key: 'state' as keyof TrackNumberSaveRequest,
                                            value: state || 'NOT_IN_USE',
                                            editingExistingValue: !!inEditTrackNumber,
                                        })
                                    }
                                    onBlur={() => stateActions.onCommitField('state')}
                                    hasError={stateErrors.length > 0}
                                    wide
                                    searchable
                                />
                            }
                            errors={stateErrors.map(({ reason }) => t(mapError(reason)))}
                        />
                        <FieldLayout
                            label={`${t('track-number-edit.field.description')} *`}
                            value={
                                <TextField
                                    qa-id="track-number-description"
                                    value={state.request.description}
                                    onChange={(e) =>
                                        stateActions.onUpdateProp({
                                            key: 'description' as keyof TrackNumberSaveRequest,
                                            value: e.target.value,
                                            editingExistingValue: !!inEditTrackNumber,
                                        })
                                    }
                                    onBlur={() => stateActions.onCommitField('description')}
                                    disabled={saveInProgress}
                                    hasError={descriptionErrors.length > 0}
                                    wide
                                />
                            }
                            errors={descriptionErrors.map(({ reason }) => t(mapError(reason)))}
                        />
                    </FormLayoutColumn>
                    <FormLayoutColumn>
                        <Heading size={HeadingSize.SUB}>
                            {t('track-number-edit.title.reference-line')}
                        </Heading>
                        <FieldLayout
                            label={`${t('track-number-edit.field.start-location')} *`}
                            value={
                                <TextField
                                    value={state.request.startAddress}
                                    onChange={(e) =>
                                        stateActions.onUpdateProp({
                                            key: 'startAddress' as keyof TrackNumberSaveRequest,
                                            value: e.target.value,
                                            editingExistingValue: !!inEditTrackNumber,
                                        })
                                    }
                                    onBlur={() => stateActions.onCommitField('startAddress')}
                                    disabled={saveInProgress}
                                    hasError={startAddressErrors.length > 0}
                                    wide
                                />
                            }
                            errors={startAddressErrors.map(({ reason }) => t(mapError(reason)))}
                        />
                        {startAndEndPoints && (
                            <FieldLayout
                                label={t('track-number-edit.field.end-location')}
                                value={
                                    <TextField
                                        value={
                                            startAndEndPoints?.end
                                                ? formatTrackMeter(startAndEndPoints.end.address)
                                                : '-'
                                        }
                                        wide
                                        disabled
                                    />
                                }
                            />
                        )}
                        {inEditReferenceLine && (
                            <FieldLayout
                                label={t('track-number-edit.field.true-length')}
                                value={
                                    <TextField
                                        value={roundToPrecision(
                                            inEditReferenceLine.length,
                                            Precision.alignmentLengthMeters,
                                        )}
                                        wide
                                        disabled
                                    />
                                }
                            />
                        )}
                    </FormLayoutColumn>
                </FormLayout>
            </Dialog>
            {nonDraftDeleteConfirmationVisible && (
                <Dialog
                    title={t('track-number-edit.title.delete-non-draft')}
                    variant={DialogVariant.DARK}
                    allowClose={false}
                    footerContent={
                        <div className={dialogStyles['dialog__footer-content--centered']}>
                            <Button
                                onClick={closeNonDraftDeleteConfirmation}
                                variant={ButtonVariant.SECONDARY}>
                                {t('button.cancel')}
                            </Button>
                            <Button onClick={saveTrackNumber}>{t('button.delete')}</Button>
                        </div>
                    }>
                    <div className={'dialog__text'}>
                        {t('track-number-edit.dialog.deleted-track-numbers-not-allowed')}
                    </div>
                    <div className={'dialog__text'}>
                        {t('track-number-edit.dialog.confirm-track-number-delete')}
                    </div>
                </Dialog>
            )}
            {inEditTrackNumber && deletingDraft && (
                <TrackNumberDeleteConfirmationDialog
                    changesBeingReverted={deletingDraft}
                    changeTimes={getChangeTimes()}
                    onClose={closeDraftDeleteConfirmation}
                    onSave={onSave}
                />
            )}
        </React.Fragment>
    );
};

export default TrackNumberEditDialog;<|MERGE_RESOLUTION|>--- conflicted
+++ resolved
@@ -115,13 +115,10 @@
 
     const trackNumberStateOptions = layoutStates
         .filter((s) => s.value !== 'PLANNED')
-<<<<<<< HEAD
-        .map((t) => ({ ...t, qaId: t.value }));
-=======
         .map((s) =>
             s.value !== 'DELETED' || inEditTrackNumber !== undefined ? s : { ...s, disabled: true },
-        );
->>>>>>> 08779972
+        )
+        .map((s) => ({ ...s, qaId: s.value }));
 
     const confirmNewDraftDelete = () => {
         inEditTrackNumber && onRequestDeleteTrackNumber(inEditTrackNumber, setDeletingDraft);
@@ -220,10 +217,7 @@
                             <Button
                                 disabled={hasErrors || saveInProgress}
                                 isProcessing={saveInProgress}
-<<<<<<< HEAD
                                 qa-id="save-track-number-changes"
-                                onClick={saveOrConfirm}>
-=======
                                 onClick={saveOrConfirm}
                                 title={getSaveDisabledReasons(
                                     state.validationErrors.map((e) => e.reason),
@@ -231,7 +225,6 @@
                                 )
                                     .map((reason) => t(mapError(reason)))
                                     .join(', ')}>
->>>>>>> 08779972
                                 {t('track-number-edit.action.save')}
                             </Button>
                         </div>
