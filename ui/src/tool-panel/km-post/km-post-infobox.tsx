--- conflicted
+++ resolved
@@ -21,12 +21,9 @@
     useKmPostChangeTimes,
 } from 'track-layout/track-layout-react-utils';
 import { formatDateShort } from 'utils/date-utils';
-<<<<<<< HEAD
 import { Spinner } from 'vayla-design-lib/spinner/spinner';
-=======
 import { OnSelectOptions, OptionalUnselectableItemCollections } from 'selection/selection-model';
 import LayoutState from 'geoviite-design-lib/layout-state/layout-state';
->>>>>>> 9faaf2bc
 
 type KmPostInfoboxProps = {
     publishType: PublishType;
@@ -76,32 +73,18 @@
         onDataChange();
     }
 
-<<<<<<< HEAD
-    const closeDeleteConfirmation = () => {
-        setConfirmingDraftDelete(false);
-    };
-
-    const closeConfirmationAndUnselect = () => {
-        closeDeleteConfirmation();
-        onUnselect();
-    };
-
-=======
->>>>>>> 9faaf2bc
     const visibilityChange = (key: keyof KmPostInfoboxVisibilities) => {
         onVisibilityChange({ ...visibilities, [key]: !visibilities[key] });
     };
 
-<<<<<<< HEAD
+    const handleKmPostSave = refereshKmPostSelection('DRAFT', onSelect, onUnselect);
+
     const kmPostLengthText =
         kmPostLength == undefined
             ? t('tool-panel.km-post.layout.no-kilometer-length')
             : kmPostLength < 0
             ? t('tool-panel.km-post.layout.negative-kilometer-length')
             : `${kmPostLength} m`;
-=======
-    const handleKmPostSave = refereshKmPostSelection('DRAFT', onSelect, onUnselect);
->>>>>>> 9faaf2bc
 
     return (
         <React.Fragment>
@@ -126,7 +109,10 @@
                         }
                     />
                     <InfoboxField
-<<<<<<< HEAD
+                        label={t('tool-panel.km-post.layout.state')}
+                        value={<LayoutState state={kmPost.state} />}
+                    />
+                    <InfoboxField
                         label={t('tool-panel.km-post.layout.kilometer-length')}
                         value={
                             kmPostLengthLoading === LoaderStatus.Ready ? (
@@ -136,17 +122,6 @@
                             )
                         }
                     />
-=======
-                        label={t('tool-panel.km-post.layout.state')}
-                        value={<LayoutState state={kmPost.state} />}
-                    />
-                    {kmPostLength && (
-                        <InfoboxField
-                            label={t('tool-panel.km-post.layout.kilometer-length')}
-                            value={`${kmPostLength} m`}
-                        />
-                    )}
->>>>>>> 9faaf2bc
                     <InfoboxButtons>
                         <Button
                             size={ButtonSize.SMALL}
