import * as React from 'react';
import Infobox from 'tool-panel/infobox/infobox';
import { LayoutKmPost } from 'track-layout/track-layout-model';
import InfoboxContent from 'tool-panel/infobox/infobox-content';
import InfoboxField from 'tool-panel/infobox/infobox-field';
import { useTranslation } from 'react-i18next';
import { formatToTM35FINString } from 'utils/geography-utils';
import InfoboxButtons from 'tool-panel/infobox/infobox-buttons';
import { Button, ButtonSize, ButtonVariant } from 'vayla-design-lib/button/button';
import { draftLayoutContext, LayoutContext, TimeStamp } from 'common/common-model';
import { KmPostEditDialogContainer } from 'tool-panel/km-post/dialog/km-post-edit-dialog';
import KmPostDeleteConfirmationDialog from 'tool-panel/km-post/dialog/km-post-delete-confirmation-dialog';
import { Icons } from 'vayla-design-lib/icon/Icon';
import { getKmPost, getSingleKmPostKmLength } from 'track-layout/layout-km-post-api';
import { LoaderStatus, useLoader, useLoaderWithStatus } from 'utils/react-utils';
import { TrackNumberLinkContainer } from 'geoviite-design-lib/track-number/track-number-link';
import { AssetValidationInfoboxContainer } from 'tool-panel/asset-validation-infobox-container';
import { KmPostInfoboxVisibilities } from 'track-layout/track-layout-slice';
import {
    refereshKmPostSelection,
    useKmPostChangeTimes,
} from 'track-layout/track-layout-react-utils';
import { formatDateShort } from 'utils/date-utils';
import { Spinner } from 'vayla-design-lib/spinner/spinner';
import { OnSelectOptions, OptionalUnselectableItemCollections } from 'selection/selection-model';
import LayoutState from 'geoviite-design-lib/layout-state/layout-state';
import { roundToPrecision } from 'utils/rounding';
import { ChangeTimes } from 'common/common-slice';

type KmPostInfoboxProps = {
    layoutContext: LayoutContext;
    kmPostChangeTime: TimeStamp;
    kmPost: LayoutKmPost;
    onShowOnMap: () => void;
    onSelect: (items: OnSelectOptions) => void;
    onUnselect: (items: OptionalUnselectableItemCollections) => void;
    onDataChange: () => void;
    visibilities: KmPostInfoboxVisibilities;
    onVisibilityChange: (visibilities: KmPostInfoboxVisibilities) => void;
    changeTimes: ChangeTimes;
};

const KmPostInfobox: React.FC<KmPostInfoboxProps> = ({
    layoutContext,
    kmPostChangeTime,
    kmPost,
    onShowOnMap,
    onSelect,
    onUnselect,
    onDataChange,
    visibilities,
    onVisibilityChange,
    changeTimes,
}: KmPostInfoboxProps) => {
    const { t } = useTranslation();
    const kmPostCreatedAndChangedTime = useKmPostChangeTimes(kmPost.id, layoutContext);

    const [showEditDialog, setShowEditDialog] = React.useState(false);
    const [confirmingDraftDelete, setConfirmingDraftDelete] = React.useState(false);
    const updatedKmPost = useLoader(
        () => getKmPost(kmPost.id, layoutContext),
        [kmPost.id, kmPostChangeTime, layoutContext.publicationState, layoutContext.designId],
    );

    const [kmPostLength, kmPostLengthLoading] = useLoaderWithStatus(
        async () => getSingleKmPostKmLength(layoutContext, kmPost.id),
        [
            kmPost.id,
            kmPost.state,
            layoutContext.designId,
            layoutContext.publicationState,
            changeTimes.layoutKmPost,
            changeTimes.layoutReferenceLine,
        ],
    );

    function openEditDialog() {
        setShowEditDialog(true);
        onDataChange();
    }

    function closeEditDialog() {
        setShowEditDialog(false);
        onDataChange();
    }

    const visibilityChange = (key: keyof KmPostInfoboxVisibilities) => {
        onVisibilityChange({ ...visibilities, [key]: !visibilities[key] });
    };

    const handleKmPostSave = refereshKmPostSelection(
        draftLayoutContext(layoutContext),
        onSelect,
        onUnselect,
    );

    const kmPostLengthText =
        kmPostLength == undefined
            ? t('tool-panel.km-post.layout.no-kilometer-length')
            : kmPostLength < 0
              ? t('tool-panel.km-post.layout.negative-kilometer-length')
              : `${roundToPrecision(kmPostLength, 3)} m`;

    return (
        <React.Fragment>
            <Infobox
                title={t('tool-panel.km-post.layout.general-title')}
                qa-id="km-post-infobox"
                contentVisible={visibilities.basic}
                onContentVisibilityChange={() => visibilityChange('basic')}>
                <InfoboxContent>
                    <InfoboxField
                        qaId="km-post-km-number"
                        label={t('tool-panel.km-post.layout.km-post')}
                        value={updatedKmPost?.kmNumber}
                        onEdit={openEditDialog}
                        iconDisabled={layoutContext.publicationState === 'OFFICIAL'}
                    />
                    <InfoboxField
                        label={t('tool-panel.km-post.layout.track-number')}
                        qaId="km-post-track-number"
                        value={
                            <TrackNumberLinkContainer
                                trackNumberId={updatedKmPost?.trackNumberId}
                            />
                        }
                    />
                    <InfoboxField
                        label={t('tool-panel.km-post.layout.state')}
                        value={<LayoutState state={kmPost.state} />}
                    />
                    <InfoboxField
                        label={t('tool-panel.km-post.layout.kilometer-length')}
                        value={
                            kmPostLengthLoading === LoaderStatus.Ready ? (
                                kmPostLengthText
                            ) : (
                                <Spinner />
                            )
                        }
                    />
                    <InfoboxButtons>
                        <Button
                            size={ButtonSize.SMALL}
                            title={
                                !kmPost.location ? t('tool-panel.km-post.layout.no-location') : ''
                            }
                            disabled={!kmPost.location}
                            variant={ButtonVariant.SECONDARY}
                            qa-id="zoom-to-km-post"
                            onClick={onShowOnMap}>
                            {t('tool-panel.km-post.layout.show-on-map')}
                        </Button>
                    </InfoboxButtons>
                </InfoboxContent>
            </Infobox>
            <Infobox
                title={t('tool-panel.km-post.layout.location-title')}
                qa-id="layout-km-post-location-infobox"
                contentVisible={visibilities.location}
                onContentVisibilityChange={() => visibilityChange('location')}>
                <InfoboxContent>
                    <InfoboxField
                        qaId="km-post-coordinates"
                        label={t('tool-panel.km-post.layout.coordinates')}
                        value={
                            updatedKmPost?.location
                                ? formatToTM35FINString(updatedKmPost.location)
                                : '-'
                        }
                    />
                </InfoboxContent>
            </Infobox>
<<<<<<< HEAD
            {
                // TODO: GVT-2522
                kmPost.editState !== 'CREATED' && (
                    <AssetValidationInfoboxContainer
                        contentVisible={visibilities.validation}
                        onContentVisibilityChange={() => visibilityChange('validation')}
                        id={kmPost.id}
                        type={'KM_POST'}
                        layoutContext={layoutContext}
                        changeTime={kmPostChangeTime}
                    />
                )
            }
=======
            <AssetValidationInfoboxContainer
                contentVisible={visibilities.validation}
                onContentVisibilityChange={() => visibilityChange('validation')}
                id={kmPost.id}
                type={'KM_POST'}
                publishType={publishType}
                changeTime={kmPostChangeTime}
            />
>>>>>>> 8ab506f4
            <Infobox
                title={t('tool-panel.km-post.layout.change-info-heading')}
                contentVisible={visibilities.log}
                onContentVisibilityChange={() => visibilityChange('log')}>
                <InfoboxContent>
                    {kmPostCreatedAndChangedTime && (
                        <React.Fragment>
                            <InfoboxField
                                label={t('tool-panel.created')}
                                value={formatDateShort(kmPostCreatedAndChangedTime.created)}
                            />
                            <InfoboxField
                                label={t('tool-panel.changed')}
                                value={
                                    kmPostCreatedAndChangedTime.changed &&
                                    formatDateShort(kmPostCreatedAndChangedTime.changed)
                                }
                            />
                        </React.Fragment>
                    )}
                    {kmPost?.editState === 'CREATED' && (
                        <InfoboxButtons>
                            <Button
                                onClick={() => setConfirmingDraftDelete(true)}
                                icon={Icons.Delete}
                                variant={ButtonVariant.WARNING}
                                size={ButtonSize.SMALL}>
                                {t('button.delete-draft')}
                            </Button>
                        </InfoboxButtons>
                    )}
                </InfoboxContent>
            </Infobox>
            {confirmingDraftDelete && (
                <KmPostDeleteConfirmationDialog
                    layoutContext={layoutContext}
                    id={kmPost.id}
                    onSave={() => handleKmPostSave(kmPost.id)}
                    onClose={() => setConfirmingDraftDelete(false)}
                />
            )}

            {showEditDialog && (
                <KmPostEditDialogContainer
                    kmPostId={kmPost.id}
                    onClose={closeEditDialog}
                    onSave={handleKmPostSave}
                />
            )}
        </React.Fragment>
    );
};

export default KmPostInfobox;<|MERGE_RESOLUTION|>--- conflicted
+++ resolved
@@ -171,30 +171,14 @@
                     />
                 </InfoboxContent>
             </Infobox>
-<<<<<<< HEAD
-            {
-                // TODO: GVT-2522
-                kmPost.editState !== 'CREATED' && (
-                    <AssetValidationInfoboxContainer
-                        contentVisible={visibilities.validation}
-                        onContentVisibilityChange={() => visibilityChange('validation')}
-                        id={kmPost.id}
-                        type={'KM_POST'}
-                        layoutContext={layoutContext}
-                        changeTime={kmPostChangeTime}
-                    />
-                )
-            }
-=======
             <AssetValidationInfoboxContainer
                 contentVisible={visibilities.validation}
                 onContentVisibilityChange={() => visibilityChange('validation')}
                 id={kmPost.id}
                 type={'KM_POST'}
-                publishType={publishType}
+                layoutContext={layoutContext}
                 changeTime={kmPostChangeTime}
             />
->>>>>>> 8ab506f4
             <Infobox
                 title={t('tool-panel.km-post.layout.change-info-heading')}
                 contentVisible={visibilities.log}
