--- conflicted
+++ resolved
@@ -75,12 +75,8 @@
     const stateActions = createDelegatesWithDispatcher(dispatcher, actions);
     const kmPostStateOptions = layoutStates
         .filter((ls) => !state.isNewKmPost || ls.value != 'DELETED')
-<<<<<<< HEAD
-        .map((ls) => ({ ...ls, qaId: ls.value }));
-
-=======
-        .map((ls) => ({ ...ls, disabled: ls.value === 'PLANNED' }));
->>>>>>> 08779972
+        .map((ls) => ({ ...ls, qaId: ls.value, disabled: ls.value === 'PLANNED' }))
+
     const debouncedKmNumber = useDebouncedState(state.kmPost?.kmNumber, 300);
     const firstInputRef = React.useRef<HTMLInputElement>(null);
     const [nonDraftDeleteConfirmationVisible, setNonDraftDeleteConfirmationVisible] =
