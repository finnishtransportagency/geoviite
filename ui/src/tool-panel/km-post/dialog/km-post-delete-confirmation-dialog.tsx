--- conflicted
+++ resolved
@@ -4,16 +4,7 @@
 import * as Snackbar from 'geoviite-design-lib/snackbar/snackbar';
 import * as React from 'react';
 import { useTranslation } from 'react-i18next';
-<<<<<<< HEAD
-import {
-    actions,
-    initialKmPostEditState,
-    reducer,
-} from 'tool-panel/km-post/dialog/km-post-edit-store';
-import dialogStyles from 'geoviite-design-lib/dialog/dialog.scss';
-=======
 import dialogStyles from 'vayla-design-lib/dialog/dialog.scss';
->>>>>>> 9faaf2bc
 import { deleteDraftKmPost } from 'track-layout/layout-km-post-api';
 
 type KmPostDeleteConfirmationDialogProps = {
@@ -29,37 +20,16 @@
 }: KmPostDeleteConfirmationDialogProps) => {
     const { t } = useTranslation();
 
-<<<<<<< HEAD
-    const deleteKmPost = (id: LayoutKmPostId) => {
-        deleteDraftKmPost(id)
-            .then((result) => {
-                result
-                    .map((kmPostId) => {
-                        stateActions.onSaveSucceed(kmPostId);
-                        Snackbar.success('km-post-delete-draft-dialog.delete-succeeded');
-                        onClose();
-                    })
-                    .mapErr(() => {
-                        stateActions.onSaveFailed();
-                        Snackbar.error('km-post-delete-draft-dialog.delete-failed');
-                    });
-            })
-            .catch(() => {
-                stateActions.onSaveFailed();
-            });
-    };
-=======
     const deleteKmPost = (id: LayoutKmPostId) =>
         deleteDraftKmPost(id).then((result) => {
             result
                 .map((kmPostId) => {
-                    Snackbar.success(t('km-post-delete-draft-dialog.delete-succeeded'));
+                    Snackbar.success('km-post-delete-draft-dialog.delete-succeeded');
                     onSave && onSave(kmPostId);
                     onClose();
                 })
-                .mapErr(() => Snackbar.error(t('km-post-delete-draft-dialog.delete-failed')));
+                .mapErr(() => Snackbar.error('km-post-delete-draft-dialog.delete-failed'));
         });
->>>>>>> 9faaf2bc
 
     return (
         <Dialog
