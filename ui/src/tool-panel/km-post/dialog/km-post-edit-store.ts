--- conflicted
+++ resolved
@@ -88,29 +88,6 @@
         reason: string;
         type: FieldValidationIssueType;
     }[] = [
-<<<<<<< HEAD
-        ...['kmNumber', 'state', 'trackNumberId', 'gkLocationX', 'gkLocationY', 'gkSrid']
-            .map(
-                (
-                    prop:
-                        | 'kmNumber'
-                        | 'state'
-                        | 'trackNumberId'
-                        | 'gkLocationX'
-                        | 'gkLocationY'
-                        | 'gkSrid',
-                ) =>
-                    ((isGkProp(prop) && state.gkLocationEnabled) || !isGkProp(prop)) &&
-                    isNilOrBlank(state.kmPost[prop])
-                        ? {
-                              field: prop,
-                              reason: 'mandatory-field',
-                              type: FieldValidationIssueType.ERROR,
-                          }
-                        : undefined,
-            )
-            .filter(filterNotEmpty),
-=======
         ...MANDATORY_FIELDS.map((prop) => {
             if (
                 ((isGkProp(prop) && state.gkLocationEnabled) || !isGkProp(prop)) &&
@@ -123,7 +100,6 @@
                 };
             }
         }).filter(filterNotEmpty),
->>>>>>> 6ac35e6a
     ];
 
     if (state.kmPost.kmNumber.length > 0) {
