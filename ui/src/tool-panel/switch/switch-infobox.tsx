import * as React from 'react';
import {
    booleanToTrapPoint,
    getSwitchPresentationJoint,
    LayoutLocationTrack,
    LayoutSwitch,
    LayoutSwitchId,
    LayoutSwitchJointConnection,
    LocationTrackId,
    SwitchJointTrackMeter,
} from 'track-layout/track-layout-model';
import Infobox from 'tool-panel/infobox/infobox';
import InfoboxContent from 'tool-panel/infobox/infobox-content';
import InfoboxField from 'tool-panel/infobox/infobox-field';
import { makeSwitchImage } from 'geoviite-design-lib/switch/switch-icons';
import { IconColor, Icons, IconSize } from 'vayla-design-lib/icon/Icon';
import { useTranslation } from 'react-i18next';
import SwitchHand from 'geoviite-design-lib/switch/switch-hand';
import { formatToTM35FINString } from 'utils/geography-utils';
import { useLoader } from 'utils/react-utils';
import { getSwitchOwners, getSwitchStructures } from 'common/common-api';
import InfoboxButtons from 'tool-panel/infobox/infobox-buttons';
import { Button, ButtonSize, ButtonVariant } from 'vayla-design-lib/button/button';
import { SwitchEditDialog } from './dialog/switch-edit-dialog';
import SwitchJointInfobox from 'tool-panel/switch/switch-joint-infobox';
<<<<<<< HEAD
import {
    getLocationTrack,
    getSwitch,
    getSwitchJointConnections,
    getTrackMeter,
} from 'track-layout/track-layout-api';
import { JointNumber, PublishType, SwitchOwnerId, TrackMeter } from 'common/common-model';
=======
import { getSwitch, getSwitchJointConnections } from 'track-layout/layout-switch-api';
import { PublishType, SwitchOwnerId, SwitchStructure, TrackMeter } from 'common/common-model';
>>>>>>> 3fa8be26
import SwitchDeleteDialog from 'tool-panel/switch/dialog/switch-delete-dialog';
import LayoutStateCategoryLabel from 'geoviite-design-lib/layout-state-category/layout-state-category-label';
import { ChangeTimes } from 'track-layout/track-layout-store';
import { Point } from 'model/geometry';
import { PlacingSwitch } from 'linking/linking-model';
import { MessageBox } from 'geoviite-design-lib/message-box/message-box';
import { translateSwitchTrapPoint } from 'utils/enum-localization-utils';
<<<<<<< HEAD
import { filterNotEmpty } from 'utils/array-utils';
import { SwitchInfoboxTrackMeters } from 'tool-panel/switch/switch-infobox-track-meters';
import { Spinner } from 'vayla-design-lib/spinner/spinner';
=======
import { getTrackAddress } from 'track-layout/layout-map-api';
import { getLocationTrack } from 'track-layout/layout-location-track-api';
>>>>>>> 3fa8be26

type SwitchInfoboxProps = {
    switchId: LayoutSwitchId;
    onShowOnMap: (location: Point) => void;
    onDataChange: () => void;
    changeTimes: ChangeTimes;
    publishType: PublishType;
    onUnselect: (switchId: LayoutSwitchId) => void;
    placingSwitchLinkingState?: PlacingSwitch;
    startSwitchPlacing: (layoutSwitch: LayoutSwitch) => void;
<<<<<<< HEAD
=======
};

const getPresentationJoint = (
    officialSwitch: LayoutSwitch | undefined,
    switchStructure: SwitchStructure | undefined,
) => {
    return officialSwitch?.joints.find(
        (j) => j.number === switchStructure?.presentationJointNumber,
    );
>>>>>>> 3fa8be26
};

const mapToSwitchJointTrackMeter = (
    jointNumber: JointNumber,
    locationTrack: LayoutLocationTrack,
    trackMeter: TrackMeter,
): SwitchJointTrackMeter => {
    return {
        locationTrackId: locationTrack.id,
        locationTrackName: locationTrack.name,
        trackMeter: trackMeter,
        jointNumber: jointNumber,
    };
};

const getTrackMeterForPoint = async (
    jointNumber: JointNumber,
    locationTrackId: LocationTrackId,
    location: Point,
    publishType: PublishType,
    changeTimes: ChangeTimes,
) => {
<<<<<<< HEAD
    const locationTrack = await getLocationTrack(
        locationTrackId,
        publishType,
        changeTimes.layoutLocationTrack,
=======
    return getLocationTrack(locationTrackId, publishType, changeTimes.layoutLocationTrack).then(
        (track) => {
            if (!track) return undefined;
            const address = getTrackAddress(
                track.trackNumberId,
                publishType,
                presentationJoint.location,
            );
            return address.then((trackAddress) =>
                trackAddress ? mapToSwitchTrackMeter(track, trackAddress) : undefined,
            );
        },
>>>>>>> 3fa8be26
    );

    const trackMeter = await getTrackMeter(locationTrack.trackNumberId, publishType, location);

    return trackMeter
        ? mapToSwitchJointTrackMeter(jointNumber, locationTrack, trackMeter)
        : undefined;
};

const getSwitchJointTrackMeters = async (
    switchJointConnections: LayoutSwitchJointConnection[],
    publishType: PublishType,
    changeTimes: ChangeTimes,
): Promise<SwitchJointTrackMeter[]> => {
    const jointTrackMeters = await Promise.all(
        switchJointConnections.flatMap((connection) => {
            return connection.accurateMatches.map(async ({ locationTrackId, location }) =>
                getTrackMeterForPoint(
                    connection.number,
                    locationTrackId,
                    location,
                    publishType,
                    changeTimes,
                ),
            );
        }),
    );

<<<<<<< HEAD
    return jointTrackMeters.filter(filterNotEmpty);
=======
    return presentationJoint?.location
        ? Promise.all(
              locationTrackIds.map((id) =>
                  getSwitchTrackMeter(id, publishType, changeTimes, presentationJoint),
              ),
          ).then((result) => result.filter(filterNotEmpty))
        : Promise.resolve([]);
>>>>>>> 3fa8be26
};

const SwitchInfobox: React.FC<SwitchInfoboxProps> = ({
    switchId,
    onShowOnMap,
    onDataChange,
    changeTimes,
    publishType,
    onUnselect,
    placingSwitchLinkingState,
    startSwitchPlacing,
}: SwitchInfoboxProps) => {
    const { t } = useTranslation();
    const switchOwners = useLoader(() => getSwitchOwners(), []);
    const switchStructures = useLoader(() => getSwitchStructures(), []);
    const layoutSwitch = useLoader(
        () => getSwitch(switchId, publishType),
        [switchId, changeTimes.layoutSwitch, publishType],
    );
    const officialSwitch = useLoader(
        () => getSwitch(switchId, 'OFFICIAL'),
        [switchId, changeTimes.layoutSwitch],
    );
    const switchStructure = switchStructures?.find(
        (structure) => structure.id === layoutSwitch?.switchStructureId,
    );
    const switchJointConnections = useLoader(
        () => getSwitchJointConnections(publishType, switchId),
        [publishType, layoutSwitch],
    );

    const switchJointTrackMeters = useLoader(() => {
        if (switchJointConnections)
            return getSwitchJointTrackMeters(switchJointConnections, publishType, changeTimes);
    }, [switchJointConnections, publishType, changeTimes]);

    const SwitchImage =
        switchStructure && makeSwitchImage(switchStructure.baseType, switchStructure.hand);
    const switchLocation =
        switchStructure &&
        layoutSwitch &&
        getSwitchPresentationJoint(layoutSwitch, switchStructure.presentationJointNumber)?.location;

    const [showEditDialog, setShowEditDialog] = React.useState(false);
    const [showDeleteDialog, setShowDeleteDialog] = React.useState(false);
    const canStartPlacing = placingSwitchLinkingState == undefined && layoutSwitch != undefined;

    function isOfficial(): boolean {
        return publishType === 'OFFICIAL';
    }

    function openEditSwitchDialog() {
        setShowEditDialog(true);
        onDataChange();
    }

    function closeEditSwitchDialog() {
        setShowEditDialog(false);
    }

    function handleSwitchDelete() {
        setShowDeleteDialog(false);
        setShowEditDialog(false);
        onUnselect(switchId);
    }

    function getOwnerName(ownerId: SwitchOwnerId | null | undefined) {
        const name = switchOwners?.find((o) => o.id == ownerId)?.name;
        return name ?? '-';
    }

    function tryToStartSwitchPlacing() {
        if (layoutSwitch) {
            startSwitchPlacing(layoutSwitch);
        }
    }

    return (
        <React.Fragment>
            {layoutSwitch && (
                <Infobox
                    title={t('tool-panel.switch.layout.general-heading')}
                    qa-id="switch-infobox">
                    <InfoboxContent>
                        <InfoboxField
                            label={t('tool-panel.switch.layout.km-m')}
                            value={
                                (switchJointTrackMeters && (
                                    <SwitchInfoboxTrackMeters
                                        jointTrackMeters={switchJointTrackMeters}
                                        presentationJoint={switchStructure?.presentationJointNumber}
                                    />
                                )) || <Spinner />
                            }
                        />
                        <InfoboxField
                            label={t('tool-panel.switch.layout.oid')}
                            value={
                                layoutSwitch.externalId || t('tool-panel.switch.layout.unpublished')
                            }
                        />
                        <InfoboxField
                            label={t('tool-panel.switch.layout.name')}
                            value={layoutSwitch.name}
                            onEdit={openEditSwitchDialog}
                            iconDisabled={isOfficial()}
                        />
                        <InfoboxField
                            label={t('tool-panel.switch.layout.state-category')}
                            value={
                                <LayoutStateCategoryLabel category={layoutSwitch.stateCategory} />
                            }
                            onEdit={openEditSwitchDialog}
                            iconDisabled={isOfficial()}
                        />
                        <InfoboxButtons>
                            <Button
                                size={ButtonSize.SMALL}
                                disabled={!switchLocation}
                                variant={ButtonVariant.SECONDARY}
                                onClick={() => switchLocation && onShowOnMap(switchLocation)}>
                                {t('tool-panel.switch.layout.show-on-map')}
                            </Button>
                        </InfoboxButtons>
                    </InfoboxContent>
                </Infobox>
            )}
            <Infobox
                title={t('tool-panel.switch.layout.structure-heading')}
                qa-id="switch-structure-infobox">
                <InfoboxContent>
                    <p>{switchStructure ? switchStructure.type : ''}</p>
                    {SwitchImage && (
                        <SwitchImage size={IconSize.ORIGINAL} color={IconColor.INHERIT} />
                    )}
                    <InfoboxField
                        label={t('tool-panel.switch.layout.hand')}
                        value={switchStructure && <SwitchHand hand={switchStructure.hand} />}
                    />
                    <InfoboxField
                        label={t('tool-panel.switch.layout.trap-point')}
                        value={
                            layoutSwitch &&
                            translateSwitchTrapPoint(booleanToTrapPoint(layoutSwitch.trapPoint))
                        }
                    />
                </InfoboxContent>
            </Infobox>
            <Infobox
                title={t('tool-panel.switch.layout.location-heading')}
                qa-id="switch-location-infobox">
                <InfoboxContent>
                    <InfoboxField
                        label={t('tool-panel.switch.layout.coordinates')}
                        value={switchLocation ? formatToTM35FINString(switchLocation) : '-'}
                    />
                    {switchStructure && switchJointConnections && (
                        <SwitchJointInfobox
                            switchAlignments={switchStructure.alignments}
                            jointConnections={switchJointConnections}
                            publishType={publishType}
                        />
                    )}
                    <InfoboxButtons>
                        <Button
                            size={ButtonSize.SMALL}
                            variant={ButtonVariant.SECONDARY}
                            disabled={!canStartPlacing}
                            onClick={tryToStartSwitchPlacing}>
                            {t('tool-panel.switch.layout.start-switch-placing')}
                        </Button>
                    </InfoboxButtons>
                    {placingSwitchLinkingState && (
                        <MessageBox>{t('tool-panel.switch.layout.switch-placing-help')}</MessageBox>
                    )}
                </InfoboxContent>
            </Infobox>
            <Infobox
                title={t('tool-panel.switch.layout.additional-heading')}
                qa-id="switch-additional-infobox">
                <InfoboxContent>
                    <InfoboxField
                        label={t('tool-panel.switch.layout.owner')}
                        value={getOwnerName(layoutSwitch?.ownerId)}
                    />
                </InfoboxContent>
            </Infobox>
            <Infobox
                title={t('tool-panel.switch.layout.change-info-heading')}
                qa-id="switch-heading-infobox">
                <InfoboxContent>
                    {officialSwitch === undefined && (
                        <InfoboxButtons>
                            <Button
                                onClick={() => setShowDeleteDialog(true)}
                                icon={Icons.Delete}
                                variant={ButtonVariant.WARNING}
                                size={ButtonSize.SMALL}>
                                {t('tool-panel.switch.layout.delete-draft')}
                            </Button>
                        </InfoboxButtons>
                    )}
                </InfoboxContent>
            </Infobox>
            {showDeleteDialog && (
                <SwitchDeleteDialog
                    switchId={switchId}
                    onDelete={handleSwitchDelete}
                    onCancel={() => setShowDeleteDialog(false)}
                />
            )}

            {showEditDialog && (
                <SwitchEditDialog
                    switchId={layoutSwitch?.id}
                    onClose={closeEditSwitchDialog}
                    onUpdate={closeEditSwitchDialog}
                    onDelete={handleSwitchDelete}
                />
            )}
        </React.Fragment>
    );
};

export default React.memo(SwitchInfobox);<|MERGE_RESOLUTION|>--- conflicted
+++ resolved
@@ -23,18 +23,7 @@
 import { Button, ButtonSize, ButtonVariant } from 'vayla-design-lib/button/button';
 import { SwitchEditDialog } from './dialog/switch-edit-dialog';
 import SwitchJointInfobox from 'tool-panel/switch/switch-joint-infobox';
-<<<<<<< HEAD
-import {
-    getLocationTrack,
-    getSwitch,
-    getSwitchJointConnections,
-    getTrackMeter,
-} from 'track-layout/track-layout-api';
 import { JointNumber, PublishType, SwitchOwnerId, TrackMeter } from 'common/common-model';
-=======
-import { getSwitch, getSwitchJointConnections } from 'track-layout/layout-switch-api';
-import { PublishType, SwitchOwnerId, SwitchStructure, TrackMeter } from 'common/common-model';
->>>>>>> 3fa8be26
 import SwitchDeleteDialog from 'tool-panel/switch/dialog/switch-delete-dialog';
 import LayoutStateCategoryLabel from 'geoviite-design-lib/layout-state-category/layout-state-category-label';
 import { ChangeTimes } from 'track-layout/track-layout-store';
@@ -42,14 +31,12 @@
 import { PlacingSwitch } from 'linking/linking-model';
 import { MessageBox } from 'geoviite-design-lib/message-box/message-box';
 import { translateSwitchTrapPoint } from 'utils/enum-localization-utils';
-<<<<<<< HEAD
 import { filterNotEmpty } from 'utils/array-utils';
 import { SwitchInfoboxTrackMeters } from 'tool-panel/switch/switch-infobox-track-meters';
 import { Spinner } from 'vayla-design-lib/spinner/spinner';
-=======
-import { getTrackAddress } from 'track-layout/layout-map-api';
 import { getLocationTrack } from 'track-layout/layout-location-track-api';
->>>>>>> 3fa8be26
+import { getTrackMeter } from 'track-layout/layout-map-api';
+import { getSwitch, getSwitchJointConnections } from 'track-layout/layout-switch-api';
 
 type SwitchInfoboxProps = {
     switchId: LayoutSwitchId;
@@ -60,18 +47,6 @@
     onUnselect: (switchId: LayoutSwitchId) => void;
     placingSwitchLinkingState?: PlacingSwitch;
     startSwitchPlacing: (layoutSwitch: LayoutSwitch) => void;
-<<<<<<< HEAD
-=======
-};
-
-const getPresentationJoint = (
-    officialSwitch: LayoutSwitch | undefined,
-    switchStructure: SwitchStructure | undefined,
-) => {
-    return officialSwitch?.joints.find(
-        (j) => j.number === switchStructure?.presentationJointNumber,
-    );
->>>>>>> 3fa8be26
 };
 
 const mapToSwitchJointTrackMeter = (
@@ -94,28 +69,14 @@
     publishType: PublishType,
     changeTimes: ChangeTimes,
 ) => {
-<<<<<<< HEAD
     const locationTrack = await getLocationTrack(
         locationTrackId,
         publishType,
         changeTimes.layoutLocationTrack,
-=======
-    return getLocationTrack(locationTrackId, publishType, changeTimes.layoutLocationTrack).then(
-        (track) => {
-            if (!track) return undefined;
-            const address = getTrackAddress(
-                track.trackNumberId,
-                publishType,
-                presentationJoint.location,
-            );
-            return address.then((trackAddress) =>
-                trackAddress ? mapToSwitchTrackMeter(track, trackAddress) : undefined,
-            );
-        },
->>>>>>> 3fa8be26
-    );
-
-    const trackMeter = await getTrackMeter(locationTrack.trackNumberId, publishType, location);
+    );
+
+    const trackMeter =
+        locationTrack && (await getTrackMeter(locationTrack.trackNumberId, publishType, location));
 
     return trackMeter
         ? mapToSwitchJointTrackMeter(jointNumber, locationTrack, trackMeter)
@@ -141,17 +102,7 @@
         }),
     );
 
-<<<<<<< HEAD
     return jointTrackMeters.filter(filterNotEmpty);
-=======
-    return presentationJoint?.location
-        ? Promise.all(
-              locationTrackIds.map((id) =>
-                  getSwitchTrackMeter(id, publishType, changeTimes, presentationJoint),
-              ),
-          ).then((result) => result.filter(filterNotEmpty))
-        : Promise.resolve([]);
->>>>>>> 3fa8be26
 };
 
 const SwitchInfobox: React.FC<SwitchInfoboxProps> = ({
