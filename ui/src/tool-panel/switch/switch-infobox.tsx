--- conflicted
+++ resolved
@@ -291,11 +291,9 @@
                             publishType={publishType}
                         />
                     )}
-<<<<<<< HEAD
                     <InfoboxButtons>
                         <WriteRoleRequired>
-=======
-                    {userHarWriteRole && (
+                    {(
                         <InfoboxButtons>
                             {!canStartPlacing && (
                                 <Button
@@ -305,7 +303,6 @@
                                     {t('button.cancel')}
                                 </Button>
                             )}
->>>>>>> df1decb8
                             <Button
                                 size={ButtonSize.SMALL}
                                 variant={ButtonVariant.SECONDARY}
