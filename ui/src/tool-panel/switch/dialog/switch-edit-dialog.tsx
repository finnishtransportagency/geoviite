import React from 'react';
import { Dialog, DialogVariant } from 'vayla-design-lib/dialog/dialog';
import { useTranslation } from 'react-i18next';
import {
    booleanToTrapPoint,
    LayoutStateCategory,
    LayoutSwitch,
    LayoutSwitchId,
    TrapPoint,
    trapPointToBoolean,
} from 'track-layout/track-layout-model';
import { FormLayout, FormLayoutColumn } from 'geoviite-design-lib/form-layout/form-layout';
import { Heading, HeadingSize } from 'vayla-design-lib/heading/heading';
import { TextField } from 'vayla-design-lib/text-field/text-field';
import { FieldLayout } from 'vayla-design-lib/field-layout/field-layout';
import { Dropdown } from 'vayla-design-lib/dropdown/dropdown';
import { Button, ButtonVariant } from 'vayla-design-lib/button/button';
import { Icons } from 'vayla-design-lib/icon/Icon';
import { insertSwitch, updateSwitch } from 'linking/linking-api';
import { ValidationError, ValidationErrorType } from 'utils/validation-utils';
import { TrackLayoutSwitchSaveRequest } from 'linking/linking-model';
import * as Snackbar from 'geoviite-design-lib/snackbar/snackbar';
import { SwitchOwner, SwitchOwnerId, SwitchStructure, SwitchStructureId } from 'common/common-model';
import { getSwitchOwners, getSwitchStructures } from 'common/common-api';
import { layoutStateCategories, switchTrapPoints } from 'utils/enum-localization-utils';
import { getSwitch } from 'track-layout/track-layout-api';
import SwitchDeleteDialog from 'tool-panel/switch/dialog/switch-delete-dialog';
import styles from 'vayla-design-lib/dialog/dialog.scss';
import { createClassName } from 'vayla-design-lib/utils';
import dialogStyles from 'vayla-design-lib/dialog/dialog.scss';

const SWITCH_NAME_REGEX = /^[A-ZÄÖÅa-zäöå0-9 \-_/]+$/g;

export type SwitchDialogProps = {
    switchId?: LayoutSwitchId;
    prefilledSwitchStructureId?: SwitchStructureId;
    onClose: () => void;
    onInsert?: (switchId: LayoutSwitchId) => void;
    onUpdate?: () => void;
    onDelete?: () => void;
};

export const SwitchEditDialog = ({
    switchId,
    prefilledSwitchStructureId,
    onClose,
    onInsert,
    onUpdate,
    onDelete,
}: SwitchDialogProps) => {
    const {t} = useTranslation();
    const [showConfirmationDialog, setShowConfirmationDialog] = React.useState(false);
    const [showDeleteDialog, setShowDeleteDialog] = React.useState(false);
    const [switchStateCategory, setSwitchStateCategory] = React.useState<LayoutStateCategory>();
    const [switchName, setSwitchName] = React.useState<string>('');
    const [trapPoint, setTrapPoint] = React.useState<TrapPoint>(TrapPoint.Unknown);
    const [switchStructureId, setSwitchStructureId] = React.useState<SwitchStructureId | undefined>(
        prefilledSwitchStructureId,
    );
    const [validationErrors, setValidationErrors] = React.useState<ValidationError<TrackLayoutSwitchSaveRequest>[]>([]);
    const [visitedFields, setVisitedFields] = React.useState<string[]>([]);
    const [isSaving, setIsSaving] = React.useState(false);
    const [switchStructures, setSwitchStructures] = React.useState<SwitchStructure[]>([]);
    const [switchOwners, setSwitchOwners] = React.useState<SwitchOwner[]>([]);
    const [switchOwnerId, setSwitchOwnerId] = React.useState<SwitchOwnerId>();
    const [existingSwitch, setExistingSwitch] = React.useState<LayoutSwitch>();
    const [officialSwitch, setOfficialSwitch] = React.useState<LayoutSwitch>();
    const firstInputRef = React.useRef<HTMLInputElement>(null);
    const isExistingSwitch = !!switchId;
    const existingSwitchDoesNotHaveJoints = existingSwitch && existingSwitch.joints.length == 0;
    const canEditSwitchStructure =
        !prefilledSwitchStructureId && (!isExistingSwitch || existingSwitchDoesNotHaveJoints);

    const switchStateCategoryOptions = layoutStateCategories
        .filter((ls) => isExistingSwitch || ls.value != 'NOT_EXISTING')
        .map((sc) => ({...sc, disabled: sc.value === 'FUTURE_EXISTING'}));

    React.useEffect(() => {
        if (isExistingSwitch) {
            getSwitch(switchId, 'DRAFT').then((s) => {
                setExistingSwitch(s);
                setSwitchStateCategory(s.stateCategory);
                setSwitchName(s.name);
                setSwitchStructureId(s.switchStructureId);
                setTrapPoint(booleanToTrapPoint(s.trapPoint));
                firstInputRef.current?.focus();
            });

            getSwitch(switchId, 'OFFICIAL').then((r) => setOfficialSwitch(r));
        } else {
            firstInputRef.current?.focus();
        }
    }, [switchId]);

    React.useEffect(() => {
        getSwitchStructures().then((s) => {
            setSwitchStructures(s);
        });
    }, []);

    React.useEffect(() => {
        getSwitchOwners().then((owners) => {
            const vayla = owners.find((o) => o.name === 'Väylävirasto');
            setSwitchOwnerId(vayla ? vayla.id : owners[0].id);
            setSwitchOwners(owners);
        });
    }, []);

    React.useEffect(() => {
        validateLinkingSwitch();
    }, [switchName, switchStructureId, switchStateCategory, switchOwnerId, visitedFields]);

    function visitField(fieldName: string) {
        if (!visitedFields.includes(fieldName)) {
            setVisitedFields([...visitedFields, fieldName]);
        }
    }

    function updateName(value: string) {
        setSwitchName(value);
        visitField('name');
    }

    function updateStateCategory(stateCategory: LayoutStateCategory) {
        setSwitchStateCategory(stateCategory);
        visitField('stateCategory');
    }

    function updateStructureId(structureId: SwitchStructureId) {
        if (!prefilledSwitchStructureId) {
            setSwitchStructureId(structureId);
            visitField('switchStructureId');
        }
    }

    function updateTrapPoint(trapPoint: TrapPoint) {
        setTrapPoint(trapPoint);
        visitField('trapPoint');
    }

    function updateOwner(id: string) {
        setSwitchOwnerId(id);
        visitField('owner');
    }

    function saveOrConfirm() {
        if (switchStateCategory === 'NOT_EXISTING') {
            setShowConfirmationDialog(true);
        } else {
            save();
        }
    }

    function save() {
        if (
            switchName &&
            switchStateCategory &&
            switchStructureId &&
            switchOwnerId &&
            !existingSwitch
        ) {
            setIsSaving(true);
            const newSwitch: TrackLayoutSwitchSaveRequest = {
                name: switchName,
                switchStructureId: switchStructureId,
                stateCategory: switchStateCategory,
                ownerId: switchOwnerId,
                trapPoint: trapPointToBoolean(trapPoint),
            };

            insertSwitch(newSwitch)
                .then((result) => {
                    result
                        .map((switchId) => {
                            onInsert && onInsert(switchId);
                            Snackbar.success(t('switch-dialog.new-switch-added'));
                        })
                        .mapErr((_err) => {
                            Snackbar.error(t('switch-dialog.adding-switch-failed'));
                        });
                })
                .catch(() => {
                    Snackbar.error(t('switch-dialog.adding-switch-failed'));
                });
        }
        //save updated switch here
        if (
            switchName &&
            switchStateCategory &&
            switchStructureId &&
            switchOwnerId &&
            existingSwitch
        ) {
            const updatedSwitch: TrackLayoutSwitchSaveRequest = {
                name: switchName,
                switchStructureId: switchStructureId,
                stateCategory: switchStateCategory,
                ownerId: switchOwnerId,
                trapPoint: trapPointToBoolean(trapPoint),
            };
            updateSwitch(existingSwitch.id, updatedSwitch)
                .then((result) => {
                    result
                        .map(() => {
                            onUpdate && onUpdate();
                            Snackbar.success(t('switch-dialog.modified-successfully'));
                        })
                        .mapErr((_err) => {
                            Snackbar.error(t('switch-dialog.modify-failed'));
                        });
                })
                .catch(() => {
                    Snackbar.error(t('switch-dialog.modify-failed'));
                });
        }
    }

    function hasErrors(prop: keyof TrackLayoutSwitchSaveRequest) {
        return getVisibleErrorsByProp(prop).length > 0;
    }

    function getVisibleErrorsByProp(prop: keyof TrackLayoutSwitchSaveRequest) {
        if (visitedFields.includes(prop)) {
            return validationErrors
                .filter((error) => error.field == prop)
                .map((error) => error.reason);
        }
        return [];
    }

    function validateLinkingSwitch() {
        const errors: ValidationError<TrackLayoutSwitchSaveRequest>[] = [];
        if (!switchName) {
            errors.push({
                field: 'name',
                reason: t('switch-dialog.validation-error-mandatory-field'),
                type: ValidationErrorType.ERROR,
            });
        }
        if (switchName.length > 20) {
            errors.push({
                field: 'name',
                reason: t('switch-dialog.name-max-limit'),
                type: ValidationErrorType.ERROR,
            });
        }
        if (!switchName.match(SWITCH_NAME_REGEX)) {
            errors.push({
                field: 'name',
                reason: t('switch-dialog.invalid-name'),
                type: ValidationErrorType.ERROR,
            });
        }
        if (!switchStateCategory) {
            errors.push({
                field: 'stateCategory',
                reason: t('switch-dialog.validation-error-mandatory-field'),
                type: ValidationErrorType.ERROR,
            });
        }
        if (!switchStructureId) {
            errors.push({
                field: 'switchStructureId',
                reason: t('switch-dialog.validation-error-mandatory-field'),
                type: ValidationErrorType.ERROR,
            });
        }
        if (!switchOwnerId) {
            errors.push({
                field: 'ownerId',
                reason: t('switch-dialog.validation-error-mandatory-field'),
                type: ValidationErrorType.ERROR,
            });
        }
        setValidationErrors(errors);
    }

    function handleOnDelete() {
        setShowDeleteDialog(false);
        onDelete && onDelete();
    }

    return (
        <React.Fragment>
            <Dialog
                title={
                    isExistingSwitch ? t('switch-dialog.title-edit') : t('switch-dialog.title-new')
                }
                onClose={onClose}
<<<<<<< HEAD
                className={dialogStyles['dialog--ultrawide']}
=======
                style={{minWidth: '700px'}}
>>>>>>> 217648d8
                footerClassName={'dialog-footer'}
                footerContent={
                    <div className={styles['dialog-footer__content-area']}>
                        {officialSwitch === undefined && isExistingSwitch && (
                            <div className={styles['dialog-footer__content--shrink']}>
                                <Button
                                    onClick={() => setShowDeleteDialog(true)}
                                    icon={Icons.Delete}
                                    variant={ButtonVariant.WARNING}>
                                    {t('tool-panel.switch.layout.delete-draft')}
                                </Button>
                            </div>
                        )}
                        <div
                            className={createClassName(
                                styles['dialog-footer__content--grow'],
                                styles['dialog-footer__content--centered'],
                                styles['dialog-footer__content--padded'],
                            )}>
                            <Button variant={ButtonVariant.SECONDARY} onClick={onClose}>
                                {t('button.return')}
                            </Button>
                            <Button
                                disabled={validationErrors.length > 0 || isSaving}
                                isProcessing={isSaving}
                                onClick={saveOrConfirm}>
                                {t('button.save')}
                            </Button>
                        </div>
                    </div>
                }>
                <FormLayout>
                    <FormLayoutColumn>
                        <Heading size={HeadingSize.SUB}>
                            {t('switch-dialog.basic-info-heading')}
                        </Heading>
                        <FieldLayout
                            label={`${t('switch-dialog.switch-name')} *`}
                            value={
                                <TextField
                                    value={switchName}
                                    onChange={(e) => updateName(e.target.value)}
                                    hasError={hasErrors('name')}
                                    onBlur={() => visitField('name')}
                                    inputRef={firstInputRef}
                                    wide
                                />
                            }
                            errors={getVisibleErrorsByProp('name')}
                        />
                        <FieldLayout
                            label={`${t('switch-dialog.state-category')} *`}
                            value={
                                <Dropdown
                                    value={switchStateCategory}
                                    options={switchStateCategoryOptions}
                                    onChange={(value) => value && updateStateCategory(value)}
                                    onBlur={() => visitField('stateCategory')}
                                    hasError={hasErrors('stateCategory')}
                                    wide
                                    searchable
                                />
                            }
                            errors={getVisibleErrorsByProp('stateCategory')}
                        />
                        <FieldLayout
                            label={`${t('switch-dialog.switch-type')} *`}
                            value={
                                <Dropdown
                                    value={switchStructureId}
                                    options={switchStructures.map((type) => ({
                                        name: type.type,
                                        value: type.id,
                                    }))}
                                    onChange={(value) => value && updateStructureId(value)}
                                    onBlur={() => visitField('switchStructureId')}
                                    hasError={hasErrors('switchStructureId')}
                                    wide
                                    disabled={!canEditSwitchStructure}
                                    searchable
                                />
                            }
                            errors={getVisibleErrorsByProp('switchStructureId')}
                        />

                        <FieldLayout
                            label={`${t('switch-dialog.trap-point')}`}
                            value={
                                <Dropdown
                                    value={trapPoint}
                                    options={switchTrapPoints}
                                    onChange={(value) => value && updateTrapPoint(value)}
                                    onBlur={() => visitField('trapPoint')}
                                    wide
                                />
                            }
                        />

                        <Heading size={HeadingSize.SUB}>
                            {t('switch-dialog.extra-info-heading')}
                        </Heading>

                        <FieldLayout
                            label={t('switch-dialog.owner')}
                            value={
                                <Dropdown
                                    value={switchOwnerId}
                                    options={switchOwners.map((o) => ({
                                        name: o.name,
                                        value: o.id,
                                    }))}
                                    onChange={(value) => value && updateOwner(value)}
                                    onBlur={() => visitField('ownerId')}
                                    hasError={hasErrors('ownerId')}
                                    wide
                                    searchable
                                />
                            }
                            errors={getVisibleErrorsByProp('ownerId')}
                        />
                    </FormLayoutColumn>

                    <FormLayoutColumn>
                        <Heading size={HeadingSize.SUB}>
                            {t('switch-dialog.info-from-linking')}
                        </Heading>
                        <FieldLayout
                            label={t('switch-dialog.track-location')}
                            value={
                                <TextField
                                    value={'-'}
                                    onChange={(_value) => undefined}
                                    onBlur={() => undefined}
                                    wide
                                    disabled
                                />
                            }
                        />
                        <FieldLayout
                            label={t('switch-dialog.track-location')}
                            value={
                                <TextField
                                    value={'-'}
                                    onChange={(_value) => undefined}
                                    onBlur={() => undefined}
                                    wide
                                    disabled
                                />
                            }
                        />
                        <FieldLayout
                            label={t('switch-dialog.track-location')}
                            value={
                                <TextField
                                    value={'-'}
                                    onChange={(_value) => undefined}
                                    onBlur={() => undefined}
                                    wide
                                    disabled
                                />
                            }
                        />
                        <FieldLayout
                            label={t('switch-dialog.coordinate-system')}
                            value={
                                <TextField
                                    value={'-'}
                                    onChange={(_value) => undefined}
                                    onBlur={() => undefined}
                                    wide
                                    disabled
                                />
                            }
                        />
                        <FieldLayout
                            label={t('switch-dialog.coordinates')}
                            value={
                                <TextField
                                    value={'-'}
                                    onChange={(_value) => undefined}
                                    onBlur={() => undefined}
                                    wide
                                    disabled
                                />
                            }
                        />
                    </FormLayoutColumn>
                </FormLayout>
            </Dialog>
            {showConfirmationDialog && (
                <Dialog
                    title={t('switch-dialog.deleted-confirmation-title')}
                    variant={DialogVariant.DARK}
                    allowClose={false}
<<<<<<< HEAD
                    className={dialogStyles['dialog--normal']}
=======
                    style={{width: 320, minWidth: 320}}
>>>>>>> 217648d8
                    footerContent={
                        <>
                            <Button
                                onClick={() => setShowConfirmationDialog(false)}
                                variant={ButtonVariant.SECONDARY}>
                                {t('button.cancel')}
                            </Button>
                            <Button onClick={save}>{t('button.delete')}</Button>
                        </>
                    }>
                    <p>
                        {t('switch-dialog.deleted-category-warning')}
                        <br/>
                        <br/>
                        {t('switch-dialog.confirm-switch-delete')}
                    </p>
                </Dialog>
            )}
            {showDeleteDialog && switchId && (
                <SwitchDeleteDialog
                    switchId={switchId}
                    onDelete={handleOnDelete}
                    onCancel={() => setShowDeleteDialog(false)}
                />
            )}
        </React.Fragment>
    );
};<|MERGE_RESOLUTION|>--- conflicted
+++ resolved
@@ -287,11 +287,7 @@
                     isExistingSwitch ? t('switch-dialog.title-edit') : t('switch-dialog.title-new')
                 }
                 onClose={onClose}
-<<<<<<< HEAD
                 className={dialogStyles['dialog--ultrawide']}
-=======
-                style={{minWidth: '700px'}}
->>>>>>> 217648d8
                 footerClassName={'dialog-footer'}
                 footerContent={
                     <div className={styles['dialog-footer__content-area']}>
@@ -486,11 +482,7 @@
                     title={t('switch-dialog.deleted-confirmation-title')}
                     variant={DialogVariant.DARK}
                     allowClose={false}
-<<<<<<< HEAD
                     className={dialogStyles['dialog--normal']}
-=======
-                    style={{width: 320, minWidth: 320}}
->>>>>>> 217648d8
                     footerContent={
                         <>
                             <Button
