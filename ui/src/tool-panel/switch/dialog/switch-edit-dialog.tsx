--- conflicted
+++ resolved
@@ -19,10 +19,7 @@
 import { ValidationError, ValidationErrorType } from 'utils/validation-utils';
 import { TrackLayoutSwitchSaveRequest } from 'linking/linking-model';
 import * as Snackbar from 'geoviite-design-lib/snackbar/snackbar';
-<<<<<<< HEAD
 import styles from '../switch-infobox.scss';
-=======
->>>>>>> 3fa8be26
 import {
     SwitchOwner,
     SwitchOwnerId,
@@ -32,15 +29,9 @@
 import { getSwitchOwners, getSwitchStructures } from 'common/common-api';
 import { layoutStateCategories, switchTrapPoints } from 'utils/enum-localization-utils';
 import SwitchDeleteDialog from 'tool-panel/switch/dialog/switch-delete-dialog';
-<<<<<<< HEAD
-import dialogStyles from 'vayla-design-lib/dialog/dialog.scss';
-import { createClassName } from 'vayla-design-lib/utils';
-=======
-import styles from 'vayla-design-lib/dialog/dialog.scss';
 import dialogStyles from 'vayla-design-lib/dialog/dialog.scss';
 import { createClassName } from 'vayla-design-lib/utils';
 import { getSwitch, insertSwitch, updateSwitch } from 'track-layout/layout-switch-api';
->>>>>>> 3fa8be26
 
 const SWITCH_NAME_REGEX = /^[A-ZÄÖÅa-zäöå0-9 \-_/]+$/g;
 
@@ -509,7 +500,6 @@
                             <Button onClick={save}>{t('button.save')}</Button>
                         </>
                     }>
-<<<<<<< HEAD
                     <React.Fragment>
                         <ul className={styles['switch-edit-dialog__confirmation-list']}>
                             {switchStateCategory == 'NOT_EXISTING' && (
@@ -522,14 +512,6 @@
                         </ul>
                         <p>{t('switch-dialog.confirm-switch-save')}</p>
                     </React.Fragment>
-=======
-                    <p>
-                        {t('switch-dialog.deleted-category-warning')}
-                        <br />
-                        <br />
-                        {t('switch-dialog.confirm-switch-delete')}
-                    </p>
->>>>>>> 3fa8be26
                 </Dialog>
             )}
             {showDeleteDialog && switchId && (
