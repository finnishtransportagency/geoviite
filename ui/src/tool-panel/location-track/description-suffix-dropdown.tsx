import React from 'react';
import { Dropdown, DropdownSize } from 'vayla-design-lib/dropdown/dropdown';
import { descriptionSuffixModes } from 'utils/enum-localization-utils';
import { LocationTrackDescriptionSuffixMode } from 'track-layout/track-layout-model';

type DescriptionSuffixDropdownProps = {
    suffixMode: LocationTrackDescriptionSuffixMode | undefined;
    onChange: (value: LocationTrackDescriptionSuffixMode) => void;
    onBlur: () => void;
    size?: DropdownSize;
    disabled?: boolean;
    qaId?: string;
};

export const DescriptionSuffixDropdown: React.FC<DescriptionSuffixDropdownProps> = ({
    suffixMode,
    onChange,
    onBlur,
    size,
    qaId,
    disabled = false,
}) => {
    const options = descriptionSuffixModes.map((s) => ({ ...s, qaId: s.value }));

    return (
        <Dropdown
<<<<<<< HEAD
            qaId={qaId}
            options={options}
            value={suffixMode ?? 'NONE'}
=======
            options={descriptionSuffixModes}
            value={suffixMode}
>>>>>>> 08779972
            onChange={onChange}
            onBlur={onBlur}
            canUnselect={false}
            wideList
            wide
            size={size}
            disabled={disabled}
        />
    );
};<|MERGE_RESOLUTION|>--- conflicted
+++ resolved
@@ -24,14 +24,9 @@
 
     return (
         <Dropdown
-<<<<<<< HEAD
             qaId={qaId}
             options={options}
-            value={suffixMode ?? 'NONE'}
-=======
-            options={descriptionSuffixModes}
             value={suffixMode}
->>>>>>> 08779972
             onChange={onChange}
             onBlur={onBlur}
             canUnselect={false}
