import { Dialog, DialogVariant } from 'geoviite-design-lib/dialog/dialog';
import { Button, ButtonVariant } from 'vayla-design-lib/button/button';
import { LocationTrackId } from 'track-layout/track-layout-model';
import * as Snackbar from 'geoviite-design-lib/snackbar/snackbar';
import * as React from 'react';
import { useTranslation } from 'react-i18next';
import dialogStyles from 'geoviite-design-lib/dialog/dialog.scss';
import { deleteLocationTrack } from 'track-layout/layout-location-track-api';

type LocationTrackDeleteConfirmationDialogProps = {
    id: LocationTrackId;
    onSave?: (id: LocationTrackId) => void;
    onClose: () => void;
};

const LocationTrackDeleteConfirmationDialog: React.FC<
    LocationTrackDeleteConfirmationDialogProps
> = ({ id, onSave, onClose }: LocationTrackDeleteConfirmationDialogProps) => {
    const { t } = useTranslation();

    const deleteDraftLocationTrack = (id: LocationTrackId) => {
<<<<<<< HEAD
        deleteLocationTrack(id)
            .then((result) => {
                result
                    .map((locationTrackId) => {
                        stateActions.onSaveSucceed(locationTrackId);
                        Snackbar.success(
                            'tool-panel.location-track.delete-dialog.delete-succeeded',
                        );
                        onClose();
                    })
                    .mapErr(() => {
                        stateActions.onSaveFailed();
                        Snackbar.error('tool-panel.location-track.delete-dialog.delete-failed');
                        onClose();
                    });
            })
            .catch(() => {
                stateActions.onSaveFailed();
                onClose();
            });
=======
        deleteLocationTrack(id).then((result) => {
            result
                .map((locationTrackId) => {
                    Snackbar.success(t('tool-panel.location-track.delete-dialog.delete-succeeded'));
                    onSave && onSave(locationTrackId);
                    onClose();
                })
                .mapErr(() => {
                    Snackbar.error(t('tool-panel.location-track.delete-dialog.delete-failed'));
                });
        });
>>>>>>> 9faaf2bc
    };

    return (
        <Dialog
            title={t('tool-panel.location-track.delete-dialog.delete-draft-confirm')}
            variant={DialogVariant.DARK}
            allowClose={false}
            footerContent={
                <div className={dialogStyles['dialog__footer-content--centered']}>
                    <Button onClick={onClose} variant={ButtonVariant.SECONDARY}>
                        {t('button.cancel')}
                    </Button>
                    <Button onClick={() => deleteDraftLocationTrack(id)}>
                        {t('button.delete')}
                    </Button>
                </div>
            }>
            <p>{t('tool-panel.location-track.delete-dialog.can-be-deleted')}</p>
        </Dialog>
    );
};

export default LocationTrackDeleteConfirmationDialog;<|MERGE_RESOLUTION|>--- conflicted
+++ resolved
@@ -19,40 +19,17 @@
     const { t } = useTranslation();
 
     const deleteDraftLocationTrack = (id: LocationTrackId) => {
-<<<<<<< HEAD
-        deleteLocationTrack(id)
-            .then((result) => {
-                result
-                    .map((locationTrackId) => {
-                        stateActions.onSaveSucceed(locationTrackId);
-                        Snackbar.success(
-                            'tool-panel.location-track.delete-dialog.delete-succeeded',
-                        );
-                        onClose();
-                    })
-                    .mapErr(() => {
-                        stateActions.onSaveFailed();
-                        Snackbar.error('tool-panel.location-track.delete-dialog.delete-failed');
-                        onClose();
-                    });
-            })
-            .catch(() => {
-                stateActions.onSaveFailed();
-                onClose();
-            });
-=======
         deleteLocationTrack(id).then((result) => {
             result
                 .map((locationTrackId) => {
-                    Snackbar.success(t('tool-panel.location-track.delete-dialog.delete-succeeded'));
+                    Snackbar.success('tool-panel.location-track.delete-dialog.delete-succeeded');
                     onSave && onSave(locationTrackId);
                     onClose();
                 })
                 .mapErr(() => {
-                    Snackbar.error(t('tool-panel.location-track.delete-dialog.delete-failed'));
+                    Snackbar.error('tool-panel.location-track.delete-dialog.delete-failed');
                 });
         });
->>>>>>> 9faaf2bc
     };
 
     return (
