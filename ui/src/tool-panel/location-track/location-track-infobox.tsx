import * as React from 'react';
import styles from './location-track-infobox.scss';
import Infobox from 'tool-panel/infobox/infobox';
import { LAYOUT_SRID, LayoutLocationTrack, MapAlignment } from 'track-layout/track-layout-model';
import InfoboxContent from 'tool-panel/infobox/infobox-content';
import InfoboxField from 'tool-panel/infobox/infobox-field';
import { Precision, roundToPrecision } from 'utils/rounding';
import { Button, ButtonSize, ButtonVariant } from 'vayla-design-lib/button/button';
import {
    LinkingAlignment,
    LinkingState,
    LinkingType,
    toIntervalRequest,
} from 'linking/linking-model';
import * as Snackbar from 'geoviite-design-lib/snackbar/snackbar';
import { updateLocationTrackGeometry } from 'linking/linking-api';
import {
    useCoordinateSystem,
    useLocationTrack,
    useLocationTrackChangeTimes,
    useLocationTrackDuplicates,
    useLocationTrackStartAndEnd,
    useTrackNumber,
} from 'track-layout/track-layout-react-utils';
import InfoboxText from 'tool-panel/infobox/infobox-text';
import { formatToTM35FINString } from 'utils/geography-utils';
import { formatDateShort } from 'utils/date-utils';
import { LocationTrackEditDialog } from 'tool-panel/location-track/dialog/location-track-edit-dialog';
import { BoundingBox } from 'model/geometry';
import 'i18n/config';
import { useTranslation } from 'react-i18next';
import TrackMeter from 'geoviite-design-lib/track-meter/track-meter';
import LayoutState from 'geoviite-design-lib/layout-state/layout-state';
import InfoboxButtons from 'tool-panel/infobox/infobox-buttons';
import { PublishType, TimeStamp } from 'common/common-model';
import { Icons } from 'vayla-design-lib/icon/Icon';
import { TrackNumberLink } from 'geoviite-design-lib/track-number/track-number-link';
import LocationTrackDeleteConfirmationDialog from 'tool-panel/location-track/location-track-delete-confirmation-dialog';
import { getLocationTracksBySearchTerm } from 'track-layout/layout-location-track-api';
import LocationTrackTypeLabel from 'geoviite-design-lib/alignment/location-track-type-label';
import { useLoader } from 'utils/react-utils';
import { OnSelectFunction } from 'selection/selection-model';
import { LocationTrackInfoboxDuplicateOf } from 'tool-panel/location-track/location-track-infobox-duplicate-of';
import TopologicalConnectivityLabel from 'tool-panel/location-track/TopologicalConnectivityLabel';
import { LocationTrackRatkoPushDialog } from 'tool-panel/location-track/dialog/location-track-ratko-push-dialog';
import { getLocationTrackSegmentEnds } from 'track-layout/layout-map-api';
<<<<<<< HEAD
import { LocationTrackGeometryInfobox } from 'tool-panel/location-track/location-track-geometry-infobox';
import { MapViewport } from 'map/map-model';
=======
import { AssetValidationInfoboxContainer } from 'tool-panel/asset-validation-infobox-container';
>>>>>>> 6d0b3072

type LocationTrackInfoboxProps = {
    locationTrack: LayoutLocationTrack;
    onStartLocationTrackGeometryChange: (alignment: MapAlignment) => void;
    onEndLocationTrackGeometryChange: () => void;
    linkingState?: LinkingState;
    showArea: (area: BoundingBox) => void;
    onDataChange: () => void;
    publishType: PublishType;
    locationTrackChangeTime: TimeStamp;
    onUnselect: (track: LayoutLocationTrack) => void;
    onSelect: OnSelectFunction;
    viewport: MapViewport;
};

const LocationTrackInfobox: React.FC<LocationTrackInfoboxProps> = ({
    locationTrack,
    onStartLocationTrackGeometryChange,
    onEndLocationTrackGeometryChange,
    showArea,
    linkingState,
    onDataChange,
    publishType,
    locationTrackChangeTime,
    onUnselect,
    viewport,
}: LocationTrackInfoboxProps) => {
    const { t } = useTranslation();
    const trackNumber = useTrackNumber(publishType, locationTrack?.trackNumberId);
    const startAndEndPoints = useLocationTrackStartAndEnd(
        locationTrack?.id,
        publishType,
        locationTrackChangeTime,
    );
    const changeTimes = useLocationTrackChangeTimes(locationTrack?.id);
    const coordinateSystem = useCoordinateSystem(LAYOUT_SRID);
    const officialLocationTrack = useLocationTrack(
        locationTrack.id,
        'OFFICIAL',
        locationTrackChangeTime,
    );
    const [showEditDialog, setShowEditDialog] = React.useState(false);
    const [updatingLength, setUpdatingLength] = React.useState<boolean>(false);
    const [canUpdate, setCanUpdate] = React.useState<boolean>();
    const [confirmingDraftDelete, setConfirmingDraftDelete] = React.useState<boolean>();
    const [showRatkoPushDialog, setShowRatkoPushDialog] = React.useState<boolean>(false);

    function isOfficial(): boolean {
        return publishType === 'OFFICIAL';
    }

    function openEditLocationTrackDialog() {
        setShowEditDialog(true);
        onDataChange();
    }

    function closeEditLocationTrackDialog() {
        setShowEditDialog(false);
        onDataChange();
    }

    function handleLocationTrackUpdate() {
        closeEditLocationTrackDialog();
    }

    const showLocationTrackDeleteConfirmation = () => {
        setConfirmingDraftDelete(true);
    };

    const closeLocationTrackDeleteConfirmation = () => {
        setConfirmingDraftDelete(false);
    };

    const closeConfirmationAndUnselect = (track: LayoutLocationTrack) => {
        closeLocationTrackDeleteConfirmation();
        onUnselect(track);
    };

    function showLocationTrackPushDialog() {
        setShowRatkoPushDialog(true);
    }

    function closeLocationTrackPushDialog() {
        setShowRatkoPushDialog(false);
    }

    React.useEffect(() => {
        setCanUpdate(
            linkingState?.type === LinkingType.LinkingAlignment && linkingState.state === 'allSet',
        );
    }, [linkingState]);

    const updateAlignment = (state: LinkingAlignment) => {
        if (canUpdate && state.layoutAlignmentInterval.start && state.layoutAlignmentInterval.end) {
            setUpdatingLength(true);
            updateLocationTrackGeometry(state.layoutAlignmentId, {
                alignmentId: state.layoutAlignmentId,
                start: toIntervalRequest(state.layoutAlignmentInterval.start),
                end: toIntervalRequest(state.layoutAlignmentInterval.end),
            })
                .then(() => {
                    Snackbar.success(
                        t('tool-panel.location-track.location-track-endpoints-updated'),
                    );
                    onEndLocationTrackGeometryChange();
                })
                .finally(() => setUpdatingLength(false));
        }
    };

    const existingDuplicateOfList = useLoader(() => {
        const duplicateOftrack =
            locationTrack?.duplicateOf &&
            getLocationTracksBySearchTerm(locationTrack?.duplicateOf, publishType, 1);
        if (duplicateOftrack === '') return undefined;
        else if (duplicateOftrack === null) return undefined;
        else return duplicateOftrack;
    }, [locationTrack]);

    const existingDuplicate = existingDuplicateOfList && existingDuplicateOfList[0];
    const duplicatesOfLocationTrack = useLocationTrackDuplicates(locationTrack.id, publishType);

    return (
        <React.Fragment>
            <Infobox
                title={t('tool-panel.location-track.basic-info-heading')}
                qa-id="location-track-infobox">
                <InfoboxContent>
                    <InfoboxField
                        label={t('tool-panel.location-track.identifier')}
                        value={
                            locationTrack.externalId || t('tool-panel.location-track.unpublished')
                        }
                    />
                    <InfoboxField
                        label={t('tool-panel.location-track.track-name')}
                        value={locationTrack.name}
                        onEdit={openEditLocationTrackDialog}
                        iconDisabled={isOfficial()}
                    />
                    <InfoboxField
                        label={t('tool-panel.location-track.state')}
                        value={<LayoutState state={locationTrack.state} />}
                        onEdit={openEditLocationTrackDialog}
                        iconDisabled={isOfficial()}
                    />
                    <InfoboxField
                        label={t('tool-panel.location-track.type')}
                        value={<LocationTrackTypeLabel type={locationTrack.type} />}
                        onEdit={openEditLocationTrackDialog}
                        iconDisabled={isOfficial()}
                    />
                    <InfoboxField
                        label={t('tool-panel.location-track.description')}
                        value={locationTrack.description}
                        onEdit={openEditLocationTrackDialog}
                        iconDisabled={isOfficial()}
                    />
                    <InfoboxField
                        label={t('tool-panel.location-track.track-number')}
                        value={
                            <TrackNumberLink
                                trackNumberId={trackNumber?.id}
                                publishType={publishType}
                            />
                        }
                        onEdit={openEditLocationTrackDialog}
                        iconDisabled={isOfficial()}
                    />
                    <InfoboxText value={trackNumber?.description} />

                    {duplicatesOfLocationTrack !== undefined && (
                        <InfoboxField
                            label={
                                duplicatesOfLocationTrack.length > 0
                                    ? t('tool-panel.location-track.has-duplicates')
                                    : existingDuplicate
                                    ? t('tool-panel.location-track.duplicate-of')
                                    : t('tool-panel.location-track.not-a-duplicate')
                            }
                            value={
                                <LocationTrackInfoboxDuplicateOf
                                    existingDuplicate={existingDuplicate}
                                    duplicatesOfLocationTrack={duplicatesOfLocationTrack}
                                />
                            }
                            onEdit={
                                duplicatesOfLocationTrack.length > 0
                                    ? undefined
                                    : openEditLocationTrackDialog
                            }
                            iconDisabled={isOfficial()}
                        />
                    )}

                    <InfoboxField
                        label={t('tool-panel.location-track.topological-connectivity')}
                        value={
                            <TopologicalConnectivityLabel
                                topologicalConnectivity={locationTrack.topologicalConnectivity}
                            />
                        }
                        onEdit={openEditLocationTrackDialog}
                        iconDisabled={isOfficial()}
                    />

                    <InfoboxButtons>
                        <Button
                            variant={ButtonVariant.SECONDARY}
                            size={ButtonSize.SMALL}
                            onClick={() =>
                                locationTrack.boundingBox && showArea(locationTrack.boundingBox)
                            }>
                            {t('tool-panel.location-track.show-on-map')}
                        </Button>
                    </InfoboxButtons>
                </InfoboxContent>
            </Infobox>
            {startAndEndPoints && coordinateSystem && (
                <Infobox
                    title={t('tool-panel.location-track.track-location-heading')}
                    qa-id="location-track-location-infobox">
                    <InfoboxContent>
                        <InfoboxField label={t('tool-panel.location-track.start-location')}>
                            <TrackMeter value={startAndEndPoints?.start?.address} />
                        </InfoboxField>
                        <InfoboxField label={t('tool-panel.location-track.end-location')}>
                            <TrackMeter value={startAndEndPoints?.end?.address} />
                        </InfoboxField>

                        {linkingState === undefined && (
                            <InfoboxButtons>
                                <Button
                                    variant={ButtonVariant.SECONDARY}
                                    size={ButtonSize.SMALL}
                                    onClick={() => {
                                        getLocationTrackSegmentEnds(
                                            locationTrack.id,
                                            publishType,
                                        ).then(onStartLocationTrackGeometryChange);
                                    }}>
                                    {t('tool-panel.location-track.modify-start-or-end')}
                                </Button>
                            </InfoboxButtons>
                        )}
                        {linkingState?.type === LinkingType.LinkingAlignment && (
                            <React.Fragment>
                                <p
                                    className={
                                        styles['location-track-infobox__link-alignment-guide']
                                    }>
                                    {t('tool-panel.location-track.choose-start-and-end-points')}
                                </p>
                                <InfoboxButtons>
                                    <Button
                                        variant={ButtonVariant.SECONDARY}
                                        size={ButtonSize.SMALL}
                                        disabled={updatingLength}
                                        onClick={onEndLocationTrackGeometryChange}>
                                        {t('button.cancel')}
                                    </Button>
                                    <Button
                                        size={ButtonSize.SMALL}
                                        isProcessing={updatingLength}
                                        disabled={updatingLength || !canUpdate}
                                        onClick={() => {
                                            updateAlignment(linkingState);
                                        }}>
                                        {t('tool-panel.location-track.ready')}
                                    </Button>
                                </InfoboxButtons>
                            </React.Fragment>
                        )}

                        <InfoboxField
                            label={t('tool-panel.location-track.true-length')}
                            value={
                                roundToPrecision(
                                    locationTrack.length,
                                    Precision.alignmentLengthMeters,
                                ) + ' m'
                            }
                        />
                        <InfoboxField
                            label={`${t('tool-panel.location-track.start-coordinates')} ${
                                coordinateSystem.name
                            }`}
                            value={
                                startAndEndPoints?.start
                                    ? formatToTM35FINString(startAndEndPoints.start.point)
                                    : ''
                            }
                        />
                        <InfoboxField
                            label={`${t('tool-panel.location-track.end-coordinates')} ${
                                coordinateSystem.name
                            }`}
                            value={
                                startAndEndPoints?.end
                                    ? formatToTM35FINString(startAndEndPoints?.end.point)
                                    : '-'
                            }
                        />
                    </InfoboxContent>
                </Infobox>
            )}
<<<<<<< HEAD
            {
                <LocationTrackGeometryInfobox
                    publishType={publishType}
                    locationTrackId={locationTrack.id}
                    viewport={viewport}
                />
            }
=======
            {locationTrack.draftType !== 'NEW_DRAFT' && (
                <AssetValidationInfoboxContainer
                    id={locationTrack.id}
                    type={'LOCATION_TRACK'}
                    publishType={publishType}
                    changeTime={locationTrackChangeTime}
                />
            )}
>>>>>>> 6d0b3072
            {changeTimes && (
                <Infobox
                    title={t('tool-panel.location-track.change-info-heading')}
                    qa-id="location-track-log-infobox">
                    <InfoboxContent>
                        <InfoboxField
                            label={t('tool-panel.location-track.created')}
                            value={formatDateShort(changeTimes.created)}
                        />
                        <InfoboxField
                            label={t('tool-panel.location-track.changed')}
                            value={formatDateShort(changeTimes.changed)}
                        />
                        {officialLocationTrack === undefined && (
                            <InfoboxButtons>
                                <Button
                                    onClick={() => showLocationTrackDeleteConfirmation()}
                                    icon={Icons.Delete}
                                    variant={ButtonVariant.WARNING}
                                    size={ButtonSize.SMALL}>
                                    {t('tool-panel.location-track.delete-draft')}
                                </Button>
                            </InfoboxButtons>
                        )}
                    </InfoboxContent>
                </Infobox>
            )}

            {officialLocationTrack && (
                <Infobox
                    title={t('tool-panel.location-track.ratko-info-heading')}
                    qa-id="location-track-ratko-infobox">
                    <InfoboxContent>
                        <InfoboxButtons>
                            <Button
                                onClick={() => showLocationTrackPushDialog()}
                                variant={ButtonVariant.SECONDARY}
                                size={ButtonSize.SMALL}>
                                {t('tool-panel.location-track.push-to-ratko')}
                            </Button>
                        </InfoboxButtons>
                    </InfoboxContent>
                </Infobox>
            )}

            {showRatkoPushDialog && (
                <LocationTrackRatkoPushDialog
                    locationTrackId={locationTrack.id}
                    onClose={closeLocationTrackPushDialog}
                    locationTrackChangeTime={locationTrackChangeTime}
                />
            )}

            {confirmingDraftDelete && (
                <LocationTrackDeleteConfirmationDialog
                    id={locationTrack.id}
                    onClose={() => closeConfirmationAndUnselect(locationTrack)}
                    onCancel={closeLocationTrackDeleteConfirmation}
                />
            )}

            {showEditDialog && (
                <LocationTrackEditDialog
                    onClose={closeEditLocationTrackDialog}
                    onUpdate={handleLocationTrackUpdate}
                    locationTrack={locationTrack}
                    publishType={publishType}
                    locationTrackChangeTime={locationTrackChangeTime}
                    onUnselect={() => onUnselect(locationTrack)}
                    existingDuplicateTrack={existingDuplicate}
                    duplicatesExist={
                        duplicatesOfLocationTrack !== undefined &&
                        duplicatesOfLocationTrack.length > 0
                    }
                />
            )}
        </React.Fragment>
    );
};

export default LocationTrackInfobox;<|MERGE_RESOLUTION|>--- conflicted
+++ resolved
@@ -44,12 +44,9 @@
 import TopologicalConnectivityLabel from 'tool-panel/location-track/TopologicalConnectivityLabel';
 import { LocationTrackRatkoPushDialog } from 'tool-panel/location-track/dialog/location-track-ratko-push-dialog';
 import { getLocationTrackSegmentEnds } from 'track-layout/layout-map-api';
-<<<<<<< HEAD
 import { LocationTrackGeometryInfobox } from 'tool-panel/location-track/location-track-geometry-infobox';
 import { MapViewport } from 'map/map-model';
-=======
 import { AssetValidationInfoboxContainer } from 'tool-panel/asset-validation-infobox-container';
->>>>>>> 6d0b3072
 
 type LocationTrackInfoboxProps = {
     locationTrack: LayoutLocationTrack;
@@ -356,7 +353,6 @@
                     </InfoboxContent>
                 </Infobox>
             )}
-<<<<<<< HEAD
             {
                 <LocationTrackGeometryInfobox
                     publishType={publishType}
@@ -364,7 +360,6 @@
                     viewport={viewport}
                 />
             }
-=======
             {locationTrack.draftType !== 'NEW_DRAFT' && (
                 <AssetValidationInfoboxContainer
                     id={locationTrack.id}
@@ -373,7 +368,6 @@
                     changeTime={locationTrackChangeTime}
                 />
             )}
->>>>>>> 6d0b3072
             {changeTimes && (
                 <Infobox
                     title={t('tool-panel.location-track.change-info-heading')}
