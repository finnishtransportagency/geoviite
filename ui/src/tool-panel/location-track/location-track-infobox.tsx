--- conflicted
+++ resolved
@@ -70,12 +70,9 @@
 import { EnvRestricted } from 'environment/env-restricted';
 import { MessageBox } from 'geoviite-design-lib/message-box/message-box';
 import { filterNotEmpty } from 'utils/array-utils';
-<<<<<<< HEAD
 import { ChangeTimes } from 'common/common-slice';
-=======
 import { LocationTrackValidationInfoboxContainer } from 'tool-panel/location-track/location-track-validation-infobox-container';
 import { LocationTrackSwitchRelinkingDialog } from 'tool-panel/location-track/dialog/location-track-switch-relinking-dialog';
->>>>>>> 6355f8cd
 
 type LocationTrackInfoboxProps = {
     locationTrack: LayoutLocationTrack;
@@ -617,14 +614,10 @@
                     onContentVisibilityChange={() => visibilityChange('validation')}
                     id={locationTrack.id}
                     publishType={publishType}
-<<<<<<< HEAD
                     changeTime={changeTimes.layoutLocationTrack}
-=======
-                    changeTime={locationTrackChangeTime}
                     linkedSwitchesCount={extraInfo.linkedSwitchesCount}
                     showLinkedSwitchesRelinkingDialog={() => setConfirmingSwitchRelinking(true)}
                     editingDisabled={editingDisabled}
->>>>>>> 6355f8cd
                 />
             )}
             {locationTrackChangeInfo && (
