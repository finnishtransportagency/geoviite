--- conflicted
+++ resolved
@@ -142,22 +142,12 @@
         onDataChange();
     }
 
-<<<<<<< HEAD
-    function handleLocationTrackUpdate() {
-        closeEditLocationTrackDialog();
-    }
+    const handleLocationTrackSave = refreshLocationTrackSelection('DRAFT', onSelect, onUnselect);
 
     function getLocationTrackOwnerName(ownerId: LocationTrackOwnerId) {
         const name = locationTrackOwners?.find((o) => o.id == ownerId)?.name;
         return name ?? '-';
     }
-
-    const showLocationTrackDeleteConfirmation = () => {
-        setConfirmingDraftDelete(true);
-    };
-=======
-    const handleLocationTrackSave = refreshLocationTrackSelection('DRAFT', onSelect, onUnselect);
->>>>>>> e4877553
 
     function getSwitchLink(sw?: LayoutSwitchIdAndName) {
         if (sw) {
