import * as React from 'react';
import { LayoutLocationTrack } from 'track-layout/track-layout-model';
import { LinkingState } from 'linking/linking-model';
import {
    refreshLocationTrackSelection,
    useTrackNumber,
} from 'track-layout/track-layout-react-utils';
import { LocationTrackEditDialogContainer } from 'tool-panel/location-track/dialog/location-track-edit-dialog';
import { BoundingBox } from 'model/geometry';
import 'i18n/config';
import { PublishType } from 'common/common-model';
import LocationTrackDeleteConfirmationDialog from 'tool-panel/location-track/location-track-delete-confirmation-dialog';
import { OnSelectFunction, OptionalUnselectableItemCollections } from 'selection/selection-model';
import { LocationTrackRatkoPushDialog } from 'tool-panel/location-track/dialog/location-track-ratko-push-dialog';
import { LocationTrackGeometryInfobox } from 'tool-panel/location-track/location-track-geometry-infobox';
import { MapViewport } from 'map/map-model';
import { LocationTrackInfoboxVisibilities } from 'track-layout/track-layout-slice';
import { LocationTrackVerticalGeometryInfobox } from 'tool-panel/location-track/location-track-vertical-geometry-infobox';
import { HighlightedAlignment } from 'tool-panel/alignment-plan-section-infobox-content';
import { LocationTrackSplittingInfoboxContainer } from 'tool-panel/location-track/splitting/location-track-splitting-infobox';
import { SplittingState } from 'tool-panel/location-track/split-store';
import { EnvRestricted } from 'environment/env-restricted';
import { ChangeTimes } from 'common/common-slice';
import { LocationTrackValidationInfoboxContainer } from 'tool-panel/location-track/location-track-validation-infobox-container';
import { LocationTrackSwitchRelinkingDialogContainer } from 'tool-panel/location-track/dialog/location-track-switch-relinking-dialog';
import { LocationTrackBasicInfoInfoboxContainer } from 'tool-panel/location-track/location-track-basic-info-infobox';
import { LocationTrackLocationInfoboxContainer } from 'tool-panel/location-track/location-track-location-infobox';
import { LocationTrackChangeInfoInfobox } from 'tool-panel/location-track/location-track-change-info-infobox';
import { LocationTrackRatkoSyncInfobox } from 'tool-panel/location-track/location-track-ratko-sync-infobox';

type LocationTrackInfoboxProps = {
    locationTrack: LayoutLocationTrack;
    linkingState?: LinkingState;
    splittingState?: SplittingState;
    showArea: (area: BoundingBox) => void;
    onDataChange: () => void;
    publishType: PublishType;
    changeTimes: ChangeTimes;
    onSelect: OnSelectFunction;
    onUnselect: (items: OptionalUnselectableItemCollections) => void;
    viewport: MapViewport;
    visibilities: LocationTrackInfoboxVisibilities;
    onVisibilityChange: (visibilities: LocationTrackInfoboxVisibilities) => void;
    onVerticalGeometryDiagramVisibilityChange: (visibility: boolean) => void;
    verticalGeometryDiagramVisible: boolean;
    onHighlightItem: (item: HighlightedAlignment | undefined) => void;
};

const LocationTrackInfobox: React.FC<LocationTrackInfoboxProps> = ({
    locationTrack,
    linkingState,
    splittingState,
    onDataChange,
    publishType,
    changeTimes,
    onSelect,
    onUnselect,
    viewport,
    visibilities,
    onVisibilityChange,
    verticalGeometryDiagramVisible,
    onVerticalGeometryDiagramVisibilityChange,
    onHighlightItem,
}: LocationTrackInfoboxProps) => {
    const trackNumber = useTrackNumber(publishType, locationTrack?.trackNumberId);
<<<<<<< HEAD
    const [startAndEndPoints, startAndEndPointFetchStatus] = useLocationTrackStartAndEnd(
        locationTrack?.id,
        publishType,
        locationTrackChangeTime,
        trackNumberChangeTime,
    );
    const changeTimes = useLocationTrackChangeTimes(locationTrack?.id, publishType);
    const coordinateSystem = useCoordinateSystem(LAYOUT_SRID);
    const officialLocationTrack = useLocationTrack(
        locationTrack.id,
        'OFFICIAL',
        locationTrackChangeTime,
    );
    const description = useLoader(
        () =>
            getLocationTrackDescriptions([locationTrack.id], publishType).then(
                (value) => value?.[0]?.description ?? undefined,
            ),
        [locationTrack?.id, publishType, locationTrackChangeTime],
    );
    const locationTrackOwners = useLoader(() => getLocationTrackOwners(), []);
=======
>>>>>>> c9fe43ee

    const [showEditDialog, setShowEditDialog] = React.useState(false);
    const [confirmingDraftDelete, setConfirmingDraftDelete] = React.useState<boolean>();
    const [showRatkoPushDialog, setShowRatkoPushDialog] = React.useState<boolean>(false);
    const [confirmingSwitchRelinking, setConfirmingSwitchRelinking] = React.useState(false);

    const editingDisabled = publishType === 'OFFICIAL' || !!linkingState || !!splittingState;

    function openEditLocationTrackDialog() {
        setShowEditDialog(true);
        onDataChange();
    }
    function closeEditLocationTrackDialog() {
        setShowEditDialog(false);
        onDataChange();
    }

    const handleLocationTrackSave = refreshLocationTrackSelection('DRAFT', onSelect, onUnselect);

    const visibilityChange = (key: keyof LocationTrackInfoboxVisibilities) => {
        onVisibilityChange({ ...visibilities, [key]: !visibilities[key] });
    };

    return (
        <React.Fragment>
            {locationTrack && (
                <LocationTrackBasicInfoInfoboxContainer
                    locationTrack={locationTrack}
                    publishType={publishType}
                    trackNumber={trackNumber}
                    editingDisabled={editingDisabled}
                    visibilities={visibilities}
                    visibilityChange={visibilityChange}
                    openEditLocationTrackDialog={openEditLocationTrackDialog}
                />
            )}
            {splittingState && (
                <EnvRestricted restrictTo="test">
                    <LocationTrackSplittingInfoboxContainer
                        visibilities={visibilities}
                        visibilityChange={visibilityChange}
                    />
                </EnvRestricted>
            )}
            <LocationTrackLocationInfoboxContainer
                locationTrack={locationTrack}
                trackNumber={trackNumber}
                visibilities={visibilities}
                visibilityChange={visibilityChange}
                linkingState={linkingState}
                splittingState={splittingState}
                publishType={publishType}
            />
            <LocationTrackGeometryInfobox
                contentVisible={visibilities.geometry}
                onContentVisibilityChange={() => visibilityChange('geometry')}
                publishType={publishType}
                locationTrackId={locationTrack.id}
                viewport={viewport}
                onHighlightItem={onHighlightItem}
            />
            <LocationTrackVerticalGeometryInfobox
                contentVisible={visibilities.verticalGeometry}
                onContentVisibilityChange={() => visibilityChange('verticalGeometry')}
                onVerticalGeometryDiagramVisibilityChange={
                    onVerticalGeometryDiagramVisibilityChange
                }
                verticalGeometryDiagramVisible={verticalGeometryDiagramVisible}
            />
            {locationTrack.draftType !== 'NEW_DRAFT' && (
                <LocationTrackValidationInfoboxContainer
                    contentVisible={visibilities.validation}
                    onContentVisibilityChange={() => visibilityChange('validation')}
                    id={locationTrack.id}
                    publishType={publishType}
                    showLinkedSwitchesRelinkingDialog={() => setConfirmingSwitchRelinking(true)}
                    editingDisabled={editingDisabled}
                />
            )}
            <LocationTrackChangeInfoInfobox
                locationTrackId={locationTrack.id}
                publishType={publishType}
                visibilities={visibilities}
                visibilityChange={visibilityChange}
                setConfirmingDraftDelete={setConfirmingDraftDelete}
            />
            <LocationTrackRatkoSyncInfobox
                locationTrackId={locationTrack.id}
                visibilities={visibilities}
                visibilityChange={visibilityChange}
                setShowRatkoPushDialog={setShowRatkoPushDialog}
            />

            {showRatkoPushDialog && (
                <LocationTrackRatkoPushDialog
                    locationTrackId={locationTrack.id}
                    onClose={() => setShowRatkoPushDialog(false)}
                    changeTimes={changeTimes}
                />
            )}

            {confirmingDraftDelete && (
                <LocationTrackDeleteConfirmationDialog
                    id={locationTrack.id}
                    onSave={handleLocationTrackSave}
                    onClose={() => setConfirmingDraftDelete(false)}
                />
            )}

            {showEditDialog && (
                <LocationTrackEditDialogContainer
                    onClose={closeEditLocationTrackDialog}
                    onSave={handleLocationTrackSave}
                    locationTrackId={locationTrack.id}
                />
            )}

            {confirmingSwitchRelinking && (
                <LocationTrackSwitchRelinkingDialogContainer
                    locationTrackId={locationTrack.id}
                    publishType={publishType}
                    name={locationTrack.name}
                    closeDialog={() => setConfirmingSwitchRelinking(false)}
                />
            )}
        </React.Fragment>
    );
};

export default LocationTrackInfobox;<|MERGE_RESOLUTION|>--- conflicted
+++ resolved
@@ -63,30 +63,6 @@
     onHighlightItem,
 }: LocationTrackInfoboxProps) => {
     const trackNumber = useTrackNumber(publishType, locationTrack?.trackNumberId);
-<<<<<<< HEAD
-    const [startAndEndPoints, startAndEndPointFetchStatus] = useLocationTrackStartAndEnd(
-        locationTrack?.id,
-        publishType,
-        locationTrackChangeTime,
-        trackNumberChangeTime,
-    );
-    const changeTimes = useLocationTrackChangeTimes(locationTrack?.id, publishType);
-    const coordinateSystem = useCoordinateSystem(LAYOUT_SRID);
-    const officialLocationTrack = useLocationTrack(
-        locationTrack.id,
-        'OFFICIAL',
-        locationTrackChangeTime,
-    );
-    const description = useLoader(
-        () =>
-            getLocationTrackDescriptions([locationTrack.id], publishType).then(
-                (value) => value?.[0]?.description ?? undefined,
-            ),
-        [locationTrack?.id, publishType, locationTrackChangeTime],
-    );
-    const locationTrackOwners = useLoader(() => getLocationTrackOwners(), []);
-=======
->>>>>>> c9fe43ee
 
     const [showEditDialog, setShowEditDialog] = React.useState(false);
     const [confirmingDraftDelete, setConfirmingDraftDelete] = React.useState<boolean>();
