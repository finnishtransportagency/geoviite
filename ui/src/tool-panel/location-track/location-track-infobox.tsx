import * as React from 'react';
import styles from './location-track-infobox.scss';
import Infobox from 'tool-panel/infobox/infobox';
import { LAYOUT_SRID, LayoutLocationTrack, MapAlignment } from 'track-layout/track-layout-model';
import InfoboxContent from 'tool-panel/infobox/infobox-content';
import InfoboxField from 'tool-panel/infobox/infobox-field';
import { Precision, roundToPrecision } from 'utils/rounding';
import { Button, ButtonSize, ButtonVariant } from 'vayla-design-lib/button/button';
import {
    LinkingAlignment,
    LinkingState,
    LinkingType,
    toIntervalRequest,
} from 'linking/linking-model';
import * as Snackbar from 'geoviite-design-lib/snackbar/snackbar';
import { updateLocationTrackGeometry } from 'linking/linking-api';
import {
    useCoordinateSystem,
    useLocationTrack,
    useLocationTrackChangeTimes,
    useLocationTrackDuplicates,
    useLocationTrackStartAndEnd,
    useTrackNumber,
} from 'track-layout/track-layout-react-utils';
import InfoboxText from 'tool-panel/infobox/infobox-text';
import { formatToTM35FINString } from 'utils/geography-utils';
import { formatDateShort } from 'utils/date-utils';
import { LocationTrackEditDialog } from 'tool-panel/location-track/dialog/location-track-edit-dialog';
import { BoundingBox } from 'model/geometry';
import 'i18n/config';
import { useTranslation } from 'react-i18next';
import TrackMeter from 'geoviite-design-lib/track-meter/track-meter';
import LayoutState from 'geoviite-design-lib/layout-state/layout-state';
import InfoboxButtons from 'tool-panel/infobox/infobox-buttons';
import { PublishType, TimeStamp } from 'common/common-model';
import { Icons } from 'vayla-design-lib/icon/Icon';
import { TrackNumberLink } from 'geoviite-design-lib/track-number/track-number-link';
import LocationTrackDeleteConfirmationDialog from 'tool-panel/location-track/location-track-delete-confirmation-dialog';
import { getLocationTracksBySearchTerm } from 'track-layout/layout-location-track-api';
import LocationTrackTypeLabel from 'geoviite-design-lib/alignment/location-track-type-label';
import { useLoader } from 'utils/react-utils';
import { OnSelectFunction } from 'selection/selection-model';
import { LocationTrackInfoboxDuplicateOf } from 'tool-panel/location-track/location-track-infobox-duplicate-of';
import TopologicalConnectivityLabel from 'tool-panel/location-track/TopologicalConnectivityLabel';
<<<<<<< HEAD
import { getLocationTrackSegmentEnds } from 'track-layout/layout-map-api';
=======
import { LocationTrackRatkoPushDialog } from 'tool-panel/location-track/dialog/location-track-ratko-push-dialog';
>>>>>>> 70125788

type LocationTrackInfoboxProps = {
    locationTrack: LayoutLocationTrack;
    onStartLocationTrackGeometryChange: (alignment: MapAlignment) => void;
    onEndLocationTrackGeometryChange: () => void;
    linkingState?: LinkingState;
    showArea: (area: BoundingBox) => void;
    onDataChange: () => void;
    publishType: PublishType;
    locationTrackChangeTime: TimeStamp;
    onUnselect: (track: LayoutLocationTrack) => void;
    onSelect: OnSelectFunction;
};

const LocationTrackInfobox: React.FC<LocationTrackInfoboxProps> = ({
    locationTrack,
    onStartLocationTrackGeometryChange,
    onEndLocationTrackGeometryChange,
    showArea,
    linkingState,
    onDataChange,
    publishType,
    locationTrackChangeTime,
    onUnselect,
}: LocationTrackInfoboxProps) => {
    const { t } = useTranslation();
    const trackNumber = useTrackNumber(publishType, locationTrack?.trackNumberId);
    const startAndEndPoints = useLocationTrackStartAndEnd(
        locationTrack?.id,
        publishType,
        locationTrackChangeTime,
    );
    const changeTimes = useLocationTrackChangeTimes(locationTrack?.id);
    const coordinateSystem = useCoordinateSystem(LAYOUT_SRID);
    const officialLocationTrack = useLocationTrack(
        locationTrack.id,
        'OFFICIAL',
        locationTrackChangeTime,
    );
    const [showEditDialog, setShowEditDialog] = React.useState(false);
    const [updatingLength, setUpdatingLength] = React.useState<boolean>(false);
    const [canUpdate, setCanUpdate] = React.useState<boolean>();
    const [confirmingDraftDelete, setConfirmingDraftDelete] = React.useState<boolean>();
    const [showRatkoPushDialog, setShowRatkoPushDialog] = React.useState<boolean>(false);

    function isOfficial(): boolean {
        return publishType === 'OFFICIAL';
    }

    function openEditLocationTrackDialog() {
        setShowEditDialog(true);
        onDataChange();
    }

    function closeEditLocationTrackDialog() {
        setShowEditDialog(false);
        onDataChange();
    }

    function handleLocationTrackUpdate() {
        closeEditLocationTrackDialog();
    }

    const showLocationTrackDeleteConfirmation = () => {
        setConfirmingDraftDelete(true);
    };

    const closeLocationTrackDeleteConfirmation = () => {
        setConfirmingDraftDelete(false);
    };

    const closeConfirmationAndUnselect = (track: LayoutLocationTrack) => {
        closeLocationTrackDeleteConfirmation();
        onUnselect(track);
    };

    function showLocationTrackPushDialog() {
        setShowRatkoPushDialog(true);
    }

    function closeLocationTrackPushDialog() {
        setShowRatkoPushDialog(false);
    }

    React.useEffect(() => {
        setCanUpdate(
            linkingState?.type === LinkingType.LinkingAlignment && linkingState.state === 'allSet',
        );
    }, [linkingState]);

    const updateAlignment = (state: LinkingAlignment) => {
        if (canUpdate && state.layoutAlignmentInterval.start && state.layoutAlignmentInterval.end) {
            setUpdatingLength(true);
            updateLocationTrackGeometry(state.layoutAlignmentId, {
                alignmentId: state.layoutAlignmentId,
                start: toIntervalRequest(state.layoutAlignmentInterval.start),
                end: toIntervalRequest(state.layoutAlignmentInterval.end),
            })
                .then(() => {
                    Snackbar.success(
                        t('tool-panel.location-track.location-track-endpoints-updated'),
                    );
                    onEndLocationTrackGeometryChange();
                })
                .finally(() => setUpdatingLength(false));
        }
    };

    const existingDuplicateOfList = useLoader(() => {
        const duplicateOftrack =
            locationTrack?.duplicateOf &&
            getLocationTracksBySearchTerm(locationTrack?.duplicateOf, publishType, 1);
        if (duplicateOftrack === '') return undefined;
        else if (duplicateOftrack === null) return undefined;
        else return duplicateOftrack;
    }, [locationTrack]);

    const existingDuplicate = existingDuplicateOfList && existingDuplicateOfList[0];
    const duplicatesOfLocationTrack = useLocationTrackDuplicates(locationTrack.id, publishType);

    return (
        <React.Fragment>
            <Infobox
                title={t('tool-panel.location-track.basic-info-heading')}
                qa-id="location-track-infobox">
                <InfoboxContent>
                    <InfoboxField
                        label={t('tool-panel.location-track.identifier')}
                        value={
                            locationTrack.externalId || t('tool-panel.location-track.unpublished')
                        }
                    />
                    <InfoboxField
                        label={t('tool-panel.location-track.track-name')}
                        value={locationTrack.name}
                        onEdit={openEditLocationTrackDialog}
                        iconDisabled={isOfficial()}
                    />
                    <InfoboxField
                        label={t('tool-panel.location-track.state')}
                        value={<LayoutState state={locationTrack.state} />}
                        onEdit={openEditLocationTrackDialog}
                        iconDisabled={isOfficial()}
                    />
                    <InfoboxField
                        label={t('tool-panel.location-track.type')}
                        value={<LocationTrackTypeLabel type={locationTrack.type} />}
                        onEdit={openEditLocationTrackDialog}
                        iconDisabled={isOfficial()}
                    />
                    <InfoboxField
                        label={t('tool-panel.location-track.description')}
                        value={locationTrack.description}
                        onEdit={openEditLocationTrackDialog}
                        iconDisabled={isOfficial()}
                    />
                    <InfoboxField
                        label={t('tool-panel.location-track.track-number')}
                        value={
                            <TrackNumberLink
                                trackNumberId={trackNumber?.id}
                                publishType={publishType}
                            />
                        }
                        onEdit={openEditLocationTrackDialog}
                        iconDisabled={isOfficial()}
                    />
                    <InfoboxText value={trackNumber?.description} />

                    {duplicatesOfLocationTrack !== undefined && (
                        <InfoboxField
                            label={
                                duplicatesOfLocationTrack.length > 0
                                    ? t('tool-panel.location-track.has-duplicates')
                                    : existingDuplicate
                                    ? t('tool-panel.location-track.duplicate-of')
                                    : t('tool-panel.location-track.not-a-duplicate')
                            }
                            value={
                                <LocationTrackInfoboxDuplicateOf
                                    existingDuplicate={existingDuplicate}
                                    duplicatesOfLocationTrack={duplicatesOfLocationTrack}
                                />
                            }
                            onEdit={
                                duplicatesOfLocationTrack.length > 0
                                    ? undefined
                                    : openEditLocationTrackDialog
                            }
                            iconDisabled={isOfficial()}
                        />
                    )}

                    <InfoboxField
                        label={t('tool-panel.location-track.topological-connectivity')}
                        value={
                            <TopologicalConnectivityLabel
                                topologicalConnectivity={locationTrack.topologicalConnectivity}
                            />
                        }
                        onEdit={openEditLocationTrackDialog}
                        iconDisabled={isOfficial()}
                    />

                    <InfoboxButtons>
                        <Button
                            variant={ButtonVariant.SECONDARY}
                            size={ButtonSize.SMALL}
                            onClick={() =>
                                locationTrack.boundingBox && showArea(locationTrack.boundingBox)
                            }>
                            {t('tool-panel.location-track.show-on-map')}
                        </Button>
                    </InfoboxButtons>
                </InfoboxContent>
            </Infobox>
            {startAndEndPoints && coordinateSystem && (
                <Infobox
                    title={t('tool-panel.location-track.track-location-heading')}
                    qa-id="location-track-location-infobox">
                    <InfoboxContent>
                        <InfoboxField label={t('tool-panel.location-track.start-location')}>
                            <TrackMeter value={startAndEndPoints?.start?.address} />
                        </InfoboxField>
                        <InfoboxField label={t('tool-panel.location-track.end-location')}>
                            <TrackMeter value={startAndEndPoints?.end?.address} />
                        </InfoboxField>

                        {linkingState === undefined && (
                            <InfoboxButtons>
                                <Button
                                    variant={ButtonVariant.SECONDARY}
                                    size={ButtonSize.SMALL}
                                    onClick={() => {
                                        getLocationTrackSegmentEnds(
                                            locationTrack.id,
                                            publishType,
                                        ).then(onStartLocationTrackGeometryChange);
                                    }}>
                                    {t('tool-panel.location-track.modify-start-or-end')}
                                </Button>
                            </InfoboxButtons>
                        )}
                        {linkingState?.type === LinkingType.LinkingAlignment && (
                            <React.Fragment>
                                <p
                                    className={
                                        styles['location-track-infobox__link-alignment-guide']
                                    }>
                                    {t('tool-panel.location-track.choose-start-and-end-points')}
                                </p>
                                <InfoboxButtons>
                                    <Button
                                        variant={ButtonVariant.SECONDARY}
                                        size={ButtonSize.SMALL}
                                        disabled={updatingLength}
                                        onClick={onEndLocationTrackGeometryChange}>
                                        {t('button.cancel')}
                                    </Button>
                                    <Button
                                        size={ButtonSize.SMALL}
                                        isProcessing={updatingLength}
                                        disabled={updatingLength || !canUpdate}
                                        onClick={() => {
                                            updateAlignment(linkingState);
                                        }}>
                                        {t('tool-panel.location-track.ready')}
                                    </Button>
                                </InfoboxButtons>
                            </React.Fragment>
                        )}

                        <InfoboxField
                            label={t('tool-panel.location-track.true-length')}
                            value={
                                roundToPrecision(
                                    locationTrack.length,
                                    Precision.alignmentLengthMeters,
                                ) + ' m'
                            }
                        />
                        <InfoboxField
                            label={`${t('tool-panel.location-track.start-coordinates')} ${
                                coordinateSystem.name
                            }`}
                            value={
                                startAndEndPoints?.start
                                    ? formatToTM35FINString(startAndEndPoints.start.point)
                                    : ''
                            }
                        />
                        <InfoboxField
                            label={`${t('tool-panel.location-track.end-coordinates')} ${
                                coordinateSystem.name
                            }`}
                            value={
                                startAndEndPoints?.end
                                    ? formatToTM35FINString(startAndEndPoints?.end.point)
                                    : '-'
                            }
                        />
                    </InfoboxContent>
                </Infobox>
            )}
            {changeTimes && (
                <Infobox
                    title={t('tool-panel.location-track.change-info-heading')}
                    qa-id="location-track-log-infobox">
                    <InfoboxContent>
                        <InfoboxField
                            label={t('tool-panel.location-track.created')}
                            value={formatDateShort(changeTimes.created)}
                        />
                        <InfoboxField
                            label={t('tool-panel.location-track.changed')}
                            value={formatDateShort(changeTimes.changed)}
                        />
                        {officialLocationTrack === undefined && (
                            <InfoboxButtons>
                                <Button
                                    onClick={() => showLocationTrackDeleteConfirmation()}
                                    icon={Icons.Delete}
                                    variant={ButtonVariant.WARNING}
                                    size={ButtonSize.SMALL}>
                                    {t('tool-panel.location-track.delete-draft')}
                                </Button>
                            </InfoboxButtons>
                        )}
                    </InfoboxContent>
                </Infobox>
            )}

            {officialLocationTrack && (
                <Infobox
                    title={t('tool-panel.location-track.ratko-info-heading')}
                    qa-id="location-track-ratko-infobox">
                    <InfoboxContent>
                        <InfoboxButtons>
                            <Button
                                onClick={() => showLocationTrackPushDialog()}
                                variant={ButtonVariant.SECONDARY}
                                size={ButtonSize.SMALL}>
                                {t('tool-panel.location-track.push-to-ratko')}
                            </Button>
                        </InfoboxButtons>
                    </InfoboxContent>
                </Infobox>
            )}

            {showRatkoPushDialog && (
                <LocationTrackRatkoPushDialog
                    locationTrackId={locationTrack.id}
                    onClose={closeLocationTrackPushDialog}
                />
            )}

            {confirmingDraftDelete && (
                <LocationTrackDeleteConfirmationDialog
                    id={locationTrack.id}
                    onClose={() => closeConfirmationAndUnselect(locationTrack)}
                    onCancel={closeLocationTrackDeleteConfirmation}
                />
            )}

            {showEditDialog && (
                <LocationTrackEditDialog
                    onClose={closeEditLocationTrackDialog}
                    onUpdate={handleLocationTrackUpdate}
                    locationTrack={locationTrack}
                    publishType={publishType}
                    locationTrackChangeTime={locationTrackChangeTime}
                    onUnselect={() => onUnselect(locationTrack)}
                    existingDuplicateTrack={existingDuplicate}
                    duplicatesExist={
                        duplicatesOfLocationTrack !== undefined &&
                        duplicatesOfLocationTrack.length > 0
                    }
                />
            )}
        </React.Fragment>
    );
};

export default LocationTrackInfobox;<|MERGE_RESOLUTION|>--- conflicted
+++ resolved
@@ -42,11 +42,8 @@
 import { OnSelectFunction } from 'selection/selection-model';
 import { LocationTrackInfoboxDuplicateOf } from 'tool-panel/location-track/location-track-infobox-duplicate-of';
 import TopologicalConnectivityLabel from 'tool-panel/location-track/TopologicalConnectivityLabel';
-<<<<<<< HEAD
+import { LocationTrackRatkoPushDialog } from 'tool-panel/location-track/dialog/location-track-ratko-push-dialog';
 import { getLocationTrackSegmentEnds } from 'track-layout/layout-map-api';
-=======
-import { LocationTrackRatkoPushDialog } from 'tool-panel/location-track/dialog/location-track-ratko-push-dialog';
->>>>>>> 70125788
 
 type LocationTrackInfoboxProps = {
     locationTrack: LayoutLocationTrack;
@@ -400,6 +397,7 @@
                 <LocationTrackRatkoPushDialog
                     locationTrackId={locationTrack.id}
                     onClose={closeLocationTrackPushDialog}
+                    locationTrackChangeTime={locationTrackChangeTime}
                 />
             )}
 
