import * as React from 'react';
import styles from './location-track-infobox.scss';
import Infobox from 'tool-panel/infobox/infobox';
import {
    LAYOUT_SRID,
    LayoutLocationTrack,
    LayoutSwitchIdAndName,
} from 'track-layout/track-layout-model';
import InfoboxContent from 'tool-panel/infobox/infobox-content';
import InfoboxField from 'tool-panel/infobox/infobox-field';
import { Precision, roundToPrecision } from 'utils/rounding';
import { Button, ButtonSize, ButtonVariant } from 'vayla-design-lib/button/button';
import { LinkingAlignment, LinkingState, LinkingType, LinkInterval } from 'linking/linking-model';
import * as Snackbar from 'geoviite-design-lib/snackbar/snackbar';
import { updateLocationTrackGeometry } from 'linking/linking-api';
import {
    useCoordinateSystem,
    useLocationTrack,
    useLocationTrackChangeTimes,
    useLocationTrackInfoboxExtras,
    useLocationTrackStartAndEnd,
    useTrackNumber,
} from 'track-layout/track-layout-react-utils';
import InfoboxText from 'tool-panel/infobox/infobox-text';
import { formatToTM35FINString } from 'utils/geography-utils';
import { formatDateShort } from 'utils/date-utils';
import { LocationTrackEditDialog } from 'tool-panel/location-track/dialog/location-track-edit-dialog';
import { BoundingBox } from 'model/geometry';
import 'i18n/config';
import { useTranslation } from 'react-i18next';
import TrackMeter from 'geoviite-design-lib/track-meter/track-meter';
import LayoutState from 'geoviite-design-lib/layout-state/layout-state';
import InfoboxButtons from 'tool-panel/infobox/infobox-buttons';
import { LocationTrackOwnerId, PublishType, TimeStamp } from 'common/common-model';
import { Icons } from 'vayla-design-lib/icon/Icon';
import { TrackNumberLinkContainer } from 'geoviite-design-lib/track-number/track-number-link';
import LocationTrackDeleteConfirmationDialog from 'tool-panel/location-track/location-track-delete-confirmation-dialog';
import { getLocationTrackDescriptions } from 'track-layout/layout-location-track-api';
import LocationTrackTypeLabel from 'geoviite-design-lib/alignment/location-track-type-label';
import { LoaderStatus, useLoader } from 'utils/react-utils';
import { OnSelectFunction } from 'selection/selection-model';
import { LocationTrackInfoboxDuplicateOf } from 'tool-panel/location-track/location-track-infobox-duplicate-of';
import TopologicalConnectivityLabel from 'tool-panel/location-track/topological-connectivity-label';
import { LocationTrackRatkoPushDialog } from 'tool-panel/location-track/dialog/location-track-ratko-push-dialog';
import { LocationTrackGeometryInfobox } from 'tool-panel/location-track/location-track-geometry-infobox';
import { MapViewport } from 'map/map-model';
import { AssetValidationInfoboxContainer } from 'tool-panel/asset-validation-infobox-container';
import { getEndLinkPoints } from 'track-layout/layout-map-api';
import {
    LocationTrackInfoboxVisibilities,
    trackLayoutActionCreators as TrackLayoutActions,
} from 'track-layout/track-layout-slice';
import { WriteAccessRequired } from 'user/write-access-required';
import { LocationTrackVerticalGeometryInfobox } from 'tool-panel/location-track/location-track-vertical-geometry-infobox';
import { HighlightedAlignment } from 'tool-panel/alignment-plan-section-infobox-content';
import {
    ProgressIndicatorType,
    ProgressIndicatorWrapper,
} from 'vayla-design-lib/progress/progress-indicator-wrapper';
<<<<<<< HEAD
import { getLocationTrackOwners } from 'common/common-api';
=======
import { Link } from 'vayla-design-lib/link/link';
import { createDelegates } from 'store/store-utils';
>>>>>>> 48437901

type LocationTrackInfoboxProps = {
    locationTrack: LayoutLocationTrack;
    onStartLocationTrackGeometryChange: (linkInterval: LinkInterval) => void;
    onEndLocationTrackGeometryChange: () => void;
    linkingState?: LinkingState;
    showArea: (area: BoundingBox) => void;
    onDataChange: () => void;
    publishType: PublishType;
    locationTrackChangeTime: TimeStamp;
    onUnselect: (track: LayoutLocationTrack) => void;
    onSelect: OnSelectFunction;
    viewport: MapViewport;
    visibilities: LocationTrackInfoboxVisibilities;
    onVisibilityChange: (visibilities: LocationTrackInfoboxVisibilities) => void;
    onVerticalGeometryDiagramVisibilityChange: (visibility: boolean) => void;
    verticalGeometryDiagramVisible: boolean;
    onHighlightItem: (item: HighlightedAlignment | undefined) => void;
};

const LocationTrackInfobox: React.FC<LocationTrackInfoboxProps> = ({
    locationTrack,
    onStartLocationTrackGeometryChange,
    onEndLocationTrackGeometryChange,
    showArea,
    linkingState,
    onDataChange,
    publishType,
    locationTrackChangeTime,
    onUnselect,
    viewport,
    visibilities,
    onVisibilityChange,
    verticalGeometryDiagramVisible,
    onVerticalGeometryDiagramVisibilityChange,
    onHighlightItem,
}: LocationTrackInfoboxProps) => {
    const { t } = useTranslation();
    const delegates = createDelegates(TrackLayoutActions);
    const trackNumber = useTrackNumber(publishType, locationTrack?.trackNumberId);
    const [startAndEndPoints, startAndEndPointFetchStatus] = useLocationTrackStartAndEnd(
        locationTrack?.id,
        publishType,
        locationTrackChangeTime,
    );
    const changeTimes = useLocationTrackChangeTimes(locationTrack?.id);
    const coordinateSystem = useCoordinateSystem(LAYOUT_SRID);
    const officialLocationTrack = useLocationTrack(
        locationTrack.id,
        'OFFICIAL',
        locationTrackChangeTime,
    );
    const description = useLoader(
        () =>
            getLocationTrackDescriptions([locationTrack.id], publishType).then(
                (value) => (value && value[0].description) ?? undefined,
            ),
        [locationTrack?.id, publishType, locationTrackChangeTime],
    );
    const locationTrackOwners = useLoader(() => getLocationTrackOwners(), []);
    const [showEditDialog, setShowEditDialog] = React.useState(false);
    const [updatingLength, setUpdatingLength] = React.useState<boolean>(false);
    const [canUpdate, setCanUpdate] = React.useState<boolean>();
    const [confirmingDraftDelete, setConfirmingDraftDelete] = React.useState<boolean>();
    const [showRatkoPushDialog, setShowRatkoPushDialog] = React.useState<boolean>(false);

    function isOfficial(): boolean {
        return publishType === 'OFFICIAL';
    }

    function openEditLocationTrackDialog() {
        setShowEditDialog(true);
        onDataChange();
    }

    function closeEditLocationTrackDialog() {
        setShowEditDialog(false);
        onDataChange();
    }

    function handleLocationTrackUpdate() {
        closeEditLocationTrackDialog();
    }

    function getLocationTrackOwnerName(ownerId: LocationTrackOwnerId) {
        const name = locationTrackOwners?.find((o) => o.id == ownerId)?.name;
        return name ?? '-';
    }

    const showLocationTrackDeleteConfirmation = () => {
        setConfirmingDraftDelete(true);
    };

    const closeLocationTrackDeleteConfirmation = () => {
        setConfirmingDraftDelete(false);
    };

    const closeConfirmationAndUnselect = (track: LayoutLocationTrack) => {
        closeLocationTrackDeleteConfirmation();
        onUnselect(track);
    };

    function showLocationTrackPushDialog() {
        setShowRatkoPushDialog(true);
    }

    function closeLocationTrackPushDialog() {
        setShowRatkoPushDialog(false);
    }
    function getSwitchLink(sw?: LayoutSwitchIdAndName) {
        if (sw) {
            const switchId = sw.id;
            return (
                <Link
                    onClick={() =>
                        delegates.onSelect({
                            switches: [switchId],
                        })
                    }>
                    {sw.name}
                </Link>
            );
        } else {
            return t('tool-panel.location-track.no-start-or-end-switch');
        }
    }

    React.useEffect(() => {
        setCanUpdate(
            linkingState?.type === LinkingType.LinkingAlignment && linkingState.state === 'allSet',
        );
    }, [linkingState]);

    const updateAlignment = (state: LinkingAlignment) => {
        if (canUpdate && state.layoutAlignmentInterval.start && state.layoutAlignmentInterval.end) {
            setUpdatingLength(true);
            updateLocationTrackGeometry(state.layoutAlignmentId, {
                min: state.layoutAlignmentInterval.start.m,
                max: state.layoutAlignmentInterval.end.m,
            })
                .then(() => {
                    Snackbar.success(
                        t('tool-panel.location-track.location-track-endpoints-updated'),
                    );
                    onEndLocationTrackGeometryChange();
                })
                .finally(() => setUpdatingLength(false));
        }
    };

    const [extraInfo, extraInfoLoadingStatus] = useLocationTrackInfoboxExtras(
        locationTrack?.id,
        publishType,
    );

    const visibilityChange = (key: keyof LocationTrackInfoboxVisibilities) => {
        onVisibilityChange({ ...visibilities, [key]: !visibilities[key] });
    };

    return (
        <React.Fragment>
            <Infobox
                contentVisible={
                    visibilities.basic && extraInfoLoadingStatus != LoaderStatus.Loading
                }
                onContentVisibilityChange={() => visibilityChange('basic')}
                title={t('tool-panel.location-track.basic-info-heading')}
                qa-id="location-track-infobox">
                <InfoboxContent>
                    <InfoboxField
                        label={t('tool-panel.location-track.identifier')}
                        value={
                            locationTrack.externalId || t('tool-panel.location-track.unpublished')
                        }
                    />
                    <InfoboxField
                        label={t('tool-panel.location-track.track-name')}
                        value={locationTrack.name}
                        onEdit={openEditLocationTrackDialog}
                        iconDisabled={isOfficial()}
                    />
                    <InfoboxField
                        label={t('tool-panel.location-track.state')}
                        value={<LayoutState state={locationTrack.state} />}
                        onEdit={openEditLocationTrackDialog}
                        iconDisabled={isOfficial()}
                    />
                    <InfoboxField
                        label={t('tool-panel.location-track.type')}
                        value={<LocationTrackTypeLabel type={locationTrack.type} />}
                        onEdit={openEditLocationTrackDialog}
                        iconDisabled={isOfficial()}
                    />
                    <InfoboxField
                        label={t('tool-panel.location-track.description')}
                        value={description}
                        onEdit={openEditLocationTrackDialog}
                        iconDisabled={isOfficial()}
                    />
                    <InfoboxField
                        label={t('tool-panel.location-track.track-number')}
                        value={<TrackNumberLinkContainer trackNumberId={trackNumber?.id} />}
                        onEdit={openEditLocationTrackDialog}
                        iconDisabled={isOfficial()}
                    />
                    <InfoboxText value={trackNumber?.description} />
                    <InfoboxField
                        label={
                            locationTrack.duplicateOf
                                ? t('tool-panel.location-track.duplicate-of')
                                : extraInfo?.duplicates?.length ?? 0 > 0
                                ? t('tool-panel.location-track.has-duplicates')
                                : t('tool-panel.location-track.not-a-duplicate')
                        }
                        value={
                            <LocationTrackInfoboxDuplicateOf
                                existingDuplicate={extraInfo?.duplicateOf}
                                duplicatesOfLocationTrack={extraInfo?.duplicates ?? []}
                                publishType={publishType}
                                changeTime={locationTrackChangeTime}
                            />
                        }
                        onEdit={openEditLocationTrackDialog}
                        iconDisabled={isOfficial()}
                    />
                    <InfoboxField
                        label={t('tool-panel.location-track.topological-connectivity')}
                        value={
                            <TopologicalConnectivityLabel
                                topologicalConnectivity={locationTrack.topologicalConnectivity}
                            />
                        }
                        onEdit={openEditLocationTrackDialog}
                        iconDisabled={isOfficial()}
                    />
                    <InfoboxField
                        label={t('tool-panel.location-track.owner')}
                        value={getLocationTrackOwnerName(locationTrack.ownerId)}
                        onEdit={openEditLocationTrackDialog}
                        iconDisabled={isOfficial()}
                    />
                    <InfoboxField
                        label={t('tool-panel.location-track.start-switch')}
                        value={extraInfo && getSwitchLink(extraInfo.switchAtStart)}
                    />
                    <InfoboxField
                        label={t('tool-panel.location-track.end-switch')}
                        value={extraInfo && getSwitchLink(extraInfo.switchAtEnd)}
                    />
                    <InfoboxButtons>
                        <Button
                            variant={ButtonVariant.SECONDARY}
                            size={ButtonSize.SMALL}
                            onClick={() =>
                                locationTrack.boundingBox && showArea(locationTrack.boundingBox)
                            }>
                            {t('tool-panel.location-track.show-on-map')}
                        </Button>
                    </InfoboxButtons>
                </InfoboxContent>
            </Infobox>
            {startAndEndPoints && coordinateSystem && (
                <Infobox
                    contentVisible={visibilities.location}
                    onContentVisibilityChange={() => visibilityChange('location')}
                    title={t('tool-panel.location-track.track-location-heading')}
                    qa-id="location-track-location-infobox">
                    <InfoboxContent>
                        <ProgressIndicatorWrapper
                            indicator={ProgressIndicatorType.Area}
                            inProgress={startAndEndPointFetchStatus !== LoaderStatus.Ready}>
                            <React.Fragment>
                                <InfoboxField label={t('tool-panel.location-track.start-location')}>
                                    {startAndEndPoints?.start?.address ? (
                                        <TrackMeter value={startAndEndPoints?.start?.address} />
                                    ) : (
                                        t('tool-panel.location-track.unset')
                                    )}
                                </InfoboxField>
                                <InfoboxField label={t('tool-panel.location-track.end-location')}>
                                    {startAndEndPoints?.end?.address ? (
                                        <TrackMeter value={startAndEndPoints?.end?.address} />
                                    ) : (
                                        t('tool-panel.location-track.unset')
                                    )}
                                </InfoboxField>

                                {linkingState === undefined && (
                                    <WriteAccessRequired>
                                        <InfoboxButtons>
                                            <Button
                                                variant={ButtonVariant.SECONDARY}
                                                size={ButtonSize.SMALL}
                                                disabled={
                                                    !startAndEndPoints.start?.point ||
                                                    !startAndEndPoints.end?.point
                                                }
                                                onClick={() => {
                                                    getEndLinkPoints(
                                                        locationTrack.id,
                                                        publishType,
                                                        'LOCATION_TRACK',
                                                        locationTrackChangeTime,
                                                    ).then(onStartLocationTrackGeometryChange);
                                                }}>
                                                {t('tool-panel.location-track.modify-start-or-end')}
                                            </Button>
                                        </InfoboxButtons>
                                    </WriteAccessRequired>
                                )}
                                {linkingState?.type === LinkingType.LinkingAlignment && (
                                    <React.Fragment>
                                        <p
                                            className={
                                                styles[
                                                    'location-track-infobox__link-alignment-guide'
                                                ]
                                            }>
                                            {t(
                                                'tool-panel.location-track.choose-start-and-end-points',
                                            )}
                                        </p>
                                        <InfoboxButtons>
                                            <Button
                                                variant={ButtonVariant.SECONDARY}
                                                size={ButtonSize.SMALL}
                                                disabled={updatingLength}
                                                onClick={onEndLocationTrackGeometryChange}>
                                                {t('button.cancel')}
                                            </Button>
                                            <Button
                                                size={ButtonSize.SMALL}
                                                isProcessing={updatingLength}
                                                disabled={updatingLength || !canUpdate}
                                                onClick={() => {
                                                    updateAlignment(linkingState);
                                                }}>
                                                {t('tool-panel.location-track.ready')}
                                            </Button>
                                        </InfoboxButtons>
                                    </React.Fragment>
                                )}

                                <InfoboxField
                                    label={t('tool-panel.location-track.true-length')}
                                    value={
                                        roundToPrecision(
                                            locationTrack.length,
                                            Precision.alignmentLengthMeters,
                                        ) + ' m'
                                    }
                                />
                                <InfoboxField
                                    label={`${t('tool-panel.location-track.start-coordinates')} ${
                                        coordinateSystem.name
                                    }`}
                                    value={
                                        startAndEndPoints?.start
                                            ? formatToTM35FINString(startAndEndPoints.start.point)
                                            : t('tool-panel.location-track.unset')
                                    }
                                />
                                <InfoboxField
                                    label={`${t('tool-panel.location-track.end-coordinates')} ${
                                        coordinateSystem.name
                                    }`}
                                    value={
                                        startAndEndPoints?.end
                                            ? formatToTM35FINString(startAndEndPoints?.end.point)
                                            : t('tool-panel.location-track.unset')
                                    }
                                />
                            </React.Fragment>
                        </ProgressIndicatorWrapper>
                    </InfoboxContent>
                </Infobox>
            )}
            <LocationTrackGeometryInfobox
                contentVisible={visibilities.geometry}
                onContentVisibilityChange={() => visibilityChange('geometry')}
                publishType={publishType}
                locationTrackId={locationTrack.id}
                viewport={viewport}
                onHighlightItem={onHighlightItem}
            />
            <LocationTrackVerticalGeometryInfobox
                contentVisible={visibilities.verticalGeometry}
                onContentVisibilityChange={() => visibilityChange('verticalGeometry')}
                onVerticalGeometryDiagramVisibilityChange={
                    onVerticalGeometryDiagramVisibilityChange
                }
                verticalGeometryDiagramVisible={verticalGeometryDiagramVisible}
            />
            {locationTrack.draftType !== 'NEW_DRAFT' && (
                <AssetValidationInfoboxContainer
                    contentVisible={visibilities.validation}
                    onContentVisibilityChange={() => visibilityChange('validation')}
                    id={locationTrack.id}
                    type={'LOCATION_TRACK'}
                    publishType={publishType}
                    changeTime={locationTrackChangeTime}
                />
            )}
            {changeTimes && (
                <Infobox
                    contentVisible={visibilities.log}
                    onContentVisibilityChange={() => visibilityChange('log')}
                    title={t('tool-panel.location-track.change-info-heading')}
                    qa-id="location-track-log-infobox">
                    <InfoboxContent>
                        <InfoboxField
                            label={t('tool-panel.created')}
                            value={formatDateShort(changeTimes.created)}
                        />
                        <InfoboxField
                            label={t('tool-panel.changed')}
                            value={formatDateShort(changeTimes.changed)}
                        />
                        {officialLocationTrack === undefined && (
                            <InfoboxButtons>
                                <Button
                                    onClick={() => showLocationTrackDeleteConfirmation()}
                                    icon={Icons.Delete}
                                    variant={ButtonVariant.WARNING}
                                    size={ButtonSize.SMALL}>
                                    {t('tool-panel.location-track.delete-draft')}
                                </Button>
                            </InfoboxButtons>
                        )}
                    </InfoboxContent>
                </Infobox>
            )}

            {officialLocationTrack && (
                <WriteAccessRequired>
                    <Infobox
                        contentVisible={visibilities.ratkoPush}
                        onContentVisibilityChange={() => visibilityChange('ratkoPush')}
                        title={t('tool-panel.location-track.ratko-info-heading')}
                        qa-id="location-track-ratko-infobox">
                        <InfoboxContent>
                            <InfoboxButtons>
                                <Button
                                    onClick={() => showLocationTrackPushDialog()}
                                    variant={ButtonVariant.SECONDARY}
                                    size={ButtonSize.SMALL}>
                                    {t('tool-panel.location-track.push-to-ratko')}
                                </Button>
                            </InfoboxButtons>
                        </InfoboxContent>
                    </Infobox>
                </WriteAccessRequired>
            )}

            {showRatkoPushDialog && (
                <LocationTrackRatkoPushDialog
                    locationTrackId={locationTrack.id}
                    onClose={closeLocationTrackPushDialog}
                    locationTrackChangeTime={locationTrackChangeTime}
                />
            )}

            {confirmingDraftDelete && (
                <LocationTrackDeleteConfirmationDialog
                    id={locationTrack.id}
                    onClose={() => closeConfirmationAndUnselect(locationTrack)}
                    onCancel={closeLocationTrackDeleteConfirmation}
                />
            )}

            {showEditDialog && (
                <LocationTrackEditDialog
                    onClose={closeEditLocationTrackDialog}
                    onUpdate={handleLocationTrackUpdate}
                    locationTrack={locationTrack}
                    publishType={publishType}
                    locationTrackChangeTime={locationTrackChangeTime}
                    onUnselect={() => onUnselect(locationTrack)}
                />
            )}
        </React.Fragment>
    );
};

export default LocationTrackInfobox;<|MERGE_RESOLUTION|>--- conflicted
+++ resolved
@@ -57,12 +57,9 @@
     ProgressIndicatorType,
     ProgressIndicatorWrapper,
 } from 'vayla-design-lib/progress/progress-indicator-wrapper';
-<<<<<<< HEAD
-import { getLocationTrackOwners } from 'common/common-api';
-=======
 import { Link } from 'vayla-design-lib/link/link';
 import { createDelegates } from 'store/store-utils';
->>>>>>> 48437901
+import { getLocationTrackOwners } from 'common/common-api';
 
 type LocationTrackInfoboxProps = {
     locationTrack: LayoutLocationTrack;
