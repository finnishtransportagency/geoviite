import React from 'react';
import {
    LayoutLocationTrack,
    LocationTrackDescriptionSuffixMode,
    LocationTrackId,
} from 'track-layout/track-layout-model';
import { Dialog, DialogVariant, DialogWidth } from 'geoviite-design-lib/dialog/dialog';
import { Button, ButtonVariant } from 'vayla-design-lib/button/button';
import { IconColor, Icons } from 'vayla-design-lib/icon/Icon';
import { TextField } from 'vayla-design-lib/text-field/text-field';
import { FieldLayout } from 'vayla-design-lib/field-layout/field-layout';
import { LocationTrackSaveRequest } from 'linking/linking-model';
import {
    getLocationTrack,
    getLocationTrackDescriptions,
    getLocationTracksBySearchTerm,
    insertLocationTrack,
    updateLocationTrack,
} from 'track-layout/layout-location-track-api';
import {
    actions,
    canSaveLocationTrack,
    initialLocationTrackEditState,
    isProcessing,
    reducer,
} from 'tool-panel/location-track/dialog/location-track-edit-store';
import { createDelegatesWithDispatcher } from 'store/store-utils';
import { Dropdown } from 'vayla-design-lib/dropdown/dropdown';
import {
    descriptionSuffixModes,
    layoutStates,
    locationTrackTypes,
    topologicalConnectivityTypes,
} from 'utils/enum-localization-utils';
import { Heading, HeadingSize } from 'vayla-design-lib/heading/heading';
import { FormLayout, FormLayoutColumn } from 'geoviite-design-lib/form-layout/form-layout';
import * as Snackbar from 'geoviite-design-lib/snackbar/snackbar';
import { useTranslation } from 'react-i18next';
import {
    useLocationTrackInfoboxExtras,
    useLocationTrackStartAndEnd,
} from 'track-layout/track-layout-react-utils';
import { formatTrackMeter } from 'utils/geography-utils';
import { Precision, roundToPrecision } from 'utils/rounding';
import { TimeStamp } from 'common/common-model';
import LocationTrackDeleteConfirmationDialog from 'tool-panel/location-track/location-track-delete-confirmation-dialog';
import { debounceAsync } from 'utils/async-utils';
import dialogStyles from 'geoviite-design-lib/dialog/dialog.scss';
import styles from './location-track-edit-dialog.scss';
import { getTrackNumbers } from 'track-layout/layout-track-number-api';
import { exhaustiveMatchingGuard } from 'utils/type-utils';

export type LocationTrackDialogProps = {
    locationTrack?: LayoutLocationTrack;
    onClose: () => void;
    onSave?: (locationTrackId: LocationTrackId) => void;
    locationTrackChangeTime: TimeStamp;
};

const debouncedSearchTracks = debounceAsync(getLocationTracksBySearchTerm, 250);

export const LocationTrackEditDialog: React.FC<LocationTrackDialogProps> = (
    props: LocationTrackDialogProps,
) => {
    const { t } = useTranslation();

    const firstInputRef = React.useRef<HTMLInputElement>(null);
    const [state, dispatcher] = React.useReducer(reducer, initialLocationTrackEditState);
    const [selectedDuplicateTrack, setSelectedDuplicateTrack] = React.useState<
        LayoutLocationTrack | undefined
    >(undefined);
    const [nonDraftDeleteConfirmationVisible, setNonDraftDeleteConfirmationVisible] =
        React.useState<boolean>(state.locationTrack?.state == 'DELETED');
    const [draftDeleteConfirmationVisible, setDraftDeleteConfirmationVisible] =
        React.useState<boolean>();
    const [locationTrackDescriptionSuffixMode, setLocationTrackDescriptionSuffixMode] =
        React.useState<LocationTrackDescriptionSuffixMode>();
    const stateActions = createDelegatesWithDispatcher(dispatcher, actions);

    React.useEffect(() => {
        setLocationTrackDescriptionSuffixMode(state.locationTrack?.descriptionSuffix);
    }, [state.locationTrack]);
    const [startAndEndPoints, _] = useLocationTrackStartAndEnd(
        state.existingLocationTrack?.id,
        'DRAFT',
        props.locationTrackChangeTime,
    );

    const [extraInfo] = useLocationTrackInfoboxExtras(props.locationTrack?.id, 'DRAFT');

    const locationTrackStateOptions = layoutStates
        .filter((ls) => !state.isNewLocationTrack || ls.value != 'DELETED')
        .map((ls) => ({ ...ls, disabled: ls.value == 'PLANNED' }));

    // Load track numbers once
    React.useEffect(() => {
        stateActions.onStartLoadingTrackNumbers();
        getTrackNumbers('DRAFT', undefined, true).then((trackNumbers) => {
            stateActions.onTrackNumbersLoaded(trackNumbers);
        });
    }, []);

    // Load an existing location track or create new one
    React.useEffect(() => {
        if (props.locationTrack) {
            stateActions.onStartLoadingLocationTrack();
<<<<<<< HEAD
            getLocationTrack(props.locationTrack.id, 'DRAFT').then((locationTrack) => {
                if (locationTrack) {
                    stateActions.onLocationTrackLoaded(locationTrack);
                    firstInputRef.current?.focus();
                } else {
                    Snackbar.error('location-track-dialog.cant-open-deleted');
                    onLocationTrackDeleted();
                }
            });
=======
            getLocationTrack(props.locationTrack.id, 'DRAFT', props.locationTrackChangeTime).then(
                (locationTrack) => {
                    if (locationTrack) {
                        stateActions.onLocationTrackLoaded(locationTrack);
                        firstInputRef.current?.focus();
                    } else {
                        Snackbar.error(t('location-track-dialog.cant-open-deleted'));
                        props.onClose();
                    }
                },
            );
>>>>>>> 9faaf2bc
        } else {
            stateActions.initWithNewLocationTrack();
            firstInputRef.current?.focus();
        }
    }, [props.locationTrack?.id]);

    function cancelSave() {
        props.onClose && props.onClose();
    }

    const saveOrConfirm = () => {
        if (
            state.locationTrack?.state === 'DELETED' &&
            state.existingLocationTrack?.state !== 'DELETED'
        ) {
            setNonDraftDeleteConfirmationVisible(true);
        } else {
            save();
        }
    };

    function save() {
        if (canSaveLocationTrack(state) && state.locationTrack) {
            stateActions.onStartSaving();
            if (state.isNewLocationTrack) {
<<<<<<< HEAD
                insertLocationTrack(state.locationTrack)
                    .then((result) => {
                        result
                            .map((locationTrackId) => {
                                stateActions.onSaveSucceed(locationTrackId);
                                props.onInsert && props.onInsert(locationTrackId);
                                Snackbar.success('location-track-dialog.created-successfully');
                                props.onClose && props.onClose();
                            })
                            .mapErr((_err) => {
                                stateActions.onSaveFailed();
                            });
                    })
                    .catch(() => {
                        stateActions.onSaveFailed();
=======
                insertLocationTrack(state.locationTrack).then((result) => {
                    stateActions.onEndSaving();
                    result.map((locationTrackId) => {
                        props.onSave && props.onSave(locationTrackId);
                        Snackbar.success(t('location-track-dialog.created-successfully'));
                        props.onClose();
>>>>>>> 9faaf2bc
                    });
                });
            } else if (state.existingLocationTrack) {
<<<<<<< HEAD
                updateLocationTrack(state.existingLocationTrack.id, state.locationTrack)
                    .then((result) => {
                        result
                            .map((locationTrackId) => {
                                stateActions.onSaveSucceed(locationTrackId);
                                props.onUpdate && props.onUpdate();
                                const successMessage =
                                    state.locationTrack?.state === 'DELETED'
                                        ? 'location-track-dialog.deleted-successfully'
                                        : 'location-track-dialog.modified-successfully';
                                Snackbar.success(successMessage);
                                props.onClose && props.onClose();
                            })
                            .mapErr((_err) => {
                                stateActions.onSaveFailed();
                            });
                    })
                    .catch(() => {
                        stateActions.onSaveFailed();
                    });
=======
                updateLocationTrack(state.existingLocationTrack.id, state.locationTrack).then(
                    (result) => {
                        stateActions.onEndSaving();
                        result.map((locationTrackId) => {
                            props.onSave && props.onSave(locationTrackId);
                            const successMessage =
                                state.locationTrack?.state === 'DELETED'
                                    ? t('location-track-dialog.deleted-successfully')
                                    : t('location-track-dialog.modified-successfully');
                            Snackbar.success(successMessage);
                            props.onClose();
                        });
                    },
                );
>>>>>>> 9faaf2bc
            }
        }
    }

    function updateProp<TKey extends keyof LocationTrackSaveRequest>(
        key: TKey,
        value: LocationTrackSaveRequest[TKey],
    ) {
        stateActions.onUpdateProp({
            key: key,
            value: value,
            editingExistingValue: !state.isNewLocationTrack,
        });
    }

    function getVisibleErrorsByProp(prop: keyof LocationTrackSaveRequest) {
        return state.allFieldsCommitted || state.committedFields.includes(prop)
            ? state.validationErrors
                  .filter((error) => error.field == prop)
                  .map((error) => t(`location-track-dialog.${error.reason}`))
            : [];
    }

    function hasErrors(prop: keyof LocationTrackSaveRequest) {
        return getVisibleErrorsByProp(prop).length > 0;
    }

    type LocationTrackItemValue = {
        locationTrack: LayoutLocationTrack;
        type: 'locationTrackSearchItem';
    };

    // Use memoized function to make debouncing functionality to work when re-rendering
    const getDuplicateTrackOptions = React.useCallback(
        (searchTerm: string) =>
            debouncedSearchTracks(searchTerm, 'DRAFT', 10).then((locationTracks) =>
                getLocationTrackDescriptions(
                    locationTracks.map((lt) => lt.id),
                    'DRAFT',
                ).then((descriptions) => {
                    return locationTracks
                        .filter((lt) => {
                            return (
                                lt.id !== props.locationTrack?.id && lt.duplicateOf === undefined
                            );
                        })
                        .map((lt) => {
                            const description = descriptions?.find((d) => d.id === lt.id)
                                ?.description;
                            return {
                                name: description ? `${lt.name}, ${description}` : lt.name,
                                value: {
                                    type: 'locationTrackSearchItem',
                                    locationTrack: lt,
                                },
                            };
                        });
                }),
            ),
        [props.locationTrack?.id],
    );

    function onDuplicateTrackSelected(duplicateTrack: LocationTrackItemValue | undefined) {
        updateProp('duplicateOf', duplicateTrack?.locationTrack?.id);
        setSelectedDuplicateTrack(duplicateTrack?.locationTrack);
    }

    const switchToSwitchDescriptionSuffix = () =>
        `${shortenSwitchName(extraInfo?.switchAtStart?.name) ?? '???'} - ${
            shortenSwitchName(extraInfo?.switchAtEnd?.name) ?? '???'
        }`;

    const switchToBufferDescriptionSuffix = () =>
        `${
            shortenSwitchName(extraInfo?.switchAtStart?.name) ??
            shortenSwitchName(extraInfo?.switchAtEnd?.name) ??
            '???'
        } - ${t('location-track-dialog.buffer')}`;

    const descriptionSuffix = (mode: LocationTrackDescriptionSuffixMode) => {
        switch (mode) {
            case 'NONE':
                return undefined;
            case 'SWITCH_TO_SWITCH':
                return switchToSwitchDescriptionSuffix();
            case 'SWITCH_TO_BUFFER':
                return switchToBufferDescriptionSuffix();
            default:
                exhaustiveMatchingGuard(mode);
        }
    };

    const fullDescription = () => {
        const base = state.locationTrack?.descriptionBase ?? '';
        const suffix = descriptionSuffix(locationTrackDescriptionSuffixMode ?? 'NONE');
        return suffix ? `${base} ${suffix}` : base;
    };

    const shortenSwitchName = (name?: string) => {
        const splits = (name && name.split(' ')) ?? '';
        const last = splits.length ? splits[splits.length - 1] : '';
        const numberPart = last[0] === 'V' ? last.substring(1) : '';
        const number = parseInt(numberPart, 10);
        return !isNaN(number) ? `V${number.toString(10).padStart(3, '0')}` : undefined;
    };
    const trackNumberOptions = state.trackNumbers
        .filter(
            (tn) => tn.id === state.existingLocationTrack?.trackNumberId || tn.state !== 'DELETED',
        )
        .map((tn) => {
            const note = tn.state === 'DELETED' ? ` (${t('enum.layout-state.DELETED')})` : '';
            return { name: tn.number + note, value: tn.id };
        });

    return (
        <React.Fragment>
            <Dialog
                title={
                    state.isNewLocationTrack
                        ? t('location-track-dialog.title-new')
                        : t('location-track-dialog.title-edit')
                }
                onClose={() => cancelSave()}
                width={DialogWidth.TWO_COLUMNS}
                footerContent={
                    <React.Fragment>
                        {state.existingLocationTrack?.draftType === 'NEW_DRAFT' &&
                            !state.isNewLocationTrack && (
                                <div
                                    className={
                                        dialogStyles['dialog__footer-content--left-aligned']
                                    }>
                                    <Button
                                        onClick={() =>
                                            state.existingLocationTrack &&
                                            setDraftDeleteConfirmationVisible(true)
                                        }
                                        icon={Icons.Delete}
                                        variant={ButtonVariant.WARNING}>
                                        {t('location-track-dialog.delete-draft')}
                                    </Button>
                                </div>
                            )}
                        <div className={dialogStyles['dialog__footer-content--centered']}>
                            <Button
                                variant={ButtonVariant.SECONDARY}
                                disabled={state.isSaving}
                                onClick={() => cancelSave()}>
                                {t('button.return')}
                            </Button>
                            <Button
                                disabled={!canSaveLocationTrack(state)}
                                isProcessing={state.isSaving}
                                onClick={() => {
                                    stateActions.validate();
                                    saveOrConfirm();
                                }}>
                                {t('button.save')}
                            </Button>
                        </div>
                    </React.Fragment>
                }>
                <FormLayout isProcessing={isProcessing(state)} dualColumn>
                    <FormLayoutColumn>
                        <Heading size={HeadingSize.SUB}>
                            {t('location-track-dialog.basic-info-heading')}
                        </Heading>

                        <FieldLayout
                            label={`${t('location-track-dialog.track-logo')} *`}
                            value={
                                <TextField
                                    value={state.locationTrack?.name}
                                    onChange={(e) => updateProp('name', e.target.value)}
                                    onBlur={() => stateActions.onCommitField('name')}
                                    hasError={hasErrors('name')}
                                    ref={firstInputRef}
                                    wide
                                />
                            }
                            errors={getVisibleErrorsByProp('name')}
                        />
                        <FieldLayout
                            label={`${t('location-track-dialog.track-number')} *`}
                            value={
                                <Dropdown
                                    value={state.locationTrack?.trackNumberId}
                                    options={trackNumberOptions}
                                    onChange={(value) => updateProp('trackNumberId', value)}
                                    onBlur={() => stateActions.onCommitField('trackNumberId')}
                                    hasError={hasErrors('trackNumberId')}
                                    wide
                                    searchable
                                />
                            }
                            errors={getVisibleErrorsByProp('trackNumberId')}
                        />
                        <FieldLayout
                            label={`${t('location-track-dialog.state')} *`}
                            value={
                                <Dropdown
                                    value={state.locationTrack?.state}
                                    options={locationTrackStateOptions}
                                    onChange={(value) => value && updateProp('state', value)}
                                    onBlur={() => stateActions.onCommitField('state')}
                                    hasError={hasErrors('state')}
                                    wide
                                    searchable
                                />
                            }
                            errors={getVisibleErrorsByProp('state')}
                        />
                        <FieldLayout
                            label={`${t('location-track-dialog.track-type')} *`}
                            value={
                                <Dropdown
                                    value={state.locationTrack?.type}
                                    options={locationTrackTypes}
                                    onChange={(value) => value && updateProp('type', value)}
                                    onBlur={() => stateActions.onCommitField('type')}
                                    hasError={hasErrors('type')}
                                    wide
                                    searchable
                                />
                            }
                            errors={getVisibleErrorsByProp('type')}
                        />

                        <FieldLayout
                            label={`${t('location-track-dialog.description')}`}
                            value={
                                <div className={styles['location-track-edit-dialog__description']}>
                                    <FieldLayout
                                        label={`${t('location-track-dialog.description-base')} *`}
                                        value={
                                            <TextField
                                                value={state.locationTrack?.descriptionBase || ''}
                                                onChange={(e) =>
                                                    updateProp('descriptionBase', e.target.value)
                                                }
                                                onBlur={() =>
                                                    stateActions.onCommitField('descriptionBase')
                                                }
                                                hasError={hasErrors('descriptionBase')}
                                                wide
                                            />
                                        }
                                        errors={getVisibleErrorsByProp('descriptionBase')}
                                    />
                                    <FieldLayout
                                        label={`${t('location-track-dialog.description-suffix')} *`}
                                        value={
                                            <Dropdown
                                                options={descriptionSuffixModes}
                                                value={locationTrackDescriptionSuffixMode}
                                                onChange={(value) => {
                                                    updateProp('descriptionSuffix', value);
                                                    setLocationTrackDescriptionSuffixMode(value);
                                                }}
                                                onBlur={() =>
                                                    stateActions.onCommitField('descriptionSuffix')
                                                }
                                                canUnselect={false}
                                                wideList
                                                wide
                                            />
                                        }
                                        errors={getVisibleErrorsByProp('descriptionSuffix')}
                                    />
                                    <FieldLayout
                                        label={`${t('location-track-dialog.full-description')}`}
                                        value={state.locationTrack && fullDescription()}
                                    />
                                </div>
                            }
                        />

                        <FieldLayout
                            label={`${t('location-track-dialog.duplicate-of')}`}
                            value={
                                <Dropdown
                                    value={
                                        selectedDuplicateTrack && {
                                            type: 'locationTrackSearchItem',
                                            locationTrack: selectedDuplicateTrack,
                                        }
                                    }
                                    getName={(item) => item.locationTrack.name}
                                    placeholder={t('location-track-dialog.search')}
                                    options={getDuplicateTrackOptions}
                                    searchable
                                    onChange={onDuplicateTrackSelected}
                                    onBlur={() => stateActions.onCommitField('duplicateOf')}
                                    canUnselect={true}
                                    unselectText={t('location-track-dialog.not-a-duplicate')}
                                    wideList
                                    wide
                                />
                            }
                        />
                    </FormLayoutColumn>

                    <FormLayoutColumn>
                        <Heading size={HeadingSize.SUB}>
                            {t('location-track-dialog.extra-info-heading')}
                        </Heading>

                        <FieldLayout
                            label={`${t('location-track-dialog.topological-connectivity')} *`}
                            value={
                                <Dropdown
                                    value={state.locationTrack?.topologicalConnectivity}
                                    options={topologicalConnectivityTypes}
                                    onChange={(value) =>
                                        value && updateProp('topologicalConnectivity', value)
                                    }
                                    onBlur={() =>
                                        stateActions.onCommitField('topologicalConnectivity')
                                    }
                                    hasError={hasErrors('topologicalConnectivity')}
                                    wide
                                    searchable
                                />
                            }
                            errors={getVisibleErrorsByProp('topologicalConnectivity')}
                        />

                        <FieldLayout
                            label={t('location-track-dialog.owner')}
                            value={
                                <Dropdown
                                    value={undefined}
                                    options={[]}
                                    onChange={(_value) => undefined}
                                    onBlur={() => undefined}
                                    wide
                                    disabled
                                    searchable
                                />
                            }
                        />

                        <Heading size={HeadingSize.SUB}>
                            {t('location-track-dialog.track-metadata')}
                        </Heading>
                        <FieldLayout
                            label={t('location-track-dialog.start-location')}
                            value={
                                <span
                                    className={
                                        styles['location-track-edit-dialog__readonly-value']
                                    }>
                                    {startAndEndPoints?.start
                                        ? formatTrackMeter(startAndEndPoints.start.address)
                                        : '-'}
                                </span>
                            }
                        />
                        <FieldLayout
                            label={t('location-track-dialog.end-location')}
                            value={
                                <span
                                    className={
                                        styles['location-track-edit-dialog__readonly-value']
                                    }>
                                    {startAndEndPoints?.end
                                        ? formatTrackMeter(startAndEndPoints.end.address)
                                        : '-'}
                                </span>
                            }
                        />
                        <FieldLayout
                            label={t('location-track-dialog.true-length')}
                            value={
                                <span
                                    className={
                                        styles['location-track-edit-dialog__readonly-value']
                                    }>
                                    {state.existingLocationTrack
                                        ? roundToPrecision(
                                              state.existingLocationTrack.length,
                                              Precision.alignmentLengthMeters,
                                          )
                                        : '-'}
                                </span>
                            }
                        />
                        <FieldLayout
                            label={t('location-track-dialog.start-switch')}
                            value={
                                <span
                                    className={
                                        styles['location-track-edit-dialog__readonly-value']
                                    }>
                                    {extraInfo?.switchAtStart?.name ??
                                        t('location-track-dialog.no-start-or-end-switch')}
                                </span>
                            }
                        />
                        <FieldLayout
                            label={t('location-track-dialog.end-switch')}
                            value={
                                <span
                                    className={
                                        styles['location-track-edit-dialog__readonly-value']
                                    }>
                                    {extraInfo?.switchAtEnd?.name ??
                                        t('location-track-dialog.no-start-or-end-switch')}
                                </span>
                            }
                        />
                    </FormLayoutColumn>
                </FormLayout>
            </Dialog>
            {nonDraftDeleteConfirmationVisible && (
                <Dialog
                    title={t('location-track-delete-dialog.title')}
                    variant={DialogVariant.DARK}
                    allowClose={false}
                    footerContent={
                        <div className={dialogStyles['dialog__footer-content--centered']}>
                            <Button
                                onClick={() => setNonDraftDeleteConfirmationVisible(false)}
                                variant={ButtonVariant.SECONDARY}>
                                {t('button.cancel')}
                            </Button>
                            <Button variant={ButtonVariant.PRIMARY_WARNING} onClick={save}>
                                {t('button.delete')}
                            </Button>
                        </div>
                    }>
                    <div className={'dialog__text'}>
                        {t('location-track-delete-dialog.deleted-location-tracks-not-allowed')}
                    </div>
                    <div className={'dialog__text'}>
                        <span className={styles['location-track-edit-dialog__warning']}>
                            <Icons.StatusError color={IconColor.INHERIT} />
                        </span>{' '}
                        {t('location-track-delete-dialog.deleted-location-track-warning')}
                    </div>
                    <div className={'dialog__text'}>
                        {t('location-track-delete-dialog.confirm-location-track-delete')}
                    </div>
                </Dialog>
            )}
            {state.existingLocationTrack && draftDeleteConfirmationVisible && (
                <LocationTrackDeleteConfirmationDialog
                    id={state.existingLocationTrack?.id}
                    onClose={() => setDraftDeleteConfirmationVisible(false)}
                    onSave={props.onSave}
                />
            )}
        </React.Fragment>
    );
};<|MERGE_RESOLUTION|>--- conflicted
+++ resolved
@@ -104,29 +104,17 @@
     React.useEffect(() => {
         if (props.locationTrack) {
             stateActions.onStartLoadingLocationTrack();
-<<<<<<< HEAD
-            getLocationTrack(props.locationTrack.id, 'DRAFT').then((locationTrack) => {
-                if (locationTrack) {
-                    stateActions.onLocationTrackLoaded(locationTrack);
-                    firstInputRef.current?.focus();
-                } else {
-                    Snackbar.error('location-track-dialog.cant-open-deleted');
-                    onLocationTrackDeleted();
-                }
-            });
-=======
             getLocationTrack(props.locationTrack.id, 'DRAFT', props.locationTrackChangeTime).then(
                 (locationTrack) => {
                     if (locationTrack) {
                         stateActions.onLocationTrackLoaded(locationTrack);
                         firstInputRef.current?.focus();
                     } else {
-                        Snackbar.error(t('location-track-dialog.cant-open-deleted'));
+                        Snackbar.error('location-track-dialog.cant-open-deleted');
                         props.onClose();
                     }
                 },
             );
->>>>>>> 9faaf2bc
         } else {
             stateActions.initWithNewLocationTrack();
             firstInputRef.current?.focus();
@@ -152,55 +140,15 @@
         if (canSaveLocationTrack(state) && state.locationTrack) {
             stateActions.onStartSaving();
             if (state.isNewLocationTrack) {
-<<<<<<< HEAD
-                insertLocationTrack(state.locationTrack)
-                    .then((result) => {
-                        result
-                            .map((locationTrackId) => {
-                                stateActions.onSaveSucceed(locationTrackId);
-                                props.onInsert && props.onInsert(locationTrackId);
-                                Snackbar.success('location-track-dialog.created-successfully');
-                                props.onClose && props.onClose();
-                            })
-                            .mapErr((_err) => {
-                                stateActions.onSaveFailed();
-                            });
-                    })
-                    .catch(() => {
-                        stateActions.onSaveFailed();
-=======
                 insertLocationTrack(state.locationTrack).then((result) => {
                     stateActions.onEndSaving();
                     result.map((locationTrackId) => {
                         props.onSave && props.onSave(locationTrackId);
-                        Snackbar.success(t('location-track-dialog.created-successfully'));
+                        Snackbar.success('location-track-dialog.created-successfully');
                         props.onClose();
->>>>>>> 9faaf2bc
                     });
                 });
             } else if (state.existingLocationTrack) {
-<<<<<<< HEAD
-                updateLocationTrack(state.existingLocationTrack.id, state.locationTrack)
-                    .then((result) => {
-                        result
-                            .map((locationTrackId) => {
-                                stateActions.onSaveSucceed(locationTrackId);
-                                props.onUpdate && props.onUpdate();
-                                const successMessage =
-                                    state.locationTrack?.state === 'DELETED'
-                                        ? 'location-track-dialog.deleted-successfully'
-                                        : 'location-track-dialog.modified-successfully';
-                                Snackbar.success(successMessage);
-                                props.onClose && props.onClose();
-                            })
-                            .mapErr((_err) => {
-                                stateActions.onSaveFailed();
-                            });
-                    })
-                    .catch(() => {
-                        stateActions.onSaveFailed();
-                    });
-=======
                 updateLocationTrack(state.existingLocationTrack.id, state.locationTrack).then(
                     (result) => {
                         stateActions.onEndSaving();
@@ -208,14 +156,13 @@
                             props.onSave && props.onSave(locationTrackId);
                             const successMessage =
                                 state.locationTrack?.state === 'DELETED'
-                                    ? t('location-track-dialog.deleted-successfully')
-                                    : t('location-track-dialog.modified-successfully');
+                                    ? 'location-track-dialog.deleted-successfully'
+                                    : 'location-track-dialog.modified-successfully';
                             Snackbar.success(successMessage);
                             props.onClose();
                         });
                     },
                 );
->>>>>>> 9faaf2bc
             }
         }
     }
