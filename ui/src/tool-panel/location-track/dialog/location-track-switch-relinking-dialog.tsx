--- conflicted
+++ resolved
@@ -32,8 +32,8 @@
 > = (props) => {
     const delegates = createDelegates(TrackLayoutActions);
     const relinkableSwitchesCount = useLoader(
-        () => getRelinkableSwitchesCount(props.locationTrackId, props.publishType),
-        [props.locationTrackId, props.publishType],
+        () => getRelinkableSwitchesCount(props.locationTrackId, props.layoutContext),
+        [props.locationTrackId, props.layoutContext.publicationState, props.layoutContext.designId],
     );
 
     return relinkableSwitchesCount === undefined ? (
@@ -54,18 +54,14 @@
 
 export const LocationTrackSwitchRelinkingDialog: React.FC<
     LocationTrackSwitchRelinkingDialogProps
-<<<<<<< HEAD
-> = ({ locationTrackId, layoutContext, name, showLocationTrackTaskList, closeDialog }) => {
-=======
 > = ({
     locationTrackId,
-    publishType,
+    layoutContext,
     name,
     showLocationTrackTaskList,
     closeDialog,
     relinkableSwitchesCount,
 }) => {
->>>>>>> 8ab506f4
     const { t } = useTranslation();
     const [isRelinking, setIsRelinking] = React.useState(false);
     const changeTimes = useCommonDataAppSelector((state) => state.changeTimes);
