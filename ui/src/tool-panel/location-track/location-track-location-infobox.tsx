import * as React from 'react';
import { useTranslation } from 'react-i18next';
import InfoboxContent, { InfoboxContentSpread } from 'tool-panel/infobox/infobox-content';
import {
    ProgressIndicatorType,
    ProgressIndicatorWrapper,
} from 'vayla-design-lib/progress/progress-indicator-wrapper';
import { LoaderStatus } from 'utils/react-utils';
import InfoboxField from 'tool-panel/infobox/infobox-field';
import NavigableTrackMeter from 'geoviite-design-lib/track-meter/navigable-track-meter';
import { MessageBox } from 'geoviite-design-lib/message-box/message-box';
import InfoboxButtons from 'tool-panel/infobox/infobox-buttons';
import { Button, ButtonSize, ButtonVariant } from 'vayla-design-lib/button/button';
import { getEndLinkPoints } from 'track-layout/layout-map-api';
import { LinkingAlignment, LinkingState, LinkingType, LinkInterval } from 'linking/linking-model';
import styles from 'tool-panel/location-track/location-track-infobox.scss';
import { EnvRestricted } from 'environment/env-restricted';
import { Precision, roundToPrecision } from 'utils/rounding';
import { formatToTM35FINString } from 'utils/geography-utils';
import Infobox from 'tool-panel/infobox/infobox';
import {
    LAYOUT_SRID,
    LayoutLocationTrack,
    LayoutTrackNumber,
} from 'track-layout/track-layout-model';
import {
    LocationTrackInfoboxVisibilities,
    trackLayoutActionCreators as TrackLayoutActions,
} from 'track-layout/track-layout-slice';
import { SplitStart, SplittingState } from 'tool-panel/location-track/split-store';
import { ChangeTimes } from 'common/common-slice';
import { draftLayoutContext, LayoutContext } from 'common/common-model';
import { useCommonDataAppSelector } from 'store/hooks';
import { getSplittingInitializationParameters } from 'track-layout/layout-location-track-api';
import { filterNotEmpty } from 'utils/array-utils';
import {
    useCoordinateSystem,
    useLocationTrackInfoboxExtras,
    useLocationTrackStartAndEnd,
} from 'track-layout/track-layout-react-utils';
import { createDelegates } from 'store/store-utils';
import { MapLayerName } from 'map/map-model';
import { updateLocationTrackGeometry } from 'linking/linking-api';
import * as Snackbar from 'geoviite-design-lib/snackbar/snackbar';
import { PrivilegeRequired } from 'user/privilege-required';
import { EDIT_LAYOUT } from 'user/user-model';

type LocationTrackLocationInfoboxContainerProps = {
    locationTrack: LayoutLocationTrack;
    trackNumber: LayoutTrackNumber | undefined;
    visibilities: LocationTrackInfoboxVisibilities;
    visibilityChange: (key: keyof LocationTrackInfoboxVisibilities) => void;
    linkingState: LinkingState | undefined;
    splittingState: SplittingState | undefined;
    layoutContext: LayoutContext;
};

export const LocationTrackLocationInfoboxContainer: React.FC<
    LocationTrackLocationInfoboxContainerProps
> = (props: LocationTrackLocationInfoboxContainerProps) => {
    const delegates = createDelegates(TrackLayoutActions);
    const changeTimes = useCommonDataAppSelector((state) => state.changeTimes);

    return (
        <LocationTrackLocationInfobox
            {...props}
            changeTimes={changeTimes}
            onStartSplitting={delegates.onStartSplitting}
            onStartLocationTrackGeometryChange={(interval: LinkInterval) => {
                delegates.showLayers(['alignment-linking-layer']);
                delegates.startAlignmentGeometryChange(interval);
            }}
            onEndLocationTrackGeometryChange={() => {
                delegates.hideLayers(['alignment-linking-layer']);
                delegates.stopLinking();
            }}
            showLayers={delegates.showLayers}
        />
    );
};

type LocationTrackLocationInfoboxProps = LocationTrackLocationInfoboxContainerProps & {
    changeTimes: ChangeTimes;
    onStartLocationTrackGeometryChange: (points: LinkInterval) => void;
    onEndLocationTrackGeometryChange: () => void;
    onStartSplitting: (splitStartParams: SplitStart) => void;
    showLayers: (layers: MapLayerName[]) => void;
};

export const LocationTrackLocationInfobox: React.FC<LocationTrackLocationInfoboxProps> = ({
    locationTrack,
    trackNumber,
    visibilities,
    visibilityChange,
    onStartLocationTrackGeometryChange,
    onEndLocationTrackGeometryChange,
    linkingState,
    splittingState,
    changeTimes,
    layoutContext,
    onStartSplitting,
}: LocationTrackLocationInfoboxProps) => {
    const { t } = useTranslation();
    const [startAndEndPoints, startAndEndPointFetchStatus] = useLocationTrackStartAndEnd(
        locationTrack?.id,
        layoutContext,
        changeTimes,
    );
    const coordinateSystem = useCoordinateSystem(LAYOUT_SRID);
    const [extraInfo, _] = useLocationTrackInfoboxExtras(
        locationTrack?.id,
        layoutContext,
        changeTimes,
    );

    const isDraft = layoutContext.publicationState === 'DRAFT';
    const locationTrackIsDraft = locationTrack.editState !== 'UNEDITED';
    const duplicatesOnOtherTrackNumbers = extraInfo?.duplicates?.some(
        (duplicate) => duplicate.trackNumberId !== trackNumber?.id,
    );

    const getSplittingDisabledReasonsTranslated = () => {
        const reasons: string[] = [];

        if (!isDraft) {
            return t('tool-panel.disabled.activity-disabled-in-official-mode');
        }

        if (extraInfo?.partOfUnfinishedSplit) {
            return t('tool-panel.location-track.splitting-blocks-geometry-changes');
        }

        if (locationTrack.state !== 'IN_USE') {
            return t('tool-panel.location-track.unsupported-state-for-splitting');
        }

        if (locationTrackIsDraft)
            reasons.push(t('tool-panel.location-track.splitting.validation.track-draft-exists'));
        if (duplicatesOnOtherTrackNumbers)
            reasons.push(
                t(
                    'tool-panel.location-track.splitting.validation.duplicates-on-different-track-number',
                ),
            );

        return reasons.join('\n\n');
    };

    const getModifyStartOrEndDisabledReasonTranslated = () => {
        if (!isDraft) {
            return t('tool-panel.disabled.activity-disabled-in-official-mode');
        } else if (splittingState || extraInfo?.partOfUnfinishedSplit) {
            return t('tool-panel.location-track.splitting-blocks-geometry-changes');
        } else {
            return undefined;
        }
    };

    const [updatingLength, setUpdatingLength] = React.useState<boolean>(false);
    const [canUpdate, setCanUpdate] = React.useState<boolean>();
    const [startingSplitting, setStartingSplitting] = React.useState<boolean>(false);

    React.useEffect(() => {
        setCanUpdate(
            linkingState?.type === LinkingType.LinkingAlignment && linkingState.state === 'allSet',
        );
    }, [linkingState]);

    const startSplitting = () => {
<<<<<<< HEAD
        getSplittingInitializationParameters(
            draftLayoutContext(layoutContext),
            locationTrack.id,
        ).then((splitInitializationParameters) => {
            if (startAndEndPoints?.start && startAndEndPoints?.end && trackNumber) {
                onStartSplitting({
                    locationTrack: locationTrack,
                    trackSwitches: splitInitializationParameters?.switches || [],
                    startAndEndSwitches: [
                        extraInfo?.switchAtStart?.id,
                        extraInfo?.switchAtEnd?.id,
                    ].filter(filterNotEmpty),
                    duplicateTracks: splitInitializationParameters?.duplicates || [],
                    startLocation: startAndEndPoints.start.point,
                    endLocation: startAndEndPoints.end.point,
                    trackNumber: trackNumber.number,
                });
                showLayers(['location-track-split-location-layer']);
            }
        });
=======
        setStartingSplitting(true);
        getSplittingInitializationParameters(draftLayoutContext(layoutContext), locationTrack.id)
            .then((splitInitializationParameters) => {
                if (startAndEndPoints?.start && startAndEndPoints?.end && trackNumber) {
                    onStartSplitting({
                        locationTrack: locationTrack,
                        allowedSwitches:
                            splitInitializationParameters?.switches.filter(
                                (sw) => !isStartOrEndSwitch(sw.switchId),
                            ) || [],
                        startAndEndSwitches: [
                            extraInfo?.switchAtStart?.id,
                            extraInfo?.switchAtEnd?.id,
                        ].filter(filterNotEmpty),
                        duplicateTracks: splitInitializationParameters?.duplicates || [],
                        startLocation: startAndEndPoints.start.point,
                        endLocation: startAndEndPoints.end.point,
                        trackNumber: trackNumber.number,
                        nearestOperatingPointToStart:
                            splitInitializationParameters.nearestOperatingPointToStart,
                        nearestOperatingPointToEnd:
                            splitInitializationParameters.nearestOperatingPointToEnd,
                    });
                }
            })
            .finally(() => setStartingSplitting(false));
>>>>>>> d660cafe
    };

    const updateAlignment = (state: LinkingAlignment) => {
        if (
            canUpdate &&
            state.layoutAlignmentInterval.start &&
            state.layoutAlignmentInterval.end &&
            state.layoutAlignment.type === 'LOCATION_TRACK'
        ) {
            setUpdatingLength(true);
            updateLocationTrackGeometry(state.layoutAlignment.id, {
                min: state.layoutAlignmentInterval.start.m,
                max: state.layoutAlignmentInterval.end.m,
            })
                .then(() => {
                    Snackbar.success('tool-panel.location-track.location-track-endpoints-updated');
                    onEndLocationTrackGeometryChange();
                })
                .finally(() => setUpdatingLength(false));
        }
    };

    return (
        startAndEndPoints &&
        coordinateSystem && (
            <Infobox
                contentVisible={visibilities.location}
                onContentVisibilityChange={() => visibilityChange('location')}
                title={t('tool-panel.location-track.track-location-heading')}
                qa-id="location-track-location-infobox">
                <InfoboxContent>
                    <ProgressIndicatorWrapper
                        indicator={ProgressIndicatorType.Area}
                        inProgress={startAndEndPointFetchStatus !== LoaderStatus.Ready}>
                        <React.Fragment>
                            <InfoboxField
                                qaId="location-track-start-track-meter"
                                label={t('tool-panel.location-track.start-location')}>
                                {startAndEndPoints?.start?.address ? (
                                    <NavigableTrackMeter
                                        trackMeter={startAndEndPoints?.start?.address}
                                        location={startAndEndPoints?.start?.point}
                                    />
                                ) : (
                                    t('tool-panel.location-track.unset')
                                )}
                            </InfoboxField>
                            <InfoboxField
                                qaId="location-track-end-track-meter"
                                label={t('tool-panel.location-track.end-location')}>
                                {startAndEndPoints?.end?.address ? (
                                    <NavigableTrackMeter
                                        trackMeter={startAndEndPoints?.end?.address}
                                        location={startAndEndPoints?.end?.point}
                                    />
                                ) : (
                                    t('tool-panel.location-track.unset')
                                )}
                            </InfoboxField>

                            {linkingState === undefined && (
                                <PrivilegeRequired privilege={EDIT_LAYOUT}>
                                    {isDraft && extraInfo?.partOfUnfinishedSplit && (
                                        <InfoboxContentSpread>
                                            <MessageBox>
                                                {t(
                                                    'tool-panel.alignment.geometry.part-of-unfinished-split',
                                                    {
                                                        locationTrackName: locationTrack.name,
                                                    },
                                                )}
                                            </MessageBox>
                                        </InfoboxContentSpread>
                                    )}
                                    <InfoboxButtons>
                                        <Button
                                            variant={ButtonVariant.SECONDARY}
                                            size={ButtonSize.SMALL}
                                            qa-id="modify-start-or-end"
                                            title={getModifyStartOrEndDisabledReasonTranslated()}
                                            disabled={
                                                layoutContext.publicationState !== 'DRAFT' ||
                                                !!splittingState ||
                                                extraInfo?.partOfUnfinishedSplit ||
                                                !startAndEndPoints.start?.point ||
                                                !startAndEndPoints.end?.point ||
                                                startingSplitting
                                            }
                                            onClick={() => {
                                                getEndLinkPoints(
                                                    locationTrack.id,
                                                    layoutContext,
                                                    'LOCATION_TRACK',
                                                    changeTimes.layoutLocationTrack,
                                                ).then(onStartLocationTrackGeometryChange);
                                            }}>
                                            {t('tool-panel.location-track.modify-start-or-end')}
                                        </Button>
                                    </InfoboxButtons>
                                </PrivilegeRequired>
                            )}
                            {linkingState?.type === LinkingType.LinkingAlignment && (
                                <React.Fragment>
                                    <p
                                        className={
                                            styles['location-track-infobox__link-alignment-guide']
                                        }>
                                        {t('tool-panel.location-track.choose-start-and-end-points')}
                                    </p>
                                    <InfoboxButtons>
                                        <Button
                                            variant={ButtonVariant.SECONDARY}
                                            size={ButtonSize.SMALL}
                                            disabled={updatingLength}
                                            onClick={onEndLocationTrackGeometryChange}>
                                            {t('button.cancel')}
                                        </Button>
                                        <Button
                                            size={ButtonSize.SMALL}
                                            isProcessing={updatingLength}
                                            disabled={updatingLength || !canUpdate}
                                            qa-id="save-start-and-end-changes"
                                            onClick={() => {
                                                updateAlignment(linkingState);
                                            }}>
                                            {t('tool-panel.location-track.ready')}
                                        </Button>
                                    </InfoboxButtons>
                                </React.Fragment>
                            )}
                            <EnvRestricted restrictTo="test">
                                <PrivilegeRequired privilege={EDIT_LAYOUT}>
                                    {isDraft &&
                                        locationTrackIsDraft &&
                                        !extraInfo?.partOfUnfinishedSplit && (
                                            <InfoboxContentSpread>
                                                <MessageBox>
                                                    {t(
                                                        'tool-panel.location-track.splitting.validation.track-draft-exists',
                                                    )}
                                                </MessageBox>
                                            </InfoboxContentSpread>
                                        )}
                                    {isDraft &&
                                        duplicatesOnOtherTrackNumbers &&
                                        !extraInfo?.partOfUnfinishedSplit && (
                                            <InfoboxContentSpread>
                                                <MessageBox>
                                                    {t(
                                                        'tool-panel.location-track.splitting.validation.duplicates-on-different-track-number',
                                                    )}
                                                </MessageBox>
                                            </InfoboxContentSpread>
                                        )}
                                    <InfoboxButtons>
                                        {!linkingState && !splittingState && (
                                            <Button
                                                variant={ButtonVariant.SECONDARY}
                                                size={ButtonSize.SMALL}
                                                disabled={
                                                    locationTrack.state !== 'IN_USE' ||
                                                    !isDraft ||
                                                    locationTrackIsDraft ||
                                                    duplicatesOnOtherTrackNumbers ||
                                                    extraInfo?.partOfUnfinishedSplit ||
                                                    startingSplitting
                                                }
                                                isProcessing={startingSplitting}
                                                title={getSplittingDisabledReasonsTranslated()}
                                                onClick={startSplitting}>
                                                {t('tool-panel.location-track.start-splitting')}
                                            </Button>
                                        )}
                                    </InfoboxButtons>
                                </PrivilegeRequired>
                            </EnvRestricted>

                            <InfoboxField
                                qaId="location-track-true-length"
                                label={t('tool-panel.location-track.true-length')}
                                value={
                                    roundToPrecision(
                                        locationTrack.length,
                                        Precision.alignmentLengthMeters,
                                    ) + ' m'
                                }
                            />
                            <InfoboxField
                                qaId="location-track-start-coordinates"
                                label={`${t('tool-panel.location-track.start-coordinates')} ${
                                    coordinateSystem.name
                                }`}
                                value={
                                    startAndEndPoints.start
                                        ? formatToTM35FINString(startAndEndPoints.start.point)
                                        : t('tool-panel.location-track.unset')
                                }
                            />
                            <InfoboxField
                                qaId="location-track-end-coordinates"
                                label={`${t('tool-panel.location-track.end-coordinates')} ${
                                    coordinateSystem.name
                                }`}
                                value={
                                    startAndEndPoints.end
                                        ? formatToTM35FINString(startAndEndPoints?.end.point)
                                        : t('tool-panel.location-track.unset')
                                }
                            />
                        </React.Fragment>
                    </ProgressIndicatorWrapper>
                </InfoboxContent>
            </Infobox>
        )
    );
};<|MERGE_RESOLUTION|>--- conflicted
+++ resolved
@@ -167,38 +167,13 @@
     }, [linkingState]);
 
     const startSplitting = () => {
-<<<<<<< HEAD
-        getSplittingInitializationParameters(
-            draftLayoutContext(layoutContext),
-            locationTrack.id,
-        ).then((splitInitializationParameters) => {
-            if (startAndEndPoints?.start && startAndEndPoints?.end && trackNumber) {
-                onStartSplitting({
-                    locationTrack: locationTrack,
-                    trackSwitches: splitInitializationParameters?.switches || [],
-                    startAndEndSwitches: [
-                        extraInfo?.switchAtStart?.id,
-                        extraInfo?.switchAtEnd?.id,
-                    ].filter(filterNotEmpty),
-                    duplicateTracks: splitInitializationParameters?.duplicates || [],
-                    startLocation: startAndEndPoints.start.point,
-                    endLocation: startAndEndPoints.end.point,
-                    trackNumber: trackNumber.number,
-                });
-                showLayers(['location-track-split-location-layer']);
-            }
-        });
-=======
         setStartingSplitting(true);
         getSplittingInitializationParameters(draftLayoutContext(layoutContext), locationTrack.id)
             .then((splitInitializationParameters) => {
                 if (startAndEndPoints?.start && startAndEndPoints?.end && trackNumber) {
                     onStartSplitting({
                         locationTrack: locationTrack,
-                        allowedSwitches:
-                            splitInitializationParameters?.switches.filter(
-                                (sw) => !isStartOrEndSwitch(sw.switchId),
-                            ) || [],
+                        trackSwitches: splitInitializationParameters?.switches || [],
                         startAndEndSwitches: [
                             extraInfo?.switchAtStart?.id,
                             extraInfo?.switchAtEnd?.id,
@@ -207,15 +182,10 @@
                         startLocation: startAndEndPoints.start.point,
                         endLocation: startAndEndPoints.end.point,
                         trackNumber: trackNumber.number,
-                        nearestOperatingPointToStart:
-                            splitInitializationParameters.nearestOperatingPointToStart,
-                        nearestOperatingPointToEnd:
-                            splitInitializationParameters.nearestOperatingPointToEnd,
                     });
                 }
             })
             .finally(() => setStartingSplitting(false));
->>>>>>> d660cafe
     };
 
     const updateAlignment = (state: LinkingAlignment) => {
