--- conflicted
+++ resolved
@@ -149,19 +149,11 @@
     const [descriptionCommitted, setDescriptionCommitted] = React.useState(
         split.descriptionBase !== '',
     );
-<<<<<<< HEAD
-    const startSwitchMatchingError = switchErrors.find(
+    const startSwitchMatchingError = switchIssues.find(
         (error) => error.reason == START_SPLIT_POINT_NOT_MATCHING_ERROR,
     );
-    const endSwitchMatchingError = switchErrors.find(
+    const endSwitchMatchingError = switchIssues.find(
         (error) => error.reason == END_SPLIT_POINT_NOT_MATCHING_ERROR,
-=======
-    const startSwitchMatchingError = switchIssues.find(
-        (error) => error.reason == START_SWITCH_NOT_MATCHING_ERROR,
-    );
-    const endSwitchMatchingError = switchIssues.find(
-        (error) => error.reason == END_SWITCH_NOT_MATCHING_ERROR,
->>>>>>> 87f2e4b7
     );
 
     // TODO: Adding any kind of dependency array causes infinite re-render loops, find out why
