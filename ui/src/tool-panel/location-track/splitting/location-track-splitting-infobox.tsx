import * as React from 'react';
import { useTranslation } from 'react-i18next';
import InfoboxContent, { InfoboxContentSpread } from 'tool-panel/infobox/infobox-content';
import styles from 'tool-panel/location-track/location-track-infobox.scss';
import InfoboxButtons from 'tool-panel/infobox/infobox-buttons';
import { Button, ButtonSize, ButtonVariant } from 'vayla-design-lib/button/button';
import Infobox from 'tool-panel/infobox/infobox';
import { LocationTrackInfoboxVisibilities } from 'track-layout/track-layout-slice';
import {
    AddressPoint,
    AlignmentStartAndEnd,
    LayoutLocationTrack,
    LayoutSwitch,
    LayoutSwitchId,
    LocationTrackId,
} from 'track-layout/track-layout-model';
import { MessageBox } from 'geoviite-design-lib/message-box/message-box';
import {
    FirstSplitTargetCandidate,
    sortSplitsByDistance,
    SplitTargetCandidate,
    SplitRequest,
    SplitRequestTarget,
    SwitchOnLocationTrack,
} from 'tool-panel/location-track/split-store';
import {
    useConflictingTracks,
    useLocationTrack,
    useLocationTrackInfoboxExtras,
    useLocationTracks,
    useLocationTrackStartAndEnd,
    useSwitches,
} from 'track-layout/track-layout-react-utils';
import { ValidationError, ValidationErrorType } from 'utils/validation-utils';
import {
    LocationTrackSplit,
    LocationTrackSplittingEndpoint,
} from 'tool-panel/location-track/splitting/location-track-split';
import { filterNotEmpty, findById } from 'utils/array-utils';
import {
    validateLocationTrackDescriptionBase,
    validateLocationTrackName,
} from 'tool-panel/location-track/dialog/location-track-validation';
import { Link } from 'vayla-design-lib/link/link';
import { TimeStamp } from 'common/common-model';
import { getChangeTimes } from 'common/change-time-api';
import { Dialog, DialogVariant } from 'geoviite-design-lib/dialog/dialog';
import dialogStyles from 'geoviite-design-lib/dialog/dialog.scss';
<<<<<<< HEAD
import { LoaderStatus, useLoaderWithStatus } from 'utils/react-utils';
import { validateLocationTrackSwitchRelinking } from 'linking/linking-api';
=======
import { postSplitLocationTrack } from 'publication/split/split-api';
import { createDelegates } from 'store/store-utils';
import { calculateBoundingBoxToShowAroundLocation } from 'map/map-utils';
import { LoaderStatus, useLoader, useLoaderWithStatus } from 'utils/react-utils';
import { getSwitchStructures } from 'common/common-api';
import { validateLocationTrackSwitchRelinking } from 'linking/linking-api';
import { showTrackSwitchRelinkingValidations } from 'tool-panel/location-track/switch-relinking-validation';
import { Spinner, SpinnerSize } from 'vayla-design-lib/spinner/spinner';
>>>>>>> 10135e9e

type LocationTrackSplittingInfoboxContainerProps = {
    visibilities: LocationTrackInfoboxVisibilities;
    visibilityChange: (key: keyof LocationTrackInfoboxVisibilities) => void;
    firstSplit: FirstSplitTargetCandidate;
    splits: SplitTargetCandidate[];
    allowedSwitches: SwitchOnLocationTrack[];
    switchChangeTime: TimeStamp;
    disabled: boolean;
    removeSplit: (switchId: LayoutSwitchId) => void;
    locationTrackId: string;
    locationTrackChangeTime: TimeStamp;
    stopSplitting: () => void;
    updateSplit: (updatedSplit: SplitTargetCandidate | FirstSplitTargetCandidate) => void;
    setSplittingDisabled: (disabled: boolean) => void;
    isPostingSplit: boolean;
    returnToSplitting: () => void;
    startPostingSplit: () => void;
    markSplitOld: (switchId: LayoutSwitchId | undefined) => void;
    onTaskList: (locationTrack: LocationTrackId) => void;
};

type LocationTrackSplittingInfoboxProps = {
    visibilities: LocationTrackInfoboxVisibilities;
    visibilityChange: (key: keyof LocationTrackInfoboxVisibilities) => void;
    firstSplit: FirstSplitTargetCandidate;
    splits: SplitTargetCandidate[];
    allowedSwitches: SwitchOnLocationTrack[];
    switches: LayoutSwitch[];
    disabled: boolean;
    removeSplit: (switchId: LayoutSwitchId) => void;
    locationTrack: LayoutLocationTrack;
    conflictingLocationTracks: string[];
    startAndEnd: AlignmentStartAndEnd;
    stopSplitting: () => void;
    updateSplit: (updatedSplit: SplitTargetCandidate | FirstSplitTargetCandidate) => void;
    isPostingSplit: boolean;
    returnToSplitting: () => void;
    startPostingSplit: () => void;
    markSplitOld: (switchId: LayoutSwitchId | undefined) => void;
    onTaskList: (locationTrackId: LocationTrackId) => void;
};

const validateSplitName = (
    splitName: string,
    allSplitNames: string[],
    conflictingTrackNames: string[],
) => {
    const errors: ValidationError<SplitTargetCandidate>[] = validateLocationTrackName(splitName);

    if (
        allSplitNames.filter((s) => s !== '' && s.toLowerCase() === splitName.toLowerCase())
            .length > 1
    )
        errors.push({
            field: 'name',
            reason: 'conflicts-with-split',
            type: ValidationErrorType.ERROR,
        });
    if (conflictingTrackNames.map((t) => t.toLowerCase()).includes(splitName.toLowerCase())) {
        errors.push({
            field: 'name',
            reason: 'conflicts-with-track',
            type: ValidationErrorType.ERROR,
        });
    }
    return errors;
};

const validateSplitDescription = (
    description: string,
    duplicateOf: LocationTrackId | undefined,
) => {
    const errors: ValidationError<SplitTargetCandidate>[] =
        validateLocationTrackDescriptionBase(description);
    if (!duplicateOf && description === '')
        errors.push({
            field: 'descriptionBase',
            reason: 'mandatory-field',
            type: ValidationErrorType.ERROR,
        });
    return errors;
};

const validateSplitSwitch = (split: SplitTargetCandidate, switches: LayoutSwitch[]) => {
    const errors: ValidationError<SplitTargetCandidate>[] = [];
    const switchAtSplit = switches.find((s) => s.id === split.switchId);
    if (!switchAtSplit || switchAtSplit.stateCategory === 'NOT_EXISTING') {
        errors.push({
            field: 'switchId',
            reason: 'switch-not-found',
            type: ValidationErrorType.ERROR,
        });
    }
    return errors;
};

type ValidatedSplit = {
    split: SplitTargetCandidate | FirstSplitTargetCandidate;
    nameErrors: ValidationError<SplitTargetCandidate>[];
    descriptionErrors: ValidationError<SplitTargetCandidate>[];
    switchErrors: ValidationError<SplitTargetCandidate>[];
};

type SplitComponentAndRefs = {
    component: JSX.Element;
    splitAndValidation: ValidatedSplit;
    nameRef: React.RefObject<HTMLInputElement>;
    descriptionBaseRef: React.RefObject<HTMLInputElement>;
};

const mandatoryFieldMissing = (error: string) => error === 'mandatory-field';
const switchDeleted = (error: string) => error === 'switch-not-found';
const otherError = (error: string) => !mandatoryFieldMissing(error) && !switchDeleted(error);

export const LocationTrackSplittingInfoboxContainer: React.FC<
    LocationTrackSplittingInfoboxContainerProps
> = ({
    locationTrackId,
    locationTrackChangeTime,
    firstSplit,
    splits,
    visibilities,
    visibilityChange,
    allowedSwitches,
    switchChangeTime,
    removeSplit,
    stopSplitting,
    updateSplit,
    setSplittingDisabled,
    disabled,
    isPostingSplit,
    returnToSplitting,
    startPostingSplit,
    markSplitOld,
    onTaskList,
}) => {
    const locationTrack = useLocationTrack(locationTrackId, 'DRAFT', locationTrackChangeTime);

    const [startAndEnd, _] = useLocationTrackStartAndEnd(
        locationTrackId,
        'DRAFT',
        locationTrackChangeTime,
    );
    const conflictingTracks = useConflictingTracks(
        locationTrack?.trackNumberId,
        [firstSplit, ...splits].map((s) => s.name),
        [firstSplit, ...splits].map((s) => s.duplicateOf).filter(filterNotEmpty),
        'DRAFT',
    );
    const allowedSwitchIds = React.useMemo(
        () => allowedSwitches.map((sw) => sw.switchId),
        [allowedSwitches],
    );
    const switches = useSwitches(allowedSwitchIds, 'DRAFT', switchChangeTime);

    React.useEffect(() => {
        locationTrack && setSplittingDisabled(locationTrack?.draftType !== 'OFFICIAL');
    }, [locationTrack, locationTrackChangeTime]);

    return (
        locationTrack &&
        startAndEnd && (
            <LocationTrackSplittingInfobox
                visibilities={visibilities}
                visibilityChange={visibilityChange}
                firstSplit={firstSplit}
                splits={splits}
                allowedSwitches={allowedSwitches}
                switches={switches}
                removeSplit={removeSplit}
                stopSplitting={stopSplitting}
                updateSplit={updateSplit}
                startAndEnd={startAndEnd}
                conflictingLocationTracks={conflictingTracks?.map((t) => t.name) || []}
                locationTrack={locationTrack}
                disabled={disabled}
                isPostingSplit={isPostingSplit}
                returnToSplitting={returnToSplitting}
                startPostingSplit={startPostingSplit}
                markSplitOld={markSplitOld}
                onTaskList={onTaskList}
            />
        )
    );
};

const hasErrors = (errorsReasons: string[], predicate: (errorReason: string) => boolean) =>
    errorsReasons.filter(predicate).length > 0;

const findRefToFirstErroredField = (
    splitComponents: SplitComponentAndRefs[],
    predicate: (errorReason: string) => boolean,
): React.RefObject<HTMLInputElement> | undefined => {
    const invalidNameIndex = splitComponents.findIndex((s) =>
        hasErrors(
            s.splitAndValidation.nameErrors.map((err) => err.reason),
            predicate,
        ),
    );
    const invalidDescriptionBaseIndex = splitComponents.findIndex((s) =>
        hasErrors(
            s.splitAndValidation.descriptionErrors.map((err) => err.reason),
            predicate,
        ),
    );
    const minIndex = [invalidNameIndex, invalidDescriptionBaseIndex]
        .filter((i) => i >= 0)
        .sort()[0];

    if (minIndex === undefined) return undefined;
    else if (minIndex === invalidNameIndex) return splitComponents[minIndex].nameRef;
    else return splitComponents[minIndex].descriptionBaseRef;
};

const getSplitAddressPoint = (
    allowedSwitches: SwitchOnLocationTrack[],
    startAndEnd: AlignmentStartAndEnd | undefined,
    split: SplitTargetCandidate | FirstSplitTargetCandidate,
): AddressPoint | undefined => {
    if (split.type === 'SPLIT') {
        const switchAtSplit = allowedSwitches.find((s) => s.switchId === split.switchId);

        if (switchAtSplit?.location && switchAtSplit?.address) {
            return {
                point: { ...switchAtSplit.location, m: -1 },
                address: switchAtSplit.address,
            };
        }
    } else if (startAndEnd && startAndEnd.start) {
        return {
            point: startAndEnd.start.point,
            address: startAndEnd.start.address,
        };
    }

    return undefined;
};

const splitRequest = (
    sourceTrackId: LocationTrackId,
    firstSplit: FirstSplitTargetCandidate,
    splits: SplitTargetCandidate[],
    allDuplicates: LayoutLocationTrack[],
): SplitRequest => ({
    sourceTrackId,
    targetTracks: [firstSplit, ...splits].map((s) => {
        const dupe = s.duplicateOf ? findById(allDuplicates, s.duplicateOf) : undefined;
        return splitToRequestTarget(s, dupe);
    }),
});

const splitToRequestTarget = (
    split: SplitTargetCandidate | FirstSplitTargetCandidate,
    duplicate: LayoutLocationTrack | undefined,
): SplitRequestTarget => ({
    name: duplicate ? duplicate.name : split.name,
    descriptionBase: (duplicate ? duplicate.descriptionBase : split.descriptionBase) ?? '',
    descriptionSuffix: (duplicate ? duplicate.descriptionSuffix : split.suffixMode) ?? 'NONE',
    duplicateTrackId: split.duplicateOf,
    startAtSwitchId: split.type === 'SPLIT' ? split?.switchId : undefined,
});

export const LocationTrackSplittingInfobox: React.FC<LocationTrackSplittingInfoboxProps> = ({
    visibilities,
    visibilityChange,
    firstSplit,
    splits,
    allowedSwitches,
    switches,
    removeSplit,
    stopSplitting,
    updateSplit,
    startAndEnd,
    conflictingLocationTracks,
    locationTrack,
    disabled,
    isPostingSplit,
    returnToSplitting,
    startPostingSplit,
    markSplitOld,
    onTaskList,
}) => {
    const { t } = useTranslation();
    const [confirmExit, setConfirmExit] = React.useState(false);

    const sortedSplits = sortSplitsByDistance(splits);
    const allSplitNames = [firstSplit, ...splits].map((s) => s.name);
    const [switchRelinkingErrors, switchRelinkingState] = useLoaderWithStatus(async () => {
        const validations = await validateLocationTrackSwitchRelinking(locationTrack.id);
        return validations.filter((v) => v.validationErrors.length > 0).map((r) => r.id);
    }, [getChangeTimes().layoutLocationTrack, getChangeTimes().layoutSwitch]);

    const firstSplitValidated = {
        split: firstSplit,
        nameErrors: validateSplitName(firstSplit.name, allSplitNames, conflictingLocationTracks),
        descriptionErrors: validateSplitDescription(
            firstSplit.descriptionBase,
            firstSplit.duplicateOf,
        ),
        switchErrors: [],
    };
    const splitsValidated = sortedSplits.map((s) => ({
        split: s,
        nameErrors: validateSplitName(s.name, allSplitNames, conflictingLocationTracks),
        descriptionErrors: validateSplitDescription(s.descriptionBase, s.duplicateOf),
        switchErrors: validateSplitSwitch(s, switches),
    }));
    const allValidated = [firstSplitValidated, ...splitsValidated];
    const duplicateTracksInCurrentSplits = useLocationTracks(
        allValidated.map((s) => s.split.duplicateOf).filter(filterNotEmpty),
        'DRAFT',
        getChangeTimes().layoutLocationTrack,
    );
    const [locationTrackInfoboxExtras, _] = useLocationTrackInfoboxExtras(
        locationTrack.id,
        'DRAFT',
        getChangeTimes().layoutLocationTrack,
        getChangeTimes().layoutSwitch,
    );

    const allErrors = allValidated.flatMap((validated) => [
        ...validated.descriptionErrors,
        ...validated.nameErrors,
        ...validated.switchErrors,
    ]);
    const anyMissingFields = allErrors.map((s) => s.reason).some(mandatoryFieldMissing);
    const anyOtherErrors = allErrors.map((s) => s.reason).some(otherError);

    const splitComponents: SplitComponentAndRefs[] = allValidated.map(
        (splitValidated, splitIndex) => {
            const nameRef = React.createRef<HTMLInputElement>();
            const descriptionBaseRef = React.createRef<HTMLInputElement>();

            const switchExists =
                switches.find(
                    (s) =>
                        splitValidated.split.type === 'SPLIT' &&
                        s.id === splitValidated.split.switchId,
                )?.stateCategory !== 'NOT_EXISTING';

            const { split, nameErrors, descriptionErrors, switchErrors } = splitValidated;
            return {
                component: (
                    <LocationTrackSplit
                        key={`${split.location.x}_${split.location.y}`}
                        split={split}
                        addressPoint={getSplitAddressPoint(allowedSwitches, startAndEnd, split)}
                        onRemove={splitIndex > 0 ? removeSplit : undefined}
                        updateSplit={updateSplit}
                        duplicateOf={split.duplicateOf}
                        nameErrors={nameErrors}
                        descriptionErrors={descriptionErrors}
                        switchErrors={switchErrors}
                        editingDisabled={disabled || !switchExists || isPostingSplit}
                        deletingDisabled={disabled || isPostingSplit}
                        nameRef={nameRef}
                        descriptionBaseRef={descriptionBaseRef}
                        allDuplicateLocationTracks={locationTrackInfoboxExtras?.duplicates ?? []}
                        duplicateLocationTrack={
                            split.duplicateOf
                                ? findById(duplicateTracksInCurrentSplits, split.duplicateOf)
                                : undefined
                        }
                        underlyingAssetExists={switchExists}
                    />
                ),
                splitAndValidation: splitValidated,
                nameRef,
                descriptionBaseRef,
            };
        },
    );

    const firstChangedDuplicateInSplits = duplicateTracksInCurrentSplits.find(
        (dupe) => dupe.draftType !== 'OFFICIAL',
    );

    const postSplit = () => {
        startPostingSplit();
        postSplitLocationTrack(
            splitRequest(
                locationTrack.id,
                firstSplit,
                sortSplitsByDistance(splits),
                duplicateTracksInCurrentSplits,
            ),
        )
            .then(() => stopSplitting())
            .catch(() => returnToSplitting());
    };

    React.useEffect(() => {
        const newSplitComponent = splitComponents.find((s) => s.splitAndValidation.split.new);
        if (newSplitComponent) {
            newSplitComponent.nameRef.current?.focus();
            markSplitOld(
                newSplitComponent.splitAndValidation.split.type === 'SPLIT'
                    ? newSplitComponent.splitAndValidation.split.switchId
                    : undefined,
            );
        }
    });

    return (
        <React.Fragment>
            {startAndEnd?.start && startAndEnd?.end && locationTrack && (
                <Infobox
                    contentVisible={visibilities.splitting}
                    onContentVisibilityChange={() => visibilityChange('splitting')}
                    title={t('tool-panel.location-track.splitting.title')}>
                    <InfoboxContent className={styles['location-track-infobox__split']}>
                        {splitComponents.map((split) => split.component)}
                        <LocationTrackSplittingEndpoint
                            addressPoint={startAndEnd.end}
                            editingDisabled={disabled}
                        />
                        {disabled && (
                            <InfoboxContentSpread>
                                <MessageBox type={'ERROR'}>
                                    {t(
                                        'tool-panel.location-track.splitting.validation.track-draft-exists',
                                    )}
                                </MessageBox>
                            </InfoboxContentSpread>
                        )}
                        {!disabled && (
                            <React.Fragment>
                                <InfoboxContentSpread>
                                    {switchRelinkingState == LoaderStatus.Ready &&
                                        switchRelinkingErrors &&
                                        switchRelinkingErrors.length > 0 && (
                                            <MessageBox>
                                                {t(
                                                    'tool-panel.location-track.switch-relinking.relink-message',
                                                )}
<<<<<<< HEAD
                                                <br />
                                                <Link
                                                    onClick={() => {
                                                        stopSplitting();
                                                        onTaskList(locationTrack.id);
                                                    }}>
                                                    {t(
                                                        'tool-panel.location-track.switch-relinking.cancel-and-relink',
                                                        {
                                                            count: switchRelinkingErrors.length,
                                                        },
                                                    )}
                                                </Link>
=======
                                                <div style={{marginTop:'4px'}}>
                                                    <Link
                                                        onClick={() => {
                                                            stopSplitting();
                                                            showTrackSwitchRelinkingValidations(
                                                                locationTrack,
                                                                onShowSwitch,
                                                            );
                                                        }}>
                                                        {t(
                                                            'tool-panel.location-track.switch-relinking.cancel-and-relink',
                                                            {
                                                                count: switchRelinkingErrors.length,
                                                            },
                                                        )}
                                                    </Link>
                                                </div>
>>>>>>> 10135e9e
                                            </MessageBox>
                                        )}
                                    {switchRelinkingState == LoaderStatus.Loading && (
                                        <MessageBox>
                                            <span style={{display:'flex', alignItems:'center'}}>
                                                <span style={{marginRight:'12px'}}>
                                                    {t(
                                                        'tool-panel.location-track.switch-relinking.validation-in-progress',
                                                    )}
                                                </span>
                                                <Spinner size={SpinnerSize.SMALL}/>
                                            </span>
                                        </MessageBox>
                                    )}
                                </InfoboxContentSpread>
                                {splits.length === 0 && (
                                    <InfoboxContentSpread>
                                        <MessageBox>
                                            {t(
                                                'tool-panel.location-track.splitting.splitting-guide',
                                            )}
                                        </MessageBox>
                                    </InfoboxContentSpread>
                                )}
                                {anyMissingFields && (
                                    <InfoboxContentSpread>
                                        <MessageBox>
                                            {t(
                                                'tool-panel.location-track.splitting.validation.missing-fields',
                                            )}
                                            ,{' '}
                                            <Link
                                                onClick={() =>
                                                    findRefToFirstErroredField(
                                                        splitComponents,
                                                        mandatoryFieldMissing,
                                                    )?.current?.focus()
                                                }>
                                                {t(
                                                    'tool-panel.location-track.splitting.validation.show',
                                                )}
                                            </Link>
                                        </MessageBox>
                                    </InfoboxContentSpread>
                                )}
                                {anyOtherErrors && (
                                    <InfoboxContentSpread>
                                        <MessageBox>
                                            {t(
                                                'tool-panel.location-track.splitting.validation.has-errors',
                                            )}
                                            ,{' '}
                                            <Link
                                                onClick={() =>
                                                    findRefToFirstErroredField(
                                                        splitComponents,
                                                        otherError,
                                                    )?.current?.focus()
                                                }>
                                                {t(
                                                    'tool-panel.location-track.splitting.validation.show',
                                                )}
                                            </Link>
                                        </MessageBox>
                                    </InfoboxContentSpread>
                                )}
                                {firstChangedDuplicateInSplits && (
                                    <InfoboxContentSpread>
                                        <MessageBox type={'ERROR'}>
                                            <div>
                                                {t(
                                                    'tool-panel.location-track.splitting.validation.duplicate-not-published',
                                                    {
                                                        duplicateName:
                                                            firstChangedDuplicateInSplits.name,
                                                    },
                                                )}
                                            </div>
                                            <br />
                                            <div>
                                                {t(
                                                    'tool-panel.location-track.splitting.validation.publish-duplicate',
                                                )}
                                            </div>
                                        </MessageBox>
                                    </InfoboxContentSpread>
                                )}
                            </React.Fragment>
                        )}
                        <InfoboxButtons>
                            <Button
                                variant={ButtonVariant.SECONDARY}
                                size={ButtonSize.SMALL}
                                disabled={isPostingSplit}
                                onClick={() => setConfirmExit(true)}>
                                {t('button.cancel')}
                            </Button>
                            <Button
                                size={ButtonSize.SMALL}
                                onClick={() => postSplit()}
                                isProcessing={isPostingSplit}
                                disabled={
                                    disabled ||
                                    anyMissingFields ||
                                    anyOtherErrors ||
                                    !!firstChangedDuplicateInSplits ||
                                    splits.length < 1 ||
                                    isPostingSplit
                                }>
                                {t('tool-panel.location-track.splitting.confirm-split')}
                            </Button>
                        </InfoboxButtons>
                    </InfoboxContent>
                </Infobox>
            )}
            {confirmExit && (
                <Dialog
                    title={t('tool-panel.location-track.splitting.exit-title')}
                    allowClose={false}
                    variant={DialogVariant.DARK}
                    footerContent={
                        <div className={dialogStyles['dialog__footer-content--centered']}>
                            <Button
                                onClick={() => setConfirmExit(false)}
                                variant={ButtonVariant.SECONDARY}>
                                {t('tool-panel.location-track.splitting.back')}
                            </Button>
                            <Button
                                variant={ButtonVariant.WARNING}
                                onClick={() => {
                                    setConfirmExit(false);
                                    stopSplitting();
                                }}>
                                {t('tool-panel.location-track.splitting.exit')}
                            </Button>
                        </div>
                    }>
                    {t('tool-panel.location-track.splitting.confirm-exit')}
                </Dialog>
            )}
        </React.Fragment>
    );
};<|MERGE_RESOLUTION|>--- conflicted
+++ resolved
@@ -18,9 +18,9 @@
 import {
     FirstSplitTargetCandidate,
     sortSplitsByDistance,
-    SplitTargetCandidate,
     SplitRequest,
     SplitRequestTarget,
+    SplitTargetCandidate,
     SwitchOnLocationTrack,
 } from 'tool-panel/location-track/split-store';
 import {
@@ -46,19 +46,10 @@
 import { getChangeTimes } from 'common/change-time-api';
 import { Dialog, DialogVariant } from 'geoviite-design-lib/dialog/dialog';
 import dialogStyles from 'geoviite-design-lib/dialog/dialog.scss';
-<<<<<<< HEAD
 import { LoaderStatus, useLoaderWithStatus } from 'utils/react-utils';
 import { validateLocationTrackSwitchRelinking } from 'linking/linking-api';
-=======
 import { postSplitLocationTrack } from 'publication/split/split-api';
-import { createDelegates } from 'store/store-utils';
-import { calculateBoundingBoxToShowAroundLocation } from 'map/map-utils';
-import { LoaderStatus, useLoader, useLoaderWithStatus } from 'utils/react-utils';
-import { getSwitchStructures } from 'common/common-api';
-import { validateLocationTrackSwitchRelinking } from 'linking/linking-api';
-import { showTrackSwitchRelinkingValidations } from 'tool-panel/location-track/switch-relinking-validation';
 import { Spinner, SpinnerSize } from 'vayla-design-lib/spinner/spinner';
->>>>>>> 10135e9e
 
 type LocationTrackSplittingInfoboxContainerProps = {
     visibilities: LocationTrackInfoboxVisibilities;
@@ -495,29 +486,11 @@
                                                 {t(
                                                     'tool-panel.location-track.switch-relinking.relink-message',
                                                 )}
-<<<<<<< HEAD
-                                                <br />
-                                                <Link
-                                                    onClick={() => {
-                                                        stopSplitting();
-                                                        onTaskList(locationTrack.id);
-                                                    }}>
-                                                    {t(
-                                                        'tool-panel.location-track.switch-relinking.cancel-and-relink',
-                                                        {
-                                                            count: switchRelinkingErrors.length,
-                                                        },
-                                                    )}
-                                                </Link>
-=======
-                                                <div style={{marginTop:'4px'}}>
+                                                <div style={{ marginTop: '4px' }}>
                                                     <Link
                                                         onClick={() => {
                                                             stopSplitting();
-                                                            showTrackSwitchRelinkingValidations(
-                                                                locationTrack,
-                                                                onShowSwitch,
-                                                            );
+                                                            onTaskList(locationTrack.id);
                                                         }}>
                                                         {t(
                                                             'tool-panel.location-track.switch-relinking.cancel-and-relink',
@@ -527,18 +500,17 @@
                                                         )}
                                                     </Link>
                                                 </div>
->>>>>>> 10135e9e
                                             </MessageBox>
                                         )}
                                     {switchRelinkingState == LoaderStatus.Loading && (
                                         <MessageBox>
-                                            <span style={{display:'flex', alignItems:'center'}}>
-                                                <span style={{marginRight:'12px'}}>
+                                            <span style={{ display: 'flex', alignItems: 'center' }}>
+                                                <span style={{ marginRight: '12px' }}>
                                                     {t(
                                                         'tool-panel.location-track.switch-relinking.validation-in-progress',
                                                     )}
                                                 </span>
-                                                <Spinner size={SpinnerSize.SMALL}/>
+                                                <Spinner size={SpinnerSize.SMALL} />
                                             </span>
                                         </MessageBox>
                                     )}
