import * as React from 'react';
import { useTranslation } from 'react-i18next';
import InfoboxContent from 'tool-panel/infobox/infobox-content';
import styles from 'tool-panel/location-track/location-track-infobox.scss';
import InfoboxButtons from 'tool-panel/infobox/infobox-buttons';
import { Button, ButtonSize, ButtonVariant } from 'vayla-design-lib/button/button';
import Infobox from 'tool-panel/infobox/infobox';
import {
    LocationTrackInfoboxVisibilities,
    LocationTrackTaskListType,
    trackLayoutActionCreators as TrackLayoutActions,
} from 'track-layout/track-layout-slice';
import {
    AddressPoint,
    LayoutLocationTrack,
    LayoutSwitch,
    LayoutSwitchId,
    LocationTrackId,
    LocationTrackInfoboxExtras,
} from 'track-layout/track-layout-model';
import {
    FirstSplitTargetCandidate,
    getAllowedSwitchesFromState,
    SplitTargetCandidate,
    SplitTargetId,
    SplittingState,
} from 'tool-panel/location-track/split-store';
import {
    useConflictingTracks,
    useLocationTrack,
    useLocationTrackInfoboxExtras,
    useLocationTracks,
    useLocationTrackStartAndEnd,
    useSwitches,
} from 'track-layout/track-layout-react-utils';
import {
    getShowSwitchOnMapBoundingBox,
    LocationTrackSplit,
    LocationTrackSplittingEndpoint,
} from 'tool-panel/location-track/splitting/location-track-split';
import { filterNotEmpty, findById } from 'utils/array-utils';
import { getChangeTimes, updateAllChangeTimes } from 'common/change-time-api';
import { Dialog, DialogVariant } from 'geoviite-design-lib/dialog/dialog';
import dialogStyles from 'geoviite-design-lib/dialog/dialog.scss';
import { postSplitLocationTrack } from 'publication/split/split-api';
import { createDelegates } from 'store/store-utils';
import { success } from 'geoviite-design-lib/snackbar/snackbar';
import { useCommonDataAppSelector, useTrackLayoutAppSelector } from 'store/hooks';
import { ChangeTimes } from 'common/common-slice';
import {
    LocationTrackSplittingDraftExistsErrorNotice,
    LocationTrackSplittingDuplicateTrackNotPublishedErrorNotice,
    LocationTrackSplittingGuideNotice,
    NoticeWithNavigationLink,
} from 'tool-panel/location-track/splitting/location-track-split-notices';
import { LocationTrackSplitRelinkingNotice } from 'tool-panel/location-track/splitting/location-track-split-relinking-notice';
import {
    findRefToFirstErroredField,
    getSplitAddressPoint,
    hasUnrelinkableSwitches,
    mandatoryFieldMissing,
    otherError,
    splitRequest,
    ValidatedSplit,
    validateSplit,
} from 'tool-panel/location-track/splitting/split-utils';
import { draftLayoutContext, LayoutContext } from 'common/common-model';
<<<<<<< HEAD
import { BoundingBox, boundingBoxAroundPoints, multiplyBoundingBox, Point } from 'model/geometry';
=======
import { LoaderStatus, useLoaderWithStatus } from 'utils/react-utils';
import { validateLocationTrackSwitchRelinking } from 'linking/linking-api';
import { SwitchRelinkingValidationResult } from 'linking/linking-model';
>>>>>>> 843a4b8b

type LocationTrackSplittingInfoboxContainerProps = {
    layoutContext: LayoutContext;
    visibilities: LocationTrackInfoboxVisibilities;
    visibilityChange: (key: keyof LocationTrackInfoboxVisibilities) => void;
};

type LocationTrackSplittingInfoboxProps = {
    locationTrack: LayoutLocationTrack;
    changeTimes: ChangeTimes;
    splittingState: SplittingState;
    removeSplit: (switchId: LayoutSwitchId) => void;
    sourceStart: AddressPoint;
    sourceEnd: AddressPoint;
    stopSplitting: () => void;
    updateSplit: (updatedSplit: SplitTargetCandidate | FirstSplitTargetCandidate) => void;
    returnToSplitting: () => void;
    startPostingSplit: () => void;
    markSplitOld: (switchId: LayoutSwitchId | undefined) => void;
    onShowTaskList: (locationTrackId: LocationTrackId) => void;
<<<<<<< HEAD
    showArea: (bbox: BoundingBox) => void;
    setFocusedSplit: (split: SplitTargetId | undefined) => void;
    setHighlightedSplit: (split: SplitTargetId | undefined) => void;
    setHighlightedSwitch: (switchId: LayoutSwitchId | undefined) => void;
=======
    switchRelinkingErrors: SwitchRelinkingValidationResult[];
    switchRelinkingLoaderState: LoaderStatus;
>>>>>>> 843a4b8b
} & LocationTrackSplittingInfoboxContainerProps;

export const LocationTrackSplittingInfoboxContainer: React.FC<
    LocationTrackSplittingInfoboxContainerProps
> = ({ visibilities, visibilityChange, layoutContext }) => {
    const trackLayoutState = useTrackLayoutAppSelector((state) => state);
    const delegates = createDelegates(TrackLayoutActions);
    const splittingState = trackLayoutState.splittingState;
    const changeTimes = useCommonDataAppSelector((state) => state.changeTimes);

    const locationTrack = useLocationTrack(
        splittingState?.originLocationTrack.id,
        draftLayoutContext(layoutContext),
        changeTimes.layoutLocationTrack,
    );
    const [startAndEnd, _] = useLocationTrackStartAndEnd(
        splittingState?.originLocationTrack.id,
        draftLayoutContext(layoutContext),
        changeTimes,
    );

    const [switchRelinkingErrors, switchRelinkingLoaderState] = useLoaderWithStatus(
        () =>
            splittingState
                ? validateLocationTrackSwitchRelinking(splittingState.originLocationTrack.id).then(
                      (results) => results.filter((res) => res.validationErrors.length > 0),
                  )
                : Promise.resolve([]),
        [changeTimes.layoutLocationTrack, changeTimes.layoutSwitch],
    );

    React.useEffect(() => {
        locationTrack &&
            delegates.setDisabled(
                locationTrack?.editState !== 'UNEDITED' ||
                    hasUnrelinkableSwitches(switchRelinkingErrors || []),
            );
    }, [
        locationTrack,
        switchRelinkingErrors,
        changeTimes.layoutLocationTrack,
        changeTimes.layoutSwitch,
    ]);

    const onShowTaskList = (locationTrack: LocationTrackId) => {
        delegates.showLocationTrackTaskList({
            type: LocationTrackTaskListType.RELINKING_SWITCH_VALIDATION,
            locationTrackId: locationTrack,
        });
    };

    const stopSplitting = () => {
        delegates.stopSplitting();
        delegates.hideLayers(['location-track-split-location-layer']);
    };

    return (
        splittingState &&
        locationTrack &&
        startAndEnd?.start &&
        startAndEnd?.end && (
            <LocationTrackSplittingInfobox
                locationTrack={locationTrack}
                visibilities={visibilities}
                visibilityChange={visibilityChange}
                layoutContext={layoutContext}
                changeTimes={changeTimes}
                splittingState={splittingState}
                removeSplit={delegates.removeSplit}
                stopSplitting={stopSplitting}
                updateSplit={delegates.updateSplit}
                sourceStart={startAndEnd.start}
                sourceEnd={startAndEnd.end}
                returnToSplitting={delegates.returnToSplitting}
                startPostingSplit={delegates.startPostingSplit}
                markSplitOld={delegates.markSplitOld}
                onShowTaskList={onShowTaskList}
<<<<<<< HEAD
                showArea={delegates.showArea}
                setFocusedSplit={delegates.setFocusedSplit}
                setHighlightedSplit={delegates.setHighlightedSplit}
                setHighlightedSwitch={delegates.setHighlightedSwitch}
=======
                switchRelinkingErrors={switchRelinkingErrors || []}
                switchRelinkingLoaderState={switchRelinkingLoaderState}
>>>>>>> 843a4b8b
            />
        )
    );
};

const createSplitComponent = (
    validatedSplit: ValidatedSplit,
    switches: LayoutSwitch[],
    splittingState: SplittingState,
    originLocationTrackStart: AddressPoint,
    removeSplit: (id: LayoutSwitchId) => void,
    updateSplit: (split: FirstSplitTargetCandidate | SplitTargetCandidate) => void,
    isPostingSplit: boolean,
    locationTrackInfoboxExtras: LocationTrackInfoboxExtras | undefined,
    duplicateTracksInCurrentSplits: LayoutLocationTrack[],
    showArea: (bbox: BoundingBox) => void,
    startPoint: Point,
    endPoint: Point,
    onFocus: () => void,
    onBlur: () => void,
    onHighlight: () => void,
    onReleaseHighlight: () => void,
    onHighlightSwitch: () => void,
    onReleaseSwitchHighlight: () => void,
) => {
    const nameRef = React.createRef<HTMLInputElement>();
    const descriptionBaseRef = React.createRef<HTMLInputElement>();
    const allowedSwitches = splittingState ? getAllowedSwitchesFromState(splittingState) : [];

    const switchExists =
        switches.find(
            (s) =>
                validatedSplit.split.type === 'SPLIT' &&
                s.id === validatedSplit.split.switch.switchId,
        )?.stateCategory !== 'NOT_EXISTING';

    const { split, nameErrors, descriptionErrors, switchErrors } = validatedSplit;

    function showSplitTrackOnMap() {
        showArea(multiplyBoundingBox(boundingBoxAroundPoints([startPoint, endPoint]), 1.15));
    }

    return {
        component: (
            <LocationTrackSplit
                locationTrackId={splittingState.originLocationTrack.id}
                key={`${split.location.x}_${split.location.y}`}
                split={split}
                addressPoint={getSplitAddressPoint(
                    allowedSwitches,
                    originLocationTrackStart,
                    split,
                )}
                onRemove={split.type === 'SPLIT' ? removeSplit : undefined}
                updateSplit={updateSplit}
                duplicateTrackId={split.duplicateTrackId}
                nameErrors={nameErrors}
                descriptionErrors={descriptionErrors}
                switchErrors={switchErrors}
                editingDisabled={splittingState.disabled || !switchExists || isPostingSplit}
                deletingDisabled={splittingState.disabled || isPostingSplit}
                nameRef={nameRef}
                descriptionBaseRef={descriptionBaseRef}
                allDuplicateLocationTracks={locationTrackInfoboxExtras?.duplicates ?? []}
                duplicateLocationTrack={
                    split.duplicateTrackId
                        ? findById(duplicateTracksInCurrentSplits, split.duplicateTrackId)
                        : undefined
                }
                underlyingAssetExists={switchExists}
                showArea={showArea}
                onSplitTrackClicked={showSplitTrackOnMap}
                onFocus={onFocus}
                onBlur={onBlur}
                onHighlight={onHighlight}
                onReleaseHighlight={onReleaseHighlight}
                onHighlightSwitch={onHighlightSwitch}
                onReleaseSwitchHighlight={onReleaseSwitchHighlight}
            />
        ),
        splitAndValidation: validatedSplit,
        nameRef,
        descriptionBaseRef,
    };
};

export const LocationTrackSplittingInfobox: React.FC<LocationTrackSplittingInfoboxProps> = ({
    locationTrack,
    layoutContext,
    visibilities,
    visibilityChange,
    changeTimes,
    splittingState,
    removeSplit,
    stopSplitting,
    updateSplit,
    sourceStart,
    sourceEnd,
    returnToSplitting,
    startPostingSplit,
    markSplitOld,
    onShowTaskList,
<<<<<<< HEAD
    showArea,
    setFocusedSplit,
    setHighlightedSplit,
    setHighlightedSwitch,
=======
    switchRelinkingErrors,
    switchRelinkingLoaderState,
>>>>>>> 843a4b8b
}) => {
    const { t } = useTranslation();
    const [confirmExit, setConfirmExit] = React.useState(false);
    const allSplits = [splittingState.firstSplit, ...splittingState.splits];

    const allowedSwitches = splittingState ? getAllowedSwitchesFromState(splittingState) : [];
    const allowedSwitchIds = React.useMemo(
        () => allowedSwitches.map((sw) => sw.switchId),
        [allowedSwitches],
    );
    const endSwitch = splittingState.trackSwitches.find(
        (switchOnTrack) => switchOnTrack.switchId == splittingState.startAndEndSwitches[1],
    );
    const switches = useSwitches(
        [...allowedSwitchIds, ...splittingState.startAndEndSwitches],
        draftLayoutContext(layoutContext),
        changeTimes.layoutSwitch,
    );
    const conflictingLocationTracks = useConflictingTracks(
        locationTrack.trackNumberId,
        allSplits.map((s) => s.name),
        allSplits.map((s) => s.duplicateTrackId).filter(filterNotEmpty),
        draftLayoutContext(layoutContext),
    )?.map((t) => t.name);
    const duplicateTracksInCurrentSplits = useLocationTracks(
        allSplits.map((s) => s.duplicateTrackId).filter(filterNotEmpty),
        draftLayoutContext(layoutContext),
        getChangeTimes().layoutLocationTrack,
    );
    const [locationTrackInfoboxExtras, _] = useLocationTrackInfoboxExtras(
        locationTrack.id,
        draftLayoutContext(layoutContext),
        getChangeTimes(),
    );

    const splitsValidated = allSplits.map((s, index) =>
        validateSplit(
            s,
<<<<<<< HEAD
            allSplits[index + 1],
=======
            allSplits[index - 1],
>>>>>>> 843a4b8b
            allSplits.map((s) => s.name),
            conflictingLocationTracks || [],
            switches,
            switches.find((sw) => sw.id == splittingState.startAndEndSwitches[1]),
        ),
    );
    const allErrors = splitsValidated.flatMap((validated) => [
        ...validated.descriptionErrors,
        ...validated.nameErrors,
        ...validated.switchErrors,
    ]);
    const anyMissingFields = allErrors.map((s) => s.reason).some(mandatoryFieldMissing);
    const anyOtherErrors = allErrors.map((s) => s.reason).some(otherError);
    const isPostingSplit = splittingState.state === 'POSTING';

    const firstChangedDuplicateInSplits = duplicateTracksInCurrentSplits.find(
        (dupe) => dupe.editState !== 'UNEDITED',
    );

    const postSplit = () => {
        startPostingSplit();
        postSplitLocationTrack(
            splitRequest(
                locationTrack.id,
                splittingState.firstSplit,
                splittingState.splits,
                duplicateTracksInCurrentSplits,
            ),
        )
            .then(async () => {
                await updateAllChangeTimes();
                stopSplitting();
                success(
                    t('tool-panel.location-track.splitting.splitting-success', {
                        locationTrackName: locationTrack.name,
                        count: splitsValidated.length,
                    }),
                );
            })
            .catch(() => returnToSplitting());
    };

    const focusFirstErrorFieldByPredicate = (predicate: (errorReason: string) => boolean) =>
        findRefToFirstErroredField(splitComponents, predicate)?.current?.focus();

    React.useEffect(() => {
        const newSplitComponent = splitComponents.find((s) => s.splitAndValidation.split.new);
        if (newSplitComponent) {
            newSplitComponent.nameRef.current?.focus();
            markSplitOld(
                newSplitComponent.splitAndValidation.split.type === 'SPLIT'
                    ? newSplitComponent.splitAndValidation.split.switch.switchId
                    : undefined,
            );
        }
    });

    const splitComponents = splitsValidated.map((split, index, allSplits) => {
        const endLocation =
            index + 1 < allSplits.length
                ? allSplits[index + 1].split.location
                : splittingState.endLocation;
        return createSplitComponent(
            split,
            switches,
            splittingState,
            sourceStart,
            removeSplit,
            updateSplit,
            isPostingSplit,
            locationTrackInfoboxExtras,
            duplicateTracksInCurrentSplits,
            showArea,
            split.split.location,
            endLocation,
            () => setFocusedSplit(split.split.id),
            () => setFocusedSplit(undefined),
            () => setHighlightedSplit(split.split.id),
            () => setHighlightedSplit(undefined),
            () => setHighlightedSwitch(split.split.switch.switchId),
            () => setHighlightedSwitch(undefined),
        );
    });

    // TODO: GVT-2525 show warnings when duplicateOf doesn't match the main track
    return (
        <React.Fragment>
            <Infobox
                contentVisible={visibilities.splitting}
                onContentVisibilityChange={() => visibilityChange('splitting')}
                title={t('tool-panel.location-track.splitting.title')}>
                <InfoboxContent className={styles['location-track-infobox__split']}>
                    {splitComponents.map((split) => split.component)}
                    <LocationTrackSplittingEndpoint
                        splitSwitch={endSwitch}
                        addressPoint={sourceEnd}
                        editingDisabled={splittingState.disabled}
                        showArea={showArea}
                        onSwitchClick={() =>
                            endSwitch && showArea(getShowSwitchOnMapBoundingBox(sourceEnd.point))
                        }
                    />
                    {splittingState.disabled && locationTrack.editState !== 'UNEDITED' && (
                        <LocationTrackSplittingDraftExistsErrorNotice />
                    )}
                    <LocationTrackSplitRelinkingNotice
                        splittingState={splittingState}
                        onShowTaskList={onShowTaskList}
                        stopSplitting={stopSplitting}
                        switchRelinkingErrors={switchRelinkingErrors}
                        switchRelinkingLoadingState={switchRelinkingLoaderState}
                    />
                    {!splittingState.disabled && splittingState.splits.length === 0 && (
                        <LocationTrackSplittingGuideNotice />
                    )}
                    {!splittingState.disabled && anyMissingFields && (
                        <NoticeWithNavigationLink
                            onClickLink={() =>
                                focusFirstErrorFieldByPredicate(mandatoryFieldMissing)
                            }
                            noticeLocalizationKey={
                                'tool-panel.location-track.splitting.validation.missing-fields'
                            }
                        />
                    )}
                    {!splittingState.disabled && anyOtherErrors && (
                        <NoticeWithNavigationLink
                            onClickLink={() => focusFirstErrorFieldByPredicate(otherError)}
                            noticeLocalizationKey={
                                'tool-panel.location-track.splitting.validation.has-errors'
                            }
                        />
                    )}
                    {firstChangedDuplicateInSplits && (
                        <LocationTrackSplittingDuplicateTrackNotPublishedErrorNotice
                            draftDuplicateName={firstChangedDuplicateInSplits.name}
                        />
                    )}
                    <InfoboxButtons>
                        <Button
                            variant={ButtonVariant.SECONDARY}
                            size={ButtonSize.SMALL}
                            disabled={isPostingSplit}
                            onClick={() => setConfirmExit(true)}>
                            {t('button.cancel')}
                        </Button>
                        <Button
                            size={ButtonSize.SMALL}
                            onClick={() => postSplit()}
                            isProcessing={isPostingSplit}
                            disabled={
                                splittingState.disabled ||
                                anyMissingFields ||
                                anyOtherErrors ||
                                !!firstChangedDuplicateInSplits ||
                                splittingState.splits.length < 1 ||
                                isPostingSplit
                            }>
                            {t('tool-panel.location-track.splitting.confirm-split')}
                        </Button>
                    </InfoboxButtons>
                </InfoboxContent>
            </Infobox>
            {confirmExit && (
                <Dialog
                    title={t('tool-panel.location-track.splitting.exit-title')}
                    allowClose={false}
                    variant={DialogVariant.DARK}
                    footerContent={
                        <div className={dialogStyles['dialog__footer-content--centered']}>
                            <Button
                                onClick={() => setConfirmExit(false)}
                                variant={ButtonVariant.SECONDARY}>
                                {t('tool-panel.location-track.splitting.back')}
                            </Button>
                            <Button
                                variant={ButtonVariant.WARNING}
                                onClick={() => {
                                    setConfirmExit(false);
                                    stopSplitting();
                                }}>
                                {t('tool-panel.location-track.splitting.exit')}
                            </Button>
                        </div>
                    }>
                    {t('tool-panel.location-track.splitting.confirm-exit')}
                </Dialog>
            )}
        </React.Fragment>
    );
};<|MERGE_RESOLUTION|>--- conflicted
+++ resolved
@@ -65,13 +65,10 @@
     validateSplit,
 } from 'tool-panel/location-track/splitting/split-utils';
 import { draftLayoutContext, LayoutContext } from 'common/common-model';
-<<<<<<< HEAD
 import { BoundingBox, boundingBoxAroundPoints, multiplyBoundingBox, Point } from 'model/geometry';
-=======
 import { LoaderStatus, useLoaderWithStatus } from 'utils/react-utils';
 import { validateLocationTrackSwitchRelinking } from 'linking/linking-api';
 import { SwitchRelinkingValidationResult } from 'linking/linking-model';
->>>>>>> 843a4b8b
 
 type LocationTrackSplittingInfoboxContainerProps = {
     layoutContext: LayoutContext;
@@ -92,15 +89,12 @@
     startPostingSplit: () => void;
     markSplitOld: (switchId: LayoutSwitchId | undefined) => void;
     onShowTaskList: (locationTrackId: LocationTrackId) => void;
-<<<<<<< HEAD
+    switchRelinkingErrors: SwitchRelinkingValidationResult[];
+    switchRelinkingLoaderState: LoaderStatus;
     showArea: (bbox: BoundingBox) => void;
     setFocusedSplit: (split: SplitTargetId | undefined) => void;
     setHighlightedSplit: (split: SplitTargetId | undefined) => void;
     setHighlightedSwitch: (switchId: LayoutSwitchId | undefined) => void;
-=======
-    switchRelinkingErrors: SwitchRelinkingValidationResult[];
-    switchRelinkingLoaderState: LoaderStatus;
->>>>>>> 843a4b8b
 } & LocationTrackSplittingInfoboxContainerProps;
 
 export const LocationTrackSplittingInfoboxContainer: React.FC<
@@ -178,15 +172,12 @@
                 startPostingSplit={delegates.startPostingSplit}
                 markSplitOld={delegates.markSplitOld}
                 onShowTaskList={onShowTaskList}
-<<<<<<< HEAD
+                switchRelinkingErrors={switchRelinkingErrors || []}
+                switchRelinkingLoaderState={switchRelinkingLoaderState}
                 showArea={delegates.showArea}
                 setFocusedSplit={delegates.setFocusedSplit}
                 setHighlightedSplit={delegates.setHighlightedSplit}
                 setHighlightedSwitch={delegates.setHighlightedSwitch}
-=======
-                switchRelinkingErrors={switchRelinkingErrors || []}
-                switchRelinkingLoaderState={switchRelinkingLoaderState}
->>>>>>> 843a4b8b
             />
         )
     );
@@ -289,15 +280,12 @@
     startPostingSplit,
     markSplitOld,
     onShowTaskList,
-<<<<<<< HEAD
+    switchRelinkingErrors,
+    switchRelinkingLoaderState,
     showArea,
     setFocusedSplit,
     setHighlightedSplit,
     setHighlightedSwitch,
-=======
-    switchRelinkingErrors,
-    switchRelinkingLoaderState,
->>>>>>> 843a4b8b
 }) => {
     const { t } = useTranslation();
     const [confirmExit, setConfirmExit] = React.useState(false);
@@ -336,11 +324,7 @@
     const splitsValidated = allSplits.map((s, index) =>
         validateSplit(
             s,
-<<<<<<< HEAD
             allSplits[index + 1],
-=======
-            allSplits[index - 1],
->>>>>>> 843a4b8b
             allSplits.map((s) => s.name),
             conflictingLocationTracks || [],
             switches,
@@ -425,7 +409,6 @@
         );
     });
 
-    // TODO: GVT-2525 show warnings when duplicateOf doesn't match the main track
     return (
         <React.Fragment>
             <Infobox
