--- conflicted
+++ resolved
@@ -191,45 +191,10 @@
                 underlyingAssetExists={switchExists}
             />
         ),
-<<<<<<< HEAD
-    );
-    const minIndex = [invalidNameIndex, invalidDescriptionBaseIndex]
-        .filter((i) => i >= 0)
-        .sort()[0];
-
-    if (minIndex === undefined) return undefined;
-    else if (minIndex === invalidNameIndex) return splitComponents[minIndex]?.nameRef;
-    else return splitComponents[minIndex]?.descriptionBaseRef;
-};
-
-const getSplitAddressPoint = (
-    allowedSwitches: SwitchOnLocationTrack[],
-    startAndEnd: AlignmentStartAndEnd | undefined,
-    split: SplitTargetCandidate | FirstSplitTargetCandidate,
-): AddressPoint | undefined => {
-    if (split.type === 'SPLIT') {
-        const switchAtSplit = allowedSwitches.find((s) => s.switchId === split.switchId);
-
-        if (switchAtSplit?.location && switchAtSplit?.address) {
-            return {
-                point: { ...switchAtSplit.location, m: -1 },
-                address: switchAtSplit.address,
-            };
-        }
-    } else if (startAndEnd && startAndEnd.start) {
-        return {
-            point: startAndEnd.start.point,
-            address: startAndEnd.start.address,
-        };
-    }
-
-    return undefined;
-=======
         splitAndValidation: validatedSplit,
         nameRef,
         descriptionBaseRef,
     };
->>>>>>> c9fe43ee
 };
 
 export const LocationTrackSplittingInfobox: React.FC<LocationTrackSplittingInfoboxProps> = ({
