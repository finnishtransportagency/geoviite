--- conflicted
+++ resolved
@@ -22,14 +22,10 @@
     validateLocationTrackName,
 } from 'tool-panel/location-track/dialog/location-track-validation';
 import { isEqualIgnoreCase } from 'utils/string-utils';
-<<<<<<< HEAD
-import { SplitDuplicateStatus } from 'track-layout/layout-location-track-api';
+import { SwitchRelinkingValidationResult } from 'linking/linking-model';
 
 export const START_SWITCH_NOT_MATCHING_ERROR = 'switch-not-matching-start-switch';
 export const END_SWITCH_NOT_MATCHING_ERROR = 'switch-not-matching-end-switch';
-=======
-import { SwitchRelinkingValidationResult } from 'linking/linking-model';
->>>>>>> 843a4b8b
 
 export type ValidatedSplit = {
     split: SplitTargetCandidate | FirstSplitTargetCandidate;
@@ -63,11 +59,7 @@
     duplicate: LayoutLocationTrack | undefined,
 ): SplitRequestTarget => {
     const duplicateTrack: SplitRequestTargetDuplicate | undefined =
-<<<<<<< HEAD
-        split.duplicateTrackId && split.operation
-=======
         split.duplicateTrackId && split.operation !== 'CREATE'
->>>>>>> 843a4b8b
             ? {
                   id: split.duplicateTrackId,
                   operation: split.operation,
@@ -78,33 +70,21 @@
         descriptionBase: (duplicate ? duplicate.descriptionBase : split.descriptionBase) ?? '',
         descriptionSuffix: (duplicate ? duplicate.descriptionSuffix : split.suffixMode) ?? 'NONE',
         duplicateTrack: duplicateTrack,
-<<<<<<< HEAD
         startAtSwitchId: split.type === 'SPLIT' ? split?.switch.switchId : undefined,
-=======
-        startAtSwitchId: split.type === 'SPLIT' ? split?.switchId : undefined,
->>>>>>> 843a4b8b
     };
 };
 
 export const validateSplit = (
     split: FirstSplitTargetCandidate | SplitTargetCandidate,
-<<<<<<< HEAD
     nextSplit: FirstSplitTargetCandidate | SplitTargetCandidate | undefined,
     allSplitNames: string[],
     conflictingTrackNames: string[],
     switches: LayoutSwitch[],
     lastSwitch: LayoutSwitch | undefined,
-=======
-    previousSplit: FirstSplitTargetCandidate | SplitTargetCandidate | undefined,
-    allSplitNames: string[],
-    conflictingTrackNames: string[],
-    switches: LayoutSwitch[],
->>>>>>> 843a4b8b
 ): ValidatedSplit => ({
     split: split,
     nameErrors: validateSplitName(split.name, allSplitNames, conflictingTrackNames),
     descriptionErrors: validateSplitDescription(split.descriptionBase, split.duplicateTrackId),
-<<<<<<< HEAD
     switchErrors: validateSplitSwitch(
         split,
         nextSplit,
@@ -113,9 +93,6 @@
             .map((layoutSwitch) => layoutSwitch.id),
         lastSwitch,
     ),
-=======
-    switchErrors: validateSplitSwitch(split, previousSplit, switches),
->>>>>>> 843a4b8b
 });
 
 const validateSplitName = (
@@ -156,7 +133,6 @@
     return errors;
 };
 
-<<<<<<< HEAD
 export const validateSplitSwitch = (
     split: SplitTargetCandidate | FirstSplitTargetCandidate,
     nextSplit: SplitTargetCandidate | FirstSplitTargetCandidate | undefined,
@@ -166,26 +142,12 @@
     const errors: ValidationError<SplitTargetCandidate>[] = [];
     const switchExists = switchIds.includes(split.switch.switchId);
     if (split.type === 'SPLIT' && !switchExists) {
-=======
-const validateSplitSwitch = (
-    split: SplitTargetCandidate | FirstSplitTargetCandidate,
-    previousSplit: SplitTargetCandidate | FirstSplitTargetCandidate | undefined,
-    switches: LayoutSwitch[],
-): ValidationError<SplitTargetCandidate>[] => {
-    const errors: ValidationError<SplitTargetCandidate>[] = [];
-    const switchAtSplit = switches.find((s) => s.id === split.switchId);
-    if (
-        split.type === 'SPLIT' &&
-        (!switchAtSplit || switchAtSplit.stateCategory === 'NOT_EXISTING')
-    ) {
->>>>>>> 843a4b8b
         errors.push({
             field: 'switch',
             reason: 'switch-not-found',
             type: ValidationErrorType.ERROR,
         });
     }
-<<<<<<< HEAD
     const switchIdAtDuplicateStart = split.duplicateStatus?.startSwitchId;
     if (switchIdAtDuplicateStart && split.switch.switchId !== switchIdAtDuplicateStart) {
         const type =
@@ -207,30 +169,6 @@
             reason: END_SWITCH_NOT_MATCHING_ERROR,
             type: type,
             params: { selectedSwitchName: nextSwitch?.name, trackName: split.name },
-=======
-    const switchAtStart = split.duplicateStatus?.startSwitchId;
-    if (switchAtStart && split.switchId !== switchAtStart) {
-        const type =
-            split.operation == 'TRANSFER' ? ValidationErrorType.ERROR : ValidationErrorType.WARNING;
-        errors.push({
-            field: 'switchId',
-            reason: 'switch-not-matching-start-switch',
-            type: type,
-            params: { trackName: split.name },
-        });
-    }
-    const previousEndSwitchId = previousSplit?.duplicateStatus?.endSwitchId;
-    if (previousEndSwitchId && split.switchId !== previousEndSwitchId) {
-        const type =
-            previousSplit.operation == 'TRANSFER'
-                ? ValidationErrorType.ERROR
-                : ValidationErrorType.WARNING;
-        errors.push({
-            field: 'switchId',
-            reason: 'switch-not-matching-end-switch',
-            type: type,
-            params: { trackName: previousSplit.name },
->>>>>>> 843a4b8b
         });
     }
     return errors;
@@ -292,13 +230,6 @@
     }
 };
 
-<<<<<<< HEAD
-export const getOperation = (
-    trackId: LocationTrackId,
-    switchId: LayoutSwitchId | undefined,
-    duplicateStatus: SplitDuplicateStatus | undefined,
-): SplitTargetOperation | undefined => {
-=======
 export const hasUnrelinkableSwitches = (switchRelinkingErrors: SwitchRelinkingValidationResult[]) =>
     switchRelinkingErrors?.some((err) => !err.successfulSuggestion) || false;
 
@@ -307,7 +238,6 @@
     switchId: LayoutSwitchId | undefined,
     duplicateStatus: DuplicateStatus | undefined,
 ): SplitTargetOperation => {
->>>>>>> 843a4b8b
     switch (duplicateStatus?.match) {
         case 'FULL':
             return 'OVERWRITE';
@@ -316,10 +246,6 @@
                 ? 'TRANSFER'
                 : 'OVERWRITE';
         default:
-<<<<<<< HEAD
-            return duplicateStatus?.duplicateOfId === trackId ? 'OVERWRITE' : undefined;
-=======
             return duplicateStatus?.duplicateOfId === trackId ? 'OVERWRITE' : 'CREATE';
->>>>>>> 843a4b8b
     }
 };