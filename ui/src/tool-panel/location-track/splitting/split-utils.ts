import {
    AddressPoint,
    LayoutLocationTrack,
    LayoutSwitch,
    LayoutSwitchId,
    LocationTrackId,
} from 'track-layout/track-layout-model';
import {
    FirstSplitTargetCandidate,
    SplitRequest,
    SplitRequestTarget,
    SplitRequestTargetDuplicate,
    SplitTargetCandidate,
    SplitTargetOperation,
    SwitchOnLocationTrack,
} from 'tool-panel/location-track/split-store';
import { findById } from 'utils/array-utils';
import { ValidationError, ValidationErrorType } from 'utils/validation-utils';
import {
    validateLocationTrackDescriptionBase,
    validateLocationTrackName,
} from 'tool-panel/location-track/dialog/location-track-validation';
import { isEqualIgnoreCase } from 'utils/string-utils';
import { SplitDuplicateStatus } from 'track-layout/layout-location-track-api';

export type ValidatedSplit = {
    split: SplitTargetCandidate | FirstSplitTargetCandidate;
    nameErrors: ValidationError<SplitTargetCandidate>[];
    descriptionErrors: ValidationError<SplitTargetCandidate>[];
    switchErrors: ValidationError<SplitTargetCandidate>[];
};

export type SplitComponentAndRefs = {
    component: JSX.Element;
    splitAndValidation: ValidatedSplit;
    nameRef: React.RefObject<HTMLInputElement>;
    descriptionBaseRef: React.RefObject<HTMLInputElement>;
};

export const splitRequest = (
    sourceTrackId: LocationTrackId,
    firstSplit: FirstSplitTargetCandidate,
    splits: SplitTargetCandidate[],
    allDuplicates: LayoutLocationTrack[],
): SplitRequest => ({
    sourceTrackId,
    targetTracks: [firstSplit, ...splits].map((s) => {
        const dupe = s.duplicateTrackId ? findById(allDuplicates, s.duplicateTrackId) : undefined;
        return splitToRequestTarget(s, dupe);
    }),
});

const splitToRequestTarget = (
    split: SplitTargetCandidate | FirstSplitTargetCandidate,
    duplicate: LayoutLocationTrack | undefined,
<<<<<<< HEAD
): SplitRequestTarget => {
    const duplicateTrack: SplitRequestTargetDuplicate | undefined =
        split.duplicateTrackId && split.operation
            ? {
                  id: split.duplicateTrackId,
                  operation: split.operation,
              }
            : undefined;
    return {
        name: duplicate ? duplicate.name : split.name,
        descriptionBase: (duplicate ? duplicate.descriptionBase : split.descriptionBase) ?? '',
        descriptionSuffix: (duplicate ? duplicate.descriptionSuffix : split.suffixMode) ?? 'NONE',
        duplicateTrack: duplicateTrack,
        startAtSwitchId: split.type === 'SPLIT' ? split?.switchId : undefined,
    };
};
=======
): SplitRequestTarget => ({
    name: duplicate ? duplicate.name : split.name,
    descriptionBase: (duplicate ? duplicate.descriptionBase : split.descriptionBase) ?? '',
    descriptionSuffix: (duplicate ? duplicate.descriptionSuffix : split.suffixMode) ?? 'NONE',
    duplicateTrackId: split.duplicateOf,
    startAtSwitchId: split.type === 'SPLIT' ? split?.switch.switchId : undefined,
});
>>>>>>> 68cf117d

export const validateSplit = (
    split: FirstSplitTargetCandidate | SplitTargetCandidate,
    previousSplit: FirstSplitTargetCandidate | SplitTargetCandidate | undefined,
    allSplitNames: string[],
    conflictingTrackNames: string[],
    switches: LayoutSwitch[],
): ValidatedSplit => ({
    split: split,
    nameErrors: validateSplitName(split.name, allSplitNames, conflictingTrackNames),
    descriptionErrors: validateSplitDescription(split.descriptionBase, split.duplicateTrackId),
    switchErrors: validateSplitSwitch(split, previousSplit, switches),
});

const validateSplitName = (
    splitName: string,
    allSplitNames: string[],
    conflictingTrackNames: string[],
) => {
    const errors: ValidationError<SplitTargetCandidate>[] = validateLocationTrackName(splitName);

    if (allSplitNames.filter((s) => s !== '' && isEqualIgnoreCase(s, splitName)).length > 1)
        errors.push({
            field: 'name',
            reason: 'conflicts-with-split',
            type: ValidationErrorType.ERROR,
        });
    if (conflictingTrackNames.map((t) => t.toLowerCase()).includes(splitName.toLowerCase())) {
        errors.push({
            field: 'name',
            reason: 'conflicts-with-track',
            type: ValidationErrorType.ERROR,
        });
    }
    return errors;
};

const validateSplitDescription = (
    description: string,
    duplicateOf: LocationTrackId | undefined,
) => {
    const errors: ValidationError<SplitTargetCandidate>[] =
        validateLocationTrackDescriptionBase(description);
    if (!duplicateOf && description === '')
        errors.push({
            field: 'descriptionBase',
            reason: 'mandatory-field',
            type: ValidationErrorType.ERROR,
        });
    return errors;
};

const validateSplitSwitch = (
    split: SplitTargetCandidate | FirstSplitTargetCandidate,
    previousSplit: SplitTargetCandidate | FirstSplitTargetCandidate | undefined,
    switches: LayoutSwitch[],
): ValidationError<SplitTargetCandidate>[] => {
    const errors: ValidationError<SplitTargetCandidate>[] = [];
<<<<<<< HEAD
    const switchAtSplit = switches.find((s) => s.id === split.switchId);
    if (
        split.type === 'SPLIT' &&
        (!switchAtSplit || switchAtSplit.stateCategory === 'NOT_EXISTING')
    ) {
=======
    const switchAtSplit = switches.find((s) => s.id === split.switch.switchId);
    if (!switchAtSplit || switchAtSplit.stateCategory === 'NOT_EXISTING') {
>>>>>>> 68cf117d
        errors.push({
            field: 'switch',
            reason: 'switch-not-found',
            type: ValidationErrorType.ERROR,
        });
    }
    const switchAtStart = split.duplicateStatus?.startSwitchId;
    if (switchAtStart && split.switchId !== switchAtStart) {
        const type =
            split.operation == 'TRANSFER' ? ValidationErrorType.ERROR : ValidationErrorType.WARNING;
        errors.push({
            field: 'switchId',
            reason: 'switch-not-matching-start-switch',
            type: type,
            params: { trackName: split.name },
        });
    }
    const previousEndSwitchId = previousSplit?.duplicateStatus?.endSwitchId;
    if (previousEndSwitchId && split.switchId !== previousEndSwitchId) {
        const type =
            previousSplit.operation == 'TRANSFER'
                ? ValidationErrorType.ERROR
                : ValidationErrorType.WARNING;
        errors.push({
            field: 'switchId',
            reason: 'switch-not-matching-end-switch',
            type: type,
            params: { trackName: previousSplit.name },
        });
    }
    return errors;
};

export const mandatoryFieldMissing = (error: string) => error === 'mandatory-field';
export const switchDeleted = (error: string) => error === 'switch-not-found';
export const otherError = (error: string) => !mandatoryFieldMissing(error) && !switchDeleted(error);

export const hasErrors = (errorsReasons: string[], predicate: (errorReason: string) => boolean) =>
    errorsReasons.filter(predicate).length > 0;

export const findRefToFirstErroredField = (
    splitComponents: SplitComponentAndRefs[],
    predicate: (errorReason: string) => boolean,
): React.RefObject<HTMLInputElement> | undefined => {
    const invalidNameIndex = splitComponents.findIndex((s) =>
        hasErrors(
            s.splitAndValidation.nameErrors.map((err) => err.reason),
            predicate,
        ),
    );
    const invalidDescriptionBaseIndex = splitComponents.findIndex((s) =>
        hasErrors(
            s.splitAndValidation.descriptionErrors.map((err) => err.reason),
            predicate,
        ),
    );
    const minIndex = [invalidNameIndex, invalidDescriptionBaseIndex]
        .filter((i) => i >= 0)
        .sort()[0];

    if (minIndex === undefined) return undefined;
    else if (minIndex === invalidNameIndex) return splitComponents[minIndex]?.nameRef;
    else return splitComponents[minIndex]?.descriptionBaseRef;
};

export const getSplitAddressPoint = (
    allowedSwitches: SwitchOnLocationTrack[],
    originLocationTrackStart: AddressPoint,
    split: SplitTargetCandidate | FirstSplitTargetCandidate,
): AddressPoint | undefined => {
    if (split.type === 'SPLIT') {
        const switchAtSplit = allowedSwitches.find((s) => s.switchId === split.switch.switchId);

        if (!switchAtSplit?.location || !switchAtSplit?.address) {
            return undefined;
        } else {
            return {
                point: { ...switchAtSplit.location, m: -1 },
                address: switchAtSplit.address,
            };
        }
    } else {
        return {
            point: originLocationTrackStart.point,
            address: originLocationTrackStart.address,
        };
    }
};

export const getOperation = (
    trackId: LocationTrackId,
    switchId: LayoutSwitchId | undefined,
    duplicateStatus: SplitDuplicateStatus | undefined,
): SplitTargetOperation | undefined => {
    switch (duplicateStatus?.match) {
        case 'FULL':
            return 'OVERWRITE';
        case 'PARTIAL':
            return switchId !== undefined && duplicateStatus?.startSwitchId === switchId
                ? 'TRANSFER'
                : 'OVERWRITE';
        default:
            return duplicateStatus?.duplicateOfId === trackId ? 'OVERWRITE' : undefined;
    }
};<|MERGE_RESOLUTION|>--- conflicted
+++ resolved
@@ -53,7 +53,6 @@
 const splitToRequestTarget = (
     split: SplitTargetCandidate | FirstSplitTargetCandidate,
     duplicate: LayoutLocationTrack | undefined,
-<<<<<<< HEAD
 ): SplitRequestTarget => {
     const duplicateTrack: SplitRequestTargetDuplicate | undefined =
         split.duplicateTrackId && split.operation
@@ -70,15 +69,6 @@
         startAtSwitchId: split.type === 'SPLIT' ? split?.switchId : undefined,
     };
 };
-=======
-): SplitRequestTarget => ({
-    name: duplicate ? duplicate.name : split.name,
-    descriptionBase: (duplicate ? duplicate.descriptionBase : split.descriptionBase) ?? '',
-    descriptionSuffix: (duplicate ? duplicate.descriptionSuffix : split.suffixMode) ?? 'NONE',
-    duplicateTrackId: split.duplicateOf,
-    startAtSwitchId: split.type === 'SPLIT' ? split?.switch.switchId : undefined,
-});
->>>>>>> 68cf117d
 
 export const validateSplit = (
     split: FirstSplitTargetCandidate | SplitTargetCandidate,
@@ -137,16 +127,11 @@
     switches: LayoutSwitch[],
 ): ValidationError<SplitTargetCandidate>[] => {
     const errors: ValidationError<SplitTargetCandidate>[] = [];
-<<<<<<< HEAD
-    const switchAtSplit = switches.find((s) => s.id === split.switchId);
+    const switchAtSplit = switches.find((s) => s.id === split.switch.switchId);
     if (
         split.type === 'SPLIT' &&
         (!switchAtSplit || switchAtSplit.stateCategory === 'NOT_EXISTING')
     ) {
-=======
-    const switchAtSplit = switches.find((s) => s.id === split.switch.switchId);
-    if (!switchAtSplit || switchAtSplit.stateCategory === 'NOT_EXISTING') {
->>>>>>> 68cf117d
         errors.push({
             field: 'switch',
             reason: 'switch-not-found',
@@ -154,24 +139,24 @@
         });
     }
     const switchAtStart = split.duplicateStatus?.startSwitchId;
-    if (switchAtStart && split.switchId !== switchAtStart) {
+    if (switchAtStart && split.switch.switchId !== switchAtStart) {
         const type =
             split.operation == 'TRANSFER' ? ValidationErrorType.ERROR : ValidationErrorType.WARNING;
         errors.push({
-            field: 'switchId',
+            field: 'switch',
             reason: 'switch-not-matching-start-switch',
             type: type,
             params: { trackName: split.name },
         });
     }
     const previousEndSwitchId = previousSplit?.duplicateStatus?.endSwitchId;
-    if (previousEndSwitchId && split.switchId !== previousEndSwitchId) {
+    if (previousEndSwitchId && split.switch.switchId !== previousEndSwitchId) {
         const type =
             previousSplit.operation == 'TRANSFER'
                 ? ValidationErrorType.ERROR
                 : ValidationErrorType.WARNING;
         errors.push({
-            field: 'switchId',
+            field: 'switch',
             reason: 'switch-not-matching-end-switch',
             type: type,
             params: { trackName: previousSplit.name },
