import {
    DuplicateStatus,
    LayoutLocationTrack,
    LayoutSwitch,
    LocationTrackId,
    SplitPoint,
    splitPointsAreSame,
} from 'track-layout/track-layout-model';
import {
    FirstSplitTargetCandidate,
    SplitRequest,
    SplitRequestTarget,
    SplitRequestTargetDuplicate,
    SplitTargetCandidate,
    SplitTargetOperation,
} from 'tool-panel/location-track/split-store';
import { findById } from 'utils/array-utils';
import { FieldValidationIssue, FieldValidationIssueType } from 'utils/validation-utils';
import {
    validateLocationTrackDescriptionBase,
    validateLocationTrackName,
} from 'tool-panel/location-track/dialog/location-track-validation';
import { isEqualIgnoreCase } from 'utils/string-utils';
import { SwitchRelinkingValidationResult } from 'linking/linking-model';

export const START_SPLIT_POINT_NOT_MATCHING_ERROR = 'split-point-not-matching-start';
export const END_SPLIT_POINT_NOT_MATCHING_ERROR = 'split-point-not-matching-end';

export type ValidatedSplit = {
    split: SplitTargetCandidate | FirstSplitTargetCandidate;
    nameIssues: FieldValidationIssue<SplitTargetCandidate>[];
    descriptionIssues: FieldValidationIssue<SplitTargetCandidate>[];
    switchIssues: FieldValidationIssue<SplitTargetCandidate>[];
};

export type SplitComponentAndRefs = {
    component: JSX.Element;
    splitAndValidation: ValidatedSplit;
    nameRef: React.RefObject<HTMLInputElement>;
    descriptionBaseRef: React.RefObject<HTMLInputElement>;
};

export const splitRequest = (
    sourceTrackId: LocationTrackId,
    firstSplit: FirstSplitTargetCandidate,
    splits: SplitTargetCandidate[],
    allDuplicates: LayoutLocationTrack[],
): SplitRequest => ({
    sourceTrackId,
    targetTracks: [firstSplit, ...splits].map((s) => {
        const duplicate = s.duplicateTrackId
            ? findById(allDuplicates, s.duplicateTrackId)
            : undefined;
        return splitToRequestTarget(s, duplicate);
    }),
});

const splitToRequestTarget = (
    split: SplitTargetCandidate | FirstSplitTargetCandidate,
    duplicate: LayoutLocationTrack | undefined,
): SplitRequestTarget => {
    const duplicateTrack: SplitRequestTargetDuplicate | undefined =
        split.duplicateTrackId && split.operation !== 'CREATE'
            ? {
                  id: split.duplicateTrackId,
                  operation: split.operation,
              }
            : undefined;
    return {
        name: duplicate ? duplicate.name : split.name,
        descriptionBase: (duplicate ? duplicate.descriptionBase : split.descriptionBase) ?? '',
        descriptionSuffix: (duplicate ? duplicate.descriptionSuffix : split.suffixMode) ?? 'NONE',
        duplicateTrack: duplicateTrack,
        startAtSwitchId:
            split.splitPoint.type == 'switchSplitPoint' ? split.splitPoint.switchId : undefined,
    };
};

export const validateSplit = (
    split: FirstSplitTargetCandidate | SplitTargetCandidate,
    nextSplit: FirstSplitTargetCandidate | SplitTargetCandidate | undefined,
    allSplitNames: string[],
    conflictingTrackNames: string[],
    switches: LayoutSwitch[],
    lastSplitPoint: SplitPoint,
): ValidatedSplit => ({
    split: split,
    nameIssues: validateSplitName(split.name, allSplitNames, conflictingTrackNames),
    descriptionIssues: validateSplitDescription(split.descriptionBase, split.duplicateTrackId),
    switchIssues: validateSplitSwitch(
        split,
        nextSplit,
        switches.filter((layoutSwitch) => layoutSwitch.stateCategory !== 'NOT_EXISTING'),
        lastSplitPoint,
    ),
});

const validateSplitName = (
    splitName: string,
    allSplitNames: string[],
    conflictingTrackNames: string[],
) => {
    const errors: FieldValidationIssue<SplitTargetCandidate>[] =
        validateLocationTrackName(splitName);

    if (allSplitNames.filter((s) => s !== '' && isEqualIgnoreCase(s, splitName)).length > 1)
        errors.push({
            field: 'name',
            reason: 'conflicts-with-split',
            type: FieldValidationIssueType.ERROR,
        });
    if (conflictingTrackNames.map((t) => t.toLowerCase()).includes(splitName.toLowerCase())) {
        errors.push({
            field: 'name',
            reason: 'conflicts-with-track',
            type: FieldValidationIssueType.ERROR,
        });
    }
    return errors;
};

const validateSplitDescription = (
    description: string,
    duplicateOf: LocationTrackId | undefined,
) => {
    const errors: FieldValidationIssue<SplitTargetCandidate>[] =
        validateLocationTrackDescriptionBase(description);
    if (!duplicateOf && description === '')
        errors.push({
            field: 'descriptionBase',
            reason: 'mandatory-field',
            type: FieldValidationIssueType.ERROR,
        });
    return errors;
};

export const validateSplitSwitch = (
    split: SplitTargetCandidate | FirstSplitTargetCandidate,
    nextSplit: SplitTargetCandidate | FirstSplitTargetCandidate | undefined,
<<<<<<< HEAD
    switches: LayoutSwitch[],
    lastSplitPoint: SplitPoint,
): ValidationError<SplitTargetCandidate>[] => {
    const errors: ValidationError<SplitTargetCandidate>[] = [];

    if (
        !switches.some(
            (sw) =>
                split.splitPoint.type == 'switchSplitPoint' && sw.id == split.splitPoint.switchId,
        )
    ) {
=======
    switchIds: LayoutSwitchId[],
    lastSwitch: LayoutSwitch | undefined,
): FieldValidationIssue<SplitTargetCandidate>[] => {
    const errors: FieldValidationIssue<SplitTargetCandidate>[] = [];
    const switchExists = split.switch !== undefined && switchIds.includes(split.switch.switchId);
    if (split.type === 'SPLIT' && !switchExists) {
>>>>>>> 87f2e4b7
        errors.push({
            field: 'splitPoint',
            reason: 'switch-not-found',
            type: FieldValidationIssueType.ERROR,
        });
    }

    if (
        split.duplicateStatus?.startSplitPoint &&
        !splitPointsAreSame(split.splitPoint, split.duplicateStatus?.startSplitPoint)
    ) {
        const type =
            split.operation == 'TRANSFER'
                ? FieldValidationIssueType.ERROR
                : FieldValidationIssueType.WARNING;
        errors.push({
            field: 'splitPoint',
            reason: START_SPLIT_POINT_NOT_MATCHING_ERROR,
            type: type,
            params: {
                expectedSplitPoint: split.duplicateStatus?.startSplitPoint.name,
                selectedSplitPoint: split.splitPoint.name,
                trackName: split.name,
            },
        });
    }

    const nextSplitPoint = nextSplit ? nextSplit.splitPoint : lastSplitPoint;
    if (
        split.duplicateStatus?.endSplitPoint &&
        !splitPointsAreSame(nextSplitPoint, split.duplicateStatus?.endSplitPoint)
    ) {
        const type =
            split.operation == 'TRANSFER'
                ? FieldValidationIssueType.ERROR
                : FieldValidationIssueType.WARNING;
        errors.push({
            field: 'splitPoint',
            reason: END_SPLIT_POINT_NOT_MATCHING_ERROR,
            type: type,
            params: {
                expectedSplitPoint: split.duplicateStatus?.endSplitPoint.name,
                selectedSplitPoint: nextSplitPoint.name,
                trackName: split.name,
            },
        });
    }
    return errors;
};

export const mandatoryFieldMissing = (error: string) => error === 'mandatory-field';
export const switchDeleted = (error: string) => error === 'switch-not-found';
export const otherError = (error: string) => !mandatoryFieldMissing(error) && !switchDeleted(error);

export const hasErrors = (errorsReasons: string[], predicate: (errorReason: string) => boolean) =>
    errorsReasons.filter(predicate).length > 0;

export const findRefToFirstErroredField = (
    splitComponents: SplitComponentAndRefs[],
    predicate: (errorReason: string) => boolean,
): React.RefObject<HTMLInputElement> | undefined => {
    const invalidNameIndex = splitComponents.findIndex((s) =>
        hasErrors(
            s.splitAndValidation.nameIssues.map((err) => err.reason),
            predicate,
        ),
    );
    const invalidDescriptionBaseIndex = splitComponents.findIndex((s) =>
        hasErrors(
            s.splitAndValidation.descriptionIssues.map((err) => err.reason),
            predicate,
        ),
    );
    const invalidSwitchBaseIndex = splitComponents.findIndex((s) =>
        hasErrors(
            s.splitAndValidation.switchErrors.map((err) => err.reason),
            predicate,
        ),
    );
    const minIndex = [invalidNameIndex, invalidDescriptionBaseIndex, invalidSwitchBaseIndex]
        .filter((i) => i >= 0)
        .sort()[0];

    if (minIndex === undefined) return undefined;
    else if (minIndex === invalidNameIndex || minIndex == invalidSwitchBaseIndex)
        return splitComponents[minIndex]?.nameRef;
    else return splitComponents[minIndex]?.descriptionBaseRef;
};

<<<<<<< HEAD
export const hasUnrelinkableSwitches = (switchRelinkingErrors: SwitchRelinkingValidationResult[]) =>
    switchRelinkingErrors?.some((err) => !err.successfulSuggestion) || false;
=======
export const getSplitAddressPoint = (
    allowedSwitches: SwitchOnLocationTrack[],
    originLocationTrackStart: AddressPoint,
    split: SplitTargetCandidate | FirstSplitTargetCandidate,
): AddressPoint | undefined => {
    if (split.type === 'SPLIT') {
        const switchAtSplit = allowedSwitches.find((s) => s.switchId === split.switch.switchId);

        if (!switchAtSplit?.location || !switchAtSplit?.address) {
            return undefined;
        } else {
            return {
                point: { ...switchAtSplit.location, m: -1 },
                address: switchAtSplit.address,
            };
        }
    } else {
        return {
            point: originLocationTrackStart.point,
            address: originLocationTrackStart.address,
        };
    }
};

export const hasUnrelinkableSwitches = (
    relinkingValidationResults: SwitchRelinkingValidationResult[],
) =>
    relinkingValidationResults.some((err) =>
        err.validationIssues.some((ve) => ve.type === 'ERROR'),
    );
>>>>>>> 87f2e4b7

export const getOperation = (
    trackId: LocationTrackId,
    _splitPoint: SplitPoint,
    duplicateStatus: DuplicateStatus | undefined,
): SplitTargetOperation => {
    if (duplicateStatus === undefined) {
        // no duplicate -> new track
        return 'CREATE';
    } else if (
        duplicateStatus.duplicateOfId != undefined &&
        duplicateStatus.duplicateOfId != trackId
    ) {
        throw new Error(
            'Duplicate track is duplicate for some other track! This should be handled beforehand.',
        );
    } else {
        switch (duplicateStatus?.match) {
            case 'FULL':
                return 'OVERWRITE';
            case 'PARTIAL':
                return 'TRANSFER';
            default:
                throw new Error(
                    'Duplicate track does not share any geometry with target track! This should be handled beforehand.',
                );
        }
    }
};<|MERGE_RESOLUTION|>--- conflicted
+++ resolved
@@ -137,11 +137,10 @@
 export const validateSplitSwitch = (
     split: SplitTargetCandidate | FirstSplitTargetCandidate,
     nextSplit: SplitTargetCandidate | FirstSplitTargetCandidate | undefined,
-<<<<<<< HEAD
     switches: LayoutSwitch[],
     lastSplitPoint: SplitPoint,
-): ValidationError<SplitTargetCandidate>[] => {
-    const errors: ValidationError<SplitTargetCandidate>[] = [];
+): FieldValidationIssue<SplitTargetCandidate>[] => {
+    const errors: FieldValidationIssue<SplitTargetCandidate>[] = [];
 
     if (
         !switches.some(
@@ -149,21 +148,12 @@
                 split.splitPoint.type == 'switchSplitPoint' && sw.id == split.splitPoint.switchId,
         )
     ) {
-=======
-    switchIds: LayoutSwitchId[],
-    lastSwitch: LayoutSwitch | undefined,
-): FieldValidationIssue<SplitTargetCandidate>[] => {
-    const errors: FieldValidationIssue<SplitTargetCandidate>[] = [];
-    const switchExists = split.switch !== undefined && switchIds.includes(split.switch.switchId);
-    if (split.type === 'SPLIT' && !switchExists) {
->>>>>>> 87f2e4b7
         errors.push({
             field: 'splitPoint',
             reason: 'switch-not-found',
             type: FieldValidationIssueType.ERROR,
         });
     }
-
     if (
         split.duplicateStatus?.startSplitPoint &&
         !splitPointsAreSame(split.splitPoint, split.duplicateStatus?.startSplitPoint)
@@ -232,7 +222,7 @@
     );
     const invalidSwitchBaseIndex = splitComponents.findIndex((s) =>
         hasErrors(
-            s.splitAndValidation.switchErrors.map((err) => err.reason),
+            s.splitAndValidation.switchIssues.map((err) => err.reason),
             predicate,
         ),
     );
@@ -244,34 +234,6 @@
     else if (minIndex === invalidNameIndex || minIndex == invalidSwitchBaseIndex)
         return splitComponents[minIndex]?.nameRef;
     else return splitComponents[minIndex]?.descriptionBaseRef;
-};
-
-<<<<<<< HEAD
-export const hasUnrelinkableSwitches = (switchRelinkingErrors: SwitchRelinkingValidationResult[]) =>
-    switchRelinkingErrors?.some((err) => !err.successfulSuggestion) || false;
-=======
-export const getSplitAddressPoint = (
-    allowedSwitches: SwitchOnLocationTrack[],
-    originLocationTrackStart: AddressPoint,
-    split: SplitTargetCandidate | FirstSplitTargetCandidate,
-): AddressPoint | undefined => {
-    if (split.type === 'SPLIT') {
-        const switchAtSplit = allowedSwitches.find((s) => s.switchId === split.switch.switchId);
-
-        if (!switchAtSplit?.location || !switchAtSplit?.address) {
-            return undefined;
-        } else {
-            return {
-                point: { ...switchAtSplit.location, m: -1 },
-                address: switchAtSplit.address,
-            };
-        }
-    } else {
-        return {
-            point: originLocationTrackStart.point,
-            address: originLocationTrackStart.address,
-        };
-    }
 };
 
 export const hasUnrelinkableSwitches = (
@@ -280,7 +242,6 @@
     relinkingValidationResults.some((err) =>
         err.validationIssues.some((ve) => ve.type === 'ERROR'),
     );
->>>>>>> 87f2e4b7
 
 export const getOperation = (
     trackId: LocationTrackId,
