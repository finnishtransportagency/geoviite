--- conflicted
+++ resolved
@@ -5,7 +5,7 @@
 import InfoboxContent from 'tool-panel/infobox/infobox-content';
 import InfoboxField from 'tool-panel/infobox/infobox-field';
 import { Checkbox } from 'vayla-design-lib/checkbox/checkbox';
-import { AlignmentPlanSection, getLocationTrackSectionsByPlan } from 'track-layout/layout-location-track-api';
+import { getLocationTrackSectionsByPlan } from 'track-layout/layout-location-track-api';
 import { PublishType } from 'common/common-model';
 import { MapViewport } from 'map/map-model';
 import {
@@ -13,7 +13,10 @@
     HighlightedAlignment,
 } from 'tool-panel/alignment-plan-section-infobox-content';
 import { useTranslation } from 'react-i18next';
-import { ProgressIndicatorType, ProgressIndicatorWrapper } from 'vayla-design-lib/progress/progress-indicator-wrapper';
+import {
+    ProgressIndicatorType,
+    ProgressIndicatorWrapper,
+} from 'vayla-design-lib/progress/progress-indicator-wrapper';
 
 type LocationTrackGeometryInfoboxProps = {
     publishType: PublishType;
@@ -45,11 +48,6 @@
         [locationTrackId, publishType, viewportDep],
     );
 
-    function highlightSection(locationTrackId:LocationTrackId, section: AlignmentPlanSection) {
-        // TODO
-        console.log('highlight section', locationTrackId, section);
-    }
-
     return (
         <Infobox
             title={t('tool-panel.alignment-plan-sections.location-track-geometries')}
@@ -77,15 +75,10 @@
                         </p>
                     ) : (
                         <AlignmentPlanSectionInfoboxContent
-<<<<<<< HEAD
-                            sections={sections || []}
-                            highlightSection={(section) => highlightSection(locationTrackId, section)}
-=======
                             id={locationTrackId}
                             sections={sections || []}
                             onHighlightItem={onHighlightItem}
                             type={'LOCATION_TRACK'}
->>>>>>> 8e242a7a
                         />
                     )}
                 </ProgressIndicatorWrapper>
