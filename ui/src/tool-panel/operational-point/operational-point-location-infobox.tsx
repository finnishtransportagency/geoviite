--- conflicted
+++ resolved
@@ -116,74 +116,29 @@
                         {t('tool-panel.operational-point.focus-on-map')}
                     </Button>
                 </InfoboxButtons>
-<<<<<<< HEAD
+                <PrivilegeRequired privilege={EDIT_LAYOUT}>
                 {(!layoutState.linkingState ||
                     layoutState.linkingState.type !== LinkingType.PlacingOperationalPoint) && (
-=======
-                <PrivilegeRequired privilege={EDIT_LAYOUT}>
-                    {!layoutState.linkingState && (
-                        <InfoboxButtons>
-                            <Button
-                                variant={ButtonVariant.SECONDARY}
-                                size={ButtonSize.SMALL}
-                                disabled={
-                                    layoutContext.publicationState === 'OFFICIAL' ||
-                                    !!layoutState.linkingState ||
-                                    isExternal
-                                }
-                                onClick={onStartPlacingLocation}
-                                title={
-                                    isExternal
-                                        ? t(
-                                              'tool-panel.operational-point.cannot-set-location-for-external',
-                                          )
-                                        : undefined
-                                }>
-                                {t('tool-panel.operational-point.set-location')}
-                            </Button>
-                        </InfoboxButtons>
-                    )}
-                    {layoutState.linkingState &&
-                        layoutState.linkingState.type === LinkingType.PlacingOperationalPoint && (
-                            <React.Fragment>
-                                <p className={infoboxStyles['infobox__guide-text']}>
-                                    {t('tool-panel.operational-point.set-location-help')}
-                                </p>
-                                <InfoboxButtons>
-                                    <Button
-                                        variant={ButtonVariant.SECONDARY}
-                                        size={ButtonSize.SMALL}
-                                        disabled={locationUpdateInProgress}
-                                        onClick={onStopPlacingLocation}>
-                                        {t('button.cancel')}
-                                    </Button>
-                                    <Button
-                                        variant={ButtonVariant.PRIMARY}
-                                        size={ButtonSize.SMALL}
-                                        disabled={
-                                            !layoutState.linkingState.location ||
-                                            locationUpdateInProgress
-                                        }
-                                        isProcessing={locationUpdateInProgress}
-                                        onClick={saveLocation}>
-                                        {t('button.save')}
-                                    </Button>
-                                </InfoboxButtons>
-                            </React.Fragment>
-                        )}
->>>>>>> c74c9897
                     <InfoboxButtons>
                         <Button
                             variant={ButtonVariant.SECONDARY}
                             size={ButtonSize.SMALL}
                             disabled={
                                 layoutContext.publicationState === 'OFFICIAL' ||
-                                !!layoutState.linkingState
+                                !!layoutState.linkingState ||
+                                isExternal
+                            }
+                            onClick={onStartPlacingLocation}
+                            title={
+                                isExternal
+                                    ? t(
+                                          'tool-panel.operational-point.cannot-set-location-for-external',
+                                      )
+                                    : undefined
                             }>
-                            {t('tool-panel.operational-point.set-area')}
+                            {t('tool-panel.operational-point.set-location')}
                         </Button>
                     </InfoboxButtons>
-<<<<<<< HEAD
                 )}
                 {layoutState.linkingState &&
                     layoutState.linkingState.type === LinkingType.PlacingOperationalPoint && (
@@ -258,9 +213,7 @@
                             </InfoboxButtons>
                         </React.Fragment>
                     )}
-=======
                 </PrivilegeRequired>
->>>>>>> c74c9897
             </InfoboxContent>
         </Infobox>
     );
