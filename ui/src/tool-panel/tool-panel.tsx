--- conflicted
+++ resolved
@@ -47,11 +47,8 @@
 import { HighlightedAlignment } from 'tool-panel/alignment-plan-section-infobox-content';
 import { Spinner } from 'vayla-design-lib/spinner/spinner';
 import { SplittingState } from 'tool-panel/location-track/split-store';
-<<<<<<< HEAD
+import { createClassName } from 'vayla-design-lib/utils';
 import { LocationTrackTaskListContainer } from 'tool-panel/location-track/location-track-task-list/location-track-task-list-container';
-=======
-import { createClassName } from 'vayla-design-lib/utils';
->>>>>>> 04832dfa
 
 type ToolPanelProps = {
     planIds: GeometryPlanId[];
@@ -562,14 +559,10 @@
                     })}
                 </div>
             )}
-<<<<<<< HEAD
-            {tabs.find((t) => isSameAsset(t.asset, selectedAsset))?.element || tabs[0]?.element}
-            <LocationTrackTaskListContainer />
-=======
             {anyTabSelected
                 ? tabs.find((t) => isSameAsset(t.asset, selectedAsset))?.element
                 : tabs[0]?.element}
->>>>>>> 04832dfa
+            <LocationTrackTaskListContainer />
         </div>
     );
 };
