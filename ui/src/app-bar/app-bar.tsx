import * as React from 'react';
import { NavLink, useLocation } from 'react-router-dom';
import styles from './app-bar.scss';
import geoviiteLogo from 'geoviite-design-lib/geoviite-logo.svg';
import vaylaLogo from 'vayla-design-lib/logo/vayla-logo.svg';
import { EnvRestricted } from 'environment/env-restricted';
import { Environment } from 'environment/environment-info';
import { useTranslation } from 'react-i18next';

type Link = {
    link: string;
    name: string;
    type: Environment;
};

const links: Link[] = [
    { link: '/', name: 'app-bar.frontpage', type: 'prod' },
    { link: '/track-layout', name: 'app-bar.track-layout', type: 'prod' },
<<<<<<< HEAD
    { link: '/rekisteri', name: 'app-bar.register', type: 'dev' },
=======
    { link: '/registry', name: 'app-bar.register', type: 'test' },
>>>>>>> 3385c1cc
    { link: '/infra-model', name: 'app-bar.infra-model', type: 'prod' },
    { link: '/design-lib-demo', name: 'app-bar.components', type: 'dev' },
    { link: '/localization-demo', name: 'app-bar.localization', type: 'dev' },
    {
        link: '/vertical-geometry-diagram-demo',
        name: 'app-bar.vertical-geometry-diagram-demo',
        type: 'dev',
    },
];

export const AppBar: React.FC = () => {
    const { t } = useTranslation();
    const [dataMenuOpen, setDataMenuOpen] = React.useState(false);

    return (
        <nav className={styles['app-bar']}>
            <div className={styles['app-bar__title']}>
                <img className={styles['app-bar__logo']} src={geoviiteLogo} alt="Geoviite logo" />
                <div>Geoviite</div>
            </div>
            <ul className={styles['app-bar__links']}>
                {links &&
                    links.map((link) => {
                        return (
                            <EnvRestricted restrictTo={link.type} key={link.name}>
                                <li>
                                    <NavLink
                                        to={link.link}
                                        className={({ isActive }) =>
                                            `${styles['app-bar__link']} ${
                                                isActive ? styles['app-bar__link--active'] : ''
                                            }`
                                        }
                                        end>
                                        {t(link.name)}
                                    </NavLink>
                                </li>
                            </EnvRestricted>
                        );
                    })}
                <li>
                    <div
                        className={
                            useLocation().pathname.includes('data-products')
                                ? `${styles['app-bar__link']} ${styles['app-bar__data-menu-button--active']}`
                                : `${styles['app-bar__link']} ${styles['app-bar__data-menu-button']}`
                        }
                        onClick={() => setDataMenuOpen(!dataMenuOpen)}>
                        <span>{t('app-bar.data-products-title')}</span>
                        {dataMenuOpen && (
                            <div className={styles['app-bar__data-menu']}>
                                <div>
                                    <NavLink
                                        className={styles['menu__item']}
                                        to={'data-products/element-list'}>
                                        {t('app-bar.data-products.element-list')}
                                    </NavLink>
                                </div>
                                <div>
                                    <NavLink
                                        className={styles['menu__item']}
                                        to={'data-products/vertical-geometry'}>
                                        {t('app-bar.data-products.vertical-geometry')}
                                    </NavLink>
                                </div>
                                <div>
                                    <NavLink
                                        className={styles['menu__item']}
                                        to={'data-products/kilometer-lengths'}>
                                        {t('app-bar.data-products.km-lengths')}
                                    </NavLink>
                                </div>
                            </div>
                        )}
                    </div>
                </li>
            </ul>
            <img
                className={styles['app-bar__vayla-logo']}
                src={vaylaLogo}
                alt="Väylävirasto logo"
            />
        </nav>
    );
};<|MERGE_RESOLUTION|>--- conflicted
+++ resolved
@@ -16,11 +16,7 @@
 const links: Link[] = [
     { link: '/', name: 'app-bar.frontpage', type: 'prod' },
     { link: '/track-layout', name: 'app-bar.track-layout', type: 'prod' },
-<<<<<<< HEAD
-    { link: '/rekisteri', name: 'app-bar.register', type: 'dev' },
-=======
     { link: '/registry', name: 'app-bar.register', type: 'test' },
->>>>>>> 3385c1cc
     { link: '/infra-model', name: 'app-bar.infra-model', type: 'prod' },
     { link: '/design-lib-demo', name: 'app-bar.components', type: 'dev' },
     { link: '/localization-demo', name: 'app-bar.localization', type: 'dev' },
