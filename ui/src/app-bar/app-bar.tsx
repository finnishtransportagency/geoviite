import * as React from 'react';
import { NavLink, useLocation } from 'react-router-dom';
import styles from './app-bar.scss';
import geoviiteLogo from 'geoviite-design-lib/geoviite-logo.svg';
import vaylaLogo from 'vayla-design-lib/logo/vayla-logo.svg';
import { EnvRestricted } from 'environment/env-restricted';
import { Environment } from 'environment/environment-info';
import { useTranslation } from 'react-i18next';
import { useInfraModelAppSelector } from 'store/hooks';
<<<<<<< HEAD
import { InfraModelTabType } from 'infra-model/infra-model-slice';
import { InfraModelLink } from 'app-bar/infra-model-link';
import { getVelhoDocumentCount } from 'infra-model/infra-model-api';
import { useLoader } from 'utils/react-utils';
import { getChangeTimes } from 'common/change-time-api';
=======
import { GeometryPlanId } from 'geometry/geometry-model';
import { inframodelEditPath } from 'infra-model/infra-model-main-view';
>>>>>>> 348e1e59

type Link = {
    link: string;
    name: string;
    type: Environment;
};

const links: (a: GeometryPlanId | undefined) => Link[] = (
    inframodelBeingEdited: GeometryPlanId | undefined,
) => [
    { link: '/', name: 'app-bar.frontpage', type: 'prod' },
    { link: '/track-layout', name: 'app-bar.track-layout', type: 'prod' },
    { link: '/registry', name: 'app-bar.register', type: 'test' },
    {
        link: `/infra-model${
            inframodelBeingEdited ? `${inframodelEditPath}/${inframodelBeingEdited}` : ''
        }`,
        name: 'app-bar.infra-model',
        type: 'prod',
    },
    { link: '/design-lib-demo', name: 'app-bar.components', type: 'dev' },
    { link: '/localization-demo', name: 'app-bar.localization', type: 'dev' },
    {
        link: '/vertical-geometry-diagram-demo',
        name: 'app-bar.vertical-geometry-diagram-demo',
        type: 'dev',
    },
];

export const AppBar: React.FC = () => {
    const { t } = useTranslation();
    const [dataMenuOpen, setDataMenuOpen] = React.useState(false);
<<<<<<< HEAD
    const selectedInfraModelTab = useInfraModelAppSelector((state) => state.infraModelActiveTab);
    const changeTimes = getChangeTimes();
    const velhoDocumentCounts = useLoader(
        () => getVelhoDocumentCount(),
        [changeTimes.velhoDocument],
    );

    function getInfraModelLink(): string {
        switch (selectedInfraModelTab) {
            case InfraModelTabType.PLAN:
                return '/infra-model/plans';
            case InfraModelTabType.WAITING:
                return '/infra-model/waiting-for-approval';
            case InfraModelTabType.REJECTED:
                return '/infra-model/rejected';
        }
    }
=======
    const infraModelBeingEdited = useInfraModelAppSelector((state) => state.plan?.id);
>>>>>>> 348e1e59

    return (
        <nav className={styles['app-bar']}>
            <div className={styles['app-bar__title']}>
                <img className={styles['app-bar__logo']} src={geoviiteLogo} alt="Geoviite logo" />
                <div>Geoviite</div>
            </div>
            <ul className={styles['app-bar__links']}>
                {links &&
                    links(infraModelBeingEdited).map((link) => {
                        return (
                            <EnvRestricted restrictTo={link.type} key={link.name}>
                                <li>
                                    {link.link !== '/infra-model' ? (
                                        <NavLink
                                            to={link.link}
                                            className={({ isActive }) =>
                                                `${styles['app-bar__link']} ${
                                                    isActive ? styles['app-bar__link--active'] : ''
                                                }`
                                            }
                                            end>
                                            {t(link.name)}
                                        </NavLink>
                                    ) : (
                                        <NavLink
                                            to={getInfraModelLink()}
                                            className={({ isActive }) =>
                                                `${styles['app-bar__link']} ${
                                                    styles['app-bar__link--infra-model']
                                                } ${
                                                    isActive ? styles['app-bar__link--active'] : ''
                                                }`
                                            }
                                            end>
                                            <InfraModelLink
                                                exclamationPointVisibility={
                                                    !!velhoDocumentCounts &&
                                                    velhoDocumentCounts?.suggested > 0
                                                }
                                            />
                                        </NavLink>
                                    )}
                                </li>
                            </EnvRestricted>
                        );
                    })}
                <li>
                    <div
                        className={
                            useLocation().pathname.includes('data-products')
                                ? `${styles['app-bar__link']} ${styles['app-bar__data-menu-button--active']}`
                                : `${styles['app-bar__link']} ${styles['app-bar__data-menu-button']}`
                        }
                        onClick={() => setDataMenuOpen(!dataMenuOpen)}>
                        <span>{t('app-bar.data-products-title')}</span>
                        {dataMenuOpen && (
                            <div className={styles['app-bar__data-menu']}>
                                <div>
                                    <NavLink
                                        className={styles['menu__item']}
                                        to={'data-products/element-list'}>
                                        {t('app-bar.data-products.element-list')}
                                    </NavLink>
                                </div>
                                <div>
                                    <NavLink
                                        className={styles['menu__item']}
                                        to={'data-products/vertical-geometry'}>
                                        {t('app-bar.data-products.vertical-geometry')}
                                    </NavLink>
                                </div>
                                <div>
                                    <NavLink
                                        className={styles['menu__item']}
                                        to={'data-products/kilometer-lengths'}>
                                        {t('app-bar.data-products.km-lengths')}
                                    </NavLink>
                                </div>
                            </div>
                        )}
                    </div>
                </li>
            </ul>
            <img
                className={styles['app-bar__vayla-logo']}
                src={vaylaLogo}
                alt="Väylävirasto logo"
            />
        </nav>
    );
};<|MERGE_RESOLUTION|>--- conflicted
+++ resolved
@@ -7,16 +7,13 @@
 import { Environment } from 'environment/environment-info';
 import { useTranslation } from 'react-i18next';
 import { useInfraModelAppSelector } from 'store/hooks';
-<<<<<<< HEAD
 import { InfraModelTabType } from 'infra-model/infra-model-slice';
 import { InfraModelLink } from 'app-bar/infra-model-link';
 import { getVelhoDocumentCount } from 'infra-model/infra-model-api';
 import { useLoader } from 'utils/react-utils';
 import { getChangeTimes } from 'common/change-time-api';
-=======
 import { GeometryPlanId } from 'geometry/geometry-model';
 import { inframodelEditPath } from 'infra-model/infra-model-main-view';
->>>>>>> 348e1e59
 
 type Link = {
     link: string;
@@ -49,7 +46,7 @@
 export const AppBar: React.FC = () => {
     const { t } = useTranslation();
     const [dataMenuOpen, setDataMenuOpen] = React.useState(false);
-<<<<<<< HEAD
+    const infraModelBeingEdited = useInfraModelAppSelector((state) => state.plan?.id);
     const selectedInfraModelTab = useInfraModelAppSelector((state) => state.infraModelActiveTab);
     const changeTimes = getChangeTimes();
     const velhoDocumentCounts = useLoader(
@@ -67,9 +64,6 @@
                 return '/infra-model/rejected';
         }
     }
-=======
-    const infraModelBeingEdited = useInfraModelAppSelector((state) => state.plan?.id);
->>>>>>> 348e1e59
 
     return (
         <nav className={styles['app-bar']}>
