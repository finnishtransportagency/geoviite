import React from 'react';
import {
    Author,
    GeometryAlignment,
    GeometryKmPost,
    GeometryPlan,
    PlanSource,
    Project,
} from 'geometry/geometry-model';
import styles from './infra-model-form.module.scss';
import { FieldLayout } from 'vayla-design-lib/field-layout/field-layout';
import { TextArea } from 'vayla-design-lib/text-area/text-area';
import Formgroup from 'infra-model/view/formgroup/formgroup';
import FormgroupContent from 'infra-model/view/formgroup/formgroup-content';
import {
    ExtraInfraModelParameters,
    InfraModelParametersProp,
    OverrideInfraModelParameters,
} from 'infra-model/infra-model-slice';
import { Dropdown } from 'vayla-design-lib/dropdown/dropdown';
import { CoordinateSystem as CoordinateSystemModel, Oid, TimeStamp } from 'common/common-model';
import { getCoordinateSystem, getSridList } from 'common/common-api';
import { ValidationError, ValidationErrorType } from 'utils/validation-utils';
import { Prop } from 'utils/type-utils';
import { useTranslation } from 'react-i18next';
import { fetchAuthors, getProject } from 'geometry/geometry-api';
import { InfraModelPhaseField } from 'infra-model/view/form/fields/infra-model-phase-field';
import { InfraModelDecisionPhaseField } from 'infra-model/view/form/fields/infra-model-decision-phase-field';
import { InfraModelMeasurementMethodField } from 'infra-model/view/form/fields/infra-model-measurement-method-field';
import NewAuthorDialog from 'infra-model/view/dialogs/new-author-dialog';
import NewProjectDialog from 'infra-model/view/dialogs/new-project-dialog';
import { InfraModelVerticalCoordinateInfoboxField } from 'infra-model/view/form/fields/infra-model-vertical-coordinate-infobox-field';
import { LayoutTrackNumber, LayoutTrackNumberId } from 'track-layout/track-layout-model';
import InfraModelFormChosenDateDropDowns from 'infra-model/view/form/fields/infra-model-form-chosen-date-dropdowns';
import FormgroupField from 'infra-model/view/formgroup/formgroup-field';
import { formatDateShort } from 'utils/date-utils';
import CoordinateSystemView from 'geoviite-design-lib/coordinate-system/coordinate-system-view';
import { filterNotEmpty } from 'utils/array-utils';
import { getTrackNumbers } from 'track-layout/layout-track-number-api';
import { TrackNumberEditDialogContainer } from 'tool-panel/track-number/dialog/track-number-edit-dialog';
import { updateReferenceLineChangeTime, updateTrackNumberChangeTime } from 'common/change-time-api';
import { OnSelectFunction } from 'selection/selection-model';
import { ProjectDropdown } from 'infra-model/view/form/fields/infra-model-project-field';
import { ChangeTimes } from 'common/common-slice';
import { WriteRoleRequired } from 'user/write-role-required';
import { usePvDocumentHeader } from 'track-layout/track-layout-react-utils';
import { VelhoRedirectLink } from 'infra-model/velho/velho-redirect-link';
import { VelhoOid } from 'infra-model/velho/velho-oid';

type InframodelViewFormContainerProps = {
    changeTimes: ChangeTimes;
    validationErrors: ValidationError<ExtraInfraModelParameters & OverrideInfraModelParameters>[];
    upLoading: boolean;
    geometryPlan: GeometryPlan;
    onInfraModelOverrideParametersChange: (
        overrideInfraModelParameters: OverrideInfraModelParameters,
    ) => void;
    onInfraModelExtraParametersChange: <TKey extends keyof ExtraInfraModelParameters>(
        infraModelExtraParameters: Prop<ExtraInfraModelParameters, TKey>,
    ) => void;
    overrideInfraModelParameters: OverrideInfraModelParameters;
    extraInframodelParameters: ExtraInfraModelParameters;
    committedFields: InfraModelParametersProp[];
    onSelect: OnSelectFunction;
};

export type EditablePlanField =
    | undefined
    | 'planName'
    | 'planOid'
    | 'assignmentName'
    | 'trackNumbers'
    | 'coordinateSystem'
    | 'planPhase'
    | 'planDecisionPhase'
    | 'measurementMethod'
    | 'heightSystem'
    | 'author'
    | 'createdTime'
    | 'source';

function getKmRangePresentation(kmPosts: GeometryKmPost[]): string {
    const sorted = kmPosts
        .map((p) => p.kmNumber)
        .filter(filterNotEmpty)
        .sort((a, b) => a.localeCompare(b));
    if (sorted.length == 0) return '';
    else return `${sorted[0]} - ${sorted[sorted.length - 1]}`;
}

function profileInformationAvailable(alignments: GeometryAlignment[]): boolean {
    return alignments.some((alignment) => alignment.profile != null);
}

const InfraModelForm: React.FC<InframodelViewFormContainerProps> = ({
    changeTimes,
    validationErrors,
    upLoading,
    geometryPlan,
    onInfraModelOverrideParametersChange,
    onInfraModelExtraParametersChange,
    overrideInfraModelParameters,
    extraInframodelParameters,
    committedFields,
    onSelect,
}: InframodelViewFormContainerProps) => {
    const { t } = useTranslation();
    const [coordinateSystem, setCoordinateSystem] = React.useState<CoordinateSystemModel | null>();
    const [planSource, setPlanSource] = React.useState<PlanSource | undefined>(geometryPlan.source);
    const [sridList, setSridList] = React.useState<CoordinateSystemModel[] | null>();
    const [fieldInEdit, setFieldInEdit] = React.useState<EditablePlanField | undefined>();
    const [authors, setAuthors] = React.useState<Author[]>();
    const [showNewAuthorDialog, setShowNewAuthorDialog] = React.useState<boolean>();
    const [showNewProjectDialog, setShowNewProjectDialog] = React.useState<boolean>();
    const [showNewTrackNumberDialog, setShowNewTrackNumberDialog] = React.useState(false);
    const [trackNumberList, setTrackNumberList] = React.useState<LayoutTrackNumber[]>();
    const [project, setProject] = React.useState<Project>();
    const pvDocument = usePvDocumentHeader(geometryPlan.pvDocumentId);

    const planSourceOptions = [
        {
            name: t('enum.plan-source.GEOMETRIAPALVELU'),
            value: 'GEOMETRIAPALVELU' as PlanSource,
        },
        {
            name: t('enum.plan-source.PAIKANNUSPALVELU'),
            value: 'PAIKANNUSPALVELU' as PlanSource,
        },
    ];

    function changeInExtraParametersField<
        TKey extends keyof ExtraInfraModelParameters,
        TValue extends ExtraInfraModelParameters[TKey],
    >(value: TValue, fieldName: TKey) {
        onInfraModelExtraParametersChange({
            key: fieldName,
            value: value,
        });
    }

    function changeInOverrideParametersField<
        TKey extends keyof OverrideInfraModelParameters,
        TValue extends OverrideInfraModelParameters[TKey],
    >(value: TValue, fieldName: TKey) {
        onInfraModelOverrideParametersChange({
            ...overrideInfraModelParameters,
            [fieldName]: value,
        });
    }

    function openAddTrackNumberDialog() {
        setShowNewTrackNumberDialog(true);
    }

    function closeAddTrackNumberDialog() {
        setShowNewTrackNumberDialog(false);
    }

    function updateTrackNumbers() {
        getTrackNumbers('DRAFT').then((trackNumbers) => setTrackNumberList(trackNumbers));
    }

    function handleDayChange(chosenDate: Date) {
        changeInOverrideParametersField(chosenDate, 'createdDate');
    }

    function getTrackNumberName() {
        const trackId = overrideInfraModelParameters.trackNumberId
            ? overrideInfraModelParameters.trackNumberId
            : geometryPlan.trackNumberId;

        return trackNumberList?.find((t) => t.id == trackId)?.number;
    }

    React.useEffect(() => {
        getSridList().then((list) => setSridList(list));
        updateTrackNumbers();
    }, []);

    React.useEffect(() => {
        updateTrackNumbers();
    }, [changeTimes]);

    React.useEffect(() => {
        overrideInfraModelParameters.projectId
            ? getProject(overrideInfraModelParameters.projectId).then(setProject)
            : setProject(geometryPlan.project);
        fetchAuthors().then((authors) => {
            const authorInList = authors.find((p) => p.id === geometryPlan.author?.id);
            setAuthors([
                ...authors,
                ...(authorInList || !geometryPlan.author ? [] : [geometryPlan.author]),
            ]);
        });
    }, [geometryPlan]);

    React.useEffect(() => {
        const srid =
            overrideInfraModelParameters.coordinateSystemSrid ||
            geometryPlan.units.coordinateSystemSrid;
        if (srid) {
            getCoordinateSystem(srid).then((cs) => {
                setCoordinateSystem(cs);
                setFieldInEdit(undefined);
            });
        } else {
            setCoordinateSystem(undefined);
            setFieldInEdit(undefined);
        }
    }, [
        overrideInfraModelParameters.coordinateSystemSrid,
        geometryPlan.units.coordinateSystemSrid,
    ]);

    function getVisibleErrorsByProp(prop: InfraModelParametersProp) {
        return committedFields.includes(prop)
            ? validationErrors
                  .filter(
                      (error) => error.field == prop && error.type === ValidationErrorType.ERROR,
                  )
                  .map((error) => {
                      return t(`im-form.${error.reason}`);
                  })
            : [];
    }

    function onSelectTrackNumber(id: LayoutTrackNumberId) {
        onSelect({ trackNumbers: [id] });
    }

    function handleTrackNumberSave(id: LayoutTrackNumberId) {
        changeInOverrideParametersField(id, 'trackNumberId');
        updateReferenceLineChangeTime().then(() =>
            updateTrackNumberChangeTime().then(() => onSelectTrackNumber(id)),
        );
    }

    return (
        <React.Fragment>
            {upLoading && <div> {t('im-form.uploading-file-msg')}</div>}
            <WriteRoleRequired>
                <Formgroup>
                    <FieldLayout
                        label={t('im-form.observations-field')}
                        value={
                            <TextArea
                                value={extraInframodelParameters.message}
                                wide
                                readOnly={false}
                                maxlength={250}
                                onChange={(e) =>
                                    changeInExtraParametersField(e.currentTarget.value, 'message')
                                }
                            />
                        }
                        help={t('im-form.observations-help')}
                    />
                </Formgroup>
            </WriteRoleRequired>
            <Formgroup qa-id="im-form-project">
                {pvDocument && (
                    <FormgroupContent title={t('im-form.pv-document-information.title')}>
                        {pvDocument.projectGroup && (
                            <FormgroupField
                                label={t('im-form.pv-document-information.project-group')}>
                                {projectInfo(
                                    pvDocument.projectGroup.oid,
                                    changeTimes.velhoDocument,
                                    pvDocument.projectGroup.name,
                                    changeTimes.velhoDocument,
                                )}
                            </FormgroupField>
                        )}
                        {pvDocument.project && (
                            <FormgroupField label={t('im-form.pv-document-information.project')}>
                                {projectInfo(
                                    pvDocument.project.oid,
<<<<<<< HEAD
                                    changeTimes.velhoDocument,
                                    pvDocument.project.name,
=======
                                    pvDocument.project.name,
                                    changeTimes.velhoDocument,
>>>>>>> 85221406
                                )}
                            </FormgroupField>
                        )}
                        {pvDocument.assignment && (
                            <FormgroupField label={t('im-form.pv-document-information.assignment')}>
                                {projectInfo(
                                    pvDocument.assignment.oid,
<<<<<<< HEAD
                                    changeTimes.velhoDocument,
                                    pvDocument.assignment.name,
=======
                                    pvDocument.assignment.name,
                                    changeTimes.velhoDocument,
>>>>>>> 85221406
                                )}
                            </FormgroupField>
                        )}
                        <FormgroupField label={t('im-form.pv-document-information.document')}>
                            {projectInfo(
                                pvDocument.document.oid,
                                changeTimes.velhoDocument,
                                pvDocument.document.description || '',
                                changeTimes.velhoDocument,
                            )}
                        </FormgroupField>
                    </FormgroupContent>
                )}

                <FormgroupContent title={t('im-form.file-metadata')}>
                    <FormgroupField
                        label={t('im-form.name-field')}
                        inEditMode={fieldInEdit === 'planName'}
                        onEdit={() => setFieldInEdit('planName')}
                        onClose={() => setFieldInEdit(undefined)}>
                        {fieldInEdit !== 'planName' ? (
                            project?.name
                        ) : (
                            <ProjectDropdown
                                id={geometryPlan.project.id}
                                setProject={(projectId) =>
                                    changeInOverrideParametersField(projectId, 'projectId')
                                }
                                onAddProject={() => setShowNewProjectDialog(true)}
                            />
                        )}
                    </FormgroupField>

                    <FormgroupField
                        label={t('im-form.company')}
                        inEditMode={fieldInEdit === 'author'}
                        onEdit={() => setFieldInEdit('author')}
                        onClose={() => setFieldInEdit(undefined)}>
                        {fieldInEdit === 'author' ? (
                            <FieldLayout
                                value={
                                    <Dropdown
                                        wide
                                        value={geometryPlan.author?.id}
                                        options={
                                            authors
                                                ? authors.map((author) => ({
                                                      name: author.companyName,
                                                      value: author.id,
                                                  }))
                                                : []
                                        }
                                        onChange={(authorId) => {
                                            authorId &&
                                                authorId != geometryPlan.author?.id &&
                                                changeInOverrideParametersField(
                                                    authorId,
                                                    'authorId',
                                                );
                                        }}
                                        onAddClick={() => setShowNewAuthorDialog(true)}
                                    />
                                }
                            />
                        ) : (
                            geometryPlan.author?.companyName
                        )}
                    </FormgroupField>
                </FormgroupContent>
            </Formgroup>

            <Formgroup qa-id="im-form-location">
                <FormgroupContent title={t('im-form.location-formgroup-title')}>
                    <FormgroupField
                        label={t('im-form.tracknumberfield')}
                        inEditMode={fieldInEdit === 'trackNumbers'}
                        onEdit={() => setFieldInEdit('trackNumbers')}
                        onClose={() => setFieldInEdit(undefined)}>
                        {trackNumberList && fieldInEdit !== 'trackNumbers' ? (
                            getTrackNumberName()
                        ) : (
                            <React.Fragment>
                                <FieldLayout
                                    value={
                                        <Dropdown
                                            placeholder={t('im-form.coordinate-system-dropdown')}
                                            value={
                                                overrideInfraModelParameters.trackNumberId
                                                    ? overrideInfraModelParameters.trackNumberId
                                                    : geometryPlan.trackNumberId
                                            }
                                            options={
                                                trackNumberList
                                                    ? trackNumberList.map((tn) => ({
                                                          name: `${tn.number}`,
                                                          value: tn.id,
                                                      }))
                                                    : []
                                            }
                                            canUnselect
                                            onChange={(tn) =>
                                                changeInOverrideParametersField(tn, 'trackNumberId')
                                            }
                                            onAddClick={openAddTrackNumberDialog}
                                        />
                                    }
                                />
                            </React.Fragment>
                        )}
                    </FormgroupField>

                    <FormgroupField label={t('im-form.km-interval-field')}>
                        {getKmRangePresentation(geometryPlan.kmPosts)}
                    </FormgroupField>

                    <FormgroupField
                        label={t('im-form.coordinate-system-field')}
                        inEditMode={fieldInEdit === 'coordinateSystem'}
                        onEdit={() => setFieldInEdit('coordinateSystem')}
                        onClose={() => setFieldInEdit(undefined)}>
                        {fieldInEdit !== 'coordinateSystem' ? (
                            coordinateSystem ? (
                                <CoordinateSystemView coordinateSystem={coordinateSystem} />
                            ) : (
                                t('im-form.information-missing')
                            )
                        ) : (
                            <FieldLayout
                                value={
                                    <Dropdown
                                        placeholder={t('im-form.coordinate-system-dropdown')}
                                        value={coordinateSystem?.srid}
                                        options={
                                            sridList
                                                ? sridList.map((srid) => ({
                                                      name: `${srid.name} ${srid.srid}`,
                                                      value: srid.srid,
                                                  }))
                                                : []
                                        }
                                        canUnselect
                                        onChange={(srid) =>
                                            changeInOverrideParametersField(
                                                srid,
                                                'coordinateSystemSrid',
                                            )
                                        }
                                    />
                                }
                            />
                        )}
                    </FormgroupField>

                    <InfraModelVerticalCoordinateInfoboxField
                        fieldInEdit={fieldInEdit}
                        setFieldInEdit={setFieldInEdit}
                        value={
                            overrideInfraModelParameters.verticalCoordinateSystem ||
                            geometryPlan.units.verticalCoordinateSystem ||
                            ''
                        }
                        changeInOverrideParametersField={changeInOverrideParametersField}
                        getVisibleErrorsByProp={
                            profileInformationAvailable(geometryPlan.alignments)
                                ? getVisibleErrorsByProp
                                : undefined
                        }
                    />
                </FormgroupContent>
            </Formgroup>

            <Formgroup qa-id="im-form-phase-quality">
                <FormgroupContent title={t('im-form.phase-measurement-method-formgroup-title')}>
                    <InfraModelPhaseField
                        fieldInEdit={fieldInEdit}
                        setFieldInEdit={setFieldInEdit}
                        extraInframodelParameters={extraInframodelParameters}
                        changeInExtraParametersField={changeInExtraParametersField}
                    />
                    <InfraModelDecisionPhaseField
                        fieldInEdit={fieldInEdit}
                        setFieldInEdit={setFieldInEdit}
                        extraInframodelParameters={extraInframodelParameters}
                        changeInExtraParametersField={changeInExtraParametersField}
                    />
                    <InfraModelMeasurementMethodField
                        fieldInEdit={fieldInEdit}
                        setFieldInEdit={setFieldInEdit}
                        extraInframodelParameters={extraInframodelParameters}
                        changeInExtraParametersField={changeInExtraParametersField}
                    />
                    <FormgroupField
                        label={t('im-form.plan-source')}
                        inEditMode={fieldInEdit === 'source'}
                        onEdit={() => setFieldInEdit('source')}
                        onClose={() => setFieldInEdit(undefined)}>
                        {fieldInEdit !== 'source' ? (
                            planSource ? (
                                t(`enum.plan-source.${planSource}`)
                            ) : (
                                t('im-form.information-missing')
                            )
                        ) : (
                            <FieldLayout
                                value={
                                    <Dropdown
                                        placeholder={t('im-form.coordinate-system-dropdown')}
                                        value={planSource}
                                        options={planSourceOptions}
                                        onChange={(planSource) => {
                                            setPlanSource(planSource);
                                            changeInOverrideParametersField(
                                                planSource as PlanSource,
                                                'source',
                                            );
                                        }}
                                    />
                                }
                            />
                        )}
                    </FormgroupField>
                </FormgroupContent>
            </Formgroup>

            <Formgroup qa-id="im-form-log">
                <FormgroupContent title={t('im-form.log-formgroup-title')}>
                    <FormgroupField
                        label={t('im-form.plan-time-field')}
                        inEditMode={fieldInEdit === 'createdTime'}
                        onEdit={() => setFieldInEdit('createdTime')}
                        onClose={() => setFieldInEdit(undefined)}>
                        {fieldInEdit !== 'createdTime' ? (
                            (overrideInfraModelParameters.createdDate &&
                                formatDateShort(overrideInfraModelParameters.createdDate)) ||
                            (geometryPlan.planTime
                                ? formatDateShort(geometryPlan.planTime)
                                : t('im-form.information-missing'))
                        ) : (
                            <InfraModelFormChosenDateDropDowns
                                date={
                                    overrideInfraModelParameters.createdDate ||
                                    (geometryPlan.planTime ? geometryPlan.planTime : new Date())
                                }
                                handleDayChange={handleDayChange}
                            />
                        )}
                    </FormgroupField>
                </FormgroupContent>
            </Formgroup>

            {showNewAuthorDialog && (
                <NewAuthorDialog
                    authors={authors}
                    onClose={() => setShowNewAuthorDialog(false)}
                    onSave={(author) => {
                        setShowNewAuthorDialog(false);
                        changeInOverrideParametersField(author.id, 'authorId');
                    }}></NewAuthorDialog>
            )}

            {showNewProjectDialog && (
                <NewProjectDialog
                    onClose={() => setShowNewProjectDialog(false)}
                    onSave={(project) => {
                        setShowNewProjectDialog(false);
                        changeInOverrideParametersField(project.id, 'projectId');
                    }}></NewProjectDialog>
            )}
            {showNewTrackNumberDialog && trackNumberList && (
                <TrackNumberEditDialogContainer
                    onClose={closeAddTrackNumberDialog}
                    onSave={handleTrackNumberSave}
                />
            )}
        </React.Fragment>
    );
};

export default InfraModelForm;

<<<<<<< HEAD
function projectInfo(oid: Oid, changeTime: TimeStamp, description: string) {
=======
function projectInfo(oid: Oid, description: string, changeTime: TimeStamp) {
>>>>>>> 85221406
    return (
        <span className={styles['infra-model-upload__project-field']}>
            <VelhoOid oid={oid} />
            <VelhoRedirectLink changeTime={changeTime} oid={oid}>
                {description}
            </VelhoRedirectLink>
        </span>
    );
}<|MERGE_RESOLUTION|>--- conflicted
+++ resolved
@@ -265,7 +265,6 @@
                                 label={t('im-form.pv-document-information.project-group')}>
                                 {projectInfo(
                                     pvDocument.projectGroup.oid,
-                                    changeTimes.velhoDocument,
                                     pvDocument.projectGroup.name,
                                     changeTimes.velhoDocument,
                                 )}
@@ -275,13 +274,8 @@
                             <FormgroupField label={t('im-form.pv-document-information.project')}>
                                 {projectInfo(
                                     pvDocument.project.oid,
-<<<<<<< HEAD
-                                    changeTimes.velhoDocument,
-                                    pvDocument.project.name,
-=======
                                     pvDocument.project.name,
                                     changeTimes.velhoDocument,
->>>>>>> 85221406
                                 )}
                             </FormgroupField>
                         )}
@@ -289,20 +283,14 @@
                             <FormgroupField label={t('im-form.pv-document-information.assignment')}>
                                 {projectInfo(
                                     pvDocument.assignment.oid,
-<<<<<<< HEAD
-                                    changeTimes.velhoDocument,
-                                    pvDocument.assignment.name,
-=======
                                     pvDocument.assignment.name,
                                     changeTimes.velhoDocument,
->>>>>>> 85221406
                                 )}
                             </FormgroupField>
                         )}
                         <FormgroupField label={t('im-form.pv-document-information.document')}>
                             {projectInfo(
                                 pvDocument.document.oid,
-                                changeTimes.velhoDocument,
                                 pvDocument.document.description || '',
                                 changeTimes.velhoDocument,
                             )}
@@ -576,11 +564,7 @@
 
 export default InfraModelForm;
 
-<<<<<<< HEAD
-function projectInfo(oid: Oid, changeTime: TimeStamp, description: string) {
-=======
 function projectInfo(oid: Oid, description: string, changeTime: TimeStamp) {
->>>>>>> 85221406
     return (
         <span className={styles['infra-model-upload__project-field']}>
             <VelhoOid oid={oid} />
