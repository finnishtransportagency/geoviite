--- conflicted
+++ resolved
@@ -37,15 +37,49 @@
     onSelect: OnSelectFunction;
     changeTimes: ChangeTimes;
     onHighlightItems: OnHighlightItemsFunction;
-<<<<<<< HEAD
     isLoading: boolean;
     onClose: () => void;
-=======
     getGeometryElement: (geomElemId: GeometryElementId) => Promise<GeometryElement | null>;
     getGeometrySwitch: (geomSwitchId: GeometrySwitchId) => Promise<GeometrySwitch | null>;
     onCommitField: (fieldName: string) => void;
     onShownLayerItemsChange: (items: OptionalShownItems) => void;
->>>>>>> a8a3cf07
+};
+
+const xmlEncodingOptions: Item<XmlCharset>[] = [
+    { name: 'ISO-8859-1', value: 'ISO_8859_1' },
+    { name: 'UTF-8', value: 'UTF_8' },
+    { name: 'UTF-16', value: 'UTF_16' },
+    { name: 'US ASCII', value: 'US_ASCII' },
+];
+
+const getFormFile = (
+    file?: Blob,
+    extraParameters?: ExtraInfraModelParameters,
+    overrideParameters?: OverrideInfraModelParameters,
+) => {
+    const formData = new FormData();
+
+    if (file) {
+        formData.set('file', file);
+    }
+
+    if (overrideParameters) {
+        const jsonOverrideBlob = new Blob([JSON.stringify(overrideParameters)], {
+            type: 'application/json',
+        });
+
+        formData.set('override-parameters', jsonOverrideBlob);
+    }
+
+    if (extraParameters) {
+        const jsonExtraBlob = new Blob([JSON.stringify(extraParameters)], {
+            type: 'application/json',
+        });
+
+        formData.set('extrainfo-parameters', jsonExtraBlob);
+    }
+
+    return formData;
 };
 export type InfraModelViewProps = InfraModelBaseProps & {
     onSave: () => Promise<boolean>;
