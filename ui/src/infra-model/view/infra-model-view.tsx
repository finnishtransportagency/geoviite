--- conflicted
+++ resolved
@@ -171,12 +171,8 @@
                         changeTimes={props.changeTimes}
                         onHighlightItems={props.onHighlightItems}
                         onClickLocation={props.onClickLocation}
-<<<<<<< HEAD
-                        onShownLayerItemsChange={props.onShownLayerItemsChange}
+                        onShownLayerItemsChange={() => undefined}
                         hoveredOverPlanSection={undefined}
-=======
-                        onShownLayerItemsChange={() => undefined}
->>>>>>> 3fddcc79
                     />
                 )}
                 {!showMap && <div className={styles['infra-model-upload__error-photo']} />}
