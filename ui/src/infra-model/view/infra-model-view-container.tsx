--- conflicted
+++ resolved
@@ -2,8 +2,7 @@
 import { createDelegates } from 'store/store-utils';
 import React from 'react';
 import { InfraModelEditLoader } from 'infra-model/view/infra-model-edit-loader';
-<<<<<<< HEAD
-import { useInfraModelAppSelector, useCommonDataAppSelector } from 'store/hooks';
+import { useCommonDataAppSelector, useInfraModelAppSelector } from 'store/hooks';
 import { InfraModelImportLoader } from './infra-model-import-loader';
 import { InfraModelUploadLoader } from './infra-model-upload-loader';
 import { InfraModelBaseProps } from './infra-model-view';
@@ -14,9 +13,6 @@
     IMPORT,
     EDIT,
 }
-=======
-import { useCommonDataAppSelector, useInfraModelAppSelector } from 'store/hooks';
->>>>>>> a8a3cf07
 
 type InfraModelViewContainerProps = {
     viewType: InfraModelViewType;
@@ -32,21 +28,13 @@
 
     const delegates = createDelegates(infraModelActionCreators);
 
-<<<<<<< HEAD
     const [isLoading, setLoading] = React.useState(false);
 
     const generalProps: InfraModelBaseProps = {
         ...infraModelState,
+        onShownLayerItemsChange: () => undefined,
         onExtraParametersChange: delegates.onInfraModelExtraParametersChange,
         onOverrideParametersChange: delegates.onInfraModelOverrideParametersChange,
-=======
-    const delegatesProps = {
-        onShownLayerItemsChange: () => undefined,
-        onInfraModelExtraParametersChange: delegates.onInfraModelExtraParametersChange,
-        onInfraModelOverrideParametersChange: delegates.onInfraModelOverrideParametersChange,
-        onPlanUpdate: delegates.onPlanUpdate,
-        onPlanFetchReady: delegates.onPlanFetchReady,
->>>>>>> a8a3cf07
         onSelect: delegates.onSelect,
         onHighlightItems: delegates.onHighlightItems,
         onClickLocation: delegates.onClickLocation,
