import * as React from 'react';
import { Table, Th } from 'vayla-design-lib/table/table';
import { useTranslation } from 'react-i18next';
import styles from './velho-file-list.scss';
import { AccordionToggle } from 'vayla-design-lib/accordion-toggle/accordion-toggle';
import { Button, ButtonVariant } from 'vayla-design-lib/button/button';
import { formatDateFull } from 'utils/date-utils';
import InfoboxContent from 'tool-panel/infobox/infobox-content';
import InfoboxField from 'tool-panel/infobox/infobox-field';
import { VelhoDocumentHeader, VelhoDocumentId } from './velho-model';
import { useCommonDataAppSelector } from 'store/hooks';
import { LoaderStatus, useLoaderWithStatus } from 'utils/react-utils';
import { updateVelhoDocumentsChangeTime } from 'common/change-time-api';
import { useAppNavigate } from 'common/navigate';
import { getVelhoDocuments, rejectVelhoDocument } from 'infra-model/infra-model-api';

type VelhoFileListProps = {
    documentHeaders: VelhoDocumentHeader[];
    isLoading: boolean;
    onReject: (id: VelhoDocumentId) => void;
    onImport: (id: VelhoDocumentId) => void;
};

export const VelhoFileListContainer: React.FC = () => {
    const navigate = useAppNavigate();
    const changeTime = useCommonDataAppSelector((state) => state.changeTimes.velhoDocument);
    const [documentHeaders, loadStatus] =
        useLoaderWithStatus(() => {
            return getVelhoDocuments(changeTime, 'IMPORTED');
        }, [changeTime]) || [];
    return (
<<<<<<< HEAD
        <div className="velho-file-list">
            <VelhoFileList
                documentHeaders={documentHeaders || []}
                isLoading={loadStatus != LoaderStatus.Ready}
            />
        </div>
=======
        <VelhoFileList
            documentHeaders={documentHeaders || []}
            isLoading={loadStatus != LoaderStatus.Ready}
            onReject={(id) => rejectVelhoDocument(id).then(() => updateVelhoDocumentsChangeTime())}
            onImport={(id) => navigate('inframodel-import', id)}
        />
>>>>>>> f1bca5db
    );
};

export const VelhoFileList = ({
    documentHeaders,
    isLoading,
    onReject,
    onImport,
}: VelhoFileListProps) => {
    const { t } = useTranslation();

    const [openItemId, setOpenItemId] = React.useState<string | null>(null);

    return (
        <div>
            <p>{isLoading ? 'LOADING' : 'DONE'}</p>
            <Table className={styles['velho-file-list__table']} wide isLoading={isLoading}>
                <thead>
                    <tr>
                        <Th></Th>
                        <Th>{t('velho.file-list.header.project-name')}</Th>
                        <Th>{t('velho.file-list.header.document-name')}</Th>
                        <Th>{t('velho.file-list.header.document-description')}</Th>
                        <Th>{t('velho.file-list.header.document-modified')}</Th>
                        <Th></Th>
                    </tr>
                </thead>
                <tbody>
                    {documentHeaders.map((item) => (
                        <VelhoFileListRow
                            key={item.document.id}
                            item={item}
                            isOpen={item.document.id === openItemId}
                            onToggleOpen={() =>
                                item.document.id === openItemId
                                    ? setOpenItemId(null)
                                    : setOpenItemId(item.document.id)
                            }
                            onReject={() => onReject(item.document.id)}
                            onImport={() => onImport(item.document.id)}
                        />
                    ))}
                </tbody>
            </Table>
        </div>
    );
};

type VelhoFileListRowProps = {
    item: VelhoDocumentHeader;
    isOpen: boolean;
    onToggleOpen: () => void;
    onReject: () => void;
    onImport: () => void;
};

const VelhoFileListRow = ({
    item,
    isOpen,
    onToggleOpen,
    onReject,
    onImport,
}: VelhoFileListRowProps) => {
    const { t } = useTranslation();
    return (
        <>
            <tr key={`${item.document.id}`}>
                <td>
                    <AccordionToggle open={isOpen} onToggle={() => onToggleOpen()} />
                </td>
                <td>{item.project.name}</td>
                <td>{item.document.name}</td>
                <td>{item.document.description}</td>
                <td>{formatDateFull(item.document.modified)}</td>
                <td>
                    <div className={styles['velho-file-list__buttons']}>
                        <Button variant={ButtonVariant.SECONDARY} onClick={onReject}>
                            {t('velho.file-list.reject')}
                        </Button>
                        <Button variant={ButtonVariant.SECONDARY} onClick={onImport}>
                            {t('velho.file-list.upload')}
                        </Button>
                    </div>
                </td>
            </tr>
            {isOpen ? (
                <tr>
                    <td></td>
                    <td colSpan={5}>
                        <VelhoFileListExpandedItem item={item} />
                    </td>
                </tr>
            ) : (
                <></>
            )}
        </>
    );
};

type VelhoFileListExpandedItemProps = {
    item: VelhoDocumentHeader;
};

const VelhoFileListExpandedItem = ({ item }: VelhoFileListExpandedItemProps) => {
    const { t } = useTranslation();
    return (
        <div className={styles['velho-file-list__expanded']}>
            <InfoboxContent>
                <InfoboxField
                    label={t('velho.file-list.field.project-group')}
                    value={item.project.group.name}
                />
                <InfoboxField
                    label={t('velho.file-list.field.project-name')}
                    value={item.project.name}
                />
                <InfoboxField
                    label={t('velho.file-list.field.assignment')}
                    value={item.assignment.name}
                />
            </InfoboxContent>
            <InfoboxContent>
                <InfoboxField
                    label={t('velho.file-list.field.material-group')}
                    value={item.materialGroup.name}
                />
                <InfoboxField
                    label={t('velho.file-list.field.document-type')}
                    value={item.document.type.name}
                />
            </InfoboxContent>
        </div>
    );
};<|MERGE_RESOLUTION|>--- conflicted
+++ resolved
@@ -29,21 +29,14 @@
             return getVelhoDocuments(changeTime, 'IMPORTED');
         }, [changeTime]) || [];
     return (
-<<<<<<< HEAD
         <div className="velho-file-list">
-            <VelhoFileList
-                documentHeaders={documentHeaders || []}
-                isLoading={loadStatus != LoaderStatus.Ready}
-            />
-        </div>
-=======
         <VelhoFileList
             documentHeaders={documentHeaders || []}
             isLoading={loadStatus != LoaderStatus.Ready}
             onReject={(id) => rejectVelhoDocument(id).then(() => updateVelhoDocumentsChangeTime())}
             onImport={(id) => navigate('inframodel-import', id)}
         />
->>>>>>> f1bca5db
+        </div>
     );
 };
 
