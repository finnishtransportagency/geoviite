--- conflicted
+++ resolved
@@ -142,8 +142,6 @@
     return (x: number) => slope * x + intercept;
 }
 
-<<<<<<< HEAD
-=======
 export function dot(p1: Point, p2: Point): number {
     return p1.x * p2.x + p1.y * p2.y;
 }
@@ -210,7 +208,6 @@
     return val < min ? min : val > max ? max : val;
 }
 
->>>>>>> 8ddb25d3
 export function grid(gridSize: number, point: Point): { cellIndex: Point; positionInCell: Point } {
     const xIndex = Math.trunc(point.x / gridSize);
     const yIndex = Math.trunc(point.y / gridSize);
@@ -221,4 +218,16 @@
 
 export function pointEquals(a: Point, b: Point): boolean {
     return a.x === b.x && a.y === b.y;
+}
+
+export function grid(gridSize: number, point: Point): { cellIndex: Point; positionInCell: Point } {
+    const xIndex = Math.trunc(point.x / gridSize);
+    const yIndex = Math.trunc(point.y / gridSize);
+    const xPos = point.x % gridSize;
+    const yPos = point.y % gridSize;
+    return { cellIndex: { x: xIndex, y: yIndex }, positionInCell: { x: xPos, y: yPos } };
+}
+
+export function pointEquals(a: Point, b: Point): boolean {
+    return a.x === b.x && a.y === b.y;
 }