import { TimeStamp } from 'common/common-model';

export function nonEmptyArray<T>(...values: Array<T | undefined>): T[] {
    return values.filter(filterNotEmpty);
}

export function filterNotEmpty<TValue>(value: TValue | undefined): value is TValue {
    return value !== undefined;
}

/**
 * Usage:
 * persons.filter(filterUniqueById((person) => person.id))
 *
 * @param getId
 */
export function filterUniqueById<T, TId>(getId: (item: T) => TId): (item: T) => boolean {
    const seen: Set<TId> = new Set();
    return (item: T) => {
        const id = getId(item);
        const rv = !seen.has(id);
        seen.add(id);
        return rv;
    };
}

/**
 * Usage:
 * keys.filter(filterUnique)
 */
export function filterUnique<T>(item: T, index: number, array: T[]): boolean {
    return array.findIndex((item2) => item2 == item) == index;
}

export function flatten<T>(list: T[][]): T[] {
    return list.flatMap((subList) => subList);
}

export function negComparator<T>(comparator: (v1: T, v2: T) => number): (v1: T, v2: T) => number {
    return (v1: T, v2: T) => comparator(v1, v2) * -1;
}

export function fieldComparator<T, S>(getter: (obj: T) => S): (v1: T, v2: T) => number {
    return (v1: T, v2: T) => compareByField(v1, v2, getter);
}

export function chunk<T>(array: T[], chunkSize: number): T[][] {
    if (chunkSize <= 0) return [array];

    const chunks: T[][] = [];
    for (let i = 0; i < array.length; i += chunkSize) {
        chunks.push(array.slice(i, i + chunkSize));
    }

    return chunks;
}

//Null and undefined values are considered "max"
export function timeStampComparator<T>(
    getter: (obj: T) => TimeStamp | undefined,
): (v1: T, v2: T) => number {
    return (v1: T, v2: T) => {
        const aTime = getter(v1);
        const bTime = getter(v2);

        if (!aTime && !bTime) return 0;
        if (!aTime) return 1;
        if (!bTime) return -1;

        return aTime < bTime ? -1 : aTime == bTime ? 0 : 1;
    };
}

export function multiFieldComparator<T, S>(
    ...getters: ((obj: T) => S)[]
): (v1: T, v2: T) => number {
    return (v1: T, v2: T) => {
        for (const getter of getters) {
            const comp = compareByField(v1, v2, getter);
            if (comp != 0) return comp;
        }
        return 0;
    };
}

export function deduplicate<T>(items: T[]): T[] {
    return [...new Set(items).values()];
}

export function deduplicateById<T, TId>(items: T[], getItemId: (item: T) => TId): T[] {
    const x = new Map<TId, T>();
    items.forEach((item) => {
        const id = getItemId(item);
        if (!x.has(id)) {
            x.set(id, item);
        }
    });
    return [...x.values()];
}

export function arraysEqual<T>(arr1: T[], arr2: T[]) {
    return JSON.stringify(arr1) === JSON.stringify(arr2);
}

export const compareByFields = <T, S>(s1: T, s2: T, ...getters: ((s: T) => S)[]) =>
    getters.reduce(
        (previousValue, getter) =>
            previousValue === 0 ? compareByField(s1, s2, getter) : previousValue,
        0,
    );

export function compareByField<T, S>(v1: T, v2: T, getter: (obj: T) => S): number {
    const f1 = getter(v1);
    const f2 = getter(v2);

    return compare(f1, f2);
}

export function compare<T>(f1: T, f2: T): number {
    if (f1 == undefined && f2 == undefined) return 0;
    else if (f1 == undefined) return -1;
    else if (f2 == undefined) return 1;
    else if (f1 < f2) return -1;
    else if (f2 < f1) return 1;
    else return 0;
}

export function groupBy<T, K extends string | number>(
    array: T[],
    getKey: (item: T) => K,
): Record<K, T[]> {
    return array.reduce((acc, item) => {
        (acc[getKey(item)] ||= []).push(item);
        return acc;
    }, {} as Record<K, T[]>);
}

/**
 * Returns true if items1 and items2 contain equal items, order does not matter.
 *
 * @param items1
 * @param items2
 * @param itemEqualsFunc optional item equality check function, uses "==" operator by default
 */
export function itemsEqual<T>(
    items1: T[] | undefined,
    items2: T[] | undefined,
    itemEqualsFunc?: (item1: T, item2: T) => boolean,
): boolean {
    return (
        items1 === items2 || // object equality
        (items1?.length == 0 && items2?.length == 0) || // empty arrays // contains equal items
        (items1 != undefined &&
            items2 != undefined &&
            items1.length === items2.length &&
            // a collection cannot have an item that does not exist in another
            !items1.some(
                (item1: T) =>
                    !items2.find((item2) =>
                        itemEqualsFunc ? itemEqualsFunc(item1, item2) : item1 == item2,
                    ),
            ))
    );
}

export function maxOf<T>(values: T[], comparator: (v1: T, v2: T) => number): T | undefined {
    return values.reduce<T | undefined>((old, candidate, index) => {
        if (index == 0 || comparator(old as T, candidate) < 0) {
            return candidate;
        } else {
            return old;
        }
    }, undefined);
}

export function sum(values: number[]): number {
    return values.reduce<number>((memo, value) => {
        return memo + value;
    }, 0);
}

export function avg(values: number[]): number {
    return values.length > 0 ? sum(values) / values.length : Number.NaN;
}

export function first<T>(array: T[]): T {
    return array[0];
}

export function last<T>(array: T[]): T {
    return array[array.length - 1];
}

export function subtract<T>(originalCollection: T[], valuesToRemove: T[]): T[] {
    if (valuesToRemove.length === 0) {
        return originalCollection;
    }
    const setToRemove = new Set(valuesToRemove);
    return originalCollection.filter((x) => !setToRemove.has(x));
}

export function removeIfExists<T>(originalCollection: T[], valueToRemove: T | undefined) {
    return valueToRemove
        ? originalCollection.filter((changeId) => changeId != valueToRemove)
        : originalCollection;
}

export function addIfExists<T>(originalCollection: T[], newValue: T | undefined): T[] {
    return newValue ? [...originalCollection, newValue] : [...originalCollection];
}

export function indexIntoMap<Id, Obj extends { id: Id }>(objs: Obj[]): Map<Id, Obj> {
    return objs.reduce((map, obj) => map.set(obj.id, obj), new Map());
}

export function minimumIndexBy<T, B>(objs: readonly T[], by: (obj: T) => B): number | undefined {
    if (objs.length == 0) {
        return undefined;
    }
    const values = objs.map((obj) => by(obj));
    let min = values[0];
    let minIndex = 0;
    for (let i = 1; i < values.length; i++) {
        if (values[i] < min) {
            min = values[i];
            minIndex = i;
        }
    }
    return minIndex;
}

<<<<<<< HEAD
export function partitionBy<T>(list: T[], by: (item: T) => boolean): [T[], T[]] {
    return list.reduce(
        (acc, item) => {
            acc[by(item) ? 0 : 1].push(item);
            return acc;
        },
        [[], []] as [T[], T[]],
    );
=======
export function findLastIndex<T, B>(objs: readonly T[], predicate: (obj: T) => B): number {
    for (let i = objs.length - 1; i >= 0; i--) {
        if (predicate(objs[i])) return i;
    }
    return -1;
>>>>>>> 8afb61d6
}<|MERGE_RESOLUTION|>--- conflicted
+++ resolved
@@ -229,7 +229,6 @@
     return minIndex;
 }
 
-<<<<<<< HEAD
 export function partitionBy<T>(list: T[], by: (item: T) => boolean): [T[], T[]] {
     return list.reduce(
         (acc, item) => {
@@ -238,11 +237,11 @@
         },
         [[], []] as [T[], T[]],
     );
-=======
+}
+
 export function findLastIndex<T, B>(objs: readonly T[], predicate: (obj: T) => B): number {
     for (let i = objs.length - 1; i >= 0; i--) {
         if (predicate(objs[i])) return i;
     }
     return -1;
->>>>>>> 8afb61d6
 }