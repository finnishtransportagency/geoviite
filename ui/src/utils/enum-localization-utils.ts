import { DecisionPhase, PlanPhase, PlanSource } from 'geometry/geometry-model';
import {
    LayoutState,
    LayoutStateCategory,
    LocationTrackType,
    TopologicalConnectivityType,
    TrapPoint,
} from 'track-layout/track-layout-model';
import i18n from 'i18next';
import { JointNumber, MeasurementMethod, VerticalCoordinateSystem } from 'common/common-model';
import { RatkoPushErrorOperation, RatkoPushErrorType } from 'publication/publication-model';

export interface LocalizedEnum<T> {
    value: T;
    name: string;
}

function values<T>(keyBase: string, ...enumValues: T[]): LocalizedEnum<T>[] {
    return enumValues.map((v) => ({
        value: v,
        name: i18n.t(`enum.${keyBase}.${v}`),
    }));
}

export const planSources: LocalizedEnum<PlanSource>[] = values(
    'plan-source',
    'GEOVIITE',
    'GEOMETRIAPALVELU',
    'PAIKANNUSPALVELU',
);
/* export const planSources: { value: PlanSource; name: string }[] = [
    { value: 'GEOVIITE', name: i18n.t('enum.plan-source.GEOVIITE') },
    { value: 'GEOMETRIAPALVELU', name: i18n.t('enum.plan-source.GEOMETRIAPALVELU') },
    { value: 'PAIKANNUSPALVELU', name: i18n.t('enum.plan-source.PAIKANNUSPALVELU') },
]; */

export const layoutStates: { value: LayoutState; name: string }[] = [
    {value: 'PLANNED', name: i18n.t('enum.layout-state.PLANNED')},
    {value: 'IN_USE', name: i18n.t('enum.layout-state.IN_USE')},
    {value: 'NOT_IN_USE', name: i18n.t('enum.layout-state.NOT_IN_USE')},
    {value: 'DELETED', name: i18n.t('enum.layout-state.DELETED')},
];

export const layoutStateCategories: { value: LayoutStateCategory; name: string }[] = [
    {value: 'FUTURE_EXISTING', name: i18n.t('enum.layout-state-category.FUTURE_EXISTING')},
    {value: 'EXISTING', name: i18n.t('enum.layout-state-category.EXISTING')},
    {value: 'NOT_EXISTING', name: i18n.t('enum.layout-state-category.NOT_EXISTING')},
];

export const locationTrackTypes: { value: LocationTrackType; name: string }[] = [
    {value: 'MAIN', name: i18n.t('enum.location-track-type.MAIN')},
    {value: 'SIDE', name: i18n.t('enum.location-track-type.SIDE')},
    {value: 'TRAP', name: i18n.t('enum.location-track-type.TRAP')},
    {value: 'CHORD', name: i18n.t('enum.location-track-type.CHORD')},
];

export const ratkoPushErrorTypes: { value: RatkoPushErrorType; name: string }[] = [
<<<<<<< HEAD
    {value: 'PROPERTIES', name: i18n.t('enum.ratko-push-error-type.PROPERTIES')},
    {value: 'LOCATION', name: i18n.t('enum.ratko-push-error-type.LOCATION')},
    {value: 'GEOMETRY', name: i18n.t('enum.ratko-push-error-type.GEOMETRY')},
=======
    { value: 'PROPERTIES', name: i18n.t('enum.ratko-push-error-type.PROPERTIES') },
    { value: 'LOCATION', name: i18n.t('enum.ratko-push-error-type.LOCATION') },
    { value: 'GEOMETRY', name: i18n.t('enum.ratko-push-error-type.GEOMETRY') },
    { value: 'STATE', name: i18n.t('enum.ratko-push-error-type.STATE') },
>>>>>>> 227baf2e
];

export const ratkoPushErrorOperations: { value: RatkoPushErrorOperation; name: string }[] = [
    {value: 'CREATE', name: i18n.t('enum.ratko-push-error-operation.CREATE')},
    {value: 'UPDATE', name: i18n.t('enum.ratko-push-error-operation.UPDATE')},
    {value: 'DELETE', name: i18n.t('enum.ratko-push-error-operation.DELETE')},
];

export const topologicalConnectivityTypes: { value: TopologicalConnectivityType; name: string }[] =
    [
        {value: 'NONE', name: i18n.t('enum.topological-connectivity-type.NONE')},
        {value: 'START', name: i18n.t('enum.topological-connectivity-type.START')},
        {value: 'END', name: i18n.t('enum.topological-connectivity-type.END')},
        {
            value: 'START_AND_END',
            name: i18n.t('enum.topological-connectivity-type.START_AND_END'),
        },
    ];

export const planPhases: { value: PlanPhase; name: string }[] = [
    {value: 'RAILWAY_PLAN', name: i18n.t('enum.plan-phase.RAILWAY_PLAN')},
    {
        value: 'RAILWAY_CONSTRUCTION_PLAN',
        name: i18n.t('enum.plan-phase.RAILWAY_CONSTRUCTION_PLAN'),
    },
    {value: 'RENOVATION_PLAN', name: i18n.t('enum.plan-phase.RENOVATION_PLAN')},
    {value: 'ENHANCED_RENOVATION_PLAN', name: i18n.t('enum.plan-phase.ENHANCED_RENOVATION_PLAN')},
    {value: 'MAINTENANCE', name: i18n.t('enum.plan-phase.MAINTENANCE')},
    {value: 'NEW_INVESTMENT', name: i18n.t('enum.plan-phase.NEW_INVESTMENT')},
    {value: 'REMOVED_FROM_USE', name: i18n.t('enum.plan-phase.REMOVED_FROM_USE')},
];

export const planDecisionPhases: { value: DecisionPhase; name: string }[] = [
    {value: 'APPROVED_PLAN', name: i18n.t('enum.plan-decision.APPROVED_PLAN')},
    {value: 'UNDER_CONSTRUCTION', name: i18n.t('enum.plan-decision.UNDER_CONSTRUCTION')},
    {value: 'IN_USE', name: i18n.t('enum.plan-decision.IN_USE')},
];

export const measurementMethods: { value: MeasurementMethod; name: string }[] = [
    {
        value: 'VERIFIED_DESIGNED_GEOMETRY',
        name: i18n.t('enum.measurement-method.VERIFIED_DESIGNED_GEOMETRY'),
    },
    {
        value: 'OFFICIALLY_MEASURED_GEODETICALLY',
        name: i18n.t('enum.measurement-method.OFFICIALLY_MEASURED_GEODETICALLY'),
    },
    {value: 'TRACK_INSPECTION', name: i18n.t('enum.measurement-method.TRACK_INSPECTION')},
    {
        value: 'DIGITIZED_AERIAL_IMAGE',
        name: i18n.t('enum.measurement-method.DIGITIZED_AERIAL_IMAGE'),
    },
    {
        value: 'UNVERIFIED_DESIGNED_GEOMETRY',
        name: i18n.t('enum.measurement-method.UNVERIFIED_DESIGNED_GEOMETRY'),
    },
];

export const verticalCoordinateSystems: { value: VerticalCoordinateSystem; name: string }[] = [
    {value: 'N43', name: 'N43'},
    {value: 'N60', name: 'N60'},
    {value: 'N2000', name: 'N2000'},
];

export const switchTrapPoints: { value: TrapPoint; name: string }[] = [
    {value: TrapPoint.Yes, name: i18n.t('enum.trap-point.Yes')},
    {value: TrapPoint.No, name: i18n.t('enum.trap-point.No')},
    {value: TrapPoint.Unknown, name: i18n.t('enum.trap-point.Unknown')},
];

export function translateSwitchTrapPoint(trapPoint: TrapPoint): string {
    const translation = switchTrapPoints.find((option) => option.value == trapPoint)?.name;
    return translation || '';
}

export function switchJointNumberToString(joint: JointNumber): string {
    return joint.substring(6);
}<|MERGE_RESOLUTION|>--- conflicted
+++ resolved
@@ -55,16 +55,10 @@
 ];
 
 export const ratkoPushErrorTypes: { value: RatkoPushErrorType; name: string }[] = [
-<<<<<<< HEAD
-    {value: 'PROPERTIES', name: i18n.t('enum.ratko-push-error-type.PROPERTIES')},
-    {value: 'LOCATION', name: i18n.t('enum.ratko-push-error-type.LOCATION')},
-    {value: 'GEOMETRY', name: i18n.t('enum.ratko-push-error-type.GEOMETRY')},
-=======
     { value: 'PROPERTIES', name: i18n.t('enum.ratko-push-error-type.PROPERTIES') },
     { value: 'LOCATION', name: i18n.t('enum.ratko-push-error-type.LOCATION') },
     { value: 'GEOMETRY', name: i18n.t('enum.ratko-push-error-type.GEOMETRY') },
     { value: 'STATE', name: i18n.t('enum.ratko-push-error-type.STATE') },
->>>>>>> 227baf2e
 ];
 
 export const ratkoPushErrorOperations: { value: RatkoPushErrorOperation; name: string }[] = [
