--- conflicted
+++ resolved
@@ -1,8 +1,4 @@
-<<<<<<< HEAD
-import { API_URI, getAdt, getIgnoreError, postAdt, postIgnoreError } from 'api/api-fetch';
-=======
-import { API_URI, getNonNull, getNonNullAdt, postAdt } from 'api/api-fetch';
->>>>>>> 78dfd499
+import { API_URI, getNonNull, getNonNullAdt, postAdt, postIgnoreError } from 'api/api-fetch';
 import { PublicationId } from 'publication/publication-model';
 import { RatkoPushError } from 'ratko/ratko-model';
 import { LocationTrackId } from 'track-layout/track-layout-model';
@@ -10,11 +6,7 @@
 
 const RATKO_URI = `${API_URI}/ratko`;
 
-<<<<<<< HEAD
 export const pushToRatko = () => postIgnoreError(`${RATKO_URI}/push`, undefined);
-=======
-export const pushToRatko = () => getNonNull(`${RATKO_URI}/push`);
->>>>>>> 78dfd499
 
 export const getRatkoPushError = (publishId: PublicationId) =>
     getNonNull<RatkoPushError>(`${RATKO_URI}/errors/${publishId}`);
