import * as React from 'react';
import { useTranslation } from 'react-i18next';
import { Radio } from 'vayla-design-lib/radio/radio';
import styles from 'data-products/data-product-view.scss';
import PlanVerticalGeometrySearch from 'data-products/vertical-geometry/plan-vertical-geometry-search';
import LocationTrackVerticalGeometrySearch from 'data-products/vertical-geometry/location-track-vertical-geometry-search';
import { useDataProductsAppSelector } from 'store/hooks';
import { createDelegates } from 'store/store-utils';
import { VerticalGeometryTable } from 'data-products/vertical-geometry/vertical-geometry-table';
import { dataProductsActions } from 'data-products/data-products-slice';

const VerticalGeometryView = () => {
<<<<<<< HEAD
    const dataProductsDelegates = createDelegates(dataProductsActions);
    const state = useDataProductsAppSelector((state) => state.verticalGeometry);
=======
    const rootDispatch = useDataProductsAppDispatch();
    const dataProductsDelegates = createDelegates(rootDispatch, dataProductsActions);
    const state = useDataProductsAppSelector((state) => state.dataProducts.verticalGeometry);
    const [loading, setLoading] = React.useState(false);
>>>>>>> 80dbb419

    const { t } = useTranslation();
    const locationTrackSelected = state.selectedSearch === 'LOCATION_TRACK';

    const handleRadioClick = () => {
        dataProductsDelegates.setSelectedVerticalGeometrySearch(
            locationTrackSelected ? 'PLAN' : 'LOCATION_TRACK',
        );
    };

    return (
        <div className={styles['data-product-view']}>
            <div className={styles['data-product-view__header-container']}>
                <h2>{t('data-products.vertical-geometry.vertical-geometry-title')}</h2>
                <div>
                    <span className={styles['data-product-view__radio-layout']}>
                        <Radio onChange={handleRadioClick} checked={locationTrackSelected}>
                            {t('data-products.vertical-geometry.location-track-vertical-geometry')}
                        </Radio>
                        <Radio onChange={handleRadioClick} checked={!locationTrackSelected}>
                            {t('data-products.vertical-geometry.plan-vertical-geometry')}
                        </Radio>
                    </span>
                </div>
                {locationTrackSelected ? (
                    <LocationTrackVerticalGeometrySearch
                        state={state.locationTrackSearch}
                        onUpdateProp={
                            dataProductsDelegates.onUpdateVerticalGeometryLocationTrackSearchProp
                        }
                        onCommitField={
                            dataProductsDelegates.onCommitVerticalGeometryLocationTrackSearchField
                        }
                        setVerticalGeometry={
                            dataProductsDelegates.onSetLocationTrackVerticalGeometry
                        }
                        setLoading={setLoading}
                    />
                ) : (
                    <PlanVerticalGeometrySearch
                        state={state.planSearch}
                        onUpdateProp={dataProductsDelegates.onUpdatePlanVerticalGeometrySearchProp}
                        setVerticalGeometry={dataProductsDelegates.onSetPlanVerticalGeometry}
                        setLoading={setLoading}
                    />
                )}
            </div>
            <VerticalGeometryTable
                verticalGeometry={
                    state.selectedSearch === 'LOCATION_TRACK'
                        ? state.locationTrackSearch.verticalGeometry
                        : state.planSearch.verticalGeometry
                }
                showLocationTrack={state.selectedSearch === 'LOCATION_TRACK'}
                isLoading={loading}
            />
        </div>
    );
};

export default VerticalGeometryView;<|MERGE_RESOLUTION|>--- conflicted
+++ resolved
@@ -10,15 +10,9 @@
 import { dataProductsActions } from 'data-products/data-products-slice';
 
 const VerticalGeometryView = () => {
-<<<<<<< HEAD
     const dataProductsDelegates = createDelegates(dataProductsActions);
     const state = useDataProductsAppSelector((state) => state.verticalGeometry);
-=======
-    const rootDispatch = useDataProductsAppDispatch();
-    const dataProductsDelegates = createDelegates(rootDispatch, dataProductsActions);
-    const state = useDataProductsAppSelector((state) => state.dataProducts.verticalGeometry);
     const [loading, setLoading] = React.useState(false);
->>>>>>> 80dbb419
 
     const { t } = useTranslation();
     const locationTrackSelected = state.selectedSearch === 'LOCATION_TRACK';
