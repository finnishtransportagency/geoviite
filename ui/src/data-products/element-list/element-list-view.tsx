import * as React from 'react';
import { useTranslation } from 'react-i18next';
import styles from './element-list-view.scss';
import { Radio } from 'vayla-design-lib/radio/radio';
import { EnvRestricted } from 'environment/env-restricted';
<<<<<<< HEAD
=======
import ContinuousGeometrySearch from 'data-products/element-list/continuous-geometry-search';
import {
    continuousGeometryReducer,
    continuousGeometryActions,
    initialContinuousSearchState,
    initialPlanGeometrySearchState,
    planSearchReducer,
    planSearchActions,
} from 'data-products/element-list/element-list-store';
import { createDelegates } from 'store/store-utils';
import PlanGeometrySearch from 'data-products/element-list/plan-geometry-search';
>>>>>>> a5606142

const ElementListView = () => {
    const { t } = useTranslation();
    const [continuousGeometrySelected, setContinuousGeometrySelected] = React.useState(true);

    const handleRadioClick = () => {
        setContinuousGeometrySelected(!continuousGeometrySelected);
    };

    const [continuousSearchState, continuousStateSearchDispatcher] = React.useReducer(
        continuousGeometryReducer,
        initialContinuousSearchState,
    );
    const continuousSearchStateActions = createDelegates(
        continuousStateSearchDispatcher,
        continuousGeometryActions,
    );

    const [planSearchState, planSearchStateDispatcher] = React.useReducer(
        planSearchReducer,
        initialPlanGeometrySearchState,
    );
    const planSearchStateActions = createDelegates(planSearchStateDispatcher, planSearchActions);

    return (
        <EnvRestricted restrictTo={'dev'}>
            <div className={styles['element-list-view']}>
                <h2>{t('data-products.element-list.element-list-title')}</h2>
                <div>
                    <span className={styles['element-list-view__radio-layout']}>
                        <Radio onChange={handleRadioClick} checked={continuousGeometrySelected}>
                            {t('data-products.element-list.continuous-geometry')}
                        </Radio>
                        <Radio onChange={handleRadioClick} checked={!continuousGeometrySelected}>
                            {t('data-products.element-list.plan-geometry')}
                        </Radio>
                    </span>
                </div>
                {continuousGeometrySelected ? (
                    <ContinuousGeometrySearch
                        state={continuousSearchState}
                        onUpdateProp={continuousSearchStateActions.onUpdateProp}
                        onCommitField={continuousSearchStateActions.onCommitField}
                    />
                ) : (
                    <PlanGeometrySearch
                        state={planSearchState}
                        onUpdateProp={planSearchStateActions.onUpdateProp}
                    />
                )}
            </div>
        </EnvRestricted>
    );
};

export default ElementListView;<|MERGE_RESOLUTION|>--- conflicted
+++ resolved
@@ -3,8 +3,6 @@
 import styles from './element-list-view.scss';
 import { Radio } from 'vayla-design-lib/radio/radio';
 import { EnvRestricted } from 'environment/env-restricted';
-<<<<<<< HEAD
-=======
 import ContinuousGeometrySearch from 'data-products/element-list/continuous-geometry-search';
 import {
     continuousGeometryReducer,
@@ -16,7 +14,6 @@
 } from 'data-products/element-list/element-list-store';
 import { createDelegates } from 'store/store-utils';
 import PlanGeometrySearch from 'data-products/element-list/plan-geometry-search';
->>>>>>> a5606142
 
 const ElementListView = () => {
     const { t } = useTranslation();
