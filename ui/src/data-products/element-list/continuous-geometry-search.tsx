--- conflicted
+++ resolved
@@ -73,8 +73,8 @@
     function getVisibleErrorsByProp(prop: keyof ContinuousSearchParameters) {
         return state.committedFields.includes(prop)
             ? state.validationErrors
-                .filter((error) => error.field == prop)
-                .map((error) => t(`data-products.element-list.search.${error.reason}`))
+                  .filter((error) => error.field == prop)
+                  .map((error) => t(`data-products.element-list.search.${error.reason}`))
             : [];
     }
 
@@ -82,39 +82,21 @@
         return getVisibleErrorsByProp(prop).length > 0;
     }
 
-<<<<<<< HEAD
-    useLoader(() => {
-        return (
-            !state.searchParameters.locationTrack ||
+    const elementList = useLoader(() => {
+        return !state.searchParameters.locationTrack ||
             hasErrors('searchGeometries') ||
             hasErrors('startTrackMeter') ||
             hasErrors('endTrackMeter')
-                ? Promise.resolve(state.elements)
-                : getLocationTrackElements(
-                      state.searchParameters.locationTrack.id,
-                      selectedElementTypes(state.searchParameters.searchGeometries),
-                      validTrackMeterOrUndefined(state.searchParameters.startTrackMeter),
-                      validTrackMeterOrUndefined(state.searchParameters.endTrackMeter),
-                  )
-        ).then((elements) => {
-            setElements(elements ?? []);
-            return elements;
-        });
-    }, [state.searchParameters.locationTrack, state.searchParameters]);
-=======
-    const elementList = useLoader(() => {
-        return !state.searchParameters.locationTrack || hasErrors('searchGeometries')
-            ? Promise.resolve([])
+            ? Promise.resolve(state.elements)
             : debouncedTrackElementsFetch(
-                state.searchParameters.locationTrack.id,
-                selectedElementTypes(state.searchParameters.searchGeometries),
-                validTrackMeterOrUndefined(state.searchParameters.startTrackMeter),
-                validTrackMeterOrUndefined(state.searchParameters.endTrackMeter),
-            );
+                  state.searchParameters.locationTrack.id,
+                  selectedElementTypes(state.searchParameters.searchGeometries),
+                  validTrackMeterOrUndefined(state.searchParameters.startTrackMeter),
+                  validTrackMeterOrUndefined(state.searchParameters.endTrackMeter),
+              );
     }, [state.searchParameters]);
 
     React.useEffect(() => setElements(elementList ?? []), [elementList]);
->>>>>>> 53dad82d
 
     return (
         <React.Fragment>
