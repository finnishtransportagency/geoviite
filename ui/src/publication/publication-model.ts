--- conflicted
+++ resolved
@@ -366,10 +366,5 @@
     oid: Oid;
     startAddress: TrackMeter;
     endAddress: TrackMeter;
-<<<<<<< HEAD
-    // TODO: GVT-2525 3-way enum: created, duplicate reused, target-transfer
-    newlyCreated: boolean;
-=======
     operation: SplitTargetOperation;
->>>>>>> 843a4b8b
 };