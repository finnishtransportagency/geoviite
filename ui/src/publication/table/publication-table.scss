--- conflicted
+++ resolved
@@ -42,42 +42,20 @@
         }
     }
 
-<<<<<<< HEAD
-    &__row {
+    &__details-row {
         white-space: pre-wrap;
-
-        &-details {
-            &--borderless > td {
-                border: none;
-            }
-
-            &-row {
-                white-space: pre-wrap;
-            }
-=======
-    &__details-row {
         box-shadow: 0px 6px 8px -10px rgba(0, 0, 0, 0.75) inset;
         background: #f8f8f8;
 
         > td {
-            background: none;
->>>>>>> 6ec1d96d
+            border: none;
         }
 
-<<<<<<< HEAD
-        &-details-left-bar-container {
-            position: relative;
+        &-row {
+            white-space: pre-wrap;
         }
+    }
 
-        &-details-left-bar {
-            position: absolute;
-            width: 4px;
-            top: 0;
-            left: 24px;
-            height: 100%;
-            background-color: vayla-design.$color-blue-default;
-        }
-=======
     &__details-left-bar-container {
         position: relative;
     }
@@ -89,7 +67,6 @@
         left: 24px;
         height: 100%;
         background-color: vayla-design.$color-blue-default;
->>>>>>> 6ec1d96d
     }
 
     &__header--accordion {
