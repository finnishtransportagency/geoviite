import {
    Operation,
    PublicationDetails,
    PublishedLocationTrack,
    PublishedSwitch,
    PublishedTrackNumber,
} from 'publication/publication-model';
import {
    fieldComparator,
    filterNotEmpty,
    nonEmptyArray,
    timeStampComparator,
} from 'utils/array-utils';
import { Icons } from 'vayla-design-lib/icon/Icon';
import { KmNumber, TrackNumber } from 'common/common-model';
import { LayoutTrackNumber, LayoutTrackNumberId } from 'track-layout/track-layout-model';
import { PublicationTableRowProps } from 'publication/table/publication-table-row';
import { RatkoPushStatus } from 'ratko/ratko-model';
import i18n from 'i18next';

export enum SortProps {
    NAME = 'NAME',
    CHANGED_KM_NUMBERS = 'CHANGED_KM_NUMBERS',
    TRACK_NUMBERS = 'TRACK_NUMBERS',
    OPERATION = 'OPERATION',
    PUBLICATION_TIME = 'PUBLICATION_TIME',
    PUBLICATION_USER = 'PUBLICATION_USER',
    RATKO_PUSH_TIME = 'RATKO_PUSH_TIME',
    MESSAGE = 'MESSAGE',
}

export enum SortDirection {
    ASCENDING = 'ASCENDING',
    DESCENDING = 'DESCENDING',
    UNSORTED = 'UNSORTED',
}

export type SortInformation = {
    propName: SortProps;
    direction: SortDirection;
    function: (v1: unknown, v2: unknown) => number;
};

export const operationPriority = (operation: Operation | null) => {
    if (operation === 'CREATE') return 4;
    if (operation === 'MODIFY') return 3;
    if (operation === 'DELETE') return 2;
    if (operation === 'RESTORE') return 1;
    return 0;
};

const nameCompare = fieldComparator((entry: PublicationTableRowProps) =>
    entry.name.toLocaleLowerCase(),
);
<<<<<<< HEAD

const definitionCompare = fieldComparator((entry: PublicationTableRowProps) =>
=======
const messageCompare = fieldComparator((entry: PublicationTableRowProps) =>
>>>>>>> c6a2ec98
    entry.message.toLocaleLowerCase(),
);

const compareStringArrays = (a: string[] | undefined, b: string[] | undefined) => {
    const aIsEmpty = !a || a.length === 0;
    const bIsEmpty = !b || b.length === 0;

    if (aIsEmpty && bIsEmpty) return 0;
    if (aIsEmpty) return 1;
    if (bIsEmpty) return -1;

    const minA = a.sort()[0];
    const minB = b.sort()[0];

    return minA < minB ? -1 : minA == minB ? 0 : 1;
};

const changedKmNumbersCompare = (a: PublicationTableRowProps, b: PublicationTableRowProps) =>
    compareStringArrays(a.changedKmNumbers, b.changedKmNumbers);

const trackNumberCompare = (a: PublicationTableRowProps, b: PublicationTableRowProps) =>
    compareStringArrays(a.trackNumbers, b.trackNumbers);

const publicationUserCompare = fieldComparator(
    (entry: PublicationTableRowProps) => entry.publicationUser,
);

const publicationTimeCompare = fieldComparator(
    (entry: PublicationTableRowProps) => entry.publicationTime,
);

const ratkoPushTimeCompare = timeStampComparator(
    (entry: PublicationTableRowProps) => entry.ratkoPushTime,
);

const operationCompare = (a: PublicationTableRowProps, b: PublicationTableRowProps) =>
    operationPriority(b.operation) - operationPriority(a.operation);

const sortFunctionsByPropName = {
    NAME: nameCompare,
    TRACK_NUMBERS: trackNumberCompare,
    OPERATION: operationCompare,
    PUBLICATION_TIME: publicationTimeCompare,
    PUBLICATION_USER: publicationUserCompare,
    RATKO_PUSH_TIME: ratkoPushTimeCompare,
    MESSAGE: messageCompare,
    CHANGED_KM_NUMBERS: changedKmNumbersCompare,
};

export const nextSortDirection = {
    ASCENDING: SortDirection.DESCENDING,
    DESCENDING: SortDirection.UNSORTED,
    UNSORTED: SortDirection.ASCENDING,
};

export const InitiallyUnsorted = {
    propName: SortProps.NAME,
    direction: SortDirection.UNSORTED,
    function: (_a: unknown, _b: unknown) => 0,
};

export const getSortInfoForProp = (
    oldSortDirection: SortDirection,
    oldSortPropName: SortProps,
    newSortPropName: SortProps,
) => ({
    propName: newSortPropName,
    direction:
        oldSortPropName === newSortPropName
            ? nextSortDirection[oldSortDirection]
            : SortDirection.ASCENDING,
    function: sortFunctionsByPropName[newSortPropName],
});

export const sortDirectionIcon = (direction: SortDirection) => {
    switch (direction) {
        case SortDirection.ASCENDING:
            return Icons.Ascending;
        case SortDirection.DESCENDING:
            return Icons.Descending;
        case SortDirection.UNSORTED:
            return undefined;
    }
};

export function getTrackNumberUiName(trackNumber: TrackNumber | undefined) {
    return `${i18n.t('publication-table.track-number-long')} ${trackNumber}`;
}

export function getReferenceLineUiName(trackNumber: TrackNumber | undefined) {
    return `${i18n.t('publication-table.reference-line')} ${trackNumber}`;
}

export function getLocationTrackUiName(name: string) {
    return `${i18n.t('publication-table.location-track')} ${name}`;
}

export function getSwitchUiName(name: string) {
    return `${i18n.t('publication-table.switch')} ${name}`;
}

export function getKmPostUiName(kmNumber: KmNumber) {
    return `${i18n.t('publication-table.km-post')} ${kmNumber}`;
}

function findTrackNumber(trackNumbers: LayoutTrackNumber[], id: LayoutTrackNumberId) {
    return trackNumbers.find((t) => t.id == id)?.number;
}

export const toPublicationTableRows = (
    publication: PublicationDetails,
    trackNumbers: LayoutTrackNumber[],
): PublicationTableRowProps[] => {
    return [
        ...publishedChangesToTableRows(publication, trackNumbers),
        ...calculatedChangesToPublicationTableRows(publication, trackNumbers),
    ];
};

const publishedChangesToTableRows = (
    publication: PublicationDetails,
    trackNumbers: LayoutTrackNumber[],
) => {
    const publicationInfo = {
        publicationTime: publication.publicationTime,
        publicationUser: publication.publicationUser,
        ratkoPushTime:
            publication.ratkoPushStatus === RatkoPushStatus.SUCCESSFUL
                ? publication.ratkoPushTime
                : null,
        message: publication.message ?? '',
    };

    const trackNumberItems = publishedTrackNumbersToTableRows(publication.trackNumbers);

    const referenceLines = publication.referenceLines.map((referenceLine) => ({
        name: getReferenceLineUiName(findTrackNumber(trackNumbers, referenceLine.trackNumberId)),
        trackNumbers: nonEmptyArray(findTrackNumber(trackNumbers, referenceLine.trackNumberId)),
        operation: referenceLine.operation,
        changedKmNumbers: referenceLine.changedKmNumbers,
    }));

    const locationTracks = publishedLocationTracksToTableRows(
        publication.locationTracks,
        trackNumbers,
    );

    const switches = publishedSwitchesToTableRows(publication.switches, trackNumbers);

    const kmPosts = publication.kmPosts.map((kmPost) => ({
        name: getKmPostUiName(kmPost.kmNumber),
        trackNumbers: nonEmptyArray(findTrackNumber(trackNumbers, kmPost.trackNumberId)),
        operation: kmPost.operation,
    }));

    return [...trackNumberItems, ...referenceLines, ...locationTracks, ...switches, ...kmPosts].map(
        (c) => ({
            ...publicationInfo,
            ...c,
        }),
    );
};

const calculatedChangesToPublicationTableRows = (
    publication: PublicationDetails,
    trackNumbers: LayoutTrackNumber[],
): PublicationTableRowProps[] => {
    const calculatedPublicationInfo = {
        publicationTime: publication.publicationTime,
        publicationUser: publication.publicationUser,
        ratkoPushTime:
            publication.ratkoPushStatus === RatkoPushStatus.SUCCESSFUL
                ? publication.ratkoPushTime
                : null,
        message: i18n.t('publication-table.calculated-change'),
    };

    const calculatedTrackNumbers = publishedTrackNumbersToTableRows(
        publication.calculatedChanges.trackNumbers,
    );

    const calculatedLocationTracks = publishedLocationTracksToTableRows(
        publication.calculatedChanges.locationTracks,
        trackNumbers,
    );

    const calculatedSwitches = publishedSwitchesToTableRows(
        publication.calculatedChanges.switches,
        trackNumbers,
    );

    return [...calculatedTrackNumbers, ...calculatedLocationTracks, ...calculatedSwitches].map(
        (c) => ({
            ...calculatedPublicationInfo,
            ...c,
        }),
    );
};

const publishedTrackNumbersToTableRows = (publishedTrackNumbers: PublishedTrackNumber[]) => {
    return publishedTrackNumbers.map((trackNumber) => ({
        name: getTrackNumberUiName(trackNumber.number),
        trackNumbers: [trackNumber.number],
        operation: trackNumber.operation,
    }));
};

const publishedLocationTracksToTableRows = (
    locationTracks: PublishedLocationTrack[],
    trackNumbers: LayoutTrackNumber[],
) => {
    return locationTracks.map((locationTrack) => ({
        name: getLocationTrackUiName(locationTrack.name),
        trackNumbers: nonEmptyArray(findTrackNumber(trackNumbers, locationTrack.trackNumberId)),
        operation: locationTrack.operation,
        changedKmNumbers: locationTrack.changedKmNumbers,
    }));
};

const publishedSwitchesToTableRows = (
    switches: PublishedSwitch[],
    trackNumbers: LayoutTrackNumber[],
) => {
    return switches.map((s) => ({
        name: getSwitchUiName(s.name),
        trackNumbers: s.trackNumberIds
            .map((id) => findTrackNumber(trackNumbers, id))
            .filter(filterNotEmpty),
        operation: s.operation,
    }));
};<|MERGE_RESOLUTION|>--- conflicted
+++ resolved
@@ -52,12 +52,8 @@
 const nameCompare = fieldComparator((entry: PublicationTableRowProps) =>
     entry.name.toLocaleLowerCase(),
 );
-<<<<<<< HEAD
-
-const definitionCompare = fieldComparator((entry: PublicationTableRowProps) =>
-=======
+
 const messageCompare = fieldComparator((entry: PublicationTableRowProps) =>
->>>>>>> c6a2ec98
     entry.message.toLocaleLowerCase(),
 );
 
