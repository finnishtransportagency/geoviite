--- conflicted
+++ resolved
@@ -58,13 +58,8 @@
 }) => {
     const { t } = useTranslation();
     const rowClassNames = createClassName(
-<<<<<<< HEAD
         styles['publication-table__row'],
-        detailsVisible && styles['publication-table__row-details--borderless'],
-=======
-        'publication-table__row',
         detailsVisible && styles['publication-table__row--details-are-visible'],
->>>>>>> 6ec1d96d
     );
 
     const assetAsSearchItem = assetToSearchItem(asset);
