import * as React from 'react';
import { useTranslation } from 'react-i18next';
import { LoaderStatus, useLoaderWithStatus } from 'utils/react-utils';
import { Dialog, DialogWidth } from 'geoviite-design-lib/dialog/dialog';
import { FieldLayout } from 'vayla-design-lib/field-layout/field-layout';
import { Table, Th } from 'vayla-design-lib/table/table';
import { getSplitDetails, splitDetailsCsvUri } from 'publication/publication-api';
import { formatTrackMeter } from 'utils/geography-utils';
import { PublicationId } from 'publication/publication-model';
import {
    ProgressIndicatorType,
    ProgressIndicatorWrapper,
} from 'vayla-design-lib/progress/progress-indicator-wrapper';
import styles from './split-details-dialog.scss';
import dialogStyles from 'geoviite-design-lib/dialog/dialog.scss';
import { Button, ButtonVariant } from 'vayla-design-lib/button/button';
import { Icons } from 'vayla-design-lib/icon/Icon';
import { SplitTargetOperation } from 'tool-panel/location-track/split-store';
import { TrackMeter } from 'common/common-model';

export type SplitDetailsViewProps = {
    publicationId: PublicationId;
    onClose: () => void;
};

export const SplitDetailsDialog: React.FC<SplitDetailsViewProps> = ({ publicationId, onClose }) => {
    const { t } = useTranslation();
    const [splitDetails, splitDetailsStatus] = useLoaderWithStatus(
        () => getSplitDetails(publicationId),
        [publicationId],
    );

    return (
        <Dialog
            width={DialogWidth.THREE_COLUMNS}
            onClose={onClose}
            footerContent={
                <div className={dialogStyles['dialog__footer-content--centered']}>
                    <a href={splitDetailsCsvUri(publicationId)}>
                        <Button variant={ButtonVariant.SECONDARY} icon={Icons.Download}>
                            {t(`split-details-dialog.download-csv`)}
                        </Button>
                    </a>
                    <Button variant={ButtonVariant.PRIMARY} onClick={onClose}>
                        {t('button.close')}
                    </Button>
                </div>
            }
            title={t('split-details-dialog.title')}>
            <ProgressIndicatorWrapper
                inline={false}
                indicator={ProgressIndicatorType.Area}
                inProgress={splitDetailsStatus !== LoaderStatus.Ready}>
                <div>
                    <FieldLayout label={t('split-details-dialog.source-name')}>
                        <div>{splitDetails?.locationTrack?.name}</div>
                    </FieldLayout>
                    <FieldLayout label={t('split-details-dialog.source-oid')}>
                        <div>{splitDetails?.locationTrack?.externalId}</div>
                    </FieldLayout>
                    <FieldLayout
                        label={t('split-details-dialog.targets', {
                            trackCount: splitDetails?.targetLocationTracks?.length,
                        })}>
                        <div className={styles['split-details-dialog__table']}>
                            <Table wide>
                                <thead className={styles['split-details-dialog__table-header']}>
                                    <tr>
                                        <Th>{t('split-details-dialog.target-name')}</Th>
                                        <Th>{t('split-details-dialog.target-oid')}</Th>
                                        <Th>{t('split-details-dialog.operation')}</Th>
                                        <Th>{t('split-details-dialog.start-address')}</Th>
                                        <Th>{t('split-details-dialog.end-address')}</Th>
                                    </tr>
                                </thead>
                                <tbody>
                                    {splitDetails?.targetLocationTracks.map((target) => (
                                        <tr key={target.id}>
                                            <td>{target.name}</td>
                                            <td>{target.oid}</td>
                                            <td>
<<<<<<< HEAD
                                                {target.newlyCreated
                                                    ? t('split-details-dialog.newly-created')
                                                    : // TODO: GVT-2525 partial duplicate
                                                      t('split-details-dialog.replaces-duplicate')}
                                            </td>
                                            <td>
                                                {target.startAddress
                                                    ? formatTrackMeter(target.startAddress)
                                                    : undefined}
                                            </td>
                                            <td>
                                                {target.endAddress
                                                    ? formatTrackMeter(target.endAddress)
                                                    : undefined}
=======
                                                {t(getOperationLocalizationKey(target.operation))}
>>>>>>> 843a4b8b
                                            </td>
                                            <td>{formatAddress(target.startAddress)}</td>
                                            <td>{formatAddress(target.endAddress)}</td>
                                        </tr>
                                    ))}
                                </tbody>
                            </Table>
                        </div>
                    </FieldLayout>
                </div>
            </ProgressIndicatorWrapper>
        </Dialog>
    );
};

function formatAddress(address: TrackMeter | undefined): string | undefined {
    return address ? formatTrackMeter(address) : undefined;
}

function getOperationLocalizationKey(operation: SplitTargetOperation): string {
    switch (operation) {
        case 'CREATE':
            return 'split-details-dialog.newly-created';
        case 'OVERWRITE':
            return 'split-details-dialog.replaces-duplicate';
        case 'TRANSFER':
            return 'split-details-dialog.transfers-assets';
    }
}<|MERGE_RESOLUTION|>--- conflicted
+++ resolved
@@ -79,24 +79,7 @@
                                             <td>{target.name}</td>
                                             <td>{target.oid}</td>
                                             <td>
-<<<<<<< HEAD
-                                                {target.newlyCreated
-                                                    ? t('split-details-dialog.newly-created')
-                                                    : // TODO: GVT-2525 partial duplicate
-                                                      t('split-details-dialog.replaces-duplicate')}
-                                            </td>
-                                            <td>
-                                                {target.startAddress
-                                                    ? formatTrackMeter(target.startAddress)
-                                                    : undefined}
-                                            </td>
-                                            <td>
-                                                {target.endAddress
-                                                    ? formatTrackMeter(target.endAddress)
-                                                    : undefined}
-=======
                                                 {t(getOperationLocalizationKey(target.operation))}
->>>>>>> 843a4b8b
                                             </td>
                                             <td>{formatAddress(target.startAddress)}</td>
                                             <td>{formatAddress(target.endAddress)}</td>
