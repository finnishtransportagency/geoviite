import * as React from 'react';
import { TimeStamp } from 'common/common-model';
import styles from 'publication/publication-table-item.scss';
import { IconColor, Icons, IconSize } from 'vayla-design-lib/icon/Icon';
import { formatDateFull } from 'utils/date-utils';
import { useTranslation } from 'react-i18next';
import { Operation, PublishValidationError } from 'publication/publication-model';
import { createClassName } from 'vayla-design-lib/utils';
import { Button, ButtonVariant } from 'vayla-design-lib/button/button';

export type PreviewTableItemProps = {
    onChange: React.ChangeEventHandler<HTMLInputElement>;
    itemName: string;
    trackNumber?: string;
    errors: PublishValidationError[];
    changeTime: TimeStamp;
    showRatkoPushDate: boolean;
    showStatus: boolean;
    showActions: boolean;
    ratkoPushDate?: TimeStamp;
<<<<<<< HEAD
    operation: Operation | null;
    userName: string;
=======
    onPublishItemSelect?: () => void;
    publish?: boolean;
>>>>>>> e03a931b
};

export const PublicationTableItem: React.FC<PreviewTableItemProps> = ({
    itemName,
    trackNumber,
    errors,
    changeTime,
    showRatkoPushDate,
    showStatus,
    showActions,
    ratkoPushDate,
<<<<<<< HEAD
    operation,
    userName,
=======
    onPublishItemSelect,
    publish = false,
>>>>>>> e03a931b
}) => {
    const {t} = useTranslation();
    const [isErrorRowExpanded, setIsErrorRowExpanded] = React.useState(false);

    const errorsToStrings = (list: PublishValidationError[], type: 'ERROR' | 'WARNING') => {
        const filtered = list.filter((e) => e.type === type);
        return filtered.map((error) => t(error.localizationKey, error.params));
    };

    const errorTexts = errorsToStrings(errors, 'ERROR');
    const warningTexts = errorsToStrings(errors, 'WARNING');
    const hasErrors = errors.length > 0;

    const statusCellClassName = createClassName(
        styles['preview-table-item__status-cell'],
        hasErrors && styles['preview-table-item__status-cell--expandable'],
    );

    return (
        <React.Fragment>
            <tr className={'preview-table-item'}>
                <td>{itemName}</td>
                <td>{trackNumber ? trackNumber : ''}</td>
<<<<<<< HEAD
                <td>{operation ? t(`enum.publish-operation.${operation}`) : ''}</td>
                {showStatus && (
                    <td
                        className={statusCellClassName}
                        onClick={() => setIsErrorRowExpanded(!isErrorRowExpanded)}>
                        {!hasErrors && (
                            <span className={styles['preview-table-item__ok-status']}>
                                <Icons.Tick color={IconColor.INHERIT} size={IconSize.SMALL} />
                            </span>
                        )}
                        {errorTexts.length > 0 && (
                            <span className={styles['preview-table-item__error-status']}>
                                {t('publication-table.errors-status-text', [errorTexts.length])}
                            </span>
                        )}
                        {warningTexts.length > 0 && (
                            <span className={styles['preview-table-item__warning-status']}>
                                {t('publication-table.warnings-status-text', [warningTexts.length])}
                            </span>
                        )}
                    </td>
                )}
                <td>{userName}</td>
=======
                <td
                    className={statusCellClassName}
                    onClick={() => setIsErrorRowExpanded(!isErrorRowExpanded)}>
                    {!hasErrors && (
                        <span className={styles['preview-table-item__ok-status']}>
                            <Icons.Tick color={IconColor.INHERIT} size={IconSize.SMALL}/>
                        </span>
                    )}
                    {errorTexts.length > 0 && (
                        <span className={styles['preview-table-item__error-status']}>
                            {t('publication-table.errors-status-text', [errorTexts.length])}
                        </span>
                    )}
                    {warningTexts.length > 0 && (
                        <span className={styles['preview-table-item__warning-status']}>
                            {t('publication-table.warnings-status-text', [warningTexts.length])}
                        </span>
                    )}
                </td>
                <td onClick={() => {onPublishItemSelect && onPublishItemSelect();}}>
                    {publish ? <Icons.Ascending size={IconSize.SMALL}/> : <Icons.Descending size={IconSize.SMALL}/>}
                </td>
>>>>>>> e03a931b
                <td>{formatDateFull(changeTime)}</td>
                {showRatkoPushDate && (
                    <td>{ratkoPushDate ? formatDateFull(ratkoPushDate) : t('no')}</td>
                )}
                {showActions && (
                    <td>
                        <div className={'preview-table-item__buttons'}>
                            <Button variant={ButtonVariant.GHOST} icon={Icons.Descending} />
                            <Button variant={ButtonVariant.GHOST} icon={Icons.More} />
                        </div>
                    </td>
                )}
            </tr>
            {isErrorRowExpanded && hasErrors && (
                <tr className={'preview-table-item preview-table-item--error'}>
                    <td colSpan={4}>
                        {errorTexts.length > 0 && (
                            <div className="preview-table-item__msg-group preview-table-item__msg-group--errors">
                                <div className="preview-table-item__group-title">
                                    {t('publication-table.errors-group-title')}
                                </div>
                                {errorTexts.map((errorText, index) => (
                                    <div key={index} className="preview-table-item__msg">
                                        {errorText}
                                    </div>
                                ))}
                            </div>
                        )}
                        {warningTexts.length > 0 && (
                            <div className="preview-table-item__msg-group preview-table-item__msg-group--warnings">
                                <div className="preview-table-item__group-title">
                                    {t('publication-table.warnings-group-title')}
                                </div>
                                {warningTexts?.map((warningText, index) => (
                                    <div key={index} className="preview-table-item__msg">
                                        {warningText}
                                    </div>
                                ))}
                            </div>
                        )}
                    </td>
                </tr>
            )}
        </React.Fragment>
    );
};<|MERGE_RESOLUTION|>--- conflicted
+++ resolved
@@ -18,13 +18,10 @@
     showStatus: boolean;
     showActions: boolean;
     ratkoPushDate?: TimeStamp;
-<<<<<<< HEAD
     operation: Operation | null;
     userName: string;
-=======
     onPublishItemSelect?: () => void;
     publish?: boolean;
->>>>>>> e03a931b
 };
 
 export const PublicationTableItem: React.FC<PreviewTableItemProps> = ({
@@ -36,13 +33,10 @@
     showStatus,
     showActions,
     ratkoPushDate,
-<<<<<<< HEAD
     operation,
     userName,
-=======
     onPublishItemSelect,
     publish = false,
->>>>>>> e03a931b
 }) => {
     const {t} = useTranslation();
     const [isErrorRowExpanded, setIsErrorRowExpanded] = React.useState(false);
@@ -66,7 +60,6 @@
             <tr className={'preview-table-item'}>
                 <td>{itemName}</td>
                 <td>{trackNumber ? trackNumber : ''}</td>
-<<<<<<< HEAD
                 <td>{operation ? t(`enum.publish-operation.${operation}`) : ''}</td>
                 {showStatus && (
                     <td
@@ -90,40 +83,13 @@
                     </td>
                 )}
                 <td>{userName}</td>
-=======
-                <td
-                    className={statusCellClassName}
-                    onClick={() => setIsErrorRowExpanded(!isErrorRowExpanded)}>
-                    {!hasErrors && (
-                        <span className={styles['preview-table-item__ok-status']}>
-                            <Icons.Tick color={IconColor.INHERIT} size={IconSize.SMALL}/>
-                        </span>
-                    )}
-                    {errorTexts.length > 0 && (
-                        <span className={styles['preview-table-item__error-status']}>
-                            {t('publication-table.errors-status-text', [errorTexts.length])}
-                        </span>
-                    )}
-                    {warningTexts.length > 0 && (
-                        <span className={styles['preview-table-item__warning-status']}>
-                            {t('publication-table.warnings-status-text', [warningTexts.length])}
-                        </span>
-                    )}
-                </td>
-                <td onClick={() => {onPublishItemSelect && onPublishItemSelect();}}>
-                    {publish ? <Icons.Ascending size={IconSize.SMALL}/> : <Icons.Descending size={IconSize.SMALL}/>}
-                </td>
->>>>>>> e03a931b
                 <td>{formatDateFull(changeTime)}</td>
                 {showRatkoPushDate && (
                     <td>{ratkoPushDate ? formatDateFull(ratkoPushDate) : t('no')}</td>
                 )}
                 {showActions && (
-                    <td>
-                        <div className={'preview-table-item__buttons'}>
-                            <Button variant={ButtonVariant.GHOST} icon={Icons.Descending} />
-                            <Button variant={ButtonVariant.GHOST} icon={Icons.More} />
-                        </div>
+                    <td onClick={() => {onPublishItemSelect && onPublishItemSelect();}}>
+                        {publish ? <Icons.Ascending size={IconSize.SMALL}/> : <Icons.Descending size={IconSize.SMALL}/>}
                     </td>
                 )}
             </tr>
