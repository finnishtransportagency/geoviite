import * as React from 'react';
import styles from './publication-log.scss';
import { useTranslation } from 'react-i18next';
import { Link } from 'vayla-design-lib/link/link';
import { DatePicker } from 'vayla-design-lib/datepicker/datepicker';
import { currentDay } from 'utils/date-utils';
import { addDays, endOfDay, startOfDay, subMonths } from 'date-fns';
import { getPublications, getPublicationsCsvUri } from 'publication/publication-api';
import PublicationTable from 'publication/table/publication-table';
import { Spinner } from 'vayla-design-lib/spinner/spinner';
import { PublicationDetails } from 'publication/publication-model';
<<<<<<< HEAD
import { Button } from 'vayla-design-lib/button/button';
import { Icons } from 'vayla-design-lib/icon/Icon';
import { SortInformation } from 'publication/table/publication-table-utils';
import { Page } from 'api/api-fetch';
=======
import { FieldLayout } from 'vayla-design-lib/field-layout/field-layout';
>>>>>>> 0088fec8

export type PublicationLogViewProps = {
    onClose: () => void;
};

const PublicationLogView: React.FC<PublicationLogViewProps> = ({ onClose }) => {
    const { t } = useTranslation();

    const [startDate, setStartDate] = React.useState<Date>(subMonths(currentDay, 1));
    const [endDate, setEndDate] = React.useState<Date>(currentDay);
    const [pagedPublications, setPagedPublications] = React.useState<Page<PublicationDetails>>();
    const [sortInfo, setSortInfo] = React.useState<SortInformation>();

    React.useEffect(() => {
        if (startDate) {
            setPagedPublications(undefined);

            getPublications(startOfDay(startDate), addDays(endDate, 1)).then((p) => {
                setPagedPublications(p ?? undefined);
            });
        }
    }, [startDate, endDate]);

    const endDateErrors =
        endDate && startDate > endDate ? [t('publication-log.end-before-start')] : [];

    return (
        <div className={styles['publication-log__view']}>
            <div className={styles['publication-log__title']}>
                <Link onClick={onClose}>{t('frontpage.frontpage-link')}</Link>
                <span className={styles['publication-log__breadcrumbs']}>
                    {' > ' + t('publication-log.breadcrumbs-text')}
                </span>
            </div>
<<<<<<< HEAD
            <div className={styles['publication-log__actions']}>
                <div>
                    {t('publication-log.start-date')}
                    <DatePicker
                        value={startDate}
                        onChange={(startDate) => setStartDate(startDate)}
                    />
                </div>
                <div>
                    {t('publication-log.end-date')}
                    <DatePicker value={endDate} onChange={(endDate) => setEndDate(endDate)} />
                </div>
                <div className={styles['publication-log__export_button']}>
                    <Button
                        icon={Icons.Download}
                        onClick={() =>
                            (location.href = getPublicationsCsvUri(
                                startDate,
                                endOfDay(endDate),
                                sortInfo?.propName,
                                sortInfo?.direction,
                            ))
                        }>
                        {t('publication-log.export-csv')}
                    </Button>
                </div>
=======
            <div className={styles['publication-log__datepickers']}>
                <FieldLayout
                    label={t('publication-log.start-date')}
                    value={
                        <DatePicker
                            value={startDate}
                            onChange={(startDate) => setStartDate(startDate)}
                        />
                    }
                />
                <FieldLayout
                    label={t('publication-log.end-date')}
                    value={
                        <DatePicker value={endDate} onChange={(endDate) => setEndDate(endDate)} />
                    }
                    errors={endDateErrors}
                />
>>>>>>> 0088fec8
            </div>
            <div className={styles['publication-log__content']}>
                {pagedPublications && (
                    <PublicationTable
                        truncated={pagedPublications?.totalCount != pagedPublications?.items.length}
                        publications={pagedPublications.items}
                        onSortChange={setSortInfo}
                    />
                )}
                {!pagedPublications && <Spinner />}
            </div>
        </div>
    );
};

export default PublicationLogView;<|MERGE_RESOLUTION|>--- conflicted
+++ resolved
@@ -9,14 +9,11 @@
 import PublicationTable from 'publication/table/publication-table';
 import { Spinner } from 'vayla-design-lib/spinner/spinner';
 import { PublicationDetails } from 'publication/publication-model';
-<<<<<<< HEAD
 import { Button } from 'vayla-design-lib/button/button';
 import { Icons } from 'vayla-design-lib/icon/Icon';
 import { SortInformation } from 'publication/table/publication-table-utils';
 import { Page } from 'api/api-fetch';
-=======
 import { FieldLayout } from 'vayla-design-lib/field-layout/field-layout';
->>>>>>> 0088fec8
 
 export type PublicationLogViewProps = {
     onClose: () => void;
@@ -51,35 +48,7 @@
                     {' > ' + t('publication-log.breadcrumbs-text')}
                 </span>
             </div>
-<<<<<<< HEAD
             <div className={styles['publication-log__actions']}>
-                <div>
-                    {t('publication-log.start-date')}
-                    <DatePicker
-                        value={startDate}
-                        onChange={(startDate) => setStartDate(startDate)}
-                    />
-                </div>
-                <div>
-                    {t('publication-log.end-date')}
-                    <DatePicker value={endDate} onChange={(endDate) => setEndDate(endDate)} />
-                </div>
-                <div className={styles['publication-log__export_button']}>
-                    <Button
-                        icon={Icons.Download}
-                        onClick={() =>
-                            (location.href = getPublicationsCsvUri(
-                                startDate,
-                                endOfDay(endDate),
-                                sortInfo?.propName,
-                                sortInfo?.direction,
-                            ))
-                        }>
-                        {t('publication-log.export-csv')}
-                    </Button>
-                </div>
-=======
-            <div className={styles['publication-log__datepickers']}>
                 <FieldLayout
                     label={t('publication-log.start-date')}
                     value={
@@ -96,7 +65,20 @@
                     }
                     errors={endDateErrors}
                 />
->>>>>>> 0088fec8
+                <div className={styles['publication-log__export_button']}>
+                    <Button
+                        icon={Icons.Download}
+                        onClick={() =>
+                            (location.href = getPublicationsCsvUri(
+                                startDate,
+                                endOfDay(endDate),
+                                sortInfo?.propName,
+                                sortInfo?.direction,
+                            ))
+                        }>
+                        {t('publication-log.export-csv')}
+                    </Button>
+                </div>
             </div>
             <div className={styles['publication-log__content']}>
                 {pagedPublications && (
