import * as React from 'react';
import styles from './publication-log.scss';
import { useTranslation } from 'react-i18next';
import { DatePicker, END_OF_CENTURY, START_OF_2022 } from 'vayla-design-lib/datepicker/datepicker';
import { daysBetween, parseISOOrUndefined } from 'utils/date-utils';
import {
    getPublicationsAsTableItems,
    getPublicationsCsvUri,
    MAX_RETURNED_PUBLICATION_LOG_ROWS,
    PublishableObjectIdAndType,
} from 'publication/publication-api';
import PublicationTable from 'publication/table/publication-table';
import { Button } from 'vayla-design-lib/button/button';
import { Icons } from 'vayla-design-lib/icon/Icon';
import {
    SortablePublicationTableProps,
    SortedByTimeDesc,
} from 'publication/table/publication-table-utils';
import { FieldLayout } from 'vayla-design-lib/field-layout/field-layout';
import { PublicationTableItem } from 'publication/publication-model';
import { Page } from 'api/api-fetch';
import { PrivilegeRequired } from 'user/privilege-required';
import { createDelegates } from 'store/store-utils';
import { trackLayoutActionCreators } from 'track-layout/track-layout-slice';
import { useTrackLayoutAppSelector } from 'store/hooks';
import { useAppNavigate } from 'common/navigate';
import { DOWNLOAD_PUBLICATION } from 'user/user-model';
import { Spinner } from 'vayla-design-lib/spinner/spinner';
import { exhaustiveMatchingGuard } from 'utils/type-utils';
import { TableSorting } from 'utils/table-utils';
import { AnchorLink } from 'geoviite-design-lib/link/anchor-link';
import { SearchDropdown, SearchItemType, SearchItemValue } from 'asset-search/search-dropdown';
import { LayoutContext, officialMainLayoutContext } from 'common/common-model';
import { DropdownSize } from 'vayla-design-lib/dropdown/dropdown';
import { LayoutTrackNumber } from 'track-layout/track-layout-model';
import { useTrackNumbersIncludingDeleted } from 'track-layout/track-layout-react-utils';
import { TFunction } from 'i18next';
<<<<<<< HEAD
import {
    kmPostSearchItemName,
    locationTrackSearchItemName,
    switchSearchItemName,
    trackNumberSearchItemName,
} from 'asset-search/search-utils';
=======
import { useMemoizedDate, useRateLimitedTwoPartEffect } from 'utils/react-utils';
import { endOfDay, startOfDay } from 'date-fns';
>>>>>>> 8f802fe6

const MAX_SEARCH_DAYS = 180;

type PublicationLogTableHeadingProps = {
    isLoading: boolean;
    isTruncated: boolean;
    publicationAmount: number;
};

const PublicationLogTableHeading: React.FC<PublicationLogTableHeadingProps> = ({
    isLoading,
    isTruncated,
    publicationAmount,
}) => {
    const { t } = useTranslation();

    return (
        <React.Fragment>
            {!isLoading && (
                <span
                    title={
                        isTruncated
                            ? t('publication-table.truncated', {
                                  number: publicationAmount,
                              })
                            : ''
                    }>
                    {t('publication-table.count-header', {
                        number: publicationAmount,
                        truncated: isTruncated ? '+' : '',
                    })}
                </span>
            )}
            {isLoading && (
                <React.Fragment>
                    {t('publication-table.loading')}
                    <Spinner inline={true} />
                </React.Fragment>
            )}
        </React.Fragment>
    );
};

export type SearchablePublicationLogItem =
    | SearchItemType.LOCATION_TRACK
    | SearchItemType.TRACK_NUMBER
    | SearchItemType.SWITCH
    | SearchItemType.KM_POST;

function searchableItemIdAndType(
    item: SearchItemValue<SearchablePublicationLogItem>,
): PublishableObjectIdAndType {
    switch (item.type) {
        case SearchItemType.LOCATION_TRACK:
            return { type: item.type, id: item.locationTrack.id };
        case SearchItemType.TRACK_NUMBER:
            return { type: item.type, id: item.trackNumber.id };
        case SearchItemType.SWITCH:
            return { type: item.type, id: item.layoutSwitch.id };
        case SearchItemType.KM_POST:
            return { type: item.type, id: item.kmPost.id };
        default:
            return exhaustiveMatchingGuard(item);
    }
}

function getSearchableItemName(
    item: SearchItemValue<SearchablePublicationLogItem>,
    trackNumbers: LayoutTrackNumber[],
    t: TFunction<'translation', undefined>,
): string {
    switch (item.type) {
        case SearchItemType.LOCATION_TRACK:
            return locationTrackSearchItemName(item.locationTrack, t);
        case SearchItemType.TRACK_NUMBER:
            return trackNumberSearchItemName(item.trackNumber, t);
        case SearchItemType.SWITCH:
            return switchSearchItemName(item.layoutSwitch, t);
        case SearchItemType.KM_POST:
            return kmPostSearchItemName(item.kmPost, trackNumbers, t);
        default:
            return exhaustiveMatchingGuard(item);
    }
}

const isValidPublicationLogSearchRange = (
    specificItem: SearchItemValue<SearchablePublicationLogItem> | undefined,
    start: Date | undefined,
    end: Date | undefined,
): boolean => {
    return (
        specificItem !== undefined || // go nuts with single-item searches, they're cheap
        (start !== undefined && daysBetween(start, end ?? new Date()) < MAX_SEARCH_DAYS)
    );
};

type SearchParams = {
    startDate: Date | undefined;
    endDate: Date | undefined;
    specificItem: SearchItemValue<SearchablePublicationLogItem> | undefined;
    sortInfo: TableSorting<SortablePublicationTableProps>;
};

function searchParamsAffectingVisibleRowsDiffer(
    pagedPublications: Page<PublicationTableItem> | undefined,
    a: SearchParams | undefined,
    b: SearchParams | undefined,
) {
    return (
        (a === undefined) !== (b === undefined) ||
        (a !== undefined &&
            b !== undefined &&
            (a.startDate !== b.startDate ||
                a.endDate !== b.endDate ||
                a.specificItem !== b.specificItem ||
                ((pagedPublications?.items.length ?? 0) >= MAX_RETURNED_PUBLICATION_LOG_ROWS &&
                    a.sortInfo !== b.sortInfo)))
    );
}

function usePublicationLogSearch(
    startDate: Date | undefined,
    endDate: Date | undefined,
    specificItem: SearchItemValue<SearchablePublicationLogItem> | undefined,
    sortInfo: TableSorting<SortablePublicationTableProps>,
): { pagedPublications: Page<PublicationTableItem> | undefined; isLoading: boolean } {
    const [pagedPublications, setPagedPublications] = React.useState<Page<PublicationTableItem>>();
    const [lastSearch, setLastSearch] = React.useState<SearchParams | undefined>(undefined);

    const clearPublicationsTable = () => {
        setPagedPublications({
            totalCount: 0,
            items: [],
            start: 0,
        });
    };

    const search = {
        startDate,
        endDate,
        specificItem,
        sortInfo,
    };

    useRateLimitedTwoPartEffect(
        () => {
            if (!isValidPublicationLogSearchRange(specificItem, startDate, endDate)) {
                clearPublicationsTable();
                setLastSearch(search);
                return undefined;
            } else if (
                !searchParamsAffectingVisibleRowsDiffer(pagedPublications, lastSearch, search)
            ) {
                setLastSearch(search);
                return undefined;
            } else {
                return getPublicationsAsTableItems(
                    startDate && startOfDay(startDate),
                    endDate && endOfDay(endDate),
                    specificItem === undefined ? undefined : searchableItemIdAndType(specificItem),
                    sortInfo.propName,
                    sortInfo.direction,
                );
            }
        },
        (results) => {
            setPagedPublications(results);
            setLastSearch(search);
        },
        500,
        [startDate, endDate, specificItem, sortInfo],
    );

    return {
        isLoading: searchParamsAffectingVisibleRowsDiffer(pagedPublications, search, lastSearch),
        pagedPublications,
    };
}

type PublicationLogProps = {
    layoutContext: LayoutContext;
};
const PublicationLog: React.FC<PublicationLogProps> = ({ layoutContext }) => {
    const { t } = useTranslation();
    const navigate = useAppNavigate();
    const trackNumbers = useTrackNumbersIncludingDeleted(layoutContext) ?? [];

    const selectedPublicationSearch = useTrackLayoutAppSelector(
        (state) => state.selection.publicationSearch,
    );

    const trackLayoutActionDelegates = React.useMemo(
        () => createDelegates(trackLayoutActionCreators),
        [],
    );

    const specificItem = selectedPublicationSearch?.specificItem;
    const startDate = useMemoizedDate(
        parseISOOrUndefined(
            specificItem === undefined
                ? selectedPublicationSearch?.globalStartDate
                : selectedPublicationSearch?.specificItemStartDate,
        ),
    );
    const endDate = useMemoizedDate(
        parseISOOrUndefined(
            specificItem === undefined
                ? selectedPublicationSearch?.globalEndDate
                : selectedPublicationSearch?.specificItemEndDate,
        ),
    );

    const [sortInfo, setSortInfo] =
        React.useState<TableSorting<SortablePublicationTableProps>>(SortedByTimeDesc);

    const { isLoading, pagedPublications } = usePublicationLogSearch(
        startDate,
        endDate,
        specificItem,
        sortInfo,
    );

    const setStartDate = (newStartDate: Date | undefined) => {
        trackLayoutActionDelegates.setSelectedPublicationSearchStartDate(
            newStartDate?.toISOString(),
        );
    };

    const setEndDate = (newEndDate: Date | undefined) => {
        trackLayoutActionDelegates.setSelectedPublicationSearchEndDate(newEndDate?.toISOString());
    };

    const isSearchRangeValid = isValidPublicationLogSearchRange(specificItem, startDate, endDate);

    const endDateErrors =
        startDate && endDate && startDate > endDate ? [t('publication-log.end-before-start')] : [];

    const isTruncated =
        pagedPublications !== undefined &&
        pagedPublications.totalCount !== pagedPublications.items.length;

    return (
        <div className={styles['publication-log']}>
            <div className={styles['publication-log__title']}>
                <AnchorLink
                    onClick={() => {
                        trackLayoutActionDelegates.setSelectedPublicationSearch(undefined);
                        navigate('frontpage');
                    }}>
                    {t('frontpage.frontpage-link')}
                </AnchorLink>
                <span className={styles['publication-log__breadcrumbs']}>
                    {' > ' + t('publication-log.breadcrumbs-text')}
                </span>
            </div>
            <div className={styles['publication-log__content']}>
                <div className={styles['publication-log__actions']}>
                    <FieldLayout
                        label={
                            specificItem === undefined
                                ? t('publication-log.start-date')
                                : t('publication-log.start-date-with-specific-object')
                        }
                        value={
                            <DatePicker
                                value={startDate}
                                onChange={setStartDate}
                                minDate={START_OF_2022}
                                maxDate={END_OF_CENTURY}
                                qa-id={'publication-log-start-date-input'}
                                isClearable
                            />
                        }
                    />
                    <FieldLayout
                        label={
                            specificItem === undefined
                                ? t('publication-log.end-date')
                                : t('publication-log.end-date-with-specific-object')
                        }
                        value={
                            <DatePicker
                                value={endDate}
                                onChange={setEndDate}
                                minDate={START_OF_2022}
                                maxDate={END_OF_CENTURY}
                                qa-id={'publication-log-end-date-input'}
                                isClearable
                            />
                        }
                        errors={endDateErrors}
                    />
                    <FieldLayout
                        label={t('publication-log.specific-object')}
                        value={
                            <SearchDropdown
                                layoutContext={officialMainLayoutContext()}
                                splittingState={undefined}
                                placeholder={t('publication-log.search-specific-object')}
                                onItemSelected={
                                    trackLayoutActionDelegates.setSelectedPublicationSearchSearchableItem
                                }
                                value={specificItem}
                                getName={(name) => getSearchableItemName(name, trackNumbers, t)}
                                disabled={false}
                                size={DropdownSize.LARGE}
                                searchTypes={[
                                    SearchItemType.LOCATION_TRACK,
                                    SearchItemType.SWITCH,
                                    SearchItemType.TRACK_NUMBER,
                                    SearchItemType.KM_POST,
                                ]}
                                wide={false}
                                useAnchorElementWidth={true}
                                clearable
                                includeDeletedAssets={true}
                            />
                        }
                    />
                    <PrivilegeRequired privilege={DOWNLOAD_PUBLICATION}>
                        <div className={styles['publication-log__export_button']}>
                            <Button
                                icon={Icons.Download}
                                disabled={!isSearchRangeValid}
                                title={
                                    isSearchRangeValid
                                        ? undefined
                                        : t('publication-log.search-range-too-long', {
                                              maxDays: MAX_SEARCH_DAYS,
                                          })
                                }
                                onClick={() =>
                                    (location.href = getPublicationsCsvUri(
                                        startDate,
                                        endDate && endOfDay(endDate),
                                        specificItem === undefined
                                            ? undefined
                                            : {
                                                  idAndType: searchableItemIdAndType(specificItem),
                                                  name: getSearchableItemName(
                                                      specificItem,
                                                      trackNumbers,
                                                      t,
                                                  ),
                                              },
                                        sortInfo?.propName,
                                        sortInfo?.direction,
                                    ))
                                }>
                                {t('publication-log.export-csv')}
                            </Button>
                        </div>
                    </PrivilegeRequired>
                </div>
                <div className={styles['publication-log__count-header']}>
                    {isSearchRangeValid ? (
                        <PublicationLogTableHeading
                            isLoading={isLoading}
                            isTruncated={isTruncated}
                            publicationAmount={pagedPublications?.items?.length || 0}
                        />
                    ) : (
                        <span className={styles['publication-log__table-header-error']}>
                            {t('publication-log.search-range-too-long', {
                                maxDays: MAX_SEARCH_DAYS,
                            })}
                        </span>
                    )}
                </div>
                <PublicationTable
                    layoutContext={layoutContext}
                    isLoading={isLoading}
                    items={pagedPublications?.items || []}
                    sortInfo={sortInfo}
                    onSortChange={setSortInfo}
                    displaySingleItemHistory={
                        trackLayoutActionDelegates.startFreshSpecificItemPublicationLogSearch
                    }
                />
            </div>
        </div>
    );
};

export default PublicationLog;<|MERGE_RESOLUTION|>--- conflicted
+++ resolved
@@ -35,17 +35,14 @@
 import { LayoutTrackNumber } from 'track-layout/track-layout-model';
 import { useTrackNumbersIncludingDeleted } from 'track-layout/track-layout-react-utils';
 import { TFunction } from 'i18next';
-<<<<<<< HEAD
 import {
     kmPostSearchItemName,
     locationTrackSearchItemName,
     switchSearchItemName,
     trackNumberSearchItemName,
 } from 'asset-search/search-utils';
-=======
 import { useMemoizedDate, useRateLimitedTwoPartEffect } from 'utils/react-utils';
 import { endOfDay, startOfDay } from 'date-fns';
->>>>>>> 8f802fe6
 
 const MAX_SEARCH_DAYS = 180;
 
