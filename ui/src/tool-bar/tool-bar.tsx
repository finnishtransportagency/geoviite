--- conflicted
+++ resolved
@@ -46,7 +46,6 @@
 import { WorkspaceDialog } from 'tool-bar/workspace-dialog';
 import { EnvRestricted } from 'environment/env-restricted';
 import {
-<<<<<<< HEAD
     getLayoutDesigns,
     insertLayoutDesign,
     updateLayoutDesign,
@@ -54,11 +53,10 @@
 import { useLoader } from 'utils/react-utils';
 import { getChangeTimes, updateLayoutDesignChangeTime } from 'common/change-time-api';
 import { WorkspaceDeleteConfirmDialog } from 'tool-bar/workspace-delete-confirm-dialog';
-=======
+import {
     calculateBoundingBoxToShowAroundLocation,
     MAP_POINT_OPERATING_POINT_BBOX_OFFSET,
 } from 'map/map-utils';
->>>>>>> 30b45ff1
 
 export type ToolbarParams = {
     onSelect: OnSelectFunction;
