--- conflicted
+++ resolved
@@ -2,12 +2,9 @@
 import { Icons } from 'vayla-design-lib/icon/Icon';
 import { Button, ButtonVariant } from 'vayla-design-lib/button/button';
 import { Dropdown, DropdownSize, Item } from 'vayla-design-lib/dropdown/dropdown';
-<<<<<<< HEAD
+import { getSwitchesBySearchTerm } from 'track-layout/layout-switch-api';
 import { getSwitch } from 'track-layout/layout-switch-api';
 import { getKmPost } from 'track-layout/layout-km-post-api';
-=======
-import { getSwitchesBySearchTerm } from 'track-layout/layout-switch-api';
->>>>>>> 9faaf2bc
 import {
     getLocationTrackDescriptions,
 } from 'track-layout/layout-location-track-api';
@@ -38,9 +35,6 @@
 import { MapLayerMenu } from 'map/layer-menu/map-layer-menu';
 import { MapLayerMenuChange, MapLayerMenuGroups, MapLayerName } from 'map/map-model';
 import { getTrackNumberReferenceLine } from 'track-layout/layout-reference-line-api';
-<<<<<<< HEAD
-import { getBySearchTerm } from 'track-layout/track-layout-search-api';
-=======
 import { OnSelectFunction, OptionalUnselectableItemCollections } from 'selection/selection-model';
 import {
     refereshKmPostSelection,
@@ -48,7 +42,7 @@
     refreshSwitchSelection,
     refreshTrackNumberSelection,
 } from 'track-layout/track-layout-react-utils';
->>>>>>> 9faaf2bc
+import { getBySearchTerm } from 'track-layout/track-layout-search-api';
 
 export type ToolbarParams = {
     onSelect: OnSelectFunction;
@@ -149,6 +143,7 @@
     disableNewMenu,
     onMapLayerChange,
     mapLayerMenuGroups,
+    visibleLayers,
 }: ToolbarParams) => {
     const { t } = useTranslation();
 
@@ -204,21 +199,11 @@
                 return onSelect({ switches: [item.layoutSwitch.id] });
 
             case 'trackNumberSearchItem':
-<<<<<<< HEAD
-                getTrackNumberReferenceLine(item.trackNumber.id, props.publishType).then(
-                    (referenceLine) => {
-                        if (referenceLine?.boundingBox) {
-                            props.showArea(referenceLine.boundingBox);
-                        }
-                    },
-                );
-=======
-                getTrackNumberReferenceLine(item.trackNumber.id, 'DRAFT').then((referenceLine) => {
+                getTrackNumberReferenceLine(item.trackNumber.id, publishType).then((referenceLine) => {
                     if (referenceLine?.boundingBox) {
                         showArea(referenceLine.boundingBox);
                     }
                 });
->>>>>>> 9faaf2bc
 
                 return onSelect({ trackNumbers: [item.trackNumber.id] });
 
@@ -277,14 +262,9 @@
                     qa-id="search-box"
                 />
                 <MapLayerMenu
-<<<<<<< HEAD
-                    onMenuChange={props.onMapLayerChange}
-                    mapLayerMenuGroups={props.mapLayerMenuGroups}
-                    visibleLayers={props.visibleLayers}
-=======
                     onMenuChange={onMapLayerChange}
                     mapLayerMenuGroups={mapLayerMenuGroups}
->>>>>>> 9faaf2bc
+                    visibleLayers={visibleLayers}
                 />
                 <div className={styles['tool-bar__new-menu-button']}>
                     <WriteAccessRequired>
