--- conflicted
+++ resolved
@@ -282,35 +282,6 @@
                 </text>,
             );
         }
-<<<<<<< HEAD
-        if (drawTangentArrows) {
-            pvis.push(
-                tangentArrow(
-                    true,
-                    geo.point.station,
-                    geo.start.station,
-                    approximateHeightAtM(geo.start.station, kmHeights) ?? geo.start.height,
-                    geo.tangent,
-                    pviAssistLineHeightPx,
-                    pviKey++,
-                    coordinates,
-                ),
-            );
-            pvis.push(
-                tangentArrow(
-                    false,
-                    geo.point.station,
-                    geo.end.station,
-                    approximateHeightAtM(geo.end.station, kmHeights) ?? geo.end.height,
-                    geo.tangent,
-                    pviAssistLineHeightPx,
-                    pviKey++,
-                    coordinates,
-                ),
-            );
-        }
-=======
->>>>>>> 9bfb4b01
     }
     return <>{pvis}</>;
 };