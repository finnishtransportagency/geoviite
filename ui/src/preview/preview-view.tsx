import * as React from 'react';
import styles from './preview-view.scss';
import { useTranslation } from 'react-i18next';
import { useLoader } from 'utils/react-utils';
import {
    getCalculatedChanges,
    getPublishCandidates,
    PublishRequest,
    revertCandidates,
    validatePublishCandidates,
} from 'publication/publication-api';

import { PreviewFooter } from 'preview/preview-footer';
import { PreviewToolBar } from 'preview/preview-tool-bar';
import MapView from 'map/map-view';
import { Map, MapViewport, OptionalShownItems } from 'map/map-model';
import {
    OnClickLocationFunction,
    OnHighlightItemsFunction,
    OnHoverLocationFunction,
    OnSelectFunction,
    Selection,
} from 'selection/selection-model';
import { ChangeTimes, SelectedPublishChange } from 'track-layout/track-layout-store';
import { PublishType } from 'common/common-model';
import { CalculatedChangesView } from './calculated-changes-view';
import { Spinner } from 'vayla-design-lib/spinner/spinner';
import {
    KmPostPublishCandidate,
    LocationTrackPublishCandidate,
    PublicationId,
    PublishCandidate,
    PublishCandidates,
    ReferenceLinePublishCandidate,
    SwitchPublishCandidate,
    TrackNumberPublishCandidate,
} from 'publication/publication-model';
import {
    LayoutKmPostId,
    LayoutSwitchId,
    LayoutTrackNumberId,
    LocationTrackId,
    ReferenceLineId,
} from 'track-layout/track-layout-model';
import PreviewTable, { PreviewSelectType, PreviewTableEntry } from 'preview/preview-table';
import { updateAllChangeTimes } from 'common/change-time-api';
import { Dialog, DialogVariant } from 'vayla-design-lib/dialog/dialog';
import { Button, ButtonVariant } from 'vayla-design-lib/button/button';
import { Icons } from 'vayla-design-lib/icon/Icon';
import dialogStyles from '../vayla-design-lib/dialog/dialog.scss';

type CandidateId =
    | LocationTrackId
    | LayoutTrackNumberId
    | ReferenceLineId
    | LayoutSwitchId
    | LayoutKmPostId;
type Candidate = {
    id: CandidateId;
};

export type SelectedChanges = {
    trackNumbers: LayoutTrackNumberId[];
    referenceLines: ReferenceLineId[];
    locationTracks: LocationTrackId[];
    switches: LayoutSwitchId[];
    kmPosts: LayoutKmPostId[];
};

type PendingValidation = {
    pendingValidation: boolean;
};

export type PreviewCandidates = {
    trackNumbers: (TrackNumberPublishCandidate & PendingValidation)[];
    referenceLines: (ReferenceLinePublishCandidate & PendingValidation)[];
    locationTracks: (LocationTrackPublishCandidate & PendingValidation)[];
    switches: (SwitchPublishCandidate & PendingValidation)[];
    kmPosts: (KmPostPublishCandidate & PendingValidation)[];
};

type PreviewProps = {
    map: Map;
    selection: Selection;
    changeTimes: ChangeTimes;
    selectedPublishCandidateIds: SelectedChanges;
    onViewportChange: (viewport: MapViewport) => void;
    onSelect: OnSelectFunction;
    onHighlightItems: OnHighlightItemsFunction;
    onHoverLocation: OnHoverLocationFunction;
    onClickLocation: OnClickLocationFunction;
    onShownItemsChange: (shownItems: OptionalShownItems) => void;
    onClosePreview: () => void;
    onPreviewSelect: (selectedChange: SelectedPublishChange) => void;
    onPublishPreviewRemove: (selectedChange: SelectedPublishChange) => void;
    onPublishPreviewRevert: () => void;
};

const publishCandidateIds = (candidates: PublishCandidates): PublishRequest => ({
    trackNumbers: candidates.trackNumbers.map((tn) => tn.id),
    locationTracks: candidates.locationTracks.map((lt) => lt.id),
    referenceLines: candidates.referenceLines.map((rl) => rl.id),
    switches: candidates.switches.map((s) => s.id),
    kmPosts: candidates.kmPosts.map((s) => s.id),
});

const emptyChanges = {
    trackNumbers: [],
    locationTracks: [],
    referenceLines: [],
    switches: [],
    kmPosts: [],
};

const filterStaged = (stagedIds: CandidateId[], candidate: Candidate) =>
    stagedIds.includes(candidate.id);
const filterUnstaged = (stagedIds: CandidateId[], candidate: Candidate) =>
    !stagedIds.includes(candidate.id);

const getStagedChanges = (
    publishCandidates: PublishCandidates,
    stagedChangeIds: SelectedChanges,
) => ({
    trackNumbers: publishCandidates.trackNumbers.filter((trackNumber) =>
        filterStaged(stagedChangeIds.trackNumbers, trackNumber),
    ),
    locationTracks: publishCandidates.locationTracks.filter((locationTrack) =>
        filterStaged(stagedChangeIds.locationTracks, locationTrack),
    ),
    switches: publishCandidates.switches.filter((layoutSwitch) =>
        filterStaged(stagedChangeIds.switches, layoutSwitch),
    ),
    kmPosts: publishCandidates.kmPosts.filter((kmPost) =>
        filterStaged(stagedChangeIds.kmPosts, kmPost),
    ),
    referenceLines: publishCandidates.referenceLines.filter((referenceLine) =>
        filterStaged(stagedChangeIds.referenceLines, referenceLine),
    ),
});

const getUnstagedChanges = (
    publishCandidates: PublishCandidates,
    stagedChangeIds: SelectedChanges,
) => ({
    trackNumbers: publishCandidates.trackNumbers.filter((trackNumber) =>
        filterUnstaged(stagedChangeIds.trackNumbers, trackNumber),
    ),
    locationTracks: publishCandidates.locationTracks.filter((locationTrack) =>
        filterUnstaged(stagedChangeIds.locationTracks, locationTrack),
    ),
    switches: publishCandidates.switches.filter((layoutSwitch) =>
        filterUnstaged(stagedChangeIds.switches, layoutSwitch),
    ),
    kmPosts: publishCandidates.kmPosts.filter((kmPost) =>
        filterUnstaged(stagedChangeIds.kmPosts, kmPost),
    ),
    referenceLines: publishCandidates.referenceLines.filter((referenceLine) =>
        filterUnstaged(stagedChangeIds.referenceLines, referenceLine),
    ),
});

// Validating the change set takes time. After a change is staged, it should be regarded as staged, but pending
// validation until validation is complete
const pendingValidation = (
    allStaged: CandidateId[],
    allValidated: CandidateId[],
    id: CandidateId,
) => allStaged.includes(id) && !allValidated.includes(id);

const previewChanges = (
    stagedValidatedChanges: PublishCandidates,
    allSelectedChanges: PublishRequest,
    entireChangeset: PublishCandidates,
) => {
    const validatedIds = publishCandidateIds(stagedValidatedChanges);

    return {
        trackNumbers: [
            ...stagedValidatedChanges.trackNumbers.map(nonPendingCandidate),
            ...entireChangeset.trackNumbers
                .filter((change) =>
                    pendingValidation(
                        allSelectedChanges.trackNumbers,
                        validatedIds.trackNumbers,
                        change.id,
                    ),
                )
                .map(pendingCandidate),
        ],
        referenceLines: [
            ...stagedValidatedChanges.referenceLines.map(nonPendingCandidate),
            ...entireChangeset.referenceLines
                .filter((change) =>
                    pendingValidation(
                        allSelectedChanges.referenceLines,
                        validatedIds.referenceLines,
                        change.id,
                    ),
                )
                .map(pendingCandidate),
        ],
        locationTracks: [
            ...stagedValidatedChanges.locationTracks.map(nonPendingCandidate),
            ...entireChangeset.locationTracks
                .filter((change) =>
                    pendingValidation(
                        allSelectedChanges.locationTracks,
                        validatedIds.locationTracks,
                        change.id,
                    ),
                )
                .map(pendingCandidate),
        ],
        switches: [
            ...stagedValidatedChanges.switches.map(nonPendingCandidate),
            ...entireChangeset.switches
                .filter((change) =>
                    pendingValidation(
                        allSelectedChanges.switches,
                        validatedIds.switches,
                        change.id,
                    ),
                )
                .map(pendingCandidate),
        ],
        kmPosts: [
            ...stagedValidatedChanges.kmPosts.map(nonPendingCandidate),
            ...entireChangeset.kmPosts
                .filter((change) =>
                    pendingValidation(allSelectedChanges.kmPosts, validatedIds.kmPosts, change.id),
                )
                .map(pendingCandidate),
        ],
    };
};

const nonPendingCandidate = <T extends PublishCandidate>(candidate: T) => ({
    ...candidate,
    pendingValidation: false,
});
const pendingCandidate = <T extends PublishCandidate>(candidate: T) => ({
    ...candidate,
    pendingValidation: true,
});

const typeTranslationKey = (type: PreviewSelectType | undefined) => {
    switch (type) {
        case PreviewSelectType.trackNumber:
            return 'track-number';
        case PreviewSelectType.referenceLine:
            return 'reference-line';
        case PreviewSelectType.locationTrack:
            return 'location-track';
        case PreviewSelectType.switch:
            return 'switch';
        case PreviewSelectType.kmPost:
            return 'km-post';
        default:
            return '';
    }
};

export const PreviewView: React.FC<PreviewProps> = (props: PreviewProps) => {
<<<<<<< HEAD
    const { t } = useTranslation();

    const entireChangeset = useLoader(() => getPublishCandidates(), [props.changeTimes]);
=======
    const {t} = useTranslation();
    const entireChangeset = useLoader(() => getPublishCandidates(), []);
>>>>>>> bd365257
    const entireChangesetValidation = useLoader(
        () =>
            validatePublishCandidates(
                publishCandidateIds(entireChangeset ? entireChangeset : emptyChanges),
            ),
        [entireChangeset],
    );
    const stagedValidation = useLoader(
        () => validatePublishCandidates(props.selectedPublishCandidateIds),
        [props.selectedPublishCandidateIds, props.changeTimes],
    );
    const unstagedChanges = entireChangesetValidation
        ? getUnstagedChanges(
            entireChangesetValidation?.validatedAsPublicationUnit,
            props.selectedPublishCandidateIds,
        )
        : undefined;
    const stagedChangesValidated = stagedValidation
        ? getStagedChanges(
            stagedValidation.validatedAsPublicationUnit,
            props.selectedPublishCandidateIds,
        )
        : undefined;

    const unstagedPreviewChanges: PreviewCandidates = unstagedChanges
        ? {
            trackNumbers: unstagedChanges.trackNumbers.map(nonPendingCandidate),
            referenceLines: unstagedChanges.referenceLines.map(nonPendingCandidate),
            locationTracks: unstagedChanges.locationTracks.map(nonPendingCandidate),
            switches: unstagedChanges.switches.map(nonPendingCandidate),
            kmPosts: unstagedChanges.kmPosts.map(nonPendingCandidate),
        }
        : emptyChanges;

    const stagedPreviewChanges: PreviewCandidates =
        stagedChangesValidated && entireChangeset
            ? previewChanges(
                stagedChangesValidated,
                props.selectedPublishCandidateIds,
                entireChangeset,
            )
            : emptyChanges;

    const calculatedChanges = useLoader(
        () => getCalculatedChanges(props.selectedPublishCandidateIds),
        [props.selectedPublishCandidateIds],
    );
    const [mapMode, setMapMode] = React.useState<PublishType>('DRAFT');
    const [isReverting, setIsReverting] = React.useState(false);
    const [revertConfirmVisible, setRevertConfirmVisible] = React.useState(false);
    const [entryBeingReverted, setEntryBeingReverted] = React.useState<PreviewTableEntry>();

    const onRevertRow = (id: PublicationId, type: PreviewSelectType) => {
        const selectedChange = {
            trackNumber: type === PreviewSelectType.trackNumber ? id : undefined,
            referenceLine: type === PreviewSelectType.referenceLine ? id : undefined,
            locationTrack: type === PreviewSelectType.locationTrack ? id : undefined,
            switch: type === PreviewSelectType.switch ? id : undefined,
            kmPost: type === PreviewSelectType.kmPost ? id : undefined,
        };
        const request = {
            trackNumbers: type === PreviewSelectType.trackNumber ? [id] : [],
            referenceLines: type === PreviewSelectType.referenceLine ? [id] : [],
            locationTracks: type === PreviewSelectType.locationTrack ? [id] : [],
            switches: type === PreviewSelectType.switch ? [id] : [],
            kmPosts: type === PreviewSelectType.kmPost ? [id] : [],
        };
        revertCandidates(request)
            .then(() => props.onPublishPreviewRemove(selectedChange))
            .finally(() => {
                setRevertConfirmVisible(false);
                setIsReverting(false);
                updateAllChangeTimes();
            });
    };

    return (
        <React.Fragment>
            <div className={styles['preview-view']} qa-id="preview-content">
                <PreviewToolBar onClosePreview={props.onClosePreview}/>
                <div className={styles['preview-view__changes']}>
                    {(unstagedChanges && stagedChangesValidated && (
                        <>
                            <section className={styles['preview-section']}>
                                <div className={styles['preview-view__changes-title']}>
                                    <h3>{t('preview-view.unstaged-changes-title')}</h3>
                                </div>
                                <PreviewTable
                                    onPreviewSelect={props.onPreviewSelect}
                                    onRevert={(entry) => {
                                        setEntryBeingReverted(entry);
                                        setRevertConfirmVisible(true);
                                    }}
                                    previewChanges={unstagedPreviewChanges}
                                    staged={false}
                                />
                            </section>

                            <section className={styles['preview-section']}>
                                <div className={styles['preview-view__changes-title']}>
                                    <h3>{t('preview-view.staged-changes-title')}</h3>
                                </div>
                                <PreviewTable
                                    onPreviewSelect={props.onPublishPreviewRemove}
                                    onRevert={(entry) => {
                                        setEntryBeingReverted(entry);
                                        setRevertConfirmVisible(true);
                                    }}
                                    previewChanges={stagedPreviewChanges}
                                    staged={true}
                                />
                            </section>

                            <div className={styles['preview-section']}>
                                {calculatedChanges && (
                                    <CalculatedChangesView calculatedChanges={calculatedChanges}/>
                                )}
                                {!calculatedChanges && <Spinner/>}
                            </div>
                        </>
                    )) || <Spinner/>}
                </div>

                <MapView
                    map={props.map}
                    onViewportUpdate={props.onViewportChange}
                    selection={props.selection}
                    publishType={mapMode}
                    changeTimes={props.changeTimes}
                    onSelect={props.onSelect}
                    onHighlightItems={props.onHighlightItems}
                    onHoverLocation={props.onHoverLocation}
                    onClickLocation={props.onClickLocation}
                    onShownLayerItemsChange={props.onShownItemsChange}
                />

                <PreviewFooter
                    onSelect={props.onSelect}
                    request={
                        stagedChangesValidated
                            ? publishCandidateIds(stagedChangesValidated)
                            : emptyChanges
                    }
                    onClosePreview={props.onClosePreview}
                    mapMode={mapMode}
                    onChangeMapMode={setMapMode}
                    previewChanges={stagedPreviewChanges ? stagedPreviewChanges : emptyChanges}
                    onPublishPreviewRevert={props.onPublishPreviewRevert}
                />
            </div>
            {revertConfirmVisible && (
                <Dialog
                    title={t('publish.revert-confirm.title')}
                    variant={DialogVariant.LIGHT}
                    allowClose={false}
                    className={dialogStyles['dialog--wide']}
                    footerContent={
                        <React.Fragment>
                            <Button
                                onClick={() => setRevertConfirmVisible(false)}
                                disabled={isReverting}
                                variant={ButtonVariant.SECONDARY}>
                                {t('publish.revert-confirm.cancel')}
                            </Button>
                            <Button
                                icon={Icons.Delete}
                                disabled={isReverting}
                                isProcessing={isReverting}
                                variant={ButtonVariant.WARNING}
                                onClick={() => {
                                    if (entryBeingReverted) {
                                        setIsReverting(true);
                                        onRevertRow(entryBeingReverted.id, entryBeingReverted.type);
                                    }
                                }}>
                                {t('publish.revert-confirm.confirm')}
                            </Button>
                        </React.Fragment>
                    }>
                    <div>{`${t('publish.revert-confirm.description')} ${t(
                        `publish.revert-confirm.${typeTranslationKey(entryBeingReverted?.type)}`,
                    )} ${entryBeingReverted?.name}?`}</div>
                </Dialog>
            )}
        </React.Fragment>
    );
};<|MERGE_RESOLUTION|>--- conflicted
+++ resolved
@@ -261,14 +261,9 @@
 };
 
 export const PreviewView: React.FC<PreviewProps> = (props: PreviewProps) => {
-<<<<<<< HEAD
-    const { t } = useTranslation();
+    const {t} = useTranslation();
 
     const entireChangeset = useLoader(() => getPublishCandidates(), [props.changeTimes]);
-=======
-    const {t} = useTranslation();
-    const entireChangeset = useLoader(() => getPublishCandidates(), []);
->>>>>>> bd365257
     const entireChangesetValidation = useLoader(
         () =>
             validatePublishCandidates(
