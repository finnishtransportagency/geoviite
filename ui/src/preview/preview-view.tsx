import * as React from 'react';
import styles from './preview-view.scss';
import { useTranslation } from 'react-i18next';
import { useLoader } from 'utils/react-utils';
import {
    getCalculatedChanges,
    getPublishCandidates,
    getRevertRequestDependencies,
<<<<<<< HEAD
    PublishRequestIds,
=======
>>>>>>> c608342a
    revertCandidates,
    validatePublishCandidates,
} from 'publication/publication-api';

import { PreviewFooter } from 'preview/preview-footer';
import { PreviewToolBar } from 'preview/preview-tool-bar';
import MapView from 'map/map-view';
import { Map, MapViewport, OptionalShownItems } from 'map/map-model';
import {
    OnClickLocationFunction,
    OnHighlightItemsFunction,
    OnHoverLocationFunction,
    OnSelectFunction,
    Selection,
} from 'selection/selection-model';
import { ChangeTimes, SelectedPublishChange } from 'track-layout/track-layout-store';
import { PublishType } from 'common/common-model';
import { CalculatedChangesView } from './calculated-changes-view';
import { Spinner } from 'vayla-design-lib/spinner/spinner';
import {
    KmPostPublishCandidate,
    LocationTrackPublishCandidate,
    PublicationId,
    PublishCandidate,
    PublishCandidates,
    PublishRequest,
    ReferenceLinePublishCandidate,
    SwitchPublishCandidate,
    TrackNumberPublishCandidate,
} from 'publication/publication-model';
import {
    LayoutKmPostId,
    LayoutSwitchId,
    LayoutTrackNumberId,
    LocationTrackId,
    ReferenceLineId,
} from 'track-layout/track-layout-model';
import PreviewTable, { PreviewSelectType, PreviewTableEntry } from 'preview/preview-table';
import { updateAllChangeTimes } from 'common/change-time-api';
import * as Snackbar from 'geoviite-design-lib/snackbar/snackbar';
import { PreviewConfirmRevertChangesDialog } from 'preview/preview-confirm-revert-changes-dialog';
import { Checkbox } from 'vayla-design-lib/checkbox/checkbox';
import { User } from 'user/user-model';
import { getOwnUser } from 'user/user-api';

type CandidateId =
    | LocationTrackId
    | LayoutTrackNumberId
    | ReferenceLineId
    | LayoutSwitchId
    | LayoutKmPostId;
type Candidate = {
    id: CandidateId;
};

type PendingValidation = {
    pendingValidation: boolean;
};

type PreviewCandidate = PublishCandidate & PendingValidation;

export type PreviewCandidates = {
    trackNumbers: (TrackNumberPublishCandidate & PendingValidation)[];
    referenceLines: (ReferenceLinePublishCandidate & PendingValidation)[];
    locationTracks: (LocationTrackPublishCandidate & PendingValidation)[];
    switches: (SwitchPublishCandidate & PendingValidation)[];
    kmPosts: (KmPostPublishCandidate & PendingValidation)[];
};

export type ChangesBeingReverted = {
    requestedRevertChange: PreviewTableEntry;
    changeIncludingDependencies: PublishRequestIds;
};

type PreviewProps = {
    map: Map;
    selection: Selection;
    changeTimes: ChangeTimes;
    selectedPublishCandidateIds: PublishRequest;
    onViewportChange: (viewport: MapViewport) => void;
    onSelect: OnSelectFunction;
    onHighlightItems: OnHighlightItemsFunction;
    onHoverLocation: OnHoverLocationFunction;
    onClickLocation: OnClickLocationFunction;
    onShownItemsChange: (shownItems: OptionalShownItems) => void;
    onPublish: () => void;
    onClosePreview: () => void;
    onPreviewSelect: (selectedChange: SelectedPublishChange) => void;
<<<<<<< HEAD
    onPublishPreviewRemove: (selectedChangesWithDependencies: PublishRequestIds) => void;
    onPublishPreviewRevert: () => void;
=======
    onPublishPreviewRemove: (selectedChangesWithDependencies: PublishRequest) => void;
>>>>>>> c608342a
};

const publishCandidateIds = (candidates: PublishCandidates): PublishRequestIds => ({
    trackNumbers: candidates.trackNumbers.map((tn) => tn.id),
    locationTracks: candidates.locationTracks.map((lt) => lt.id),
    referenceLines: candidates.referenceLines.map((rl) => rl.id),
    switches: candidates.switches.map((s) => s.id),
    kmPosts: candidates.kmPosts.map((s) => s.id),
});

const emptyChanges = {
    trackNumbers: [],
    locationTracks: [],
    referenceLines: [],
    switches: [],
    kmPosts: [],
};

const filterStaged = (stagedIds: CandidateId[], candidate: Candidate) =>
    stagedIds.includes(candidate.id);
const filterUnstaged = (stagedIds: CandidateId[], candidate: Candidate) =>
    !stagedIds.includes(candidate.id);

const getStagedChanges = (
    publishCandidates: PublishCandidates,
    stagedChangeIds: PublishRequest,
) => ({
    trackNumbers: publishCandidates.trackNumbers.filter((trackNumber) =>
        filterStaged(stagedChangeIds.trackNumbers, trackNumber),
    ),
    locationTracks: publishCandidates.locationTracks.filter((locationTrack) =>
        filterStaged(stagedChangeIds.locationTracks, locationTrack),
    ),
    switches: publishCandidates.switches.filter((layoutSwitch) =>
        filterStaged(stagedChangeIds.switches, layoutSwitch),
    ),
    kmPosts: publishCandidates.kmPosts.filter((kmPost) =>
        filterStaged(stagedChangeIds.kmPosts, kmPost),
    ),
    referenceLines: publishCandidates.referenceLines.filter((referenceLine) =>
        filterStaged(stagedChangeIds.referenceLines, referenceLine),
    ),
});

const getUnstagedChanges = (
    publishCandidates: PublishCandidates,
    stagedChangeIds: PublishRequest,
) => ({
    trackNumbers: publishCandidates.trackNumbers.filter((trackNumber) =>
        filterUnstaged(stagedChangeIds.trackNumbers, trackNumber),
    ),
    locationTracks: publishCandidates.locationTracks.filter((locationTrack) =>
        filterUnstaged(stagedChangeIds.locationTracks, locationTrack),
    ),
    switches: publishCandidates.switches.filter((layoutSwitch) =>
        filterUnstaged(stagedChangeIds.switches, layoutSwitch),
    ),
    kmPosts: publishCandidates.kmPosts.filter((kmPost) =>
        filterUnstaged(stagedChangeIds.kmPosts, kmPost),
    ),
    referenceLines: publishCandidates.referenceLines.filter((referenceLine) =>
        filterUnstaged(stagedChangeIds.referenceLines, referenceLine),
    ),
});

// Validating the change set takes time. After a change is staged, it should be regarded as staged, but pending
// validation until validation is complete
const pendingValidation = (
    allStaged: CandidateId[],
    allValidated: CandidateId[],
    id: CandidateId,
) => allStaged.includes(id) && !allValidated.includes(id);

const previewChanges = (
    stagedValidatedChanges: PublishCandidates,
    allSelectedChanges: PublishRequestIds,
    entireChangeset: PublishCandidates,
) => {
    const validatedIds = publishCandidateIds(stagedValidatedChanges);

    return {
        trackNumbers: [
            ...stagedValidatedChanges.trackNumbers.map(nonPendingCandidate),
            ...entireChangeset.trackNumbers
                .filter((change) =>
                    pendingValidation(
                        allSelectedChanges.trackNumbers,
                        validatedIds.trackNumbers,
                        change.id,
                    ),
                )
                .map(pendingCandidate),
        ],
        referenceLines: [
            ...stagedValidatedChanges.referenceLines.map(nonPendingCandidate),
            ...entireChangeset.referenceLines
                .filter((change) =>
                    pendingValidation(
                        allSelectedChanges.referenceLines,
                        validatedIds.referenceLines,
                        change.id,
                    ),
                )
                .map(pendingCandidate),
        ],
        locationTracks: [
            ...stagedValidatedChanges.locationTracks.map(nonPendingCandidate),
            ...entireChangeset.locationTracks
                .filter((change) =>
                    pendingValidation(
                        allSelectedChanges.locationTracks,
                        validatedIds.locationTracks,
                        change.id,
                    ),
                )
                .map(pendingCandidate),
        ],
        switches: [
            ...stagedValidatedChanges.switches.map(nonPendingCandidate),
            ...entireChangeset.switches
                .filter((change) =>
                    pendingValidation(
                        allSelectedChanges.switches,
                        validatedIds.switches,
                        change.id,
                    ),
                )
                .map(pendingCandidate),
        ],
        kmPosts: [
            ...stagedValidatedChanges.kmPosts.map(nonPendingCandidate),
            ...entireChangeset.kmPosts
                .filter((change) =>
                    pendingValidation(allSelectedChanges.kmPosts, validatedIds.kmPosts, change.id),
                )
                .map(pendingCandidate),
        ],
    };
};

const nonPendingCandidate = <T extends PublishCandidate>(candidate: T) => ({
    ...candidate,
    pendingValidation: false,
});
const pendingCandidate = <T extends PublishCandidate>(candidate: T) => ({
    ...candidate,
    pendingValidation: true,
});

const singleRowPublishRequestOfPreviewTableEntry = (
    id: PublicationId,
    type: PreviewSelectType,
): PublishRequestIds => ({
    trackNumbers: type === 'trackNumber' ? [id] : [],
    referenceLines: type === 'referenceLine' ? [id] : [],
    locationTracks: type === 'locationTrack' ? [id] : [],
    switches: type === 'switch' ? [id] : [],
    kmPosts: type === 'kmPost' ? [id] : [],
});

const singleRowPublishRequestOfSelectedPublishChange = (
    change: SelectedPublishChange,
): PublishRequestIds => ({
    trackNumbers: change.trackNumber ? [change.trackNumber] : [],
    referenceLines: change.referenceLine ? [change.referenceLine] : [],
    locationTracks: change.locationTrack ? [change.locationTrack] : [],
    switches: change.switch ? [change.switch] : [],
    kmPosts: change.kmPost ? [change.kmPost] : [],
});

const filterPreviewCandidateArrayByUser = <T extends PreviewCandidate>(
    user: User,
    candidates: T[],
) => candidates.filter((candidate) => candidate.userName === user.details.userName);

const previewCandidatesByUser = (
    user: User,
    publishCandidates: PreviewCandidates,
): PreviewCandidates => ({
    trackNumbers: filterPreviewCandidateArrayByUser(user, publishCandidates.trackNumbers),
    referenceLines: filterPreviewCandidateArrayByUser(user, publishCandidates.referenceLines),
    locationTracks: filterPreviewCandidateArrayByUser(user, publishCandidates.locationTracks),
    switches: filterPreviewCandidateArrayByUser(user, publishCandidates.switches),
    kmPosts: filterPreviewCandidateArrayByUser(user, publishCandidates.kmPosts),
});

export const PreviewView: React.FC<PreviewProps> = (props: PreviewProps) => {
    const { t } = useTranslation();

    // Explanation for update token: The base data set for both the staged and unstaged change
    // tables comes from the backend while staged changes are always only stored in the front end.
    // This lead to situations where reverting a staged change would remove the row from staged
    // changes (a front-end only operation) while the  fetch for a new change set (a backend
    // operation) had not yet finished. The reverted row would thus pop up as an unstaged change
    // for this time before disappearing completely. Thus redraw needs to be controlled manually,
    // instead of relying on React's dependency-based redraw.
    const [changeTableUpdateToken, setChangeTableUpdateToken] = React.useState<number>();
    const updateChangeTables = () => setChangeTableUpdateToken(Date.now());
    const [onlyShowMine, setOnlyShowMine] = React.useState(false);
    const user = useLoader(getOwnUser, []);

    const entireChangeset = useLoader(() => getPublishCandidates(), [props.changeTimes]);
    const validatedChangeset = useLoader(
        () =>
            validatePublishCandidates(props.selectedPublishCandidateIds).then(
                (validatedPublishCandidates) => {
                    updateChangeTables();
                    return validatedPublishCandidates;
                },
            ),
        [props.selectedPublishCandidateIds],
    );
    const unstagedChanges = validatedChangeset
        ? getUnstagedChanges(
            validatedChangeset?.allChangesValidated,
            props.selectedPublishCandidateIds,
        )
        : undefined;
    const stagedChangesValidated = validatedChangeset
        ? getStagedChanges(
            validatedChangeset.validatedAsPublicationUnit,
            props.selectedPublishCandidateIds,
        )
        : undefined;

    const unstagedPreviewChanges: PreviewCandidates = React.useMemo(() => {
        const allUnstagedChangesValidated = unstagedChanges
            ? {
                trackNumbers: unstagedChanges.trackNumbers.map(nonPendingCandidate),
                referenceLines: unstagedChanges.referenceLines.map(nonPendingCandidate),
                locationTracks: unstagedChanges.locationTracks.map(nonPendingCandidate),
                switches: unstagedChanges.switches.map(nonPendingCandidate),
                kmPosts: unstagedChanges.kmPosts.map(nonPendingCandidate),
            }
            : emptyChanges;
        return user && onlyShowMine
            ? previewCandidatesByUser(user, allUnstagedChangesValidated)
            : allUnstagedChangesValidated;
    }, [changeTableUpdateToken]);

    const stagedPreviewChanges: PreviewCandidates = React.useMemo(
        () =>
            stagedChangesValidated && entireChangeset
                ? previewChanges(
                    stagedChangesValidated,
                    props.selectedPublishCandidateIds,
                    entireChangeset,
                )
                : emptyChanges,
        [changeTableUpdateToken],
    );

    const calculatedChanges = useLoader(
        () => getCalculatedChanges(props.selectedPublishCandidateIds),
        [props.selectedPublishCandidateIds],
    );
    const [mapMode, setMapMode] = React.useState<PublishType>('DRAFT');
    const [changesBeingReverted, setChangesBeingReverted] = React.useState<ChangesBeingReverted>();

    const onRequestRevert = (requestedRevertChange: PreviewTableEntry) => {
        getRevertRequestDependencies(
            singleRowPublishRequestOfPreviewTableEntry(
                requestedRevertChange.id,
                requestedRevertChange.type,
            ),
        ).then((changeIncludingDependencies) => {
            if (changeIncludingDependencies != null) {
                setChangesBeingReverted({
                    requestedRevertChange,
                    changeIncludingDependencies,
                });
            }
        });
    };

    const onConfirmRevert = () => {
        if (changesBeingReverted === undefined) {
            return;
        }
        revertCandidates(changesBeingReverted.changeIncludingDependencies)
            .then((r) => {
                if (r.isOk()) {
                    Snackbar.success(t('publish.revert-success'));
                    props.onPublishPreviewRemove(changesBeingReverted.changeIncludingDependencies);
                }
            })
            .finally(() => {
                setChangesBeingReverted(undefined);
                void updateAllChangeTimes();
            });
    };

    const onPublishPreviewRemove = (selectedChange: SelectedPublishChange): void => {
        props.onPublishPreviewRemove(
            singleRowPublishRequestOfSelectedPublishChange(selectedChange),
        );
        updateChangeTables();
    };

    const onPreviewSelect = (selectedChange: SelectedPublishChange): void => {
        props.onPreviewSelect(selectedChange);
        updateChangeTables();
    };

    return (
        <React.Fragment>
            <div className={styles['preview-view']} qa-id="preview-content">
                <PreviewToolBar onClosePreview={props.onClosePreview} />
                <div className={styles['preview-view__changes']}>
                    {(unstagedChanges && stagedChangesValidated && (
                        <>
                            <section
                                qa-id={'unstaged-changes'}
                                className={styles['preview-section']}>
                                <div className={styles['preview-view__changes-title']}>
                                    <h3>{t('preview-view.unstaged-changes-title')}</h3>
                                    <Checkbox
                                        checked={onlyShowMine}
                                        onChange={(e) => {
                                            setOnlyShowMine(e.target.checked);
                                            updateChangeTables();
                                        }}>
                                        {t('preview-view.show-only-mine')}
                                    </Checkbox>
                                </div>
                                <PreviewTable
                                    onPreviewSelect={onPreviewSelect}
                                    onRevert={onRequestRevert}
                                    changesBeingReverted={changesBeingReverted}
                                    previewChanges={unstagedPreviewChanges}
                                    staged={false}
                                />
                            </section>

                            <section qa-id={'staged-changes'} className={styles['preview-section']}>
                                <div className={styles['preview-view__changes-title']}>
                                    <h3>{t('preview-view.staged-changes-title')}</h3>
                                </div>
                                <PreviewTable
                                    onPreviewSelect={onPublishPreviewRemove}
                                    onRevert={onRequestRevert}
                                    changesBeingReverted={changesBeingReverted}
                                    previewChanges={stagedPreviewChanges}
                                    staged={true}
                                />
                            </section>

                            <div className={styles['preview-section']}>
                                {calculatedChanges && (
                                    <CalculatedChangesView calculatedChanges={calculatedChanges} />
                                )}
                                {!calculatedChanges && <Spinner />}
                            </div>
                        </>
                    )) || (
                            <div className={styles['preview-section__spinner-container']}>
                                <Spinner />
                            </div>
                        )}
                </div>

                <MapView
                    map={props.map}
                    onViewportUpdate={props.onViewportChange}
                    selection={props.selection}
                    publishType={mapMode}
                    changeTimes={props.changeTimes}
                    onSelect={props.onSelect}
                    onHighlightItems={props.onHighlightItems}
                    onHoverLocation={props.onHoverLocation}
                    onClickLocation={props.onClickLocation}
                    onShownLayerItemsChange={props.onShownItemsChange}
                />

                <PreviewFooter
                    onSelect={props.onSelect}
                    request={
                        stagedChangesValidated
                            ? publishCandidateIds(stagedChangesValidated)
                            : emptyChanges
                    }
                    onPublish={props.onPublish}
                    mapMode={mapMode}
                    onChangeMapMode={setMapMode}
                    previewChanges={stagedPreviewChanges ? stagedPreviewChanges : emptyChanges}
                />
            </div>
            {changesBeingReverted !== undefined && (
                <PreviewConfirmRevertChangesDialog
                    changeTimes={props.changeTimes}
                    changesBeingReverted={changesBeingReverted}
                    cancelRevertChanges={() => {
                        setChangesBeingReverted(undefined);
                    }}
                    confirmRevertChanges={onConfirmRevert}
                />
            )}
        </React.Fragment>
    );
};<|MERGE_RESOLUTION|>--- conflicted
+++ resolved
@@ -6,10 +6,6 @@
     getCalculatedChanges,
     getPublishCandidates,
     getRevertRequestDependencies,
-<<<<<<< HEAD
-    PublishRequestIds,
-=======
->>>>>>> c608342a
     revertCandidates,
     validatePublishCandidates,
 } from 'publication/publication-api';
@@ -35,7 +31,7 @@
     PublicationId,
     PublishCandidate,
     PublishCandidates,
-    PublishRequest,
+    PublishRequestIds,
     ReferenceLinePublishCandidate,
     SwitchPublishCandidate,
     TrackNumberPublishCandidate,
@@ -88,7 +84,7 @@
     map: Map;
     selection: Selection;
     changeTimes: ChangeTimes;
-    selectedPublishCandidateIds: PublishRequest;
+    selectedPublishCandidateIds: PublishRequestIds;
     onViewportChange: (viewport: MapViewport) => void;
     onSelect: OnSelectFunction;
     onHighlightItems: OnHighlightItemsFunction;
@@ -98,12 +94,7 @@
     onPublish: () => void;
     onClosePreview: () => void;
     onPreviewSelect: (selectedChange: SelectedPublishChange) => void;
-<<<<<<< HEAD
     onPublishPreviewRemove: (selectedChangesWithDependencies: PublishRequestIds) => void;
-    onPublishPreviewRevert: () => void;
-=======
-    onPublishPreviewRemove: (selectedChangesWithDependencies: PublishRequest) => void;
->>>>>>> c608342a
 };
 
 const publishCandidateIds = (candidates: PublishCandidates): PublishRequestIds => ({
@@ -129,7 +120,7 @@
 
 const getStagedChanges = (
     publishCandidates: PublishCandidates,
-    stagedChangeIds: PublishRequest,
+    stagedChangeIds: PublishRequestIds,
 ) => ({
     trackNumbers: publishCandidates.trackNumbers.filter((trackNumber) =>
         filterStaged(stagedChangeIds.trackNumbers, trackNumber),
@@ -150,7 +141,7 @@
 
 const getUnstagedChanges = (
     publishCandidates: PublishCandidates,
-    stagedChangeIds: PublishRequest,
+    stagedChangeIds: PublishRequestIds,
 ) => ({
     trackNumbers: publishCandidates.trackNumbers.filter((trackNumber) =>
         filterUnstaged(stagedChangeIds.trackNumbers, trackNumber),
@@ -318,26 +309,26 @@
     );
     const unstagedChanges = validatedChangeset
         ? getUnstagedChanges(
-            validatedChangeset?.allChangesValidated,
-            props.selectedPublishCandidateIds,
-        )
+              validatedChangeset?.allChangesValidated,
+              props.selectedPublishCandidateIds,
+          )
         : undefined;
     const stagedChangesValidated = validatedChangeset
         ? getStagedChanges(
-            validatedChangeset.validatedAsPublicationUnit,
-            props.selectedPublishCandidateIds,
-        )
+              validatedChangeset.validatedAsPublicationUnit,
+              props.selectedPublishCandidateIds,
+          )
         : undefined;
 
     const unstagedPreviewChanges: PreviewCandidates = React.useMemo(() => {
         const allUnstagedChangesValidated = unstagedChanges
             ? {
-                trackNumbers: unstagedChanges.trackNumbers.map(nonPendingCandidate),
-                referenceLines: unstagedChanges.referenceLines.map(nonPendingCandidate),
-                locationTracks: unstagedChanges.locationTracks.map(nonPendingCandidate),
-                switches: unstagedChanges.switches.map(nonPendingCandidate),
-                kmPosts: unstagedChanges.kmPosts.map(nonPendingCandidate),
-            }
+                  trackNumbers: unstagedChanges.trackNumbers.map(nonPendingCandidate),
+                  referenceLines: unstagedChanges.referenceLines.map(nonPendingCandidate),
+                  locationTracks: unstagedChanges.locationTracks.map(nonPendingCandidate),
+                  switches: unstagedChanges.switches.map(nonPendingCandidate),
+                  kmPosts: unstagedChanges.kmPosts.map(nonPendingCandidate),
+              }
             : emptyChanges;
         return user && onlyShowMine
             ? previewCandidatesByUser(user, allUnstagedChangesValidated)
@@ -348,10 +339,10 @@
         () =>
             stagedChangesValidated && entireChangeset
                 ? previewChanges(
-                    stagedChangesValidated,
-                    props.selectedPublishCandidateIds,
-                    entireChangeset,
-                )
+                      stagedChangesValidated,
+                      props.selectedPublishCandidateIds,
+                      entireChangeset,
+                  )
                 : emptyChanges,
         [changeTableUpdateToken],
     );
@@ -459,10 +450,10 @@
                             </div>
                         </>
                     )) || (
-                            <div className={styles['preview-section__spinner-container']}>
-                                <Spinner />
-                            </div>
-                        )}
+                        <div className={styles['preview-section__spinner-container']}>
+                            <Spinner />
+                        </div>
+                    )}
                 </div>
 
                 <MapView
