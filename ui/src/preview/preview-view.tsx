import * as React from 'react';
import styles from './preview-view.scss';
import { useTranslation } from 'react-i18next';
import { useLoader } from 'utils/react-utils';
import {
    getCalculatedChanges,
    getPublishCandidates,
    PublishRequest,
    validatePublishCandidates,
} from 'publication/publication-api';
import {
    LayoutKmPostId,
    LayoutSwitchId,
    LayoutTrackNumberId,
    LocationTrackId,
    ReferenceLineId,
} from 'track-layout/track-layout-model';
import { PreviewFooter } from 'preview/preview-footer';
import { PreviewToolBar } from 'preview/preview-tool-bar';
import MapView from 'map/map-view';
import { Map, MapViewport, OptionalShownItems } from 'map/map-model';
import {
    OnClickLocationFunction,
    OnHighlightItemsFunction,
    OnHoverLocationFunction,
    OnSelectFunction,
    Selection,
} from 'selection/selection-model';
import { ChangeTimes } from 'track-layout/track-layout-store';
import { PublishType } from 'common/common-model';
import PublicationTable from 'publication/publication-table';
import { CalculatedChangesView } from './calculated-changes-view';
import { Spinner } from 'vayla-design-lib/spinner/spinner';
import { PublishCandidates } from 'publication/publication-model';

export type SelectedChanges = {
    trackNumbers: LayoutTrackNumberId[];
    referenceLines: ReferenceLineId[];
    locationTracks: LocationTrackId[];
    switches: LayoutSwitchId[];
    kmPosts: LayoutKmPostId[];
};

type PreviewProps = {
    map: Map;
    selection: Selection;
    changeTimes: ChangeTimes;
    onViewportChange: (viewport: MapViewport) => void;
    onSelect: OnSelectFunction;
    onHighlightItems: OnHighlightItemsFunction;
    onHoverLocation: OnHoverLocationFunction;
    onClickLocation: OnClickLocationFunction;
    onShownItemsChange: (shownItems: OptionalShownItems) => void;
    onClosePreview: () => void;
};

const publishCandidateIds = (candidates: PublishCandidates): PublishRequest => ({
    trackNumbers: candidates.trackNumbers.map(tn => tn.id),
    locationTracks: candidates.locationTracks.map(lt => lt.id),
    referenceLines: candidates.referenceLines.map(rl => rl.id),
    switches: candidates.switches.map(s => s.id),
    kmPosts: candidates.kmPosts.map(s => s.id),
});

export const PreviewView: React.FC<PreviewProps> = (props: PreviewProps) => {
<<<<<<< HEAD
    const { t } = useTranslation();
    const previewChanges = useLoader(() => getPublishCandidates(), []);
=======
    const {t} = useTranslation();
    const allChanges = useLoader(() => getPublishCandidates(), []);
    const allPreviewChanges = useLoader(() =>
            (allChanges && validatePublishCandidates(publishCandidateIds(allChanges))) ?? undefined,
        [allChanges]);
    // GVT-1510 currently all changes are fetched above and hence all validated as a single publication unit
    const previewChanges = allPreviewChanges?.validatedAsPublicationUnit
>>>>>>> 99dc4be8

    const [selectedChanges, setSelectedChanges] = React.useState<SelectedChanges>({
        trackNumbers: [],
        referenceLines: [],
        locationTracks: [],
        switches: [],
        kmPosts: [],
    });
    React.useEffect(() => {
        setSelectedChanges({
            trackNumbers: previewChanges ? previewChanges.trackNumbers.map((tn) => tn.id) : [],
            referenceLines: previewChanges ? previewChanges.referenceLines.map((a) => a.id) : [],
            locationTracks: previewChanges ? previewChanges.locationTracks.map((a) => a.id) : [],
            switches: previewChanges ? previewChanges.switches.map((s) => s.id) : [],
            kmPosts: previewChanges ? previewChanges.kmPosts.map((kmp) => kmp.id) : [],
        });
    }, [previewChanges]);
    const calculatedChanges = useLoader(
        () => getCalculatedChanges(selectedChanges),
        [selectedChanges],
    );
    const [mapMode, setMapMode] = React.useState<PublishType>('DRAFT');

    return (
        <React.Fragment>
            <div className={styles['preview-view']} qa-id="preview-content">
                <PreviewToolBar onClosePreview={props.onClosePreview} />
                <div className={styles['preview-view__changes']}>

                    {(previewChanges && (
                        <>
<<<<<<< HEAD
                            <section>
                                <PublicationTable
                                    previewChanges={previewChanges}
                                    showActions={true}
                                    showStatus={true}
                                />
                            </section>

                            <h3>{t('preview-view.track-address-changes')}</h3>
                            {calculatedChanges && (
                                <CalculatedChangesView calculatedChanges={calculatedChanges} />
                            )}
                            {!calculatedChanges && <Spinner />}
=======
                            <section className={styles['preview-section']}>
                                <div className={styles['preview-view__changes-title']}>
                                    <h3>{t('preview-view.other-changes-title')}</h3>
                                </div>
                                <PublicationTable previewChanges={previewChanges}/>
                            </section>

                            <section className={styles['preview-section']}>
                                <div className={styles['preview-view__changes-title']}>
                                    <h3>{t('preview-view.publish-candidates-title')}</h3>
                                </div>
                                <PublicationTable previewChanges={previewChanges}/>
                            </section>

                            <div className={styles['preview-section']}>
                                {calculatedChanges && (
                                    <CalculatedChangesView calculatedChanges={calculatedChanges}/>
                                )}
                                {!calculatedChanges && <Spinner/>}
                            </div>
>>>>>>> 99dc4be8
                        </>
                    )) || <Spinner />}
                </div>

                <MapView
                    map={props.map}
                    onViewportUpdate={props.onViewportChange}
                    selection={props.selection}
                    publishType={mapMode}
                    changeTimes={props.changeTimes}
                    onSelect={props.onSelect}
                    onHighlightItems={props.onHighlightItems}
                    onHoverLocation={props.onHoverLocation}
                    onClickLocation={props.onClickLocation}
                    onShownLayerItemsChange={props.onShownItemsChange}
                />

                <PreviewFooter
                    onSelect={props.onSelect}
                    request={selectedChanges}
                    onClosePreview={props.onClosePreview}
                    mapMode={mapMode}
                    onChangeMapMode={setMapMode}
                    previewChanges={previewChanges == null ? undefined : previewChanges}
                />
            </div>
        </React.Fragment>
    );
};<|MERGE_RESOLUTION|>--- conflicted
+++ resolved
@@ -63,18 +63,13 @@
 });
 
 export const PreviewView: React.FC<PreviewProps> = (props: PreviewProps) => {
-<<<<<<< HEAD
     const { t } = useTranslation();
-    const previewChanges = useLoader(() => getPublishCandidates(), []);
-=======
-    const {t} = useTranslation();
     const allChanges = useLoader(() => getPublishCandidates(), []);
     const allPreviewChanges = useLoader(() =>
             (allChanges && validatePublishCandidates(publishCandidateIds(allChanges))) ?? undefined,
         [allChanges]);
     // GVT-1510 currently all changes are fetched above and hence all validated as a single publication unit
     const previewChanges = allPreviewChanges?.validatedAsPublicationUnit
->>>>>>> 99dc4be8
 
     const [selectedChanges, setSelectedChanges] = React.useState<SelectedChanges>({
         trackNumbers: [],
@@ -106,8 +101,10 @@
 
                     {(previewChanges && (
                         <>
-<<<<<<< HEAD
-                            <section>
+                            <section className={styles['preview-section']}>
+                                <div className={styles['preview-view__changes-title']}>
+                                    <h3>{t('preview-view.other-changes-title')}</h3>
+                                </div>
                                 <PublicationTable
                                     previewChanges={previewChanges}
                                     showActions={true}
@@ -115,33 +112,23 @@
                                 />
                             </section>
 
-                            <h3>{t('preview-view.track-address-changes')}</h3>
-                            {calculatedChanges && (
-                                <CalculatedChangesView calculatedChanges={calculatedChanges} />
-                            )}
-                            {!calculatedChanges && <Spinner />}
-=======
-                            <section className={styles['preview-section']}>
-                                <div className={styles['preview-view__changes-title']}>
-                                    <h3>{t('preview-view.other-changes-title')}</h3>
-                                </div>
-                                <PublicationTable previewChanges={previewChanges}/>
-                            </section>
-
                             <section className={styles['preview-section']}>
                                 <div className={styles['preview-view__changes-title']}>
                                     <h3>{t('preview-view.publish-candidates-title')}</h3>
                                 </div>
-                                <PublicationTable previewChanges={previewChanges}/>
+                                <PublicationTable
+                                    previewChanges={previewChanges}
+                                    showActions={true}
+                                    showStatus={true}
+                                />
                             </section>
 
                             <div className={styles['preview-section']}>
                                 {calculatedChanges && (
-                                    <CalculatedChangesView calculatedChanges={calculatedChanges}/>
+                                    <CalculatedChangesView calculatedChanges={calculatedChanges} />
                                 )}
-                                {!calculatedChanges && <Spinner/>}
+                                {!calculatedChanges && <Spinner />}
                             </div>
->>>>>>> 99dc4be8
                         </>
                     )) || <Spinner />}
                 </div>
