--- conflicted
+++ resolved
@@ -350,11 +350,7 @@
                     onClosePreview={props.onClosePreview}
                     mapMode={mapMode}
                     onChangeMapMode={setMapMode}
-<<<<<<< HEAD
-                    previewChanges={stagedChanges == null ? undefined : stagedChanges}
-=======
-                    previewChanges={stagedPreviewChanges ? stagedPreviewChanges : emptyChanges}
->>>>>>> ef3e2019
+                    previewChanges={unstagedChanges ? unstagedChanges : emptyChanges}
                     onPublishPreviewRevert={props.onPublishPreviewRevert}
                 />
             </div>
