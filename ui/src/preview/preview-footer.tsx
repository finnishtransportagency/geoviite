import * as React from 'react';
import * as Snackbar from 'geoviite-design-lib/snackbar/snackbar';
import { Button, ButtonVariant } from 'vayla-design-lib/button/button';
import { Icons } from 'vayla-design-lib/icon/Icon';
import { Switch } from 'vayla-design-lib/switch/switch';
import { useTranslation } from 'react-i18next';
import styles from './preview-view.scss';
import dialogStyles from '../vayla-design-lib/dialog/dialog.scss';
import {
    publishCandidates,
    PublishRequest,
    PublishResult,
    revertCandidates,
} from 'publication/publication-api';
import { filterNotEmpty } from 'utils/array-utils';
import {
    updateKmPostChangeTime,
    updateLocationTrackChangeTime,
    updateReferenceLineChangeTime,
    updateSwitchChangeTime,
    updateTrackNumberChangeTime,
} from 'common/change-time-api';
import { Dialog, DialogVariant } from 'vayla-design-lib/dialog/dialog';
import { PublishType } from 'common/common-model';
import { PublishCandidates, PublishValidationError } from 'publication/publication-model';
import { OnSelectFunction } from 'selection/selection-model';
import { createEmptyItemCollections } from 'selection/selection-store';
import { PreviewCandidates } from 'preview/preview-view';

type PreviewFooterProps = {
    onSelect: OnSelectFunction;
    request: PublishRequest;
    onClosePreview: () => void;
    mapMode: PublishType;
    onChangeMapMode: (type: PublishType) => void;
    previewChanges: PreviewCandidates;
    onPublishPreviewRevert: () => void;
};

function previewChangesCanBePublished(previewChanges: PublishCandidates | undefined){
    if (previewChanges === undefined) return false;
    return previewChanges.kmPosts.length != 0 ||
    previewChanges.trackNumbers.length != 0 ||
    previewChanges.locationTracks.length != 0 ||
    previewChanges.switches.length != 0 ||
    previewChanges.referenceLines.length != 0;
}

function describe(name: string, value: number | undefined): string | undefined {
    return value !== undefined && value > 0 ? `${name}: ${value}` : undefined;
}

function publishErrors(previewChanges: PublishCandidates): PublishValidationError[] {
    return previewChanges.locationTracks
        .flatMap((l) => l.errors)
        .concat(
            previewChanges.kmPosts.flatMap((k) => k.errors),
            previewChanges.referenceLines.flatMap((r) => r.errors),
            previewChanges.switches.flatMap((s) => s.errors),
            previewChanges.trackNumbers.flatMap((t) => t.errors),
        );
}

export const PreviewFooter: React.FC<PreviewFooterProps> = (props: PreviewFooterProps) => {

    const allPublishErrors =
        props.previewChanges &&
        publishErrors(props.previewChanges).filter((error) => error.type == 'ERROR');
    const describeResult = (result: PublishResult | null): string => {
        return [
            describe(t('publish.track-numbers'), result?.trackNumbers),
            describe(t('publish.km-posts'), result?.kmPosts),
            describe(t('publish.reference-lines'), result?.referenceLines),
            describe(t('publish.location-tracks'), result?.locationTracks),
            describe(t('publish.switches'), result?.switches),
        ]
            .filter(filterNotEmpty)
            .join('\n');
    };

    const publishPreviewChanges = previewChangesCanBePublished(props.previewChanges);

    const updateChangeTimes = (result: PublishResult | null) => {
        if (result?.trackNumbers || 0 > 0) updateTrackNumberChangeTime();
        if (result?.kmPosts || 0 > 0) updateKmPostChangeTime();
        if (result?.referenceLines || 0 > 0) updateReferenceLineChangeTime();
        if (result?.locationTracks || 0 > 0) updateLocationTrackChangeTime();
        if (result?.switches || 0 > 0) updateSwitchChangeTime();
    };

    const { t } = useTranslation();

    const [revertConfirmVisible, setRevertConfirmVisible] = React.useState(false);
    const [publishConfirmVisible, setPublishConfirmVisible] = React.useState(false);

    const [isPublishing, setPublishing] = React.useState(false);
    const [isReverting, setReverting] = React.useState(false);

    const emptyRequest =
        props.request.trackNumbers.length == 0 &&
        props.request.kmPosts.length == 0 &&
        props.request.referenceLines.length == 0 &&
        props.request.locationTracks.length == 0 &&
        props.request.switches.length == 0;

    const validationPending =
        props.previewChanges.trackNumbers.some((tn) => tn.pendingValidation) ||
        props.previewChanges.referenceLines.some((rl) => rl.pendingValidation) ||
        props.previewChanges.locationTracks.some((lt) => lt.pendingValidation) ||
        props.previewChanges.switches.some((sw) => sw.pendingValidation) ||
        props.previewChanges.kmPosts.some((km) => km.pendingValidation);

    const revert = () => {
        setReverting(true);
        revertCandidates()
            .then((r) => {
                if (r.isOk()) {
                    const result = r.unwrapOr(null);
                    Snackbar.success(t('publish.revert-success'), describeResult(result));
                    updateChangeTimes(result);
                    props.onClosePreview();
                }
            })
            .finally(() => {
                props.onSelect(createEmptyItemCollections());
                props.onPublishPreviewRevert();
                setRevertConfirmVisible(false);
                setReverting(false);
            });
    };

    const publish = () => {
        setPublishing(true);
        publishCandidates(props.request)
            .then((r) => {
                if (r.isOk()) {
                    const result = r.unwrapOr(null);
                    Snackbar.success(t('publish.publish-success'), describeResult(result));
                    updateChangeTimes(result);
                    props.onClosePreview();
                }
            })
            .finally(() => {
                setPublishConfirmVisible(false);
                setPublishing(false);
            });
    };

    return (
        <footer className={styles['preview-footer']}>
            <div className={styles['preview-footer__action-buttons']}>
                <Button
                    onClick={() => setRevertConfirmVisible(true)}
                    variant={ButtonVariant.WARNING}
                    icon={Icons.Delete}
                    disabled={emptyRequest || revertConfirmVisible || publishConfirmVisible}>
                    {t('preview-footer.reject-changes')}
                </Button>

                <Button
                    onClick={() => setPublishConfirmVisible(true)}
                    variant={ButtonVariant.PRIMARY}
                    disabled={
                        emptyRequest ||
                        revertConfirmVisible ||
                        publishConfirmVisible ||
<<<<<<< HEAD
                        (allPublishErrors && allPublishErrors?.length > 0) ||
                        !publishPreviewChanges
=======
                        validationPending ||
                        (allPublishErrors && allPublishErrors?.length > 0)
>>>>>>> ef3e2019
                    }>
                    {t('preview-footer.publish-changes')}
                </Button>
            </div>
            <div className={styles['preview-footer__map-toggle']}>
                <Switch
                    onCheckedChange={(check) => props.onChangeMapMode(check ? 'DRAFT' : 'OFFICIAL')}
                    checked={props.mapMode == 'DRAFT'}>
                    {t('preview-footer.publish-tracklayout')}
                </Switch>
            </div>
            {publishConfirmVisible && (
                <Dialog
                    title={t('publish.publish-confirm.title')}
                    variant={DialogVariant.LIGHT}
                    allowClose={false}
                    className={dialogStyles['dialog--normal']}
                    footerContent={
                        <React.Fragment>
                            <Button
                                onClick={() => setPublishConfirmVisible(false)}
                                disabled={emptyRequest || isReverting || isPublishing}
                                variant={ButtonVariant.SECONDARY}>
                                {t('publish.publish-confirm.cancel')}
                            </Button>
                            <Button
                                disabled={isReverting || isPublishing}
                                isProcessing={isPublishing}
                                onClick={publish}>
                                {t('publish.publish-confirm.confirm')}
                            </Button>
                        </React.Fragment>
                    }>
                    <div>{t('publish.publish-confirm.description')}</div>
                </Dialog>
            )}
            {revertConfirmVisible && (
                <Dialog
                    title={t('publish.revert-confirm.title')}
                    variant={DialogVariant.LIGHT}
                    allowClose={false}
                    className={dialogStyles['dialog--normal']}
                    footerContent={
                        <React.Fragment>
                            <Button
                                onClick={() => setRevertConfirmVisible(false)}
                                disabled={emptyRequest || isReverting || isPublishing}
                                variant={ButtonVariant.SECONDARY}>
                                {t('publish.revert-confirm.cancel')}
                            </Button>
                            <Button
                                icon={Icons.Delete}
                                disabled={isReverting || isPublishing}
                                isProcessing={isReverting}
                                variant={ButtonVariant.WARNING}
                                onClick={revert}>
                                {t('publish.revert-confirm.confirm')}
                            </Button>
                        </React.Fragment>
                    }>
                    <div>{t('publish.revert-confirm.description')}</div>
                </Dialog>
            )}
        </footer>
    );
};<|MERGE_RESOLUTION|>--- conflicted
+++ resolved
@@ -62,7 +62,6 @@
 }
 
 export const PreviewFooter: React.FC<PreviewFooterProps> = (props: PreviewFooterProps) => {
-
     const allPublishErrors =
         props.previewChanges &&
         publishErrors(props.previewChanges).filter((error) => error.type == 'ERROR');
@@ -164,13 +163,10 @@
                         emptyRequest ||
                         revertConfirmVisible ||
                         publishConfirmVisible ||
-<<<<<<< HEAD
+                        validationPending ||
+                        (allPublishErrors && allPublishErrors?.length > 0)
                         (allPublishErrors && allPublishErrors?.length > 0) ||
                         !publishPreviewChanges
-=======
-                        validationPending ||
-                        (allPublishErrors && allPublishErrors?.length > 0)
->>>>>>> ef3e2019
                     }>
                     {t('preview-footer.publish-changes')}
                 </Button>
