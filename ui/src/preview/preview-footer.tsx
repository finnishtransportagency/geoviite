import * as React from 'react';
import * as Snackbar from 'geoviite-design-lib/snackbar/snackbar';
import { Button, ButtonVariant } from 'vayla-design-lib/button/button';
import { Switch } from 'vayla-design-lib/switch/switch';
import { useTranslation } from 'react-i18next';
import styles from './preview-view.scss';
import dialogStyles from '../vayla-design-lib/dialog/dialog.scss';
import { publishCandidates, PublishRequest, PublishResult } from 'publication/publication-api';
import { filterNotEmpty } from 'utils/array-utils';
import {
    updateKmPostChangeTime,
    updateLocationTrackChangeTime,
    updateReferenceLineChangeTime,
    updateSwitchChangeTime,
    updateTrackNumberChangeTime,
} from 'common/change-time-api';
import { Dialog, DialogVariant } from 'vayla-design-lib/dialog/dialog';
import { PublishType } from 'common/common-model';
import { PublishCandidates, PublishValidationError } from 'publication/publication-model';
import { OnSelectFunction } from 'selection/selection-model';
import { PreviewCandidates } from 'preview/preview-view';

type PreviewFooterProps = {
    onSelect: OnSelectFunction;
    request: PublishRequest;
    onClosePreview: () => void;
    mapMode: PublishType;
    onChangeMapMode: (type: PublishType) => void;
    previewChanges: PreviewCandidates;
    onPublishPreviewRevert: () => void;
};

function previewChangesCanBePublished(previewChanges: PublishCandidates) {
    return previewChanges.kmPosts.length != 0 ||
        previewChanges.trackNumbers.length != 0 ||
        previewChanges.locationTracks.length != 0 ||
        previewChanges.switches.length != 0 ||
        previewChanges.referenceLines.length != 0;
}

function describe(name: string, value: number | undefined): string | undefined {
    return value !== undefined && value > 0 ? `${name}: ${value}` : undefined;
}

function publishErrors(previewChanges: PublishCandidates): PublishValidationError[] {
    return previewChanges.locationTracks
        .flatMap((l) => l.errors)
        .concat(
            previewChanges.kmPosts.flatMap((k) => k.errors),
            previewChanges.referenceLines.flatMap((r) => r.errors),
            previewChanges.switches.flatMap((s) => s.errors),
            previewChanges.trackNumbers.flatMap((t) => t.errors),
        );
}

export const PreviewFooter: React.FC<PreviewFooterProps> = (props: PreviewFooterProps) => {
    const allPublishErrors =
        props.previewChanges &&
        publishErrors(props.previewChanges).filter((error) => error.type == 'ERROR');
    const describeResult = (result: PublishResult | null): string => {
        return [
            describe(t('publish.track-numbers'), result?.trackNumbers),
            describe(t('publish.km-posts'), result?.kmPosts),
            describe(t('publish.reference-lines'), result?.referenceLines),
            describe(t('publish.location-tracks'), result?.locationTracks),
            describe(t('publish.switches'), result?.switches),
        ]
            .filter(filterNotEmpty)
            .join('\n');
    };

    const publishPreviewChanges = previewChangesCanBePublished(props.previewChanges);

    const updateChangeTimes = (result: PublishResult | null) => {
        if (result?.trackNumbers || 0 > 0) updateTrackNumberChangeTime();
        if (result?.kmPosts || 0 > 0) updateKmPostChangeTime();
        if (result?.referenceLines || 0 > 0) updateReferenceLineChangeTime();
        if (result?.locationTracks || 0 > 0) updateLocationTrackChangeTime();
        if (result?.switches || 0 > 0) updateSwitchChangeTime();
    };

<<<<<<< HEAD
    const { t } = useTranslation();
=======
    const {t} = useTranslation();

    const [revertConfirmVisible, setRevertConfirmVisible] = React.useState(false);
>>>>>>> bd365257
    const [publishConfirmVisible, setPublishConfirmVisible] = React.useState(false);

    const [isPublishing, setPublishing] = React.useState(false);

    const emptyRequest =
        props.request.trackNumbers.length == 0 &&
        props.request.kmPosts.length == 0 &&
        props.request.referenceLines.length == 0 &&
        props.request.locationTracks.length == 0 &&
        props.request.switches.length == 0;

    const validationPending =
        props.previewChanges.trackNumbers.some((tn) => tn.pendingValidation) ||
        props.previewChanges.referenceLines.some((rl) => rl.pendingValidation) ||
        props.previewChanges.locationTracks.some((lt) => lt.pendingValidation) ||
        props.previewChanges.switches.some((sw) => sw.pendingValidation) ||
        props.previewChanges.kmPosts.some((km) => km.pendingValidation);

    const publish = () => {
        setPublishing(true);
        publishCandidates(props.request)
            .then((r) => {
                if (r.isOk()) {
                    const result = r.unwrapOr(null);
                    Snackbar.success(t('publish.publish-success'), describeResult(result));
                    updateChangeTimes(result);
                    props.onClosePreview();
                }
            })
            .finally(() => {
                setPublishConfirmVisible(false);
                setPublishing(false);
            });
    };

    return (
        <footer className={styles['preview-footer']}>
            <div className={styles['preview-footer__action-buttons']}>
                <Button
                    onClick={() => setPublishConfirmVisible(true)}
                    variant={ButtonVariant.PRIMARY}
                    disabled={
                        emptyRequest ||
                        publishConfirmVisible ||
                        validationPending ||
                        (allPublishErrors && allPublishErrors?.length > 0) ||
                        !publishPreviewChanges
                    }>
                    {t('preview-footer.publish-changes')}
                </Button>
            </div>
            <div className={styles['preview-footer__map-toggle']}>
                <Switch
                    onCheckedChange={(check) => props.onChangeMapMode(check ? 'DRAFT' : 'OFFICIAL')}
                    checked={props.mapMode == 'DRAFT'}>
                    {t('preview-footer.publish-tracklayout')}
                </Switch>
            </div>
            {publishConfirmVisible && (
                <Dialog
                    title={t('publish.publish-confirm.title')}
                    variant={DialogVariant.LIGHT}
                    allowClose={false}
                    className={dialogStyles['dialog--normal']}
                    footerContent={
                        <React.Fragment>
                            <Button
                                onClick={() => setPublishConfirmVisible(false)}
                                disabled={emptyRequest || isPublishing}
                                variant={ButtonVariant.SECONDARY}>
                                {t('publish.publish-confirm.cancel')}
                            </Button>
                            <Button
                                disabled={isPublishing}
                                isProcessing={isPublishing}
                                onClick={publish}>
                                {t('publish.publish-confirm.confirm')}
                            </Button>
                        </React.Fragment>
                    }>
                    <div>{t('publish.publish-confirm.description')}</div>
                </Dialog>
            )}
        </footer>
    );
};<|MERGE_RESOLUTION|>--- conflicted
+++ resolved
@@ -79,13 +79,7 @@
         if (result?.switches || 0 > 0) updateSwitchChangeTime();
     };
 
-<<<<<<< HEAD
-    const { t } = useTranslation();
-=======
     const {t} = useTranslation();
-
-    const [revertConfirmVisible, setRevertConfirmVisible] = React.useState(false);
->>>>>>> bd365257
     const [publishConfirmVisible, setPublishConfirmVisible] = React.useState(false);
 
     const [isPublishing, setPublishing] = React.useState(false);
